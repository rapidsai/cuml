--- conflicted
+++ resolved
@@ -22,27 +22,6 @@
 trap "EXITCODE=1" ERR
 set +e
 
-<<<<<<< HEAD
-# Run smoke tests for aarch64 pull requests
-if [[ "$(arch)" == "aarch64" && "${RAPIDS_BUILD_TYPE}" == "pull-request" ]]; then
-    python ci/wheel_smoke_test_cuml.py
-else
-    rapids-logger "pytest cuml single GPU"
-    ./ci/run_cuml_singlegpu_pytests.sh \
-      --numprocesses=8 \
-      --dist=worksteal \
-      -k 'not test_sparse_pca_inputs and not test_fil_skl_classification' \
-      --junitxml="${RAPIDS_TESTS_DIR}/junit-cuml.xml"
-
-    # Run test_sparse_pca_inputs separately
-    ./ci/run_cuml_singlegpu_pytests.sh \
-      -k 'test_sparse_pca_inputs' \
-      --junitxml="${RAPIDS_TESTS_DIR}/junit-cuml-sparse-pca.xml"
-
-    ./ci/run_cuml_dask_pytests.sh \
-      --junitxml="${RAPIDS_TESTS_DIR}/junit-cuml-dask.xml"
-fi
-=======
 
 rapids-logger "pytest cuml single GPU"
 ./ci/run_cuml_singlegpu_pytests.sh \
@@ -59,7 +38,6 @@
 rapids-logger "pytest cuml-dask"
 ./ci/run_cuml_dask_pytests.sh \
   --junitxml="${RAPIDS_TESTS_DIR}/junit-cuml-dask.xml"
->>>>>>> 5754ec4c
 
 rapids-logger "Test script exiting with value: $EXITCODE"
 exit ${EXITCODE}