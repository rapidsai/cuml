--- conflicted
+++ resolved
@@ -108,11 +108,6 @@
     ################################################################################
     # TEST - Run GoogleTest and py.tests for libcuml and cuML
     ################################################################################
-<<<<<<< HEAD
-    
-=======
-
->>>>>>> c48c0815
     if hasArg --skip-tests; then
         gpuci_logger "Skipping Tests"
         exit 0
@@ -245,10 +240,6 @@
 
 fi
 
-<<<<<<< HEAD
-if [ -n "\${CODECOV_TOKEN}" ]; then
-    codecov -t \$CODECOV_TOKEN
-=======
 if [ -n "${CODECOV_TOKEN}" ]; then
 
     # NOTE: The code coverage upload needs to work for both PR builds and normal
@@ -288,7 +279,6 @@
     # to prevent further CI steps from re-uploading
     curl -s https://codecov.io/bash | bash -s -- -F non-dask -f ${REPORT_DIR}/cuml-coverage.xml -n "$CODECOV_NAME,non-dask" ${EXTRA_CODECOV_ARGS}
     curl -s https://codecov.io/bash | bash -s -- -F dask -f ${REPORT_DIR}/cuml-dask-coverage.xml -n "$CODECOV_NAME,dask" ${EXTRA_CODECOV_ARGS}
->>>>>>> c48c0815
 fi
 
 return ${EXITCODE}