#!/bin/bash
# Copyright (c) 2018-2021, NVIDIA CORPORATION.
##############################################
# cuML GPU build and test script for CI      #
##############################################

set -e
NUMARGS=$#
ARGS=$*

# Arg parsing function
function hasArg {
    (( ${NUMARGS} != 0 )) && (echo " ${ARGS} " | grep -q " $1 ")
}

# Set path and build parallel level
export PATH=/opt/conda/bin:/usr/local/cuda/bin:$PATH
export PARALLEL_LEVEL=${PARALLEL_LEVEL:-4}
export CONDA_ARTIFACT_PATH=${WORKSPACE}/ci/artifacts/cuml/cpu/.conda-bld/

# Set home to the job's workspace
export HOME=$WORKSPACE

# Determine CUDA release version
export CUDA_REL=${CUDA_VERSION%.*}

# Switch to project root; also root of repo checkout
cd $WORKSPACE

# Parse git describe
export GIT_DESCRIBE_TAG=`git describe --tags`
export MINOR_VERSION=`echo $GIT_DESCRIBE_TAG | grep -o -E '([0-9]+\.[0-9]+)'`

################################################################################
# SETUP - Check environment
################################################################################

gpuci_logger "Check environment"
env

gpuci_logger "Check GPU usage"
nvidia-smi

gpuci_logger "Activate conda env"
. /opt/conda/etc/profile.d/conda.sh
conda activate rapids

gpuci_logger "Install dependencies"
gpuci_conda_retry install -c conda-forge -c rapidsai -c rapidsai-nightly -c nvidia \
      "cudatoolkit=${CUDA_REL}" \
      "cudf=${MINOR_VERSION}" \
      "rmm=${MINOR_VERSION}" \
      "libcumlprims=${MINOR_VERSION}" \
      "dask-cudf=${MINOR_VERSION}" \
      "dask-cuda=${MINOR_VERSION}" \
<<<<<<< HEAD
      "ucx-py=0.21" \
=======
      "ucx-py=0.20.*" \
>>>>>>> 3eec43d7
      "ucx-proc=*=gpu" \
      "rapids-build-env=${MINOR_VERSION}.*" \
      "rapids-notebook-env=${MINOR_VERSION}.*" \
      "rapids-doc-env=${MINOR_VERSION}.*" \
      "shap>=0.37,<=0.39"
      # "xgboost=1.4.2dev.rapidsai${MINOR_VERSION}" \

# https://docs.rapids.ai/maintainers/depmgmt/
# gpuci_conda_retry remove --force rapids-build-env rapids-notebook-env
# gpuci_conda_retry install -y "your-pkg=1.0.0"

gpuci_logger "Install contextvars if needed"
py_ver=$(python -c "import sys; print('.'.join(map(str, sys.version_info[:2])))")
if [ "$py_ver" == "3.6" ];then
    conda install contextvars
fi

gpuci_logger "Check compiler versions"
python --version
$CC --version
$CXX --version

gpuci_logger "Check conda environment"
conda info
conda config --show-sources
conda list --show-channel-urls

gpuci_logger "Adding ${CONDA_PREFIX}/lib to LD_LIBRARY_PATH"

export LD_LIBRARY_PATH_CACHED=$LD_LIBRARY_PATH
export LD_LIBRARY_PATH=$CONDA_PREFIX/lib:$LD_LIBRARY_PATH

if [[ -z "$PROJECT_FLASH" || "$PROJECT_FLASH" == "0" ]]; then
    gpuci_logger "Building doxygen C++ docs"
    $WORKSPACE/build.sh cppdocs -v

    ################################################################################
    # BUILD - Build libcuml, cuML, and prims from source
    ################################################################################

    gpuci_logger "Build from source"
    $WORKSPACE/build.sh clean libcuml cuml prims bench -v --codecov

    gpuci_logger "Resetting LD_LIBRARY_PATH"

    cd $WORKSPACE

    ################################################################################
    # TEST - Run GoogleTest and py.tests for libcuml and cuML
    ################################################################################
    if hasArg --skip-tests; then
        gpuci_logger "Skipping Tests"
        exit 0
    fi

    gpuci_logger "Check GPU usage"
    nvidia-smi

    gpuci_logger "GoogleTest for libcuml"
    set -x
    cd $WORKSPACE/cpp/build
    GTEST_OUTPUT="xml:${WORKSPACE}/test-results/libcuml_cpp/" ./test/ml

    export LD_LIBRARY_PATH=$LD_LIBRARY_PATH_CACHED
    export LD_LIBRARY_PATH_CACHED=""

    gpuci_logger "Install the main version of dask and distributed"
    set -x
    pip install "git+https://github.com/dask/distributed.git@2021.05.1" --upgrade --no-deps
    pip install "git+https://github.com/dask/dask.git@2021.05.1" --upgrade --no-deps
    set +x

    gpuci_logger "Python pytest for cuml"
    cd $WORKSPACE/python

    pytest --cache-clear --basetemp=${WORKSPACE}/cuml-cuda-tmp --junitxml=${WORKSPACE}/junit-cuml.xml -v -s -m "not memleak" --durations=50 --timeout=300 --ignore=cuml/test/dask --ignore=cuml/raft --cov-config=.coveragerc --cov=cuml --cov-report=xml:${WORKSPACE}/python/cuml/cuml-coverage.xml --cov-report term

    timeout 7200 sh -c "pytest cuml/test/dask --cache-clear --basetemp=${WORKSPACE}/cuml-mg-cuda-tmp --junitxml=${WORKSPACE}/junit-cuml-mg.xml -v -s -m 'not memleak' --durations=50 --timeout=300 --cov-config=.coveragerc --cov=cuml --cov-report=xml:${WORKSPACE}/python/cuml/cuml-dask-coverage.xml --cov-report term"


    ################################################################################
    # TEST - Run notebook tests
    ################################################################################
    set +e -Eo pipefail
    EXITCODE=0
    trap "EXITCODE=1" ERR

    gpuci_logger "Notebook tests"
    ${WORKSPACE}/ci/gpu/test-notebooks.sh 2>&1 | tee nbtest.log
    python ${WORKSPACE}/ci/utils/nbtestlog2junitxml.py nbtest.log

    ################################################################################
    # TEST - Run GoogleTest for ml-prims
    ################################################################################

    gpuci_logger "Run ml-prims test"
    cd $WORKSPACE/cpp/build
    GTEST_OUTPUT="xml:${WORKSPACE}/test-results/prims/" ./test/prims

    ################################################################################
    # TEST - Run GoogleTest for ml-prims, but with cuda-memcheck enabled
    ################################################################################

    if [ "$BUILD_MODE" = "branch" ] && [ "$BUILD_TYPE" = "gpu" ]; then
        gpuci_logger "GoogleTest for ml-prims with cuda-memcheck enabled..."
        cd $WORKSPACE/cpp/build
        python ../scripts/cuda-memcheck.py -tool memcheck -exe ./test/prims
    fi
else
    #Project Flash
    export LIBCUML_BUILD_DIR="$WORKSPACE/ci/artifacts/cuml/cpu/conda_work/cpp/build"
    export LD_LIBRARY_PATH="$LIBCUML_BUILD_DIR:$LD_LIBRARY_PATH"

    if hasArg --skip-tests; then
        gpuci_logger "Skipping Tests"
        exit 0
    fi

    gpuci_logger "Check GPU usage"
    nvidia-smi

    gpuci_logger "Update binaries"
    cd $LIBCUML_BUILD_DIR
    chrpath -d libcuml.so
    chrpath -d libcuml++.so
    patchelf --replace-needed `patchelf --print-needed libcuml++.so | grep faiss` libfaiss.so libcuml++.so

    gpuci_logger "GoogleTest for libcuml"
    cd $LIBCUML_BUILD_DIR
    chrpath -d ./test/ml
    patchelf --replace-needed `patchelf --print-needed ./test/ml | grep faiss` libfaiss.so ./test/ml
    GTEST_OUTPUT="xml:${WORKSPACE}/test-results/libcuml_cpp/" ./test/ml

    CONDA_FILE=`find ${CONDA_ARTIFACT_PATH} -name "libcuml*.tar.bz2"`
    CONDA_FILE=`basename "$CONDA_FILE" .tar.bz2` #get filename without extension
    CONDA_FILE=${CONDA_FILE//-/=} #convert to conda install
    gpuci_logger "Installing $CONDA_FILE"
    conda install -c ${CONDA_ARTIFACT_PATH} "$CONDA_FILE"

    gpuci_logger "Install the main version of dask and distributed"
    set -x
    pip install "git+https://github.com/dask/distributed.git@2021.05.1" --upgrade --no-deps
    pip install "git+https://github.com/dask/dask.git@2021.05.1" --upgrade --no-deps
    set +x

    gpuci_logger "Building cuml"
    "$WORKSPACE/build.sh" -v cuml --codecov

    gpuci_logger "Python pytest for cuml"
    cd $WORKSPACE/python

    pytest --cache-clear --basetemp=${WORKSPACE}/cuml-cuda-tmp --junitxml=${WORKSPACE}/junit-cuml.xml -v -s -m "not memleak" --durations=50 --timeout=300 --ignore=cuml/test/dask --ignore=cuml/raft --cov-config=.coveragerc --cov=cuml --cov-report=xml:${WORKSPACE}/python/cuml/cuml-coverage.xml --cov-report term

    timeout 7200 sh -c "pytest cuml/test/dask --cache-clear --basetemp=${WORKSPACE}/cuml-mg-cuda-tmp --junitxml=${WORKSPACE}/junit-cuml-mg.xml -v -s -m 'not memleak' --durations=50 --timeout=300 --cov-config=.coveragerc --cov=cuml --cov-report=xml:${WORKSPACE}/python/cuml/cuml-dask-coverage.xml --cov-report term"

    ################################################################################
    # TEST - Run notebook tests
    ################################################################################

    gpuci_logger "Notebook tests"
    set +e -Eo pipefail
    EXITCODE=0
    trap "EXITCODE=1" ERR

    ${WORKSPACE}/ci/gpu/test-notebooks.sh 2>&1 | tee nbtest.log
    python ${WORKSPACE}/ci/utils/nbtestlog2junitxml.py nbtest.log

    ################################################################################
    # TEST - Run GoogleTest for ml-prims
    ################################################################################

    gpuci_logger "Run ml-prims test"
    cd $LIBCUML_BUILD_DIR
    chrpath -d ./test/prims
    patchelf --replace-needed `patchelf --print-needed ./test/prims | grep faiss` libfaiss.so ./test/prims
    GTEST_OUTPUT="xml:${WORKSPACE}/test-results/prims/" ./test/prims

    ################################################################################
    # TEST - Run GoogleTest for ml-prims, but with cuda-memcheck enabled
    ################################################################################

    if [ "$BUILD_MODE" = "branch" ] && [ "$BUILD_TYPE" = "gpu" ]; then
        logger "GoogleTest for ml-prims with cuda-memcheck enabled..."
        cd $WORKSPACE/ci/artifacts/cuml/cpu/conda_work/cpp/build
        python ../scripts/cuda-memcheck.py -tool memcheck -exe ./test/prims
    fi

    gpuci_logger "Building doxygen C++ docs"
    #Need to run in standard directory, not our artifact dir
    unset LIBCUML_BUILD_DIR
    $WORKSPACE/build.sh cppdocs -v

fi

if [ -n "${CODECOV_TOKEN}" ]; then

    # NOTE: The code coverage upload needs to work for both PR builds and normal
    # branch builds (aka `branch-0.XX`). Ensure the following settings to the
    # codecov CLI will work with and without a PR
    gpuci_logger "Uploading Code Coverage to codecov.io"

    # Directory containing reports
    REPORT_DIR="${WORKSPACE}/python/cuml"

    # Base name to use in Codecov UI
    CODECOV_NAME=${JOB_BASE_NAME:-"${OS},py${PYTHON},cuda${CUDA}"}

    # Codecov args needed by both calls
    EXTRA_CODECOV_ARGS="-c"

    # Save the OS PYTHON and CUDA flags
    EXTRA_CODECOV_ARGS="${EXTRA_CODECOV_ARGS} -e OS,PYTHON,CUDA"

    # If we have REPORT_HASH, use that instead. This fixes an issue where
    # CodeCov uses a local merge commit created by Jenkins. Since this commit
    # never gets pushed, it causes issues in Codecov
    if [ -n "${REPORT_HASH}" ]; then
        EXTRA_CODECOV_ARGS="${EXTRA_CODECOV_ARGS} -C ${REPORT_HASH}"
    fi

    # Append the PR ID. This is needed when running the build inside docker for
    # PR builds
    if [ -n "${PR_ID}" ]; then
        EXTRA_CODECOV_ARGS="${EXTRA_CODECOV_ARGS} -P ${PR_ID}"
    fi

    # Set the slug since this does not work in jenkins.
    export CODECOV_SLUG="${PR_AUTHOR:-"rapidsai"}/cuml"

    # Upload the two reports with separate flags. Delete the report on success
    # to prevent further CI steps from re-uploading
    curl -s https://codecov.io/bash | bash -s -- -F non-dask -f ${REPORT_DIR}/cuml-coverage.xml -n "$CODECOV_NAME,non-dask" ${EXTRA_CODECOV_ARGS}
    curl -s https://codecov.io/bash | bash -s -- -F dask -f ${REPORT_DIR}/cuml-dask-coverage.xml -n "$CODECOV_NAME,dask" ${EXTRA_CODECOV_ARGS}
fi

return ${EXITCODE}<|MERGE_RESOLUTION|>--- conflicted
+++ resolved
@@ -53,11 +53,7 @@
       "libcumlprims=${MINOR_VERSION}" \
       "dask-cudf=${MINOR_VERSION}" \
       "dask-cuda=${MINOR_VERSION}" \
-<<<<<<< HEAD
       "ucx-py=0.21" \
-=======
-      "ucx-py=0.20.*" \
->>>>>>> 3eec43d7
       "ucx-proc=*=gpu" \
       "rapids-build-env=${MINOR_VERSION}.*" \
       "rapids-notebook-env=${MINOR_VERSION}.*" \
