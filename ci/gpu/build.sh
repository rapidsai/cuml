--- conflicted
+++ resolved
@@ -125,14 +125,9 @@
 
     gpuci_logger "Install the main version of dask and distributed"
     set -x
-<<<<<<< HEAD
     pip install "git+https://github.com/dask/distributed.git@main" --upgrade --no-deps
     pip install "git+https://github.com/dask/dask.git@main" --upgrade --no-deps
-=======
-    pip install "git+https://github.com/dask/distributed.git@2022.7.1" --upgrade --no-deps
-    pip install "git+https://github.com/dask/dask.git@2022.7.1" --upgrade --no-deps
     pip install "git+https://github.com/hdbscan/hdbscan.git@master" --force-reinstall --upgrade --no-deps
->>>>>>> 8942c3fd
     set +x
 
     gpuci_logger "Python pytest for cuml"
