--- conflicted
+++ resolved
@@ -71,7 +71,6 @@
     conda install contextvars
 fi
 
-<<<<<<< HEAD
 gpuci_logger "Removing dask-glm"
 gpuci_conda_retry remove --force rapids-build-env rapids-notebook-env
 
@@ -82,8 +81,6 @@
 pip install "git+https://github.com/dask/dask-glm@main" --force-reinstall --no-deps
 set +x
 
-=======
->>>>>>> cae80340
 gpuci_logger "Check compiler versions"
 python --version
 $CC --version
@@ -206,18 +203,11 @@
     gpuci_logger "Installing $CONDA_FILE"
     conda install -c ${CONDA_ARTIFACT_PATH} "$CONDA_FILE"
 
-<<<<<<< HEAD
     gpuci_logger "Install the main version of dask, distributed, and dask-glm"
     set -x
     pip install "git+https://github.com/dask/distributed.git@main" --upgrade --no-deps
     pip install "git+https://github.com/dask/dask.git@main" --upgrade --no-deps
     pip install "git+https://github.com/dask/dask-glm@main" --force-reinstall --no-deps
-=======
-    gpuci_logger "Install the main version of dask and distributed"
-    set -x
-    pip install "git+https://github.com/dask/distributed.git@main" --upgrade --no-deps
-    pip install "git+https://github.com/dask/dask.git@main" --upgrade --no-deps
->>>>>>> cae80340
     set +x
 
     gpuci_logger "Building cuml"
