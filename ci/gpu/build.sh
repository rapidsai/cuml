--- conflicted
+++ resolved
@@ -49,17 +49,6 @@
       "libcumlprims=0.15.0a200622" \
       "dask-cudf=${MINOR_VERSION}" \
       "dask-cuda=${MINOR_VERSION}" \
-<<<<<<< HEAD
-      "ucx-py=0.14*" \
-      "statsmodels" \
-      "xgboost==1.0.2dev.rapidsai0.13" \
-      "psutil" \
-      "lightgbm" \
-      "matplotlib" \
-      "ipython=7.3*" \
-      "jupyterlab"
-
-=======
       "ucx-py=${MINOR_VERSION}" \
       "xgboost==1.1.0dev.rapidsai0.15" \
       "rapids-build-env=$MINOR_VERSION.*" \
@@ -68,7 +57,7 @@
 # https://docs.rapids.ai/maintainers/depmgmt/
 # conda remove -f rapids-build-env rapids-notebook-env
 # conda install "your-pkg=1.0.0"
->>>>>>> b07e93ad
+
 
 
 # Install contextvars on Python 3.6
