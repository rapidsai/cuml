#!/bin/bash
# Copyright (c) 2018-2021, NVIDIA CORPORATION.
##############################################
# cuML GPU build and test script for CI      #
##############################################

set -e
NUMARGS=$#
ARGS=$*

# Arg parsing function
function hasArg {
    (( ${NUMARGS} != 0 )) && (echo " ${ARGS} " | grep -q " $1 ")
}

# Set path and build parallel level
export PATH=/opt/conda/bin:/usr/local/cuda/bin:$PATH
export PARALLEL_LEVEL=${PARALLEL_LEVEL:-4}
export CONDA_ARTIFACT_PATH=${WORKSPACE}/ci/artifacts/cuml/cpu/.conda-bld/

# Set home to the job's workspace
export HOME=$WORKSPACE

# Determine CUDA release version
export CUDA_REL=${CUDA_VERSION%.*}

# Switch to project root; also root of repo checkout
cd $WORKSPACE

# Parse git describe
export GIT_DESCRIBE_TAG=`git describe --tags`
export MINOR_VERSION=`echo $GIT_DESCRIBE_TAG | grep -o -E '([0-9]+\.[0-9]+)'`

################################################################################
# SETUP - Check environment
################################################################################

gpuci_logger "Check environment"
env

gpuci_logger "Check GPU usage"
nvidia-smi

gpuci_logger "Activate conda env"
. /opt/conda/etc/profile.d/conda.sh
conda activate rapids

gpuci_logger "Install dependencies"
gpuci_conda_retry install -c conda-forge -c rapidsai -c rapidsai-nightly -c nvidia \
      "cudatoolkit=${CUDA_REL}" \
      "cudf=${MINOR_VERSION}" \
      "rmm=${MINOR_VERSION}" \
      "libcumlprims=${MINOR_VERSION}" \
      "dask-cudf=${MINOR_VERSION}" \
      "dask-cuda=${MINOR_VERSION}" \
<<<<<<< HEAD
      "ucx-py=0.21.*" \
=======
      "ucx-py=0.21" \
>>>>>>> 8fe1b05b
      "ucx-proc=*=gpu" \
      "xgboost=1.4.2dev.rapidsai${MINOR_VERSION}" \
      "rapids-build-env=${MINOR_VERSION}.*" \
      "rapids-notebook-env=${MINOR_VERSION}.*" \
      "rapids-doc-env=${MINOR_VERSION}.*" \
      "shap>=0.37,<=0.39"

# https://docs.rapids.ai/maintainers/depmgmt/
# gpuci_conda_retry remove --force rapids-build-env rapids-notebook-env
# gpuci_conda_retry install -y "your-pkg=1.0.0"

gpuci_logger "Install contextvars if needed"
py_ver=$(python -c "import sys; print('.'.join(map(str, sys.version_info[:2])))")
if [ "$py_ver" == "3.6" ];then
    conda install contextvars
fi

gpuci_logger "Check compiler versions"
python --version
$CC --version
$CXX --version

gpuci_logger "Check conda environment"
conda info
conda config --show-sources
conda list --show-channel-urls

gpuci_logger "Adding ${CONDA_PREFIX}/lib to LD_LIBRARY_PATH"

export LD_LIBRARY_PATH_CACHED=$LD_LIBRARY_PATH
export LD_LIBRARY_PATH=$CONDA_PREFIX/lib:$LD_LIBRARY_PATH

if [[ -z "$PROJECT_FLASH" || "$PROJECT_FLASH" == "0" ]]; then
    gpuci_logger "Building doxygen C++ docs"
    $WORKSPACE/build.sh cppdocs -v

    ################################################################################
    # BUILD - Build libcuml, cuML, and prims from source
    ################################################################################

    gpuci_logger "Build from source"
    $WORKSPACE/build.sh clean libcuml cuml prims bench -v --codecov

    gpuci_logger "Resetting LD_LIBRARY_PATH"

    cd $WORKSPACE

    ################################################################################
    # TEST - Run GoogleTest and py.tests for libcuml and cuML
    ################################################################################
    if hasArg --skip-tests; then
        gpuci_logger "Skipping Tests"
        exit 0
    fi

    gpuci_logger "Check GPU usage"
    nvidia-smi

    gpuci_logger "GoogleTest for libcuml"
    set -x
    cd $WORKSPACE/cpp/build
    GTEST_OUTPUT="xml:${WORKSPACE}/test-results/libcuml_cpp/" ./test/ml

    export LD_LIBRARY_PATH=$LD_LIBRARY_PATH_CACHED
    export LD_LIBRARY_PATH_CACHED=""

    gpuci_logger "Install the main version of dask and distributed"
    set -x
    pip install "git+https://github.com/dask/distributed.git@2021.05.1" --upgrade --no-deps
    pip install "git+https://github.com/dask/dask.git@2021.05.1" --upgrade --no-deps
    set +x

    gpuci_logger "Python pytest for cuml"
    cd $WORKSPACE/python

    pytest --cache-clear --basetemp=${WORKSPACE}/cuml-cuda-tmp --junitxml=${WORKSPACE}/junit-cuml.xml -v -s -m "not memleak" --durations=50 --timeout=300 --ignore=cuml/test/dask --ignore=cuml/raft --cov-config=.coveragerc --cov=cuml --cov-report=xml:${WORKSPACE}/python/cuml/cuml-coverage.xml --cov-report term

    timeout 7200 sh -c "pytest cuml/test/dask --cache-clear --basetemp=${WORKSPACE}/cuml-mg-cuda-tmp --junitxml=${WORKSPACE}/junit-cuml-mg.xml -v -s -m 'not memleak' --durations=50 --timeout=300 --cov-config=.coveragerc --cov=cuml --cov-report=xml:${WORKSPACE}/python/cuml/cuml-dask-coverage.xml --cov-report term"


    ################################################################################
    # TEST - Run notebook tests
    ################################################################################
    set +e -Eo pipefail
    EXITCODE=0
    trap "EXITCODE=1" ERR

    gpuci_logger "Notebook tests"
    ${WORKSPACE}/ci/gpu/test-notebooks.sh 2>&1 | tee nbtest.log
    python ${WORKSPACE}/ci/utils/nbtestlog2junitxml.py nbtest.log

    ################################################################################
    # TEST - Run GoogleTest for ml-prims
    ################################################################################

    gpuci_logger "Run ml-prims test"
    cd $WORKSPACE/cpp/build
    GTEST_OUTPUT="xml:${WORKSPACE}/test-results/prims/" ./test/prims

    ################################################################################
    # TEST - Run GoogleTest for ml-prims, but with cuda-memcheck enabled
    ################################################################################

    if [ "$BUILD_MODE" = "branch" ] && [ "$BUILD_TYPE" = "gpu" ]; then
        gpuci_logger "GoogleTest for ml-prims with cuda-memcheck enabled..."
        cd $WORKSPACE/cpp/build
        python ../scripts/cuda-memcheck.py -tool memcheck -exe ./test/prims
    fi
else
    #Project Flash
    export LIBCUML_BUILD_DIR="$WORKSPACE/ci/artifacts/cuml/cpu/conda_work/cpp/build"
    export LD_LIBRARY_PATH="$LIBCUML_BUILD_DIR:$LD_LIBRARY_PATH"

    if hasArg --skip-tests; then
        gpuci_logger "Skipping Tests"
        exit 0
    fi

    gpuci_logger "Check GPU usage"
    nvidia-smi

    gpuci_logger "Update binaries"
    cd $LIBCUML_BUILD_DIR
    chrpath -d libcuml.so
    chrpath -d libcuml++.so
    patchelf --replace-needed `patchelf --print-needed libcuml++.so | grep faiss` libfaiss.so libcuml++.so

    gpuci_logger "GoogleTest for libcuml"
    cd $LIBCUML_BUILD_DIR
    chrpath -d ./test/ml
    patchelf --replace-needed `patchelf --print-needed ./test/ml | grep faiss` libfaiss.so ./test/ml
    GTEST_OUTPUT="xml:${WORKSPACE}/test-results/libcuml_cpp/" ./test/ml

    CONDA_FILE=`find ${CONDA_ARTIFACT_PATH} -name "libcuml*.tar.bz2"`
    CONDA_FILE=`basename "$CONDA_FILE" .tar.bz2` #get filename without extension
    CONDA_FILE=${CONDA_FILE//-/=} #convert to conda install
    gpuci_logger "Installing $CONDA_FILE"
    conda install -c ${CONDA_ARTIFACT_PATH} "$CONDA_FILE"

    gpuci_logger "Install the main version of dask and distributed"
    set -x
    pip install "git+https://github.com/dask/distributed.git@main" --upgrade --no-deps
    pip install "git+https://github.com/dask/dask.git@main" --upgrade --no-deps
    set +x

    gpuci_logger "Building cuml"
    "$WORKSPACE/build.sh" -v cuml --codecov

    gpuci_logger "Python pytest for cuml"
    cd $WORKSPACE/python

    pytest --cache-clear --basetemp=${WORKSPACE}/cuml-cuda-tmp --junitxml=${WORKSPACE}/junit-cuml.xml -v -s -m "not memleak" --durations=50 --timeout=300 --ignore=cuml/test/dask --ignore=cuml/raft --cov-config=.coveragerc --cov=cuml --cov-report=xml:${WORKSPACE}/python/cuml/cuml-coverage.xml --cov-report term

    timeout 7200 sh -c "pytest cuml/test/dask --cache-clear --basetemp=${WORKSPACE}/cuml-mg-cuda-tmp --junitxml=${WORKSPACE}/junit-cuml-mg.xml -v -s -m 'not memleak' --durations=50 --timeout=300 --cov-config=.coveragerc --cov=cuml --cov-report=xml:${WORKSPACE}/python/cuml/cuml-dask-coverage.xml --cov-report term"

    ################################################################################
    # TEST - Run notebook tests
    ################################################################################

    gpuci_logger "Notebook tests"
    set +e -Eo pipefail
    EXITCODE=0
    trap "EXITCODE=1" ERR

    ${WORKSPACE}/ci/gpu/test-notebooks.sh 2>&1 | tee nbtest.log
    python ${WORKSPACE}/ci/utils/nbtestlog2junitxml.py nbtest.log

    ################################################################################
    # TEST - Run GoogleTest for ml-prims
    ################################################################################

    gpuci_logger "Run ml-prims test"
    cd $LIBCUML_BUILD_DIR
    chrpath -d ./test/prims
    patchelf --replace-needed `patchelf --print-needed ./test/prims | grep faiss` libfaiss.so ./test/prims
    GTEST_OUTPUT="xml:${WORKSPACE}/test-results/prims/" ./test/prims

    ################################################################################
    # TEST - Run GoogleTest for ml-prims, but with cuda-memcheck enabled
    ################################################################################

    if [ "$BUILD_MODE" = "branch" ] && [ "$BUILD_TYPE" = "gpu" ]; then
        logger "GoogleTest for ml-prims with cuda-memcheck enabled..."
        cd $WORKSPACE/ci/artifacts/cuml/cpu/conda_work/cpp/build
        python ../scripts/cuda-memcheck.py -tool memcheck -exe ./test/prims
    fi

    gpuci_logger "Building doxygen C++ docs"
    #Need to run in standard directory, not our artifact dir
    unset LIBCUML_BUILD_DIR
    $WORKSPACE/build.sh cppdocs -v

fi

if [ -n "${CODECOV_TOKEN}" ]; then

    # NOTE: The code coverage upload needs to work for both PR builds and normal
    # branch builds (aka `branch-0.XX`). Ensure the following settings to the
    # codecov CLI will work with and without a PR
    gpuci_logger "Uploading Code Coverage to codecov.io"

    # Directory containing reports
    REPORT_DIR="${WORKSPACE}/python/cuml"

    # Base name to use in Codecov UI
    CODECOV_NAME=${JOB_BASE_NAME:-"${OS},py${PYTHON},cuda${CUDA}"}

    # Codecov args needed by both calls
    EXTRA_CODECOV_ARGS="-c"

    # Save the OS PYTHON and CUDA flags
    EXTRA_CODECOV_ARGS="${EXTRA_CODECOV_ARGS} -e OS,PYTHON,CUDA"

    # If we have REPORT_HASH, use that instead. This fixes an issue where
    # CodeCov uses a local merge commit created by Jenkins. Since this commit
    # never gets pushed, it causes issues in Codecov
    if [ -n "${REPORT_HASH}" ]; then
        EXTRA_CODECOV_ARGS="${EXTRA_CODECOV_ARGS} -C ${REPORT_HASH}"
    fi

    # Append the PR ID. This is needed when running the build inside docker for
    # PR builds
    if [ -n "${PR_ID}" ]; then
        EXTRA_CODECOV_ARGS="${EXTRA_CODECOV_ARGS} -P ${PR_ID}"
    fi

    # Set the slug since this does not work in jenkins.
    export CODECOV_SLUG="${PR_AUTHOR:-"rapidsai"}/cuml"

    # Upload the two reports with separate flags. Delete the report on success
    # to prevent further CI steps from re-uploading
    curl -s https://codecov.io/bash | bash -s -- -F non-dask -f ${REPORT_DIR}/cuml-coverage.xml -n "$CODECOV_NAME,non-dask" ${EXTRA_CODECOV_ARGS}
    curl -s https://codecov.io/bash | bash -s -- -F dask -f ${REPORT_DIR}/cuml-dask-coverage.xml -n "$CODECOV_NAME,dask" ${EXTRA_CODECOV_ARGS}
fi

return ${EXITCODE}<|MERGE_RESOLUTION|>--- conflicted
+++ resolved
@@ -53,11 +53,7 @@
       "libcumlprims=${MINOR_VERSION}" \
       "dask-cudf=${MINOR_VERSION}" \
       "dask-cuda=${MINOR_VERSION}" \
-<<<<<<< HEAD
       "ucx-py=0.21.*" \
-=======
-      "ucx-py=0.21" \
->>>>>>> 8fe1b05b
       "ucx-proc=*=gpu" \
       "xgboost=1.4.2dev.rapidsai${MINOR_VERSION}" \
       "rapids-build-env=${MINOR_VERSION}.*" \
