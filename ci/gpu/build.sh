--- conflicted
+++ resolved
@@ -192,17 +192,15 @@
     CONDA_FILE=${CONDA_FILE//-/=} #convert to conda install
     gpuci_logger "Installing $CONDA_FILE"
     conda install -c ${CONDA_ARTIFACT_PATH} "$CONDA_FILE"
-
-<<<<<<< HEAD
-    gpuci_conda_retry remove --force rapids-build-env rapids-notebook-env
-    gpuci_conda_retry install -y "nccl=2.9.9"
-=======
+    
     gpuci_logger "Install the main version of dask and distributed"
     set -x
     pip install "git+https://github.com/dask/distributed.git@main" --upgrade --no-deps
     pip install "git+https://github.com/dask/dask.git@main" --upgrade --no-deps
     set +x
->>>>>>> 92484fb9
+
+    gpuci_conda_retry remove --force rapids-build-env rapids-notebook-env
+    gpuci_conda_retry install -y "nccl=2.9.9"
 
     gpuci_logger "Building cuml"
     "$WORKSPACE/build.sh" -v cuml --codecov
