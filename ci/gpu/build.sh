--- conflicted
+++ resolved
@@ -191,12 +191,8 @@
     CONDA_FILE=`basename "$CONDA_FILE" .tar.bz2` #get filename without extension
     CONDA_FILE=${CONDA_FILE//-/=} #convert to conda install
     gpuci_logger "Installing $CONDA_FILE"
-<<<<<<< HEAD
-    conda install -c $WORKSPACE/ci/artifacts/cuml/cpu/conda-bld/ "$CONDA_FILE"
+    conda install -c ${CONDA_ARTIFACT_PATH} "$CONDA_FILE"
     pip install "git+https://github.com/dask/dask-glm@main" --upgrade --no-deps
-=======
-    conda install -c ${CONDA_ARTIFACT_PATH} "$CONDA_FILE"
->>>>>>> edfba641
 
     gpuci_logger "Building cuml"
     "$WORKSPACE/build.sh" -v cuml --codecov
