--- conflicted
+++ resolved
@@ -19,14 +19,9 @@
 export GPUCI_CONDA_RETRY_MAX=1
 export GPUCI_CONDA_RETRY_SLEEP=30
 
-<<<<<<< HEAD
 # Use Ninja to build, setup Conda Build Dir
 export CMAKE_GENERATOR="Ninja"
 export CONDA_BLD_DIR="${WORKSPACE}/.conda-bld"
-=======
-# Use Ninja to build
-export CMAKE_GENERATOR="Ninja"
->>>>>>> c48c0815
 
 # Switch to project root; also root of repo checkout
 cd $WORKSPACE
