#!/bin/bash
# Copyright (c) 2018-2022, NVIDIA CORPORATION.
##############################################
# cuML CPU conda build script for CI         #
##############################################
set -ex

# Set path and build parallel level
export PATH=/opt/conda/bin:/usr/local/cuda/bin:$PATH
export PARALLEL_LEVEL=${PARALLEL_LEVEL:-8}

# Set home to the job's workspace
export HOME="$WORKSPACE"

# Determine CUDA release version
export CUDA_REL=${CUDA_VERSION%.*}

 # Setup 'gpuci_conda_retry' for build retries (results in 2 total attempts)
export GPUCI_CONDA_RETRY_MAX=1
export GPUCI_CONDA_RETRY_SLEEP=30

# Use Ninja to build, setup Conda Build Dir
export CMAKE_GENERATOR="Ninja"
export CONDA_BLD_DIR="$WORKSPACE/.conda-bld"

# Switch to project root; also root of repo checkout
cd "$WORKSPACE"

# If nightly build, append current YYMMDD to version
if [ "${IS_STABLE_BUILD}" != "true" ] ; then
  export VERSION_SUFFIX=`date +%y%m%d`
fi

# ucx-py version
export UCX_PY_VERSION='0.25.*'

################################################################################
# SETUP - Check environment
################################################################################

gpuci_logger "Check environment variables"
env

gpuci_logger "Activate conda env"
. /opt/conda/etc/profile.d/conda.sh
conda activate rapids

# Remove rapidsai-nightly channel if it is stable build
if [ "${IS_STABLE_BUILD}" = "true" ]; then
  conda config --system --remove channels rapidsai-nightly
fi

gpuci_logger "Check compiler versions"
python --version
$CC --version
$CXX --version

gpuci_logger "Check conda environment"
conda info
conda config --show-sources
conda list --show-channel-urls

# FIX Added to deal with Anancoda SSL verification issues during conda builds
conda config --set ssl_verify False

# Build python package in CUDA jobs so they are built on a
# machine with a single CUDA version, then have the gpu/build.sh script simply
# install. This should eliminate a mismatch between different CUDA versions on
# cpu vs. gpu builds that is problematic with CUDA 11.5 Enhanced Compat.
if [ "$BUILD_LIBCUML" == '1' ]; then
  echo "BUILD_LIBCUML=1: Setting BUILD_CUML to 1..."
  BUILD_CUML=1
  # If we are doing CUDA + Python builds, libcuml package is located at ${CONDA_BLD_DIR}
  CONDA_LOCAL_CHANNEL="${CONDA_BLD_DIR}"
else
  # If we are doing Python builds only, libcuml package is placed here by Project Flash
  CONDA_LOCAL_CHANNEL="ci/artifacts/cuml/cpu/.conda-bld/"
fi

################################################################################
# BUILD - Conda package builds (conda deps: libcuml <- cuml)
################################################################################

if [[ -z "$PROJECT_FLASH" || "$PROJECT_FLASH" == "0" ]]; then
  if [ "$BUILD_LIBCUML" == '1' -o "$BUILD_CUML" == '1' ]; then
    gpuci_logger "Build conda pkg for libcuml"
    gpuci_conda_retry build --no-build-id --croot ${CONDA_BLD_DIR} -c rapidsai-nightly/label/testing conda/recipes/libcuml
  fi
else
  if [ "$BUILD_LIBCUML" == '1' ]; then
    gpuci_logger "PROJECT FLASH: Build conda pkg for libcuml"
<<<<<<< HEAD
    gpuci_conda_retry build --no-build-id --croot ${CONDA_BLD_DIR} -c rapidsai-nightly/label/testing conda/recipes/libcuml --dirty --no-remove-work-dir
    mkdir -p ${CONDA_BLD_DIR}/libcuml/work
    cp -r ${CONDA_BLD_DIR}/work/* ${CONDA_BLD_DIR}/libcuml/work
    rm -rf ${CONDA_BLD_DIR}/work
=======
    gpuci_conda_retry build --no-build-id --croot ${CONDA_BLD_DIR} conda/recipes/libcuml --dirty --no-remove-work-dir
    mkdir -p ${CONDA_BLD_DIR}/libcuml
    mv ${CONDA_BLD_DIR}/work/ ${CONDA_BLD_DIR}/libcuml/work
>>>>>>> 0dbcbab4
  fi
fi

if [ "$BUILD_CUML" == '1' ]; then
  if [[ -z "$PROJECT_FLASH" || "$PROJECT_FLASH" == "0" ]]; then
    gpuci_logger "Build conda pkg for cuml"
    gpuci_conda_retry build --croot ${CONDA_BLD_DIR} -c rapidsai-nightly/label/testing conda/recipes/cuml --python=${PYTHON}
  else
    gpuci_logger "PROJECT FLASH: Build conda pkg for cuml"
<<<<<<< HEAD
    gpuci_conda_retry build --no-build-id --croot ${CONDA_BLD_DIR} -c rapidsai-nightly/label/testing conda/recipes/cuml -c $CONDA_BLD_DIR --dirty --no-remove-work-dir --python=${PYTHON}
    mkdir -p ${CONDA_BLD_DIR}/cuml/work
    cp -r ${CONDA_BLD_DIR}/work/* ${CONDA_BLD_DIR}/cuml/work
    rm -rf ${CONDA_BLD_DIR}/work
=======
    gpuci_conda_retry build --no-build-id --croot ${CONDA_BLD_DIR} conda/recipes/cuml -c ${CONDA_LOCAL_CHANNEL} --dirty --no-remove-work-dir --python=${PYTHON}
    mkdir -p ${CONDA_BLD_DIR}/cuml
    mv ${CONDA_BLD_DIR}/work/ ${CONDA_BLD_DIR}/cuml/work
>>>>>>> 0dbcbab4
  fi
fi

################################################################################
# UPLOAD - Conda packages
################################################################################

gpuci_logger "Upload conda pkgs"
source ci/cpu/upload.sh<|MERGE_RESOLUTION|>--- conflicted
+++ resolved
@@ -89,16 +89,9 @@
 else
   if [ "$BUILD_LIBCUML" == '1' ]; then
     gpuci_logger "PROJECT FLASH: Build conda pkg for libcuml"
-<<<<<<< HEAD
     gpuci_conda_retry build --no-build-id --croot ${CONDA_BLD_DIR} -c rapidsai-nightly/label/testing conda/recipes/libcuml --dirty --no-remove-work-dir
-    mkdir -p ${CONDA_BLD_DIR}/libcuml/work
-    cp -r ${CONDA_BLD_DIR}/work/* ${CONDA_BLD_DIR}/libcuml/work
-    rm -rf ${CONDA_BLD_DIR}/work
-=======
-    gpuci_conda_retry build --no-build-id --croot ${CONDA_BLD_DIR} conda/recipes/libcuml --dirty --no-remove-work-dir
     mkdir -p ${CONDA_BLD_DIR}/libcuml
     mv ${CONDA_BLD_DIR}/work/ ${CONDA_BLD_DIR}/libcuml/work
->>>>>>> 0dbcbab4
   fi
 fi
 
@@ -108,16 +101,9 @@
     gpuci_conda_retry build --croot ${CONDA_BLD_DIR} -c rapidsai-nightly/label/testing conda/recipes/cuml --python=${PYTHON}
   else
     gpuci_logger "PROJECT FLASH: Build conda pkg for cuml"
-<<<<<<< HEAD
-    gpuci_conda_retry build --no-build-id --croot ${CONDA_BLD_DIR} -c rapidsai-nightly/label/testing conda/recipes/cuml -c $CONDA_BLD_DIR --dirty --no-remove-work-dir --python=${PYTHON}
-    mkdir -p ${CONDA_BLD_DIR}/cuml/work
-    cp -r ${CONDA_BLD_DIR}/work/* ${CONDA_BLD_DIR}/cuml/work
-    rm -rf ${CONDA_BLD_DIR}/work
-=======
-    gpuci_conda_retry build --no-build-id --croot ${CONDA_BLD_DIR} conda/recipes/cuml -c ${CONDA_LOCAL_CHANNEL} --dirty --no-remove-work-dir --python=${PYTHON}
+    gpuci_conda_retry build --no-build-id --croot ${CONDA_BLD_DIR} -c rapidsai-nightly/label/testing conda/recipes/cuml -c ${CONDA_LOCAL_CHANNEL} --dirty --no-remove-work-dir --python=${PYTHON}
     mkdir -p ${CONDA_BLD_DIR}/cuml
     mv ${CONDA_BLD_DIR}/work/ ${CONDA_BLD_DIR}/cuml/work
->>>>>>> 0dbcbab4
   fi
 fi
 
