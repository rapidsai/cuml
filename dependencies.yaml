--- conflicted
+++ resolved
@@ -144,12 +144,6 @@
           - cupy>=7.8.0,<12.0.0a0
           - dask-cuda=23.02.*
           - dask-cudf=23.02.*
-<<<<<<< HEAD
-          - ucx>=1.13.0
-          - ucx-py=0.30.*
-          - ucx-proc=*=gpu
-=======
->>>>>>> 6e94e5d6
     specific:
       - output_types: requirements
         matrices:
