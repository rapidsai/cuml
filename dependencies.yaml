# SPDX-FileCopyrightText: Copyright (c) 2022-2025, NVIDIA CORPORATION.
# SPDX-License-Identifier: Apache-2.0

# Dependency list for https://github.com/rapidsai/dependency-file-generator
files:
  all:
    output: conda
    matrix:
      cuda: ["12.9", "13.0"]
      arch: [x86_64, aarch64]
    includes:
      - common_build
      - cuda
      - cuda_version
      - depends_on_cudf
      - depends_on_cuda_python
      - depends_on_cupy
      - depends_on_rapids_dask_dependency
      - depends_on_dask_cuda
      - depends_on_dask_cudf
      - depends_on_libcumlprims
      - depends_on_libcuvs
      - depends_on_libraft
      - depends_on_librmm
      - depends_on_numba_cuda
      - depends_on_pylibraft
      - depends_on_raft_dask
      - depends_on_rapids_logger
      - depends_on_rmm
      - develop
      - docs
      - py_build_cuml
      - py_run_cuml
      - py_version
      - rapids_build_backend
      - test_python
      - test_python_dask
      - test_python_xgboost
  devcontainers:
    output: none
    includes:
      # "devcontainers" includes everything in "all", excluding test_python_xgboost
      - common_build
      - cuda
      - cuda_version
      - depends_on_cudf
      - depends_on_cuda_python
      - depends_on_cupy
      - depends_on_rapids_dask_dependency
      - depends_on_dask_cuda
      - depends_on_dask_cudf
      - depends_on_libcumlprims
      - depends_on_libcuvs
      - depends_on_libraft
      - depends_on_librmm
      - depends_on_numba_cuda
      - depends_on_pylibraft
      - depends_on_raft_dask
      - depends_on_rapids_logger
      - depends_on_rmm
      - docs
      - py_build_cuml
      - py_run_cuml
      - py_version
      - rapids_build_backend
      - test_python
      - test_python_dask
  cpp_all:
    output: conda
    matrix:
      cuda: ["12.9", "13.0"]
      arch: [x86_64]
    includes:
      - common_build
      - cuda
      - cuda_version
      - depends_on_libcumlprims
      - depends_on_libcuvs
      - depends_on_libraft_headers
      - depends_on_librmm
  checks:
    output: none
    includes:
      - checks
      - py_version
  clang_tidy:
    output: conda
    matrix:
      cuda: ["12.9", "13.0"]
      arch: [x86_64]
    includes:
      - clang_tidy
      - common_build
      - cuda
      - cuda_version
      - depends_on_libcumlprims
      - depends_on_libcuvs
      - depends_on_libraft_headers
      - depends_on_librmm
  docs:
    output: none
    includes:
      - cuda_version
      - docs
      - py_version
      - depends_on_cuml
      - depends_on_libcuml
      - depends_on_rapids_dask_dependency
      - depends_on_dask_cuda
      - depends_on_dask_cudf
      - depends_on_raft_dask
  test_cpp:
    output: none
    includes:
      - cuda_version
      - depends_on_libcuml
      - test_libcuml
      - test_cpp
  test_python:
    output: none
    includes:
      - cuda_version
      - depends_on_cuml
      - depends_on_libcuml
      - py_version
      - test_python
      - test_python_xgboost
  test_python_dask:
    output: none
    includes:
      - cuda_version
      - depends_on_cuml
      - depends_on_libcuml
      - py_version
      - test_python
      - test_python_xgboost
      - test_python_dask
      - depends_on_rapids_dask_dependency
      - depends_on_dask_cudf
      - depends_on_raft_dask
      - depends_on_dask_cuda
  test_notebooks:
    output: none
    includes:
      - cuda_version
      - depends_on_cuml
      - depends_on_cupy
      - depends_on_rapids_dask_dependency
      - depends_on_dask_cuda
      - depends_on_dask_cudf
      - depends_on_numba_cuda
      - depends_on_pylibraft
      - depends_on_raft_dask
      - depends_on_rmm
      - py_run_cuml
      - py_version
      - test_notebooks
      - test_python_xgboost
  py_build_cuml:
    output: pyproject
    pyproject_dir: python/cuml
    extras:
      table: build-system
    includes:
      - rapids_build_backend
  py_rapids_build_cuml:
    output: pyproject
    pyproject_dir: python/cuml
    extras:
      table: tool.rapids-build-backend
      key: requires
    includes:
      - common_build
      - depends_on_cuda_python
      - depends_on_libcuml
      - depends_on_libcumlprims
      - depends_on_libcuvs
      - depends_on_libraft
      - depends_on_librmm
      - depends_on_pylibraft
      - depends_on_rmm
      - py_build_cuml
  py_run_cuml:
    output: pyproject
    pyproject_dir: python/cuml
    extras:
      table: project
    includes:
      - cuda_wheels
      - depends_on_cuda_python
      - depends_on_cudf
      - depends_on_cupy
      - depends_on_libcuml
      - depends_on_numba_cuda
      - depends_on_pylibraft
      - depends_on_rmm
      - py_run_cuml
  py_test_cuml:
    output: pyproject
    pyproject_dir: python/cuml
    extras:
      table: project.optional-dependencies
      key: test
    includes:
      - test_python
      - test_python_xgboost
  py_dask_cuml:
    output: pyproject
    pyproject_dir: python/cuml
    extras:
      table: project.optional-dependencies
      key: dask
    includes:
      - depends_on_rapids_dask_dependency
      - depends_on_dask_cudf
      - depends_on_raft_dask
  py_test_dask_cuml:
    output: pyproject
    pyproject_dir: python/cuml
    extras:
      table: project.optional-dependencies
      key: test-dask
    includes:
      - depends_on_dask_cuda
      - test_python_dask
  py_build_libcuml:
    output: pyproject
    pyproject_dir: python/libcuml
    extras:
      table: build-system
    includes:
      - rapids_build_backend
  py_rapids_build_libcuml:
    output: pyproject
    pyproject_dir: python/libcuml
    extras:
      table: tool.rapids-build-backend
      key: requires
    includes:
      - common_build
      - depends_on_libcuvs
      - depends_on_libraft
      - depends_on_librmm
      - depends_on_rapids_logger
  py_run_libcuml:
    output: pyproject
    pyproject_dir: python/libcuml
    extras:
      table: project
    includes:
      - cuda_wheels
      - depends_on_libcuvs
      - depends_on_libraft
      - depends_on_rapids_logger
channels:
  - rapidsai-nightly
  - rapidsai
  - conda-forge
dependencies:
  rapids_build_backend:
    common:
      - output_types: [conda, requirements, pyproject]
        packages:
          - rapids-build-backend>=0.4.0,<0.5.0
      - output_types: [conda]
        packages:
          - scikit-build-core>=0.10.0
      - output_types: [requirements, pyproject]
        packages:
          - scikit-build-core[pyproject]>=0.10.0
  checks:
    common:
      - output_types: [conda, requirements]
        packages:
          - pre-commit
  clang_tidy:
    common:
      - output_types: [conda, requirements]
        packages:
          # clang 15 required by libcudacxx.
          - clang==15.0.7
          - clang-tools==15.0.7
          - llvm-openmp==15.0.7
          - ninja
          - tomli
  common_build:
    common:
      - output_types: [conda, requirements, pyproject]
        packages:
          - &cmake_ver cmake>=3.30.4
          - ninja
      - output_types: conda
        packages:
          - c-compiler
          - cuda-nvcc
          - cxx-compiler
    specific:
      - output_types: conda
        matrices:
          - matrix:
              arch: x86_64
            packages:
              - gcc_linux-64=14.*
              - sysroot_linux-64==2.28
          - matrix:
              arch: aarch64
            packages:
              - gcc_linux-aarch64=14.*
              - sysroot_linux-aarch64==2.28
  develop:
    common:
      - output_types: [conda, requirements]
        packages:
          - pre-commit
      - output_types: conda
        packages:
          - ccache
  py_build_cuml:
    common:
      - output_types: [conda, requirements, pyproject]
        packages:
          - &cython cython>=3.0.0,<3.2.0
          - &treelite treelite>=4.6.1,<5.0.0
  py_run_cuml:
    common:
      - output_types: [conda, requirements, pyproject]
        packages:
          - joblib>=0.11
          - numba>=0.60.0,<0.62.0
          - &numpy numpy>=1.23,<3.0
          - scipy>=1.11.0
          - packaging
          - rich
          - &scikit_learn scikit-learn>=1.4
          - *treelite
      - output_types: requirements
        packages:
          # pip recognizes the index as a global option for the requirements.txt file
          - --extra-index-url=https://pypi.nvidia.com
          - --extra-index-url=https://pypi.anaconda.org/rapidsai-wheels-nightly/simple
  cuda_version:
    specific:
      - output_types: conda
        matrices:
          - matrix:
              cuda: "12.2"
            packages:
              - cuda-version=12.2
          - matrix:
              cuda: "12.5"
            packages:
              - cuda-version=12.5
          - matrix:
              cuda: "12.8"
            packages:
              - cuda-version=12.8
          - matrix:
              cuda: "12.9"
            packages:
              - cuda-version=12.9
          - matrix:
              cuda: "13.0"
            packages:
              - cuda-version=13.0
  cuda:
    common:
      - output_types: [conda]
        packages:
          - cuda-cudart-dev
          - cuda-profiler-api
          - libcublas-dev
          - libcufft-dev
          - libcurand-dev
          - libcusolver-dev
          - libcusparse-dev
  cuda_wheels:
    specific:
      - output_types: [requirements, pyproject]
        matrices:
          - matrix:
              cuda: "12.*"
              use_cuda_wheels: "true"
            packages:
              - cuda-toolkit[cublas,cufft,curand,cusolver,cusparse]==12.*
          - matrix:
              cuda: "13.*"
              use_cuda_wheels: "true"
            packages:
              - cuda-toolkit[cublas,cufft,curand,cusolver,cusparse]==13.*
          # if use_cuda_wheels=false is provided, do not add dependencies on any CUDA wheels
          # (e.g. for DLFW and pip devcontainers)
          - matrix:
              use_cuda_wheels: "false"
            packages:
          # if no matching matrix selectors passed, list the unsuffixed packages
          # (just as a source of documentation, as this populates pyproject.toml in source control)
          - matrix:
            packages:
              - cuda-toolkit[cublas,cufft,curand,cusolver,cusparse]>=12,<14
  docs:
    common:
      - output_types: [conda, requirements]
        packages:
          - graphviz
          - ipython
          - ipykernel
          - nbsphinx
          - numpydoc
          # https://github.com/pydata/pydata-sphinx-theme/issues/1539
          - pydata-sphinx-theme!=0.14.2
          - recommonmark
          - *scikit_learn
          - sphinx
          - sphinx-copybutton
          - sphinx-markdown-tables
          - pyyaml
      - output_types: conda
        packages:
          - doxygen=1.9.1
          - matplotlib-base
      - output_types: requirements
        packages:
          - matplotlib
  py_version:
    specific:
      - output_types: conda
        matrices:
          - matrix:
              py: "3.10"
            packages:
              - python=3.10
          - matrix:
              py: "3.11"
            packages:
              - python=3.11
          - matrix:
              py: "3.12"
            packages:
              - python=3.12
          - matrix:
              py: "3.13"
            packages:
              - python=3.13
          - matrix:
            packages:
              - python>=3.10,<3.14
  test_libcuml:
    common:
      - output_types: conda
        packages:
          - libcuml-tests==26.2.*,>=0.0.0a0
  test_cpp:
    common:
      - output_types: conda
        packages:
          - *cmake_ver
  test_python:
    specific:
      - output_types: [conda, requirements]
        matrices:
          # Package versions to user for the "oldest-dep" CI run
          - matrix: {dependencies: "oldest"}
            packages:
              - scikit-learn==1.4.2
          - matrix: {dependencies: "intermediate"}
            packages:
              - scikit-learn==1.5.2
          - matrix:
            packages:
    common:
      - output_types: [conda, requirements, pyproject]
        packages:
          - certifi
          - *cython
          - hdbscan>=0.8.39,<0.8.40
          - hypothesis>=6.0,<7
          - nltk
          # upstream sklearn docstring tests require numpydoc<1.9
          - numpydoc<1.9
          # 'nvidia-ml-py' provides the 'pynvml' module
          - nvidia-ml-py>=12
          - pyyaml
          - pytest<9.0
          - pytest-benchmark
          - pytest-cases
          - pytest-cov
          - pytest-xdist
          - seaborn
          - *scikit_learn
          - statsmodels
          - tenacity
          - umap-learn==0.5.7
          - pynndescent
      - output_types: conda
        packages:
          - cuvs==26.2.*,>=0.0.0a0
  test_python_dask:
    common:
      - output_types: [conda, requirements, pyproject]
        packages:
          - dask-ml
  test_python_xgboost:
    common:
      - output_types: [conda]
        packages:
          # We must separate xgboost into its own list so that it is not
          # included in the "devcontainers" key. The libxgboost package depends
          # on librmm but we do not want to have a package depending on librmm
          # in devcontainers since it should be built from source.
          - rapids-xgboost==26.2.*,>=0.0.0a0
    specific:
      - output_types: [requirements, pyproject]
        matrices:
          - matrix:
              cuda: "12.*"
              cuda_suffixed: "true"
            packages:
              - xgboost-cu12>=2.1.0
          - matrix:
              arch: aarch64
              cuda: "13.*"
              cuda_suffixed: "true"
            packages:
              # TODO: always install xgboost-cu13 once there are xgboost-cu13 aarch64 wheels
              #
              # xgboost-cu13 originally shipped without aarch64 wheels
              # Using the unsuffixed name pulls in CUDA 12 packages for some versions and may
              # at some point in the future pull in CUDA 13 packages.
              #
              # ref: https://github.com/rapidsai/cuml/pull/7550#issuecomment-3603279934
              - &xgboost_unsuffixed xgboost>=2.1.0
          - matrix:
              arch: x86_64
              cuda: "13.*"
              cuda_suffixed: "true"
            packages:
              - xgboost-cu13>=2.1.0
          # this unsuffixed dependency is useful in environments where xgboost is built from source
          # (like RAPIDS DLFW builds)
          - matrix:
            packages:
              - *xgboost_unsuffixed
  test_notebooks:
    common:
      - output_types: [conda, requirements]
        packages:
          - dask-ml==2023.3.24
          - jupyter
          - *numpy
          - pandas
          - *scikit_learn
          - seaborn
      - output_types: conda
        packages:
          - matplotlib-base
      - output_types: requirements
        packages:
          - matplotlib
  depends_on_cuda_python:
    specific:
      - output_types: [conda, requirements, pyproject]
        matrices:
          - matrix:
              cuda: "12.*"
            packages:
              - cuda-python>=12.9.2,<13.0
          # fallback to CUDA 13 versions if 'cuda' is '13.*' or not provided
          - matrix:
            packages:
              - cuda-python>=13.0.1,<14.0
  depends_on_cudf:
    common:
      - output_types: conda
        packages:
          - &cudf_unsuffixed cudf==26.2.*,>=0.0.0a0
      - output_types: requirements
        packages:
          # pip recognizes the index as a global option for the requirements.txt file
          - --extra-index-url=https://pypi.nvidia.com
          - --extra-index-url=https://pypi.anaconda.org/rapidsai-wheels-nightly/simple
    specific:
      - output_types: [requirements, pyproject]
        matrices:
          - matrix:
              cuda: "12.*"
              cuda_suffixed: "true"
            packages:
              - cudf-cu12==26.2.*,>=0.0.0a0
          - matrix:
              cuda: "13.*"
              cuda_suffixed: "true"
            packages:
              - cudf-cu13==26.2.*,>=0.0.0a0
          - matrix:
            packages:
              - *cudf_unsuffixed
  depends_on_cuml:
    common:
      - output_types: conda
        packages:
          - cuml==26.2.*,>=0.0.0a0
  depends_on_cupy:
    common:
      - output_types: conda
        packages:
          - cupy>=13.6.0
    # NOTE: This is intentionally not broken into groups by a 'cuda_suffixed' selector like
    #       other packages with -cu{nn}x suffixes in this file.
    #       All RAPIDS wheel builds (including in devcontainers) expect cupy to be suffixed.
    specific:
      - output_types: [requirements, pyproject]
        matrices:
          - matrix:
              cuda: "12.*"
            packages:
              - cupy-cuda12x>=13.6.0
          # fallback to CUDA 13 versions if 'cuda' is '13.*' or not provided
          - matrix:
            packages:
              - cupy-cuda13x>=13.6.0
  depends_on_rapids_dask_dependency:
    common:
      - output_types: [conda, pyproject, requirements]
        packages:
          - rapids-dask-dependency==26.2.*,>=0.0.0a0
      - output_types: requirements
        packages:
          # pip recognizes the index as a global option for the requirements.txt file
          - --extra-index-url=https://pypi.nvidia.com
          - --extra-index-url=https://pypi.anaconda.org/rapidsai-wheels-nightly/simple
  depends_on_dask_cuda:
    common:
      - output_types: conda
        packages:
          - &dask_cuda_unsuffixed dask-cuda==26.2.*,>=0.0.0a0
      - output_types: requirements
        packages:
          # pip recognizes the index as a global option for the requirements.txt file
          - --extra-index-url=https://pypi.nvidia.com
          - --extra-index-url=https://pypi.anaconda.org/rapidsai-wheels-nightly/simple
    specific:
      - output_types: [requirements, pyproject]
        matrices:
          - matrix:
              cuda: "12.*"
              cuda_suffixed: "true"
            packages:
              - dask-cuda[cu12]==26.2.*,>=0.0.0a0
          - matrix:
              cuda: "13.*"
              cuda_suffixed: "true"
            packages:
              - dask-cuda[cu13]==26.2.*,>=0.0.0a0
          - matrix:
            packages:
              - *dask_cuda_unsuffixed
  depends_on_dask_cudf:
    common:
      - output_types: conda
        packages:
          - &dask_cudf_unsuffixed dask-cudf==26.2.*,>=0.0.0a0
      - output_types: requirements
        packages:
          # pip recognizes the index as a global option for the requirements.txt file
          - --extra-index-url=https://pypi.nvidia.com
          - --extra-index-url=https://pypi.anaconda.org/rapidsai-wheels-nightly/simple
    specific:
      - output_types: [requirements, pyproject]
        matrices:
          - matrix:
              cuda: "12.*"
              cuda_suffixed: "true"
            packages:
              - dask-cudf-cu12==26.2.*,>=0.0.0a0
          - matrix:
              cuda: "13.*"
              cuda_suffixed: "true"
            packages:
              - dask-cudf-cu13==26.2.*,>=0.0.0a0
          - matrix:
            packages:
              - *dask_cudf_unsuffixed
  depends_on_libcuml:
    common:
      - output_types: conda
        packages:
          - &libcuml_unsuffixed libcuml==26.2.*,>=0.0.0a0
      - output_types: requirements
        packages:
          # pip recognizes the index as a global option for the requirements.txt file
          - --extra-index-url=https://pypi.nvidia.com
          - --extra-index-url=https://pypi.anaconda.org/rapidsai-wheels-nightly/simple
    specific:
      - output_types: [requirements, pyproject]
        matrices:
          - matrix:
              cuda: "12.*"
              cuda_suffixed: "true"
            packages:
              - libcuml-cu12==26.2.*,>=0.0.0a0
          - matrix:
              cuda: "13.*"
              cuda_suffixed: "true"
            packages:
              - libcuml-cu13==26.2.*,>=0.0.0a0
          - {matrix: null, packages: [*libcuml_unsuffixed]}
  depends_on_libcumlprims:
    common:
      - output_types: conda
        packages:
          - libcumlprims==26.2.*,>=0.0.0a0
  depends_on_libcuvs:
    common:
      - output_types: conda
        packages:
          - &libcuvs_unsuffixed libcuvs==26.2.*,>=0.0.0a0
  depends_on_libraft:
    common:
      - output_types: conda
        packages:
          - &libraft_unsuffixed libraft==26.2.*,>=0.0.0a0
      - output_types: requirements
        packages:
          # pip recognizes the index as a global option for the requirements.txt file
          - --extra-index-url=https://pypi.nvidia.com
          - --extra-index-url=https://pypi.anaconda.org/rapidsai-wheels-nightly/simple
    specific:
      - output_types: [requirements, pyproject]
        matrices:
          - matrix:
              cuda: "12.*"
              cuda_suffixed: "true"
            packages:
              - libraft-cu12==26.2.*,>=0.0.0a0
          - matrix:
              cuda: "13.*"
              cuda_suffixed: "true"
            packages:
              - libraft-cu13==26.2.*,>=0.0.0a0
          - {matrix: null, packages: [*libraft_unsuffixed]}
  depends_on_libraft_headers:
    common:
      - output_types: conda
        packages:
          - libraft-headers==26.2.*,>=0.0.0a0
  depends_on_librmm:
    common:
      - output_types: conda
        packages:
          - &librmm_unsuffixed librmm==26.2.*,>=0.0.0a0
      - output_types: requirements
        packages:
          # pip recognizes the index as a global option for the requirements.txt file
          - --extra-index-url=https://pypi.nvidia.com
          - --extra-index-url=https://pypi.anaconda.org/rapidsai-wheels-nightly/simple
    specific:
      - output_types: [requirements, pyproject]
        matrices:
          - matrix:
              cuda: "12.*"
              cuda_suffixed: "true"
            packages:
              - librmm-cu12==26.2.*,>=0.0.0a0
          - matrix:
              cuda: "13.*"
              cuda_suffixed: "true"
            packages:
              - librmm-cu13==26.2.*,>=0.0.0a0
          - {matrix: null, packages: [*librmm_unsuffixed]}
  depends_on_numba_cuda:
    common:
      - output_types: [conda]
        packages:
<<<<<<< HEAD
        - numba-cuda>=0.22.1,<0.23.0
=======
        - numba-cuda>=0.19.1,<0.20.0
>>>>>>> dc25b99b
    specific:
      - output_types: [requirements, pyproject]
        matrices:
          - matrix:
              cuda: "12.*"
            packages:
<<<<<<< HEAD
              - numba-cuda[cu12]>=0.22.1,<0.23.0
          # fallback to CUDA 13 versions if 'cuda' is '13.*' or not provided
          - matrix:
            packages:
              - numba-cuda[cu13]>=0.22.1,<0.23.0
=======
              - numba-cuda[cu12]>=0.19.1,<0.20.0
          # fallback to CUDA 13 versions if 'cuda' is '13.*' or not provided
          - matrix:
            packages:
              - numba-cuda[cu13]>=0.19.1,<0.20.0
>>>>>>> dc25b99b
  depends_on_pylibraft:
    common:
      - output_types: conda
        packages:
          - &pylibraft_unsuffixed pylibraft==26.2.*,>=0.0.0a0
      - output_types: requirements
        packages:
          # pip recognizes the index as a global option for the requirements.txt file
          - --extra-index-url=https://pypi.nvidia.com
          - --extra-index-url=https://pypi.anaconda.org/rapidsai-wheels-nightly/simple
    specific:
      - output_types: [requirements, pyproject]
        matrices:
          - matrix:
              cuda: "12.*"
              cuda_suffixed: "true"
            packages:
              - pylibraft-cu12==26.2.*,>=0.0.0a0
          - matrix:
              cuda: "13.*"
              cuda_suffixed: "true"
            packages:
              - pylibraft-cu13==26.2.*,>=0.0.0a0
          - matrix:
            packages:
              - *pylibraft_unsuffixed
  depends_on_raft_dask:
    common:
      - output_types: conda
        packages:
          - &raft_dask_unsuffixed raft-dask==26.2.*,>=0.0.0a0
      - output_types: requirements
        packages:
          # pip recognizes the index as a global option for the requirements.txt file
          - --extra-index-url=https://pypi.nvidia.com
          - --extra-index-url=https://pypi.anaconda.org/rapidsai-wheels-nightly/simple
    specific:
      - output_types: [requirements, pyproject]
        matrices:
          - matrix:
              cuda: "12.*"
              cuda_suffixed: "true"
            packages:
              - raft-dask-cu12==26.2.*,>=0.0.0a0
          - matrix:
              cuda: "13.*"
              cuda_suffixed: "true"
            packages:
              - raft-dask-cu13==26.2.*,>=0.0.0a0
          - matrix:
            packages:
              - *raft_dask_unsuffixed
  depends_on_rapids_logger:
    common:
      - output_types: [conda, requirements, pyproject]
        packages:
          - rapids-logger==0.2.*,>=0.0.0a0
      - output_types: requirements
        packages:
          # pip recognizes the index as a global option for the requirements.txt file
          # This index is needed for rapids_logger
          - --extra-index-url=https://pypi.anaconda.org/rapidsai-wheels-nightly/simple
  depends_on_rmm:
    common:
      - output_types: conda
        packages:
          - &rmm_unsuffixed rmm==26.2.*,>=0.0.0a0
      - output_types: requirements
        packages:
          # pip recognizes the index as a global option for the requirements.txt file
          - --extra-index-url=https://pypi.nvidia.com
          - --extra-index-url=https://pypi.anaconda.org/rapidsai-wheels-nightly/simple
    specific:
      - output_types: [requirements, pyproject]
        matrices:
          - matrix:
              cuda: "12.*"
              cuda_suffixed: "true"
            packages:
              - rmm-cu12==26.2.*,>=0.0.0a0
          - matrix:
              cuda: "13.*"
              cuda_suffixed: "true"
            packages:
              - rmm-cu13==26.2.*,>=0.0.0a0
          - matrix:
            packages:
              - *rmm_unsuffixed<|MERGE_RESOLUTION|>--- conflicted
+++ resolved
@@ -771,30 +771,18 @@
     common:
       - output_types: [conda]
         packages:
-<<<<<<< HEAD
         - numba-cuda>=0.22.1,<0.23.0
-=======
-        - numba-cuda>=0.19.1,<0.20.0
->>>>>>> dc25b99b
-    specific:
-      - output_types: [requirements, pyproject]
-        matrices:
-          - matrix:
-              cuda: "12.*"
-            packages:
-<<<<<<< HEAD
+    specific:
+      - output_types: [requirements, pyproject]
+        matrices:
+          - matrix:
+              cuda: "12.*"
+            packages:
               - numba-cuda[cu12]>=0.22.1,<0.23.0
           # fallback to CUDA 13 versions if 'cuda' is '13.*' or not provided
           - matrix:
             packages:
               - numba-cuda[cu13]>=0.22.1,<0.23.0
-=======
-              - numba-cuda[cu12]>=0.19.1,<0.20.0
-          # fallback to CUDA 13 versions if 'cuda' is '13.*' or not provided
-          - matrix:
-            packages:
-              - numba-cuda[cu13]>=0.19.1,<0.20.0
->>>>>>> dc25b99b
   depends_on_pylibraft:
     common:
       - output_types: conda
