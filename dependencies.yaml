--- conflicted
+++ resolved
@@ -318,13 +318,8 @@
     common:
       - output_types: [conda, requirements, pyproject]
         packages:
-<<<<<<< HEAD
-          - &cython cython>=3.0.0
+          - &cython cython>=3.0.0,<3.2.0a0
           - &treelite treelite==4.6.0
-=======
-          - &cython cython>=3.0.0,<3.2.0a0
-          - treelite
->>>>>>> 074cf257
   py_run_cuml:
     common:
       - output_types: [conda, requirements, pyproject]
