# Dependency list for https://github.com/rapidsai/dependency-file-generator
files:
  all:
    output: conda
    matrix:
      cuda: ["11.8", "12.5"]
      arch: [x86_64]
    includes:
      - common_build
      - cuda
      - cuda_version
      - depends_on_cudf
      - depends_on_cuda_python
      - depends_on_cupy
      - depends_on_cuvs
      - depends_on_dask_cudf
      - depends_on_libcumlprims
      - depends_on_libcuvs
      - depends_on_libraft
      - depends_on_libraft_headers
      - depends_on_librmm
      - depends_on_pylibraft
      - depends_on_raft_dask
      - depends_on_rmm
      - depends_on_treelite
      - docs
      - py_build_cuml
      - py_run_cuml
      - py_version
      - rapids_build_backend
      - test_python
  cpp_all:
    output: conda
    matrix:
      cuda: ["11.8", "12.5"]
      arch: [x86_64]
    includes:
      - common_build
      - cuda
      - cuda_version
      - depends_on_libcumlprims
      - depends_on_libcuvs
      - depends_on_libraft_headers
      - depends_on_librmm
  checks:
    output: none
    includes:
      - checks
      - py_version
  clang_tidy:
    output: conda
    matrix:
      cuda: ["11.8"]
      arch: [x86_64]
    includes:
      - clang_tidy
      - common_build
      - cuda
      - cuda_version
      - depends_on_libcumlprims
      - depends_on_libcuvs
      - depends_on_libraft_headers
      - depends_on_librmm
  docs:
    output: none
    includes:
      - cuda_version
      - docs
      - py_version
  test_cpp:
    output: none
    includes:
      - cuda_version
      - depends_on_libcuml
      - test_libcuml
      - test_cpp
  test_python:
    output: none
    includes:
      - cuda_version
      - depends_on_cuml
      - depends_on_libcuml
      - py_version
      - test_python
  test_notebooks:
    output: none
    includes:
      - cuda_version
      - depends_on_cuml
      - depends_on_cupy
      - depends_on_cuvs
      - depends_on_dask_cudf
      - depends_on_pylibraft
      - depends_on_raft_dask
      - depends_on_rmm
      - py_run_cuml
      - py_version
      - test_notebooks
  py_build_cuml:
    output: pyproject
    pyproject_dir: python/cuml
    extras:
      table: build-system
    includes:
      - rapids_build_backend
  py_rapids_build_cuml:
    output: pyproject
    pyproject_dir: python/cuml
    extras:
      table: tool.rapids-build-backend
      key: requires
    includes:
      - common_build
<<<<<<< HEAD
      - depends_on_libcuml
=======
      - depends_on_cuda_python
      - depends_on_cuvs
>>>>>>> 47bac702
      - depends_on_libcumlprims
      - depends_on_libraft
      - depends_on_librmm
      - depends_on_pylibraft
      - depends_on_rmm
<<<<<<< HEAD
      - depends_on_treelite
      - py_build
=======
      - py_build_cuml
>>>>>>> 47bac702
  py_run_cuml:
    output: pyproject
    pyproject_dir: python/cuml
    extras:
      table: project
    includes:
<<<<<<< HEAD
=======
      - cuda_wheels
      - depends_on_cuda_python
>>>>>>> 47bac702
      - depends_on_cudf
      - depends_on_cupy
      - depends_on_cuvs
      - depends_on_dask_cudf
      - depends_on_libcuml
      - depends_on_pylibraft
      - depends_on_raft_dask
      - depends_on_rmm
<<<<<<< HEAD
      - depends_on_treelite
      - py_run
=======
      - py_run_cuml
>>>>>>> 47bac702
  py_test_cuml:
    output: pyproject
    pyproject_dir: python/cuml
    extras:
      table: project.optional-dependencies
      key: test
    includes:
      - test_python
  py_build_libcuml:
    output: pyproject
    pyproject_dir: python/libcuml
    extras:
      table: build-system
    includes:
      - rapids_build_backend
  py_rapids_build_libcuml:
    output: pyproject
    pyproject_dir: python/libcuml
    extras:
      table: tool.rapids-build-backend
      key: requires
    includes:
      # TODO(jameslamb): split out cuda-python and cython
      - common_build
      - depends_on_libraft
      - depends_on_librmm
      - py_build
  py_run_libcuml:
    output: pyproject
    pyproject_dir: python/libcuml
    extras:
      table: project
    includes:
      - cuda_wheels
      - depends_on_cuvs
      - depends_on_libraft
channels:
  - rapidsai
  - rapidsai-nightly
  - dask/label/dev
  - conda-forge
  - nvidia
dependencies:
  rapids_build_backend:
    common:
      - output_types: [conda, requirements, pyproject]
        packages:
          - rapids-build-backend>=0.3.0,<0.4.0.dev0
      - output_types: [conda]
        packages:
          - scikit-build-core>=0.10.0
      - output_types: [requirements, pyproject]
        packages:
          - scikit-build-core[pyproject]>=0.10.0
  checks:
    common:
      - output_types: [conda, requirements]
        packages:
          - pre-commit
  clang_tidy:
    common:
      - output_types: [conda, requirements]
        packages:
          # clang 15 required by libcudacxx.
          - clang==15.0.7
          - clang-tools==15.0.7
          - ninja
          - tomli
  common_build:
    common:
      - output_types: [conda, requirements, pyproject]
        packages:
          - &cmake_ver cmake>=3.26.4,!=3.30.0
          - ninja
      - output_types: conda
        packages:
          - c-compiler
          - cxx-compiler
          - fmt>=11.0.2,<12
          - spdlog>=1.14.1,<1.15
    specific:
      - output_types: conda
        matrices:
          - matrix:
              arch: x86_64
            packages:
              - gcc_linux-64=11.*
              - sysroot_linux-64==2.17
          - matrix:
              arch: aarch64
            packages:
              - gcc_linux-aarch64=11.*
              - sysroot_linux-aarch64==2.17
      - output_types: conda
        matrices:
          - matrix:
              arch: x86_64
              cuda: "11.8"
            packages:
              - nvcc_linux-64=11.8
          - matrix:
              arch: aarch64
              cuda: "11.8"
            packages:
              - nvcc_linux-aarch64=11.8
          - matrix:
              cuda: "12.*"
            packages:
              - cuda-nvcc
  py_build_cuml:
    common:
      - output_types: [conda, requirements, pyproject]
        packages:
          - &cython cython>=3.0.0
<<<<<<< HEAD
    specific:
      - output_types: [conda, requirements, pyproject]
        matrices:
          - matrix:
              cuda: "12.*"
            packages:
              - cuda-python>=12.6.2,<13.0a0
          - matrix:
              cuda: "11.*"
            packages:
              - cuda-python>=11.8.5,<12.0a0
          - matrix:
            packages:
              - cuda-python
=======
          - &treelite treelite==4.3.0
>>>>>>> 47bac702

  py_run_cuml:
    common:
      - output_types: [conda, requirements, pyproject]
        packages:
          - dask-cuda==25.2.*,>=0.0.0a0
          - joblib>=0.11
          - numba>=0.57
          - numpy>=1.23,<3.0a0
            # TODO: Is scipy really a hard dependency, or should
            # we make it optional (i.e. an extra for pip
            # installation/run_constrained for conda)?
          - scipy>=1.8.0
          - packaging
          - rapids-dask-dependency==25.2.*,>=0.0.0a0
      - output_types: requirements
        packages:
          # pip recognizes the index as a global option for the requirements.txt file
          - --extra-index-url=https://pypi.nvidia.com
          - --extra-index-url=https://pypi.anaconda.org/rapidsai-wheels-nightly/simple
  cuda_version:
    specific:
      - output_types: conda
        matrices:
          - matrix:
              cuda: "11.2"
            packages:
              - cuda-version=11.2
          - matrix:
              cuda: "11.4"
            packages:
              - cuda-version=11.4
          - matrix:
              cuda: "11.5"
            packages:
              - cuda-version=11.5
          - matrix:
              cuda: "11.8"
            packages:
              - cuda-version=11.8
          - matrix:
              cuda: "12.0"
            packages:
              - cuda-version=12.0
          - matrix:
              cuda: "12.2"
            packages:
              - cuda-version=12.2
          - matrix:
              cuda: "12.5"
            packages:
              - cuda-version=12.5
  cuda:
    specific:
      - output_types: conda
        matrices:
          - matrix:
              cuda: "12.*"
            packages:
              - cuda-cudart-dev
              - cuda-profiler-api
              - libcublas-dev
              - libcufft-dev
              - libcurand-dev
              - libcusolver-dev
              - libcusparse-dev
          - matrix:
              cuda: "11.8"
            packages:
              - cudatoolkit
              - libcublas-dev=11.11.3.6
              - libcublas=11.11.3.6
              - libcufft-dev=10.9.0.58
              - libcufft=10.9.0.58
              - libcurand-dev=10.3.0.86
              - libcurand=10.3.0.86
              - libcusolver-dev=11.4.1.48
              - libcusolver=11.4.1.48
              - libcusparse-dev=11.7.5.86
              - libcusparse=11.7.5.86
          - matrix:
              cuda: "11.5"
            packages:
              - cudatoolkit
              - libcublas-dev>=11.7.3.1,<=11.7.4.6
              - libcublas>=11.7.3.1,<=11.7.4.6
              - libcufft-dev>=10.6.0.54,<=10.6.0.107
              - libcufft>=10.6.0.54,<=10.6.0.107
              - libcurand-dev>=10.2.6.48,<=10.2.7.107
              - libcurand>=10.2.6.48,<=10.2.7.107
              - libcusolver-dev>=11.2.1.48,<=11.3.2.107
              - libcusolver>=11.2.1.48,<=11.3.2.107
              - libcusparse-dev>=11.7.0.31,<=11.7.0.107
              - libcusparse>=11.7.0.31,<=11.7.0.107
          - matrix:
              cuda: "11.4"
            packages:
              - cudatoolkit
              - &libcublas_dev114 libcublas-dev>=11.5.2.43,<=11.6.5.2
              - &libcublas114 libcublas>=11.5.2.43,<=11.6.5.2
              - &libcufft_dev114 libcufft-dev>=10.5.0.43,<=10.5.2.100
              - &libcufft114 libcufft>=10.5.0.43,<=10.5.2.100
              - &libcurand_dev114 libcurand-dev>=10.2.5.43,<=10.2.5.120
              - &libcurand114 libcurand>=10.2.5.43,<=10.2.5.120
              - &libcusolver_dev114 libcusolver-dev>=11.2.0.43,<=11.2.0.120
              - &libcusolver114 libcusolver>=11.2.0.43,<=11.2.0.120
              - &libcusparse_dev114 libcusparse-dev>=11.6.0.43,<=11.6.0.120
              - &libcusparse114 libcusparse>=11.6.0.43,<=11.6.0.120
          - matrix:
              cuda: "11.2"
            packages:
              - cudatoolkit
              # The NVIDIA channel doesn't publish pkgs older than 11.4 for these libs,
              # so 11.2 uses 11.4 packages (the oldest available).
              - *libcublas_dev114
              - *libcublas114
              - *libcufft_dev114
              - *libcufft114
              - *libcurand_dev114
              - *libcurand114
              - *libcusolver_dev114
              - *libcusolver114
              - *libcusparse_dev114
              - *libcusparse114
  cuda_wheels:
    specific:
      - output_types: pyproject
        matrices:
          - matrix:
              cuda: "12.*"
              use_cuda_wheels: "true"
            packages:
              - nvidia-cublas-cu12
              - nvidia-cufft-cu12
              - nvidia-curand-cu12
              - nvidia-cusparse-cu12
              - nvidia-cusolver-cu12
          # CUDA 11 does not provide wheels, so use the system libraries instead
          - matrix:
              cuda: "11.*"
              use_cuda_wheels: "true"
            packages:
          # if use_cuda_wheels=false is provided, do not add dependencies on any CUDA wheels
          # (e.g. for DLFW and pip devcontainers)
          - matrix:
              use_cuda_wheels: "false"
            packages:
          # if no matching matrix selectors passed, list the unsuffixed packages
          # (just as a source of documentation, as this populates pyproject.toml in source control)
          - matrix:
            packages:
              - nvidia-cublas
              - nvidia-cufft
              - nvidia-curand
              - nvidia-cusparse
              - nvidia-cusolver
  docs:
    common:
      - output_types: [conda, requirements]
        packages:
          - graphviz
          - ipython
          - ipykernel
          - nbsphinx
          - numpydoc
          # https://github.com/pydata/pydata-sphinx-theme/issues/1539
          - pydata-sphinx-theme!=0.14.2
          - recommonmark
          - &scikit_learn scikit-learn==1.5.*
          - sphinx
          - sphinx-copybutton
          - sphinx-markdown-tables
      - output_types: conda
        packages:
          - doxygen=1.9.1
  py_version:
    specific:
      - output_types: conda
        matrices:
          - matrix:
              py: "3.10"
            packages:
              - python=3.10
          - matrix:
              py: "3.11"
            packages:
              - python=3.11
          - matrix:
              py: "3.12"
            packages:
              - python=3.12
          - matrix:
            packages:
              - python>=3.10,<3.13
  test_libcuml:
    common:
      - output_types: conda
        packages:
          - libcuml-tests==25.2.*,>=0.0.0a0
  test_cpp:
    common:
      - output_types: conda
        packages:
          - *cmake_ver
  test_python:
    common:
      - output_types: [conda, requirements, pyproject]
        packages:
          - certifi
          - *cython
          - dask-ml
          - hdbscan>=0.8.39,<0.8.40
          - hypothesis>=6.0,<7
          - nltk
          - numpydoc
          - pytest==7.*
          - pytest-benchmark
          - pytest-cases
          - pytest-cov
          - pytest-xdist
          - seaborn
          - *scikit_learn
          - &xgboost xgboost>=2.1.0
          - statsmodels
          - umap-learn==0.5.6
          - pynndescent
  test_notebooks:
    common:
      - output_types: [conda, requirements]
        packages:
          - dask-ml==2023.3.24
          - jupyter
          - matplotlib
          - numpy
          - pandas
          - *scikit_learn
          - seaborn
          - *xgboost
  depends_on_cuda_python:
    specific:
      - output_types: [conda, requirements, pyproject]
        matrices:
          - matrix:
              cuda: "12.*"
            packages:
              - cuda-python>=12.6.2,<13.0a0
          - matrix:
              cuda: "11.*"
            packages:
              - cuda-python>=11.8.5,<12.0a0
          - matrix:
            packages:
              - cuda-python
  depends_on_cudf:
    common:
      - output_types: conda
        packages:
          - &cudf_unsuffixed cudf==25.2.*,>=0.0.0a0
      - output_types: requirements
        packages:
          # pip recognizes the index as a global option for the requirements.txt file
          - --extra-index-url=https://pypi.nvidia.com
          - --extra-index-url=https://pypi.anaconda.org/rapidsai-wheels-nightly/simple
    specific:
      - output_types: [requirements, pyproject]
        matrices:
          - matrix:
              cuda: "12.*"
              cuda_suffixed: "true"
            packages:
              - cudf-cu12==25.2.*,>=0.0.0a0
          - matrix:
              cuda: "11.*"
              cuda_suffixed: "true"
            packages:
              - cudf-cu11==25.2.*,>=0.0.0a0
          - matrix:
            packages:
              - *cudf_unsuffixed
  depends_on_cuml:
    common:
      - output_types: conda
        packages:
          - cuml==25.2.*,>=0.0.0a0
  depends_on_cupy:
    common:
      - output_types: conda
        packages:
          - cupy>=12.0.0
    specific:
      - output_types: [requirements, pyproject]
        matrices:
          - matrix: {cuda: "12.*"}
            packages:
              - cupy-cuda12x>=12.0.0
          - matrix: {cuda: "11.*"}
            packages: &cupy_packages_cu11
              - cupy-cuda11x>=12.0.0
          - {matrix: null, packages: *cupy_packages_cu11}
  depends_on_cuvs:
    common:
      - output_types: conda
        packages:
          - &cuvs_unsuffixed cuvs==25.2.*,>=0.0.0a0
      - output_types: requirements
        packages:
          # pip recognizes the index as a global option for the requirements.txt file
          - --extra-index-url=https://pypi.nvidia.com
          - --extra-index-url=https://pypi.anaconda.org/rapidsai-wheels-nightly/simple
    specific:
      - output_types: [requirements, pyproject]
        matrices:
          - matrix:
              cuda: "12.*"
              cuda_suffixed: "true"
            packages:
              - cuvs-cu12==25.2.*,>=0.0.0a0
          - matrix:
              cuda: "11.*"
              cuda_suffixed: "true"
            packages:
              - cuvs-cu11==25.2.*,>=0.0.0a0
          - matrix:
            packages:
              - *cuvs_unsuffixed
  depends_on_dask_cudf:
    common:
      - output_types: conda
        packages:
          - &dask_cudf_unsuffixed dask-cudf==25.2.*,>=0.0.0a0
      - output_types: requirements
        packages:
          # pip recognizes the index as a global option for the requirements.txt file
          - --extra-index-url=https://pypi.nvidia.com
          - --extra-index-url=https://pypi.anaconda.org/rapidsai-wheels-nightly/simple
    specific:
      - output_types: [requirements, pyproject]
        matrices:
          - matrix:
              cuda: "12.*"
              cuda_suffixed: "true"
            packages:
              - dask-cudf-cu12==25.2.*,>=0.0.0a0
          - matrix:
              cuda: "11.*"
              cuda_suffixed: "true"
            packages:
              - dask-cudf-cu11==25.2.*,>=0.0.0a0
          - matrix:
            packages:
              - *dask_cudf_unsuffixed
  depends_on_libcuml:
    common:
      - output_types: conda
        packages:
          - &libcuml_unsuffixed libcuml==25.2.*,>=0.0.0a0
      - output_types: requirements
        packages:
          # pip recognizes the index as a global option for the requirements.txt file
          - --extra-index-url=https://pypi.nvidia.com
          - --extra-index-url=https://pypi.anaconda.org/rapidsai-wheels-nightly/simple
    specific:
      - output_types: [requirements, pyproject]
        matrices:
          - matrix:
              cuda: "12.*"
              cuda_suffixed: "true"
            packages:
              - libcuml-cu12==25.2.*,>=0.0.0a0
          - matrix:
              cuda: "11.*"
              cuda_suffixed: "true"
            packages:
              - libcuml-cu11==25.2.*,>=0.0.0a0
          - {matrix: null, packages: [*libcuml_unsuffixed]}
  depends_on_libcumlprims:
    common:
      - output_types: conda
        packages:
          - libcumlprims==25.2.*,>=0.0.0a0
  depends_on_libcuvs:
    common:
      - output_types: conda
        packages:
          - libcuvs==25.2.*,>=0.0.0a0
  depends_on_libraft:
    common:
      - output_types: conda
        packages:
          - &libraft_unsuffixed libraft==25.2.*,>=0.0.0a0
      - output_types: requirements
        packages:
          # pip recognizes the index as a global option for the requirements.txt file
          - --extra-index-url=https://pypi.nvidia.com
          - --extra-index-url=https://pypi.anaconda.org/rapidsai-wheels-nightly/simple
    specific:
      - output_types: [requirements, pyproject]
        matrices:
          - matrix:
              cuda: "12.*"
              cuda_suffixed: "true"
            packages:
              - libraft-cu12==25.2.*,>=0.0.0a0
          - matrix:
              cuda: "11.*"
              cuda_suffixed: "true"
            packages:
              - libraft-cu11==25.2.*,>=0.0.0a0
          - {matrix: null, packages: [*libraft_unsuffixed]}
  depends_on_libraft_headers:
    common:
      - output_types: conda
        packages:
          - libraft-headers==25.2.*,>=0.0.0a0
  depends_on_librmm:
    common:
      - output_types: conda
        packages:
          - &librmm_unsuffixed librmm==25.2.*,>=0.0.0a0
      - output_types: requirements
        packages:
          # pip recognizes the index as a global option for the requirements.txt file
          - --extra-index-url=https://pypi.nvidia.com
          - --extra-index-url=https://pypi.anaconda.org/rapidsai-wheels-nightly/simple
    specific:
      - output_types: [requirements, pyproject]
        matrices:
          - matrix:
              cuda: "12.*"
              cuda_suffixed: "true"
            packages:
              - librmm-cu12==25.2.*,>=0.0.0a0
          - matrix:
              cuda: "11.*"
              cuda_suffixed: "true"
            packages:
              - librmm-cu11==25.2.*,>=0.0.0a0
          - {matrix: null, packages: [*librmm_unsuffixed]}
  depends_on_pylibraft:
    common:
      - output_types: conda
        packages:
          - &pylibraft_unsuffixed pylibraft==25.2.*,>=0.0.0a0
      - output_types: requirements
        packages:
          # pip recognizes the index as a global option for the requirements.txt file
          - --extra-index-url=https://pypi.nvidia.com
          - --extra-index-url=https://pypi.anaconda.org/rapidsai-wheels-nightly/simple
    specific:
      - output_types: [requirements, pyproject]
        matrices:
          - matrix:
              cuda: "12.*"
              cuda_suffixed: "true"
            packages:
              - pylibraft-cu12==25.2.*,>=0.0.0a0
          - matrix:
              cuda: "11.*"
              cuda_suffixed: "true"
            packages:
              - pylibraft-cu11==25.2.*,>=0.0.0a0
          - matrix:
            packages:
              - *pylibraft_unsuffixed
  depends_on_raft_dask:
    common:
      - output_types: conda
        packages:
          - &raft_dask_unsuffixed raft-dask==25.2.*,>=0.0.0a0
      - output_types: requirements
        packages:
          # pip recognizes the index as a global option for the requirements.txt file
          - --extra-index-url=https://pypi.nvidia.com
          - --extra-index-url=https://pypi.anaconda.org/rapidsai-wheels-nightly/simple
    specific:
      - output_types: [requirements, pyproject]
        matrices:
          - matrix:
              cuda: "12.*"
              cuda_suffixed: "true"
            packages:
              - raft-dask-cu12==25.2.*,>=0.0.0a0
          - matrix:
              cuda: "11.*"
              cuda_suffixed: "true"
            packages:
              - raft-dask-cu11==25.2.*,>=0.0.0a0
          - matrix:
            packages:
              - *raft_dask_unsuffixed
  depends_on_rmm:
    common:
      - output_types: conda
        packages:
          - &rmm_unsuffixed rmm==25.2.*,>=0.0.0a0
      - output_types: requirements
        packages:
          # pip recognizes the index as a global option for the requirements.txt file
          - --extra-index-url=https://pypi.nvidia.com
          - --extra-index-url=https://pypi.anaconda.org/rapidsai-wheels-nightly/simple
    specific:
      - output_types: [requirements, pyproject]
        matrices:
          - matrix:
              cuda: "12.*"
              cuda_suffixed: "true"
            packages:
              - rmm-cu12==25.2.*,>=0.0.0a0
          - matrix:
              cuda: "11.*"
              cuda_suffixed: "true"
            packages:
              - rmm-cu11==25.2.*,>=0.0.0a0
          - matrix:
            packages:
              - *rmm_unsuffixed
  depends_on_treelite:
    common:
      - output_types: [conda, requirements, pyproject]
        packages:
          - treelite==4.3.0<|MERGE_RESOLUTION|>--- conflicted
+++ resolved
@@ -111,34 +111,21 @@
       key: requires
     includes:
       - common_build
-<<<<<<< HEAD
       - depends_on_libcuml
-=======
-      - depends_on_cuda_python
-      - depends_on_cuvs
->>>>>>> 47bac702
       - depends_on_libcumlprims
       - depends_on_libraft
       - depends_on_librmm
       - depends_on_pylibraft
       - depends_on_rmm
-<<<<<<< HEAD
       - depends_on_treelite
-      - py_build
-=======
       - py_build_cuml
->>>>>>> 47bac702
   py_run_cuml:
     output: pyproject
     pyproject_dir: python/cuml
     extras:
       table: project
     includes:
-<<<<<<< HEAD
-=======
-      - cuda_wheels
       - depends_on_cuda_python
->>>>>>> 47bac702
       - depends_on_cudf
       - depends_on_cupy
       - depends_on_cuvs
@@ -147,12 +134,8 @@
       - depends_on_pylibraft
       - depends_on_raft_dask
       - depends_on_rmm
-<<<<<<< HEAD
       - depends_on_treelite
-      - py_run
-=======
       - py_run_cuml
->>>>>>> 47bac702
   py_test_cuml:
     output: pyproject
     pyproject_dir: python/cuml
@@ -179,7 +162,7 @@
       - common_build
       - depends_on_libraft
       - depends_on_librmm
-      - py_build
+      - py_build_cuml
   py_run_libcuml:
     output: pyproject
     pyproject_dir: python/libcuml
@@ -267,24 +250,6 @@
       - output_types: [conda, requirements, pyproject]
         packages:
           - &cython cython>=3.0.0
-<<<<<<< HEAD
-    specific:
-      - output_types: [conda, requirements, pyproject]
-        matrices:
-          - matrix:
-              cuda: "12.*"
-            packages:
-              - cuda-python>=12.6.2,<13.0a0
-          - matrix:
-              cuda: "11.*"
-            packages:
-              - cuda-python>=11.8.5,<12.0a0
-          - matrix:
-            packages:
-              - cuda-python
-=======
-          - &treelite treelite==4.3.0
->>>>>>> 47bac702
 
   py_run_cuml:
     common:
