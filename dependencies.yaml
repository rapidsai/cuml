# Dependency list for https://github.com/rapidsai/dependency-file-generator
files:
  all:
    output: conda
    matrix:
      cuda: ["11.8", "12.2"]
      arch: [x86_64]
    includes:
      - common_build
      - cuda
      - cuda_version
      - docs
      - py_build
      - py_run
      - py_version
      - test_python
  cpp_all:
    output: conda
    matrix:
      cuda: ["11.8", "12.2"]
      arch: [x86_64]
    includes:
      - common_build
      - cuda
      - cuda_version
  checks:
    output: none
    includes:
      - checks
      - py_version
  clang_tidy:
    output: conda
    matrix:
      cuda: ["11.8"]
      arch: [x86_64]
    includes:
      - clang_tidy
      - common_build
      - cuda
      - cuda_version
  docs:
    output: none
    includes:
      - cuda_version
      - docs
      - py_version
  test_cpp:
    output: none
    includes:
      - cuda_version
      - test_cpp
  test_python:
    output: none
    includes:
      - cuda_version
      - py_version
      - test_python
  test_notebooks:
    output: none
    includes:
      - cuda_version
      - py_run
      - py_version
      - test_notebooks
  py_build:
    output: pyproject
    extras:
      table: build-system
    includes:
      - common_build
      - py_build
  py_run:
    output: pyproject
    extras:
      table: project
    includes:
      - py_run
  py_test:
    output: pyproject
    extras:
      table: project.optional-dependencies
      key: test
    includes:
      - test_python
channels:
  - rapidsai
  - rapidsai-nightly
  - dask/label/dev
  - conda-forge
  - nvidia
dependencies:
  checks:
    common:
      - output_types: [conda, requirements]
        packages:
          - pre-commit
  clang_tidy:
    common:
      - output_types: [conda, requirements]
        packages:
          # clang 15 required by libcudacxx.
          - clang==15.0.7
          - clang-tools==15.0.7
          - ninja
          - tomli
  common_build:
    common:
      - output_types: [conda, requirements, pyproject]
        packages:
          - &cmake_ver cmake>=3.26.4
          - ninja
      - output_types: conda
        packages:
          - c-compiler
          - cxx-compiler
          - gmock>=1.13.0
          - gtest>=1.13.0
          - libcumlprims==24.4.*
          - libraft==24.4.*
          - libraft-headers==24.4.*
          - librmm==24.4.*
    specific:
      - output_types: conda
        matrices:
          - matrix:
              arch: x86_64
            packages:
              - gcc_linux-64=11.*
              - sysroot_linux-64==2.17
          - matrix:
              arch: aarch64
            packages:
              - gcc_linux-aarch64=11.*
              - sysroot_linux-aarch64==2.17
      - output_types: conda
        matrices:
          - matrix:
              arch: x86_64
              cuda: "11.8"
            packages:
              - nvcc_linux-64=11.8
          - matrix:
              arch: aarch64
              cuda: "11.8"
            packages:
              - nvcc_linux-aarch64=11.8
          - matrix:
              cuda: "12.*"
            packages:
              - cuda-nvcc
  py_build:
    common:
      - output_types: [conda, requirements, pyproject]
        packages:
          - cython>=3.0.0
          - &treelite treelite==3.9.1
      - output_types: conda
        packages:
          - &pylibraft_conda pylibraft==24.4.*
          - &rmm_conda rmm==24.4.*
          - scikit-build-core>=0.7.0
      - output_types: requirements
        packages:
          # pip recognizes the index as a global option for the requirements.txt file
          # This index is needed for cudf and rmm.
          - --extra-index-url=https://pypi.nvidia.com
          - --extra-index-url=https://pypi.anaconda.org/rapidsai-wheels-nightly/simple
      - output_types: [pyproject, requirements]
        packages:
          - scikit-build-core[pyproject]>=0.7.0
          - &treelite_runtime treelite_runtime==3.9.1
    specific:
      - output_types: [conda, requirements, pyproject]
        matrices:
          - matrix:
              cuda: "12.*"
            packages:
              - cuda-python>=12.0,<13.0a0
          - matrix: # All CUDA 11 versions
            packages:
              - cuda-python>=11.7.1,<12.0a0
      - output_types: [requirements, pyproject]
        matrices:
          - matrix: {cuda: "12.*"}
<<<<<<< HEAD
            packages:
              - pylibraft-cu12==24.2.*
              - rmm-cu12==24.2.*
          - matrix: {cuda: "11.*"}
            packages:
              - &pylibraft_cu11 pylibraft-cu11==24.2.*
              - &rmm_cu11 rmm-cu11==24.2.*
=======
            packages:
              - pylibraft-cu12==24.4.*
              - rmm-cu12==24.4.*
          - matrix: {cuda: "11.*"}
            packages:
              - &pylibraft_cu11 pylibraft-cu11==24.4.*
              - &rmm_cu11 rmm-cu11==24.4.*
>>>>>>> 6186e841
          - {matrix: null, packages: [*pylibraft_conda, *rmm_conda] }

  py_run:
    common:
      - output_types: [conda, requirements, pyproject]
        packages:
          - dask-cuda==24.4.*
          - joblib>=0.11
          - numba>=0.57
            # TODO: Is scipy really a hard dependency, or should
            # we make it optional (i.e. an extra for pip
            # installation/run_constrained for conda)?
          - scipy>=1.8.0
          - rapids-dask-dependency==24.4.*
          - *treelite
      - output_types: conda
        packages:
          - &cudf_conda cudf==24.4.*
          - &cupy_conda cupy>=12.0.0
          - &dask_cudf_conda dask-cudf==24.4.*
          - &raft_dask_conda raft-dask==24.4.*
      - output_types: requirements
        packages:
          # pip recognizes the index as a global option for the requirements.txt file
          # This index is needed for cudf and rmm.
          - --extra-index-url=https://pypi.nvidia.com
          - --extra-index-url=https://pypi.anaconda.org/rapidsai-wheels-nightly/simple
      - output_types: [pyproject, requirements]
        packages:
          - *treelite_runtime
    specific:
      - output_types: [requirements, pyproject]
        matrices:
          - matrix: {cuda: "12.*"}
            packages:
              - cudf-cu12==24.4.*
              - cupy-cuda12x>=12.0.0
<<<<<<< HEAD
              - dask-cudf-cu12==24.2.*
              - pylibraft-cu12==24.2.*
              - raft-dask-cu12==24.2.*
              - rmm-cu12==24.2.*
=======
              - dask-cudf-cu12==24.4.*
              - pylibraft-cu12==24.4.*
              - raft-dask-cu12==24.4.*
              - rmm-cu12==24.4.*
>>>>>>> 6186e841
          - matrix: {cuda: "11.*"}
            packages: &py_run_packages_cu11
              - cudf-cu11==24.4.*
              - &cupy_pyproject_cu11 cupy-cuda11x>=12.0.0
              - dask-cudf-cu11==24.4.*
              - *pylibraft_cu11
              - raft-dask-cu11==24.4.*
              - *rmm_cu11
          - matrix: null
            packages:
              - *cudf_conda
              - *cupy_pyproject_cu11
              - *dask_cudf_conda
              - *pylibraft_conda
              - *raft_dask_conda
              - *rmm_conda
  cuda_version:
    specific:
      - output_types: conda
        matrices:
          - matrix:
              cuda: "11.2"
            packages:
              - cuda-version=11.2
          - matrix:
              cuda: "11.4"
            packages:
              - cuda-version=11.4
          - matrix:
              cuda: "11.5"
            packages:
              - cuda-version=11.5
          - matrix:
              cuda: "11.8"
            packages:
              - cuda-version=11.8
          - matrix:
              cuda: "12.0"
            packages:
              - cuda-version=12.0
          - matrix:
              cuda: "12.2"
            packages:
              - cuda-version=12.2
  cuda:
    specific:
      - output_types: conda
        matrices:
          - matrix:
              cuda: "12.*"
            packages:
              - cuda-cudart-dev
              - cuda-profiler-api
              - libcublas-dev
              - libcufft-dev
              - libcurand-dev
              - libcusolver-dev
              - libcusparse-dev
          - matrix:
              cuda: "11.8"
            packages:
              - cudatoolkit
              - libcublas-dev=11.11.3.6
              - libcublas=11.11.3.6
              - libcufft-dev=10.9.0.58
              - libcufft=10.9.0.58
              - libcurand-dev=10.3.0.86
              - libcurand=10.3.0.86
              - libcusolver-dev=11.4.1.48
              - libcusolver=11.4.1.48
              - libcusparse-dev=11.7.5.86
              - libcusparse=11.7.5.86
          - matrix:
              cuda: "11.5"
            packages:
              - cudatoolkit
              - libcublas-dev>=11.7.3.1,<=11.7.4.6
              - libcublas>=11.7.3.1,<=11.7.4.6
              - libcufft-dev>=10.6.0.54,<=10.6.0.107
              - libcufft>=10.6.0.54,<=10.6.0.107
              - libcurand-dev>=10.2.6.48,<=10.2.7.107
              - libcurand>=10.2.6.48,<=10.2.7.107
              - libcusolver-dev>=11.2.1.48,<=11.3.2.107
              - libcusolver>=11.2.1.48,<=11.3.2.107
              - libcusparse-dev>=11.7.0.31,<=11.7.0.107
              - libcusparse>=11.7.0.31,<=11.7.0.107
          - matrix:
              cuda: "11.4"
            packages:
              - cudatoolkit
              - &libcublas_dev114 libcublas-dev>=11.5.2.43,<=11.6.5.2
              - &libcublas114 libcublas>=11.5.2.43,<=11.6.5.2
              - &libcufft_dev114 libcufft-dev>=10.5.0.43,<=10.5.2.100
              - &libcufft114 libcufft>=10.5.0.43,<=10.5.2.100
              - &libcurand_dev114 libcurand-dev>=10.2.5.43,<=10.2.5.120
              - &libcurand114 libcurand>=10.2.5.43,<=10.2.5.120
              - &libcusolver_dev114 libcusolver-dev>=11.2.0.43,<=11.2.0.120
              - &libcusolver114 libcusolver>=11.2.0.43,<=11.2.0.120
              - &libcusparse_dev114 libcusparse-dev>=11.6.0.43,<=11.6.0.120
              - &libcusparse114 libcusparse>=11.6.0.43,<=11.6.0.120
          - matrix:
              cuda: "11.2"
            packages:
              - cudatoolkit
              # The NVIDIA channel doesn't publish pkgs older than 11.4 for these libs,
              # so 11.2 uses 11.4 packages (the oldest available).
              - *libcublas_dev114
              - *libcublas114
              - *libcufft_dev114
              - *libcufft114
              - *libcurand_dev114
              - *libcurand114
              - *libcusolver_dev114
              - *libcusolver114
              - *libcusparse_dev114
              - *libcusparse114
  docs:
    common:
      - output_types: [conda, requirements]
        packages:
          - graphviz
          - ipython
          - ipykernel
          - nbsphinx
          - numpydoc
          # https://github.com/pydata/pydata-sphinx-theme/issues/1539
          - pydata-sphinx-theme!=0.14.2
          - recommonmark
          - &scikit_learn scikit-learn==1.2
          - sphinx<6
          - sphinx-copybutton
          - sphinx-markdown-tables
      - output_types: conda
        packages:
          - doxygen=1.9.1
  py_version:
    specific:
      - output_types: conda
        matrices:
          - matrix:
              py: "3.9"
            packages:
              - python=3.9
          - matrix:
              py: "3.10"
            packages:
              - python=3.10
          - matrix:
            packages:
              - python>=3.9,<3.11
  test_cpp:
    common:
      - output_types: conda
        packages:
          - *cmake_ver
  test_python:
    common:
      - output_types: [conda, requirements, pyproject]
        packages:
          - dask-ml
          - hypothesis>=6.0,<7
          - nltk
          - numpydoc
          - pytest
          - pytest-benchmark
          - pytest-cases
          - pytest-cov
          - pytest-xdist
          - seaborn
          - *scikit_learn
          - statsmodels
          - umap-learn==0.5.3
          - pynndescent==0.5.8
      - output_types: conda
        packages:
          - pip
          - pip:
              - dask-glm==0.3.0
          # TODO: remove pin once a release that includes fixes for the error
          # is released: https://github.com/rapidsai/cuml/issues/5514
          - hdbscan<=0.8.30
      - output_types: pyproject
        packages:
          - dask-glm==0.3.0
            # TODO: Can we stop pulling from the master branch now that there was a release in October?
          - hdbscan @ git+https://github.com/scikit-learn-contrib/hdbscan.git@master
  test_notebooks:
    common:
      - output_types: [conda, requirements]
        packages:
          - dask-ml==2023.3.24
          - jupyter
          - matplotlib
          - numpy
          - pandas
          - *scikit_learn
          - seaborn<|MERGE_RESOLUTION|>--- conflicted
+++ resolved
@@ -182,15 +182,6 @@
       - output_types: [requirements, pyproject]
         matrices:
           - matrix: {cuda: "12.*"}
-<<<<<<< HEAD
-            packages:
-              - pylibraft-cu12==24.2.*
-              - rmm-cu12==24.2.*
-          - matrix: {cuda: "11.*"}
-            packages:
-              - &pylibraft_cu11 pylibraft-cu11==24.2.*
-              - &rmm_cu11 rmm-cu11==24.2.*
-=======
             packages:
               - pylibraft-cu12==24.4.*
               - rmm-cu12==24.4.*
@@ -198,7 +189,6 @@
             packages:
               - &pylibraft_cu11 pylibraft-cu11==24.4.*
               - &rmm_cu11 rmm-cu11==24.4.*
->>>>>>> 6186e841
           - {matrix: null, packages: [*pylibraft_conda, *rmm_conda] }
 
   py_run:
@@ -236,17 +226,10 @@
             packages:
               - cudf-cu12==24.4.*
               - cupy-cuda12x>=12.0.0
-<<<<<<< HEAD
-              - dask-cudf-cu12==24.2.*
-              - pylibraft-cu12==24.2.*
-              - raft-dask-cu12==24.2.*
-              - rmm-cu12==24.2.*
-=======
               - dask-cudf-cu12==24.4.*
               - pylibraft-cu12==24.4.*
               - raft-dask-cu12==24.4.*
               - rmm-cu12==24.4.*
->>>>>>> 6186e841
           - matrix: {cuda: "11.*"}
             packages: &py_run_packages_cu11
               - cudf-cu11==24.4.*
