--- conflicted
+++ resolved
@@ -265,22 +265,14 @@
     common:
       - output_types: [conda, requirements, pyproject]
         packages:
-<<<<<<< HEAD
-          - dask-cuda==25.4.*
-=======
           - dask-cuda==25.6.*,>=0.0.0a0
->>>>>>> 7d13c6a1
           - joblib>=0.11
           - numba>=0.59.1,<0.62.0a0
           - numpy>=1.23,<3.0a0
           - scipy>=1.8.0
           - packaging
-<<<<<<< HEAD
-          - rapids-dask-dependency==25.4.*
-=======
           - rapids-dask-dependency==25.6.*,>=0.0.0a0
           - &scikit_learn scikit-learn>=1.5
->>>>>>> 7d13c6a1
           - *treelite
       - output_types: requirements
         packages:
@@ -486,11 +478,7 @@
     common:
       - output_types: conda
         packages:
-<<<<<<< HEAD
-          - libcuml-tests==25.4.*
-=======
           - libcuml-tests==25.6.*,>=0.0.0a0
->>>>>>> 7d13c6a1
   test_cpp:
     common:
       - output_types: conda
@@ -565,37 +553,25 @@
     common:
       - output_types: conda
         packages:
-<<<<<<< HEAD
-          - &cudf_unsuffixed cudf==25.4.*
-=======
           - &cudf_unsuffixed cudf==25.6.*,>=0.0.0a0
->>>>>>> 7d13c6a1
-      - output_types: requirements
-        packages:
-          # pip recognizes the index as a global option for the requirements.txt file
-          - --extra-index-url=https://pypi.nvidia.com
-          - --extra-index-url=https://pypi.anaconda.org/rapidsai-wheels-nightly/simple
-    specific:
-      - output_types: [requirements, pyproject]
-        matrices:
-          - matrix:
-              cuda: "12.*"
-              cuda_suffixed: "true"
-            packages:
-<<<<<<< HEAD
-              - cudf-cu12==25.4.*
-=======
+      - output_types: requirements
+        packages:
+          # pip recognizes the index as a global option for the requirements.txt file
+          - --extra-index-url=https://pypi.nvidia.com
+          - --extra-index-url=https://pypi.anaconda.org/rapidsai-wheels-nightly/simple
+    specific:
+      - output_types: [requirements, pyproject]
+        matrices:
+          - matrix:
+              cuda: "12.*"
+              cuda_suffixed: "true"
+            packages:
               - cudf-cu12==25.6.*,>=0.0.0a0
->>>>>>> 7d13c6a1
-          - matrix:
-              cuda: "11.*"
-              cuda_suffixed: "true"
-            packages:
-<<<<<<< HEAD
-              - cudf-cu11==25.4.*
-=======
+          - matrix:
+              cuda: "11.*"
+              cuda_suffixed: "true"
+            packages:
               - cudf-cu11==25.6.*,>=0.0.0a0
->>>>>>> 7d13c6a1
           - matrix:
             packages:
               - *cudf_unsuffixed
@@ -603,11 +579,7 @@
     common:
       - output_types: conda
         packages:
-<<<<<<< HEAD
-          - cuml==25.4.*
-=======
           - cuml==25.6.*,>=0.0.0a0
->>>>>>> 7d13c6a1
   depends_on_cupy:
     common:
       - output_types: conda
@@ -627,37 +599,25 @@
     common:
       - output_types: conda
         packages:
-<<<<<<< HEAD
-          - &cuvs_unsuffixed cuvs==25.4.*
-=======
           - &cuvs_unsuffixed cuvs==25.6.*,>=0.0.0a0
->>>>>>> 7d13c6a1
-      - output_types: requirements
-        packages:
-          # pip recognizes the index as a global option for the requirements.txt file
-          - --extra-index-url=https://pypi.nvidia.com
-          - --extra-index-url=https://pypi.anaconda.org/rapidsai-wheels-nightly/simple
-    specific:
-      - output_types: [requirements, pyproject]
-        matrices:
-          - matrix:
-              cuda: "12.*"
-              cuda_suffixed: "true"
-            packages:
-<<<<<<< HEAD
-              - cuvs-cu12==25.4.*
-=======
+      - output_types: requirements
+        packages:
+          # pip recognizes the index as a global option for the requirements.txt file
+          - --extra-index-url=https://pypi.nvidia.com
+          - --extra-index-url=https://pypi.anaconda.org/rapidsai-wheels-nightly/simple
+    specific:
+      - output_types: [requirements, pyproject]
+        matrices:
+          - matrix:
+              cuda: "12.*"
+              cuda_suffixed: "true"
+            packages:
               - cuvs-cu12==25.6.*,>=0.0.0a0
->>>>>>> 7d13c6a1
-          - matrix:
-              cuda: "11.*"
-              cuda_suffixed: "true"
-            packages:
-<<<<<<< HEAD
-              - cuvs-cu11==25.4.*
-=======
+          - matrix:
+              cuda: "11.*"
+              cuda_suffixed: "true"
+            packages:
               - cuvs-cu11==25.6.*,>=0.0.0a0
->>>>>>> 7d13c6a1
           - matrix:
             packages:
               - *cuvs_unsuffixed
@@ -665,37 +625,25 @@
     common:
       - output_types: conda
         packages:
-<<<<<<< HEAD
-          - &dask_cudf_unsuffixed dask-cudf==25.4.*
-=======
           - &dask_cudf_unsuffixed dask-cudf==25.6.*,>=0.0.0a0
->>>>>>> 7d13c6a1
-      - output_types: requirements
-        packages:
-          # pip recognizes the index as a global option for the requirements.txt file
-          - --extra-index-url=https://pypi.nvidia.com
-          - --extra-index-url=https://pypi.anaconda.org/rapidsai-wheels-nightly/simple
-    specific:
-      - output_types: [requirements, pyproject]
-        matrices:
-          - matrix:
-              cuda: "12.*"
-              cuda_suffixed: "true"
-            packages:
-<<<<<<< HEAD
-              - dask-cudf-cu12==25.4.*
-=======
+      - output_types: requirements
+        packages:
+          # pip recognizes the index as a global option for the requirements.txt file
+          - --extra-index-url=https://pypi.nvidia.com
+          - --extra-index-url=https://pypi.anaconda.org/rapidsai-wheels-nightly/simple
+    specific:
+      - output_types: [requirements, pyproject]
+        matrices:
+          - matrix:
+              cuda: "12.*"
+              cuda_suffixed: "true"
+            packages:
               - dask-cudf-cu12==25.6.*,>=0.0.0a0
->>>>>>> 7d13c6a1
-          - matrix:
-              cuda: "11.*"
-              cuda_suffixed: "true"
-            packages:
-<<<<<<< HEAD
-              - dask-cudf-cu11==25.4.*
-=======
+          - matrix:
+              cuda: "11.*"
+              cuda_suffixed: "true"
+            packages:
               - dask-cudf-cu11==25.6.*,>=0.0.0a0
->>>>>>> 7d13c6a1
           - matrix:
             packages:
               - *dask_cudf_unsuffixed
@@ -703,199 +651,131 @@
     common:
       - output_types: conda
         packages:
-<<<<<<< HEAD
-          - &libcuml_unsuffixed libcuml==25.4.*
-=======
           - &libcuml_unsuffixed libcuml==25.6.*,>=0.0.0a0
->>>>>>> 7d13c6a1
-      - output_types: requirements
-        packages:
-          # pip recognizes the index as a global option for the requirements.txt file
-          - --extra-index-url=https://pypi.nvidia.com
-          - --extra-index-url=https://pypi.anaconda.org/rapidsai-wheels-nightly/simple
-    specific:
-      - output_types: [requirements, pyproject]
-        matrices:
-          - matrix:
-              cuda: "12.*"
-              cuda_suffixed: "true"
-            packages:
-<<<<<<< HEAD
-              - libcuml-cu12==25.4.*
-=======
+      - output_types: requirements
+        packages:
+          # pip recognizes the index as a global option for the requirements.txt file
+          - --extra-index-url=https://pypi.nvidia.com
+          - --extra-index-url=https://pypi.anaconda.org/rapidsai-wheels-nightly/simple
+    specific:
+      - output_types: [requirements, pyproject]
+        matrices:
+          - matrix:
+              cuda: "12.*"
+              cuda_suffixed: "true"
+            packages:
               - libcuml-cu12==25.6.*,>=0.0.0a0
->>>>>>> 7d13c6a1
-          - matrix:
-              cuda: "11.*"
-              cuda_suffixed: "true"
-            packages:
-<<<<<<< HEAD
-              - libcuml-cu11==25.4.*
-=======
+          - matrix:
+              cuda: "11.*"
+              cuda_suffixed: "true"
+            packages:
               - libcuml-cu11==25.6.*,>=0.0.0a0
->>>>>>> 7d13c6a1
           - {matrix: null, packages: [*libcuml_unsuffixed]}
   depends_on_libcumlprims:
     common:
       - output_types: conda
         packages:
-<<<<<<< HEAD
-          - libcumlprims==25.4.*
-=======
           - libcumlprims==25.6.*,>=0.0.0a0
->>>>>>> 7d13c6a1
   depends_on_libcuvs:
     common:
       - output_types: conda
         packages:
-<<<<<<< HEAD
-          - &libcuvs_unsuffixed libcuvs==25.4.*
-=======
           - &libcuvs_unsuffixed libcuvs==25.6.*,>=0.0.0a0
->>>>>>> 7d13c6a1
-      - output_types: requirements
-        packages:
-          # pip recognizes the index as a global option for the requirements.txt file
-          - --extra-index-url=https://pypi.nvidia.com
-          - --extra-index-url=https://pypi.anaconda.org/rapidsai-wheels-nightly/simple
-    specific:
-      - output_types: [requirements, pyproject]
-        matrices:
-          - matrix:
-              cuda: "12.*"
-              cuda_suffixed: "true"
-            packages:
-<<<<<<< HEAD
-              - libcuvs-cu12==25.4.*
-=======
+      - output_types: requirements
+        packages:
+          # pip recognizes the index as a global option for the requirements.txt file
+          - --extra-index-url=https://pypi.nvidia.com
+          - --extra-index-url=https://pypi.anaconda.org/rapidsai-wheels-nightly/simple
+    specific:
+      - output_types: [requirements, pyproject]
+        matrices:
+          - matrix:
+              cuda: "12.*"
+              cuda_suffixed: "true"
+            packages:
               - libcuvs-cu12==25.6.*,>=0.0.0a0
->>>>>>> 7d13c6a1
-          - matrix:
-              cuda: "11.*"
-              cuda_suffixed: "true"
-            packages:
-<<<<<<< HEAD
-              - libcuvs-cu11==25.4.*
-=======
+          - matrix:
+              cuda: "11.*"
+              cuda_suffixed: "true"
+            packages:
               - libcuvs-cu11==25.6.*,>=0.0.0a0
->>>>>>> 7d13c6a1
           - {matrix: null, packages: [*libcuvs_unsuffixed]}
   depends_on_libraft:
     common:
       - output_types: conda
         packages:
-<<<<<<< HEAD
-          - &libraft_unsuffixed libraft==25.4.*
-=======
           - &libraft_unsuffixed libraft==25.6.*,>=0.0.0a0
->>>>>>> 7d13c6a1
-      - output_types: requirements
-        packages:
-          # pip recognizes the index as a global option for the requirements.txt file
-          - --extra-index-url=https://pypi.nvidia.com
-          - --extra-index-url=https://pypi.anaconda.org/rapidsai-wheels-nightly/simple
-    specific:
-      - output_types: [requirements, pyproject]
-        matrices:
-          - matrix:
-              cuda: "12.*"
-              cuda_suffixed: "true"
-            packages:
-<<<<<<< HEAD
-              - libraft-cu12==25.4.*
-=======
+      - output_types: requirements
+        packages:
+          # pip recognizes the index as a global option for the requirements.txt file
+          - --extra-index-url=https://pypi.nvidia.com
+          - --extra-index-url=https://pypi.anaconda.org/rapidsai-wheels-nightly/simple
+    specific:
+      - output_types: [requirements, pyproject]
+        matrices:
+          - matrix:
+              cuda: "12.*"
+              cuda_suffixed: "true"
+            packages:
               - libraft-cu12==25.6.*,>=0.0.0a0
->>>>>>> 7d13c6a1
-          - matrix:
-              cuda: "11.*"
-              cuda_suffixed: "true"
-            packages:
-<<<<<<< HEAD
-              - libraft-cu11==25.4.*
-=======
+          - matrix:
+              cuda: "11.*"
+              cuda_suffixed: "true"
+            packages:
               - libraft-cu11==25.6.*,>=0.0.0a0
->>>>>>> 7d13c6a1
           - {matrix: null, packages: [*libraft_unsuffixed]}
   depends_on_libraft_headers:
     common:
       - output_types: conda
         packages:
-<<<<<<< HEAD
-          - libraft-headers==25.4.*
-=======
           - libraft-headers==25.6.*,>=0.0.0a0
->>>>>>> 7d13c6a1
   depends_on_librmm:
     common:
       - output_types: conda
         packages:
-<<<<<<< HEAD
-          - &librmm_unsuffixed librmm==25.4.*
-=======
           - &librmm_unsuffixed librmm==25.6.*,>=0.0.0a0
->>>>>>> 7d13c6a1
-      - output_types: requirements
-        packages:
-          # pip recognizes the index as a global option for the requirements.txt file
-          - --extra-index-url=https://pypi.nvidia.com
-          - --extra-index-url=https://pypi.anaconda.org/rapidsai-wheels-nightly/simple
-    specific:
-      - output_types: [requirements, pyproject]
-        matrices:
-          - matrix:
-              cuda: "12.*"
-              cuda_suffixed: "true"
-            packages:
-<<<<<<< HEAD
-              - librmm-cu12==25.4.*
-=======
+      - output_types: requirements
+        packages:
+          # pip recognizes the index as a global option for the requirements.txt file
+          - --extra-index-url=https://pypi.nvidia.com
+          - --extra-index-url=https://pypi.anaconda.org/rapidsai-wheels-nightly/simple
+    specific:
+      - output_types: [requirements, pyproject]
+        matrices:
+          - matrix:
+              cuda: "12.*"
+              cuda_suffixed: "true"
+            packages:
               - librmm-cu12==25.6.*,>=0.0.0a0
->>>>>>> 7d13c6a1
-          - matrix:
-              cuda: "11.*"
-              cuda_suffixed: "true"
-            packages:
-<<<<<<< HEAD
-              - librmm-cu11==25.4.*
-=======
+          - matrix:
+              cuda: "11.*"
+              cuda_suffixed: "true"
+            packages:
               - librmm-cu11==25.6.*,>=0.0.0a0
->>>>>>> 7d13c6a1
           - {matrix: null, packages: [*librmm_unsuffixed]}
   depends_on_pylibraft:
     common:
       - output_types: conda
         packages:
-<<<<<<< HEAD
-          - &pylibraft_unsuffixed pylibraft==25.4.*
-=======
           - &pylibraft_unsuffixed pylibraft==25.6.*,>=0.0.0a0
->>>>>>> 7d13c6a1
-      - output_types: requirements
-        packages:
-          # pip recognizes the index as a global option for the requirements.txt file
-          - --extra-index-url=https://pypi.nvidia.com
-          - --extra-index-url=https://pypi.anaconda.org/rapidsai-wheels-nightly/simple
-    specific:
-      - output_types: [requirements, pyproject]
-        matrices:
-          - matrix:
-              cuda: "12.*"
-              cuda_suffixed: "true"
-            packages:
-<<<<<<< HEAD
-              - pylibraft-cu12==25.4.*
-=======
+      - output_types: requirements
+        packages:
+          # pip recognizes the index as a global option for the requirements.txt file
+          - --extra-index-url=https://pypi.nvidia.com
+          - --extra-index-url=https://pypi.anaconda.org/rapidsai-wheels-nightly/simple
+    specific:
+      - output_types: [requirements, pyproject]
+        matrices:
+          - matrix:
+              cuda: "12.*"
+              cuda_suffixed: "true"
+            packages:
               - pylibraft-cu12==25.6.*,>=0.0.0a0
->>>>>>> 7d13c6a1
-          - matrix:
-              cuda: "11.*"
-              cuda_suffixed: "true"
-            packages:
-<<<<<<< HEAD
-              - pylibraft-cu11==25.4.*
-=======
+          - matrix:
+              cuda: "11.*"
+              cuda_suffixed: "true"
+            packages:
               - pylibraft-cu11==25.6.*,>=0.0.0a0
->>>>>>> 7d13c6a1
           - matrix:
             packages:
               - *pylibraft_unsuffixed
@@ -903,37 +783,25 @@
     common:
       - output_types: conda
         packages:
-<<<<<<< HEAD
-          - &raft_dask_unsuffixed raft-dask==25.4.*
-=======
           - &raft_dask_unsuffixed raft-dask==25.6.*,>=0.0.0a0
->>>>>>> 7d13c6a1
-      - output_types: requirements
-        packages:
-          # pip recognizes the index as a global option for the requirements.txt file
-          - --extra-index-url=https://pypi.nvidia.com
-          - --extra-index-url=https://pypi.anaconda.org/rapidsai-wheels-nightly/simple
-    specific:
-      - output_types: [requirements, pyproject]
-        matrices:
-          - matrix:
-              cuda: "12.*"
-              cuda_suffixed: "true"
-            packages:
-<<<<<<< HEAD
-              - raft-dask-cu12==25.4.*
-=======
+      - output_types: requirements
+        packages:
+          # pip recognizes the index as a global option for the requirements.txt file
+          - --extra-index-url=https://pypi.nvidia.com
+          - --extra-index-url=https://pypi.anaconda.org/rapidsai-wheels-nightly/simple
+    specific:
+      - output_types: [requirements, pyproject]
+        matrices:
+          - matrix:
+              cuda: "12.*"
+              cuda_suffixed: "true"
+            packages:
               - raft-dask-cu12==25.6.*,>=0.0.0a0
->>>>>>> 7d13c6a1
-          - matrix:
-              cuda: "11.*"
-              cuda_suffixed: "true"
-            packages:
-<<<<<<< HEAD
-              - raft-dask-cu11==25.4.*
-=======
+          - matrix:
+              cuda: "11.*"
+              cuda_suffixed: "true"
+            packages:
               - raft-dask-cu11==25.6.*,>=0.0.0a0
->>>>>>> 7d13c6a1
           - matrix:
             packages:
               - *raft_dask_unsuffixed
@@ -951,37 +819,25 @@
     common:
       - output_types: conda
         packages:
-<<<<<<< HEAD
-          - &rmm_unsuffixed rmm==25.4.*
-=======
           - &rmm_unsuffixed rmm==25.6.*,>=0.0.0a0
->>>>>>> 7d13c6a1
-      - output_types: requirements
-        packages:
-          # pip recognizes the index as a global option for the requirements.txt file
-          - --extra-index-url=https://pypi.nvidia.com
-          - --extra-index-url=https://pypi.anaconda.org/rapidsai-wheels-nightly/simple
-    specific:
-      - output_types: [requirements, pyproject]
-        matrices:
-          - matrix:
-              cuda: "12.*"
-              cuda_suffixed: "true"
-            packages:
-<<<<<<< HEAD
-              - rmm-cu12==25.4.*
-=======
+      - output_types: requirements
+        packages:
+          # pip recognizes the index as a global option for the requirements.txt file
+          - --extra-index-url=https://pypi.nvidia.com
+          - --extra-index-url=https://pypi.anaconda.org/rapidsai-wheels-nightly/simple
+    specific:
+      - output_types: [requirements, pyproject]
+        matrices:
+          - matrix:
+              cuda: "12.*"
+              cuda_suffixed: "true"
+            packages:
               - rmm-cu12==25.6.*,>=0.0.0a0
->>>>>>> 7d13c6a1
-          - matrix:
-              cuda: "11.*"
-              cuda_suffixed: "true"
-            packages:
-<<<<<<< HEAD
-              - rmm-cu11==25.4.*
-=======
+          - matrix:
+              cuda: "11.*"
+              cuda_suffixed: "true"
+            packages:
               - rmm-cu11==25.6.*,>=0.0.0a0
->>>>>>> 7d13c6a1
           - matrix:
             packages:
               - *rmm_unsuffixed