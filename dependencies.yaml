--- conflicted
+++ resolved
@@ -220,11 +220,7 @@
             # we make it optional (i.e. an extra for pip
             # installation/run_constrained for conda)?
           - scipy>=1.8.0
-<<<<<<< HEAD
-=======
           - packaging
-          - rapids-dask-dependency==24.6.*
->>>>>>> 85194d77
           - *treelite
       - output_types: conda
         packages:
