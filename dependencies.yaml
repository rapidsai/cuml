--- conflicted
+++ resolved
@@ -196,17 +196,9 @@
     common:
       - output_types: [conda, requirements, pyproject]
         packages:
-<<<<<<< HEAD
-          - dask==2023.7.1
-          - dask-cuda==23.10.*
-          - distributed==2023.7.1
-=======
-          - cudf==23.10.*
           - dask>=2023.7.1
           - dask-cuda==23.10.*
-          - dask-cudf==23.10.*
           - distributed>=2023.7.1
->>>>>>> 40986acf
           - joblib>=0.11
           - numba>=0.57
             # TODO: Is scipy really a hard dependency, or should
@@ -216,10 +208,9 @@
           - *treelite
       - output_types: conda
         packages:
-<<<<<<< HEAD
           - &cudf_conda cudf==23.10.*
           - cupy>=12.0.0
-          - dask-core==2023.7.1
+          - dask-core>=2023.7.1
           - &dask_cudf_conda dask-cudf==23.10.*
           - &raft_dask_conda raft-dask==23.10.*
       - output_types: requirements
@@ -228,24 +219,32 @@
           # This index is needed for cudf and rmm.
           - --extra-index-url=https://pypi.nvidia.com
       - output_types: [pyproject, requirements]
-=======
-          - dask-core>=2023.7.1
-      - output_types: pyproject
->>>>>>> 40986acf
         packages:
           - *treelite_runtime
-          - cupy-cuda11x>=12.0.0
     specific:
-      - output_types: requirements
-        matrices:
-          - matrix:
-              arch: x86_64
-            packages:
+      - output_types: [requirements, pyproject]
+        matrices:
+          - matrix: {cuda: "12.0", arch: x86_64}
+            packages:
+              - cupy-cuda12x>=12.0.0
+          - matrix: {cuda: "12.0", arch: aarch64}
+            packages:
+              - cupy-cuda12x -f https://pip.cupy.dev/aarch64 # TODO: Verify that this works.
+          # All CUDA 11 versions
+          - matrix: {cuda: "11.8", arch: x86_64}
+            packages: &py_run_packages_cu11_x86_64
               - cupy-cuda11x>=12.0.0
-          - matrix:
-              arch: aarch64
-            packages:
+          - {matrix: {cuda: "11.5", arch: x86_64}, packages: *py_run_packages_cu11_x86_64}
+          - {matrix: {cuda: "11.4", arch: x86_64}, packages: *py_run_packages_cu11_x86_64}
+          - {matrix: {cuda: "11.2", arch: x86_64}, packages: *py_run_packages_cu11_x86_64}
+          - matrix: {cuda: "11.8", arch: aarch64}
+            packages: &py_run_packages_cu11_aarch64
               - cupy-cuda11x -f https://pip.cupy.dev/aarch64 # TODO: Verify that this works.
+          - {matrix: {cuda: "11.5", arch: aarch64}, packages: *py_run_packages_cu11_aarch64}
+          - {matrix: {cuda: "11.4", arch: aarch64}, packages: *py_run_packages_cu11_aarch64}
+          - {matrix: {cuda: "11.2", arch: aarch64}, packages: *py_run_packages_cu11_aarch64}
+          - {matrix: null, packages: [cupy-cuda11x>=12.0.0]}
+
       - output_types: [requirements, pyproject]
         matrices:
           - matrix: {cuda: "12.0"}
@@ -255,8 +254,7 @@
               - pylibraft-cu12==23.10.*
               - raft-dask-cu12==23.10.*
               - rmm-cu12==23.10.*
-          - matrix: # All CUDA 11 versions
-            packages:
+          # All CUDA 11 versions
           - matrix: {cuda: "11.8"}
             packages: &py_run_packages_cu11
               - &cudf_cu11 cudf-cu11==23.10.*
