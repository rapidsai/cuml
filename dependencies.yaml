--- conflicted
+++ resolved
@@ -393,14 +393,10 @@
           # Package versions to user for the "oldest-dep" CI run
           - matrix: {dependencies: "oldest"}
             packages:
-<<<<<<< HEAD
+              - scikit-learn==1.4.2
+          - matrix: {dependencies: "intermediate"}
+            packages:
               - scikit-learn==1.5.2
-          - matrix: {dependencies: "intermediate"}
-            packages:
-              - scikit-learn==1.6.1
-=======
-              - scikit-learn==1.4.2
->>>>>>> 7ef6e2f8
           - matrix:
             packages:
     common:
