--- conflicted
+++ resolved
@@ -545,8 +545,6 @@
           - matrix:
             packages:
               - cupy-cuda13x>=13.6.0
-<<<<<<< HEAD
-=======
   depends_on_cuvs:
     common:
       - output_types: conda
@@ -573,7 +571,6 @@
           - matrix:
             packages:
               - *cuvs_unsuffixed
->>>>>>> e6774d43
   depends_on_dask_cuda:
     common:
       - output_types: conda
@@ -659,9 +656,6 @@
     common:
       - output_types: conda
         packages:
-<<<<<<< HEAD
-          - &libcuvs_unsuffixed libcuvs==25.10.*,>=0.0.0a0
-=======
           - &libcuvs_unsuffixed libcuvs==25.12.*,>=0.0.0a0
       - output_types: requirements
         packages:
@@ -682,7 +676,6 @@
             packages:
               - libcuvs-cu13==25.12.*,>=0.0.0a0
           - {matrix: null, packages: [*libcuvs_unsuffixed]}
->>>>>>> e6774d43
   depends_on_libraft:
     common:
       - output_types: conda
