--- conflicted
+++ resolved
@@ -630,12 +630,7 @@
     common:
       - output_types: conda
         packages:
-<<<<<<< HEAD
-          # TODO: revert before merging
-          - &libcuvs_unsuffixed libcuvs==25.10.00a168,>=0.0.0a0
-=======
           - &libcuvs_unsuffixed libcuvs==25.12.*,>=0.0.0a0
->>>>>>> 2e51392b
   depends_on_libraft:
     common:
       - output_types: conda
