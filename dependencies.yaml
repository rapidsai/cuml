# Dependency list for https://github.com/rapidsai/dependency-file-generator
files:
  all:
    output: conda
    matrix:
      cuda: ["11.8", "12.8"]
      arch: [x86_64, aarch64]
    includes:
      - common_build
      - cuda
      - cuda_version
      - depends_on_cudf
      - depends_on_cuda_python
      - depends_on_cupy
      - depends_on_cuvs
      - depends_on_dask_cudf
      - depends_on_libcumlprims
      - depends_on_libcuvs
      - depends_on_libraft
      - depends_on_librmm
      - depends_on_pylibraft
      - depends_on_raft_dask
      - depends_on_rapids_logger
      - depends_on_rmm
      - docs
      - py_build_cuml
      - py_run_cuml
      - py_version
      - rapids_build_backend
      - test_python
  cpp_all:
    output: conda
    matrix:
      cuda: ["11.8", "12.8"]
      arch: [x86_64]
    includes:
      - common_build
      - cuda
      - cuda_version
      - depends_on_libcumlprims
      - depends_on_libcuvs
      - depends_on_libraft_headers
      - depends_on_librmm
  checks:
    output: none
    includes:
      - checks
      - py_version
  clang_tidy:
    output: conda
    matrix:
      cuda: ["11.8"]
      arch: [x86_64]
    includes:
      - clang_tidy
      - common_build
      - cuda
      - cuda_version
      - depends_on_libcumlprims
      - depends_on_libcuvs
      - depends_on_libraft_headers
      - depends_on_librmm
  docs:
    output: none
    includes:
      - cuda_version
      - docs
      - py_version
      - depends_on_cuml
      - depends_on_libcuml
  test_cpp:
    output: none
    includes:
      - cuda_version
      - depends_on_libcuml
      - test_libcuml
      - test_cpp
  test_python:
    output: none
    includes:
      - cuda_version
      - depends_on_cuml
      - depends_on_libcuml
      - py_version
      - test_python
  test_notebooks:
    output: none
    includes:
      - cuda_version
      - depends_on_cuml
      - depends_on_cupy
      - depends_on_cuvs
      - depends_on_dask_cudf
      - depends_on_pylibraft
      - depends_on_raft_dask
      - depends_on_rmm
      - py_run_cuml
      - py_version
      - test_notebooks
  py_build_cuml:
    output: pyproject
    pyproject_dir: python/cuml
    extras:
      table: build-system
    includes:
      - rapids_build_backend
  py_rapids_build_cuml:
    output: pyproject
    pyproject_dir: python/cuml
    extras:
      table: tool.rapids-build-backend
      key: requires
    includes:
      - common_build
      - depends_on_cuda_python
      - depends_on_libcuml
      - depends_on_libcumlprims
      - depends_on_libcuvs
      - depends_on_libraft
      - depends_on_librmm
      - depends_on_pylibraft
      - depends_on_rmm
      - py_build_cuml
  py_run_cuml:
    output: pyproject
    pyproject_dir: python/cuml
    extras:
      table: project
    includes:
      - cuda_wheels
      - depends_on_cuda_python
      - depends_on_cudf
      - depends_on_cupy
      - depends_on_cuvs
      - depends_on_dask_cudf
      - depends_on_libcuml
      - depends_on_pylibraft
      - depends_on_raft_dask
      - depends_on_rmm
      - py_run_cuml
  py_test_cuml:
    output: pyproject
    pyproject_dir: python/cuml
    extras:
      table: project.optional-dependencies
      key: test
    includes:
      - test_python
  py_build_libcuml:
    output: pyproject
    pyproject_dir: python/libcuml
    extras:
      table: build-system
    includes:
      - rapids_build_backend
  py_rapids_build_libcuml:
    output: pyproject
    pyproject_dir: python/libcuml
    extras:
      table: tool.rapids-build-backend
      key: requires
    includes:
      - common_build
      - depends_on_libcuvs
      - depends_on_libraft
      - depends_on_librmm
      - depends_on_rapids_logger
  py_run_libcuml:
    output: pyproject
    pyproject_dir: python/libcuml
    extras:
      table: project
    includes:
      - cuda_wheels
      - depends_on_libcuvs
      - depends_on_libraft
      - depends_on_rapids_logger
channels:
  - rapidsai
  - rapidsai-nightly
  - conda-forge
  - nvidia
dependencies:
  rapids_build_backend:
    common:
      - output_types: [conda, requirements, pyproject]
        packages:
          - rapids-build-backend>=0.3.0,<0.4.0.dev0
      - output_types: [conda]
        packages:
          - scikit-build-core>=0.10.0
      - output_types: [requirements, pyproject]
        packages:
          - scikit-build-core[pyproject]>=0.10.0
  checks:
    common:
      - output_types: [conda, requirements]
        packages:
          - pre-commit
  clang_tidy:
    common:
      - output_types: [conda, requirements]
        packages:
          # clang 15 required by libcudacxx.
          - clang==15.0.7
          - clang-tools==15.0.7
          - llvm-openmp==15.0.7
          - ninja
          - tomli
  common_build:
    common:
      - output_types: [conda, requirements, pyproject]
        packages:
          - &cmake_ver cmake>=3.30.4
          - ninja
      - output_types: conda
        packages:
          - c-compiler
          - cxx-compiler
    specific:
      - output_types: conda
        matrices:
          - matrix:
              arch: x86_64
            packages:
              - sysroot_linux-64==2.28
          - matrix:
              arch: aarch64
            packages:
              - sysroot_linux-aarch64==2.28
      - output_types: conda
        matrices:
          - matrix:
              arch: x86_64
              cuda: "11.8"
            packages:
              - gcc_linux-64=11.*
              - nvcc_linux-64=11.8
          - matrix:
              arch: aarch64
              cuda: "11.8"
            packages:
              - gcc_linux-aarch64=11.*
              - nvcc_linux-aarch64=11.8
          - matrix:
              arch: x86_64
              cuda: "12.*"
            packages:
              - cuda-nvcc
              - gcc_linux-64=13.*
          - matrix:
              arch: aarch64
              cuda: "12.*"
            packages:
              - cuda-nvcc
              - gcc_linux-aarch64=13.*
  py_build_cuml:
    common:
      - output_types: [conda, requirements, pyproject]
        packages:
          - &cython cython>=3.0.0
          - &treelite treelite==4.4.1

  py_run_cuml:
    common:
      - output_types: [conda, requirements, pyproject]
        packages:
          - dask-cuda==25.8.*,>=0.0.0a0
          - joblib>=0.11
          - numba>=0.59.1,<0.62.0a0
          - numpy>=1.23,<3.0a0
          - scipy>=1.8.0
          - packaging
<<<<<<< HEAD
          - rapids-dask-dependency==25.8.*,>=0.0.0a0
=======
          - rapids-dask-dependency==25.6.*,>=0.0.0a0
          - &scikit_learn scikit-learn>=1.5
>>>>>>> 2c0943f4
          - *treelite
      - output_types: requirements
        packages:
          # pip recognizes the index as a global option for the requirements.txt file
          - --extra-index-url=https://pypi.nvidia.com
          - --extra-index-url=https://pypi.anaconda.org/rapidsai-wheels-nightly/simple
  cuda_version:
    specific:
      - output_types: conda
        matrices:
          - matrix:
              cuda: "11.2"
            packages:
              - cuda-version=11.2
          - matrix:
              cuda: "11.4"
            packages:
              - cuda-version=11.4
          - matrix:
              cuda: "11.5"
            packages:
              - cuda-version=11.5
          - matrix:
              cuda: "11.8"
            packages:
              - cuda-version=11.8
          - matrix:
              cuda: "12.0"
            packages:
              - cuda-version=12.0
          - matrix:
              cuda: "12.2"
            packages:
              - cuda-version=12.2
          - matrix:
              cuda: "12.5"
            packages:
              - cuda-version=12.5
          - matrix:
              cuda: "12.8"
            packages:
              - cuda-version=12.8
          - matrix:
              cuda: "12.9"
            packages:
              - cuda-version=12.9
  cuda:
    specific:
      - output_types: conda
        matrices:
          - matrix:
              cuda: "12.*"
            packages:
              - cuda-cudart-dev
              - cuda-profiler-api
              - libcublas-dev
              - libcufft-dev
              - libcurand-dev
              - libcusolver-dev
              - libcusparse-dev
          - matrix:
              cuda: "11.8"
            packages:
              - cudatoolkit
              - libcublas-dev=11.11.3.6
              - libcublas=11.11.3.6
              - libcufft-dev=10.9.0.58
              - libcufft=10.9.0.58
              - libcurand-dev=10.3.0.86
              - libcurand=10.3.0.86
              - libcusolver-dev=11.4.1.48
              - libcusolver=11.4.1.48
              - libcusparse-dev=11.7.5.86
              - libcusparse=11.7.5.86
          - matrix:
              cuda: "11.5"
            packages:
              - cudatoolkit
              - libcublas-dev>=11.7.3.1,<=11.7.4.6
              - libcublas>=11.7.3.1,<=11.7.4.6
              - libcufft-dev>=10.6.0.54,<=10.6.0.107
              - libcufft>=10.6.0.54,<=10.6.0.107
              - libcurand-dev>=10.2.6.48,<=10.2.7.107
              - libcurand>=10.2.6.48,<=10.2.7.107
              - libcusolver-dev>=11.2.1.48,<=11.3.2.107
              - libcusolver>=11.2.1.48,<=11.3.2.107
              - libcusparse-dev>=11.7.0.31,<=11.7.0.107
              - libcusparse>=11.7.0.31,<=11.7.0.107
          - matrix:
              cuda: "11.4"
            packages:
              - cudatoolkit
              - &libcublas_dev114 libcublas-dev>=11.5.2.43,<=11.6.5.2
              - &libcublas114 libcublas>=11.5.2.43,<=11.6.5.2
              - &libcufft_dev114 libcufft-dev>=10.5.0.43,<=10.5.2.100
              - &libcufft114 libcufft>=10.5.0.43,<=10.5.2.100
              - &libcurand_dev114 libcurand-dev>=10.2.5.43,<=10.2.5.120
              - &libcurand114 libcurand>=10.2.5.43,<=10.2.5.120
              - &libcusolver_dev114 libcusolver-dev>=11.2.0.43,<=11.2.0.120
              - &libcusolver114 libcusolver>=11.2.0.43,<=11.2.0.120
              - &libcusparse_dev114 libcusparse-dev>=11.6.0.43,<=11.6.0.120
              - &libcusparse114 libcusparse>=11.6.0.43,<=11.6.0.120
          - matrix:
              cuda: "11.2"
            packages:
              - cudatoolkit
              # The NVIDIA channel doesn't publish pkgs older than 11.4 for these libs,
              # so 11.2 uses 11.4 packages (the oldest available).
              - *libcublas_dev114
              - *libcublas114
              - *libcufft_dev114
              - *libcufft114
              - *libcurand_dev114
              - *libcurand114
              - *libcusolver_dev114
              - *libcusolver114
              - *libcusparse_dev114
              - *libcusparse114
  cuda_wheels:
    specific:
      - output_types: [requirements, pyproject]
        matrices:
          - matrix:
              cuda: "12.*"
              use_cuda_wheels: "true"
            packages:
              - nvidia-cublas-cu12
              - nvidia-cufft-cu12
              - nvidia-curand-cu12
              - nvidia-cusparse-cu12
              - nvidia-cusolver-cu12
          # CUDA 11 does not provide wheels, so use the system libraries instead
          - matrix:
              cuda: "11.*"
              use_cuda_wheels: "true"
            packages:
              - nvidia-cublas-cu11
              - nvidia-cufft-cu11
              - nvidia-curand-cu11
              - nvidia-cusparse-cu11
              - nvidia-cusolver-cu11
          # if use_cuda_wheels=false is provided, do not add dependencies on any CUDA wheels
          # (e.g. for DLFW and pip devcontainers)
          - matrix:
              use_cuda_wheels: "false"
            packages:
          # if no matching matrix selectors passed, list the unsuffixed packages
          # (just as a source of documentation, as this populates pyproject.toml in source control)
          - matrix:
            packages:
              - nvidia-cublas
              - nvidia-cufft
              - nvidia-curand
              - nvidia-cusparse
              - nvidia-cusolver
  docs:
    common:
      - output_types: [conda, requirements]
        packages:
          - graphviz
          - ipython
          - ipykernel
          - nbsphinx
          - numpydoc
          # https://github.com/pydata/pydata-sphinx-theme/issues/1539
          - pydata-sphinx-theme!=0.14.2
          - recommonmark
          - *scikit_learn
          - sphinx<8.2.0
          - sphinx-copybutton
          - sphinx-markdown-tables
      - output_types: conda
        packages:
          - doxygen=1.9.1
          - matplotlib-base
      - output_types: requirements
        packages:
          - matplotlib
  py_version:
    specific:
      - output_types: conda
        matrices:
          - matrix:
              py: "3.10"
            packages:
              - python=3.10
          - matrix:
              py: "3.11"
            packages:
              - python=3.11
          - matrix:
              py: "3.12"
            packages:
              - python=3.12
          - matrix:
              py: "3.13"
            packages:
              - python=3.13
          - matrix:
            packages:
              - python>=3.10,<3.14
  test_libcuml:
    common:
      - output_types: conda
        packages:
          - libcuml-tests==25.8.*,>=0.0.0a0
  test_cpp:
    common:
      - output_types: conda
        packages:
          - *cmake_ver
  test_python:
    specific:
      - output_types: [conda, requirements]
        matrices:
          # Package versions to user for the "oldest-dep" CI run
          - matrix: {dependencies: "oldest"}
            packages:
              - scikit-learn==1.5.2
          - matrix:
            packages:
    common:
      - output_types: [conda, requirements, pyproject]
        packages:
          - certifi
          - *cython
          - dask-ml
          - hdbscan>=0.8.39,<0.8.40
          - hypothesis>=6.0,<7
          - nltk
          - numpydoc
          - pyyaml
          - pytest==7.*
          - pytest-benchmark
          - pytest-cases
          - pytest-cov
          - pytest-xdist
          - seaborn
          - *scikit_learn
          - &xgboost xgboost>=2.1.0,<3.0.0
          - statsmodels
          - tenacity
          - umap-learn==0.5.7
          - pynndescent
  test_notebooks:
    common:
      - output_types: [conda, requirements]
        packages:
          - dask-ml==2023.3.24
          - jupyter
          - numpy
          - pandas
          - *scikit_learn
          - seaborn
          - *xgboost
      - output_types: conda
        packages:
          - matplotlib-base
      - output_types: requirements
        packages:
          - matplotlib
  depends_on_cuda_python:
    specific:
      - output_types: [conda, requirements, pyproject]
        matrices:
          - matrix:
              cuda: "12.*"
            packages:
              - cuda-python>=12.6.2,<13.0a0
          - matrix:
              cuda: "11.*"
            packages:
              - cuda-python>=11.8.5,<12.0a0
          - matrix:
            packages:
              - cuda-python
  depends_on_cudf:
    common:
      - output_types: conda
        packages:
          - &cudf_unsuffixed cudf==25.8.*,>=0.0.0a0
      - output_types: requirements
        packages:
          # pip recognizes the index as a global option for the requirements.txt file
          - --extra-index-url=https://pypi.nvidia.com
          - --extra-index-url=https://pypi.anaconda.org/rapidsai-wheels-nightly/simple
    specific:
      - output_types: [requirements, pyproject]
        matrices:
          - matrix:
              cuda: "12.*"
              cuda_suffixed: "true"
            packages:
              - cudf-cu12==25.8.*,>=0.0.0a0
          - matrix:
              cuda: "11.*"
              cuda_suffixed: "true"
            packages:
              - cudf-cu11==25.8.*,>=0.0.0a0
          - matrix:
            packages:
              - *cudf_unsuffixed
  depends_on_cuml:
    common:
      - output_types: conda
        packages:
          - cuml==25.8.*,>=0.0.0a0
  depends_on_cupy:
    common:
      - output_types: conda
        packages:
          - cupy>=12.0.0
    specific:
      - output_types: [requirements, pyproject]
        matrices:
          - matrix: {cuda: "12.*"}
            packages:
              - cupy-cuda12x>=12.0.0
          - matrix: {cuda: "11.*"}
            packages: &cupy_packages_cu11
              - cupy-cuda11x>=12.0.0
          - {matrix: null, packages: *cupy_packages_cu11}
  depends_on_cuvs:
    common:
      - output_types: conda
        packages:
          - &cuvs_unsuffixed cuvs==25.8.*,>=0.0.0a0
      - output_types: requirements
        packages:
          # pip recognizes the index as a global option for the requirements.txt file
          - --extra-index-url=https://pypi.nvidia.com
          - --extra-index-url=https://pypi.anaconda.org/rapidsai-wheels-nightly/simple
    specific:
      - output_types: [requirements, pyproject]
        matrices:
          - matrix:
              cuda: "12.*"
              cuda_suffixed: "true"
            packages:
              - cuvs-cu12==25.8.*,>=0.0.0a0
          - matrix:
              cuda: "11.*"
              cuda_suffixed: "true"
            packages:
              - cuvs-cu11==25.8.*,>=0.0.0a0
          - matrix:
            packages:
              - *cuvs_unsuffixed
  depends_on_dask_cudf:
    common:
      - output_types: conda
        packages:
          - &dask_cudf_unsuffixed dask-cudf==25.8.*,>=0.0.0a0
      - output_types: requirements
        packages:
          # pip recognizes the index as a global option for the requirements.txt file
          - --extra-index-url=https://pypi.nvidia.com
          - --extra-index-url=https://pypi.anaconda.org/rapidsai-wheels-nightly/simple
    specific:
      - output_types: [requirements, pyproject]
        matrices:
          - matrix:
              cuda: "12.*"
              cuda_suffixed: "true"
            packages:
              - dask-cudf-cu12==25.8.*,>=0.0.0a0
          - matrix:
              cuda: "11.*"
              cuda_suffixed: "true"
            packages:
              - dask-cudf-cu11==25.8.*,>=0.0.0a0
          - matrix:
            packages:
              - *dask_cudf_unsuffixed
  depends_on_libcuml:
    common:
      - output_types: conda
        packages:
          - &libcuml_unsuffixed libcuml==25.8.*,>=0.0.0a0
      - output_types: requirements
        packages:
          # pip recognizes the index as a global option for the requirements.txt file
          - --extra-index-url=https://pypi.nvidia.com
          - --extra-index-url=https://pypi.anaconda.org/rapidsai-wheels-nightly/simple
    specific:
      - output_types: [requirements, pyproject]
        matrices:
          - matrix:
              cuda: "12.*"
              cuda_suffixed: "true"
            packages:
              - libcuml-cu12==25.8.*,>=0.0.0a0
          - matrix:
              cuda: "11.*"
              cuda_suffixed: "true"
            packages:
              - libcuml-cu11==25.8.*,>=0.0.0a0
          - {matrix: null, packages: [*libcuml_unsuffixed]}
  depends_on_libcumlprims:
    common:
      - output_types: conda
        packages:
          - libcumlprims==25.8.*,>=0.0.0a0
  depends_on_libcuvs:
    common:
      - output_types: conda
        packages:
          - &libcuvs_unsuffixed libcuvs==25.8.*,>=0.0.0a0
      - output_types: requirements
        packages:
          # pip recognizes the index as a global option for the requirements.txt file
          - --extra-index-url=https://pypi.nvidia.com
          - --extra-index-url=https://pypi.anaconda.org/rapidsai-wheels-nightly/simple
    specific:
      - output_types: [requirements, pyproject]
        matrices:
          - matrix:
              cuda: "12.*"
              cuda_suffixed: "true"
            packages:
              - libcuvs-cu12==25.8.*,>=0.0.0a0
          - matrix:
              cuda: "11.*"
              cuda_suffixed: "true"
            packages:
              - libcuvs-cu11==25.8.*,>=0.0.0a0
          - {matrix: null, packages: [*libcuvs_unsuffixed]}
  depends_on_libraft:
    common:
      - output_types: conda
        packages:
          - &libraft_unsuffixed libraft==25.8.*,>=0.0.0a0
      - output_types: requirements
        packages:
          # pip recognizes the index as a global option for the requirements.txt file
          - --extra-index-url=https://pypi.nvidia.com
          - --extra-index-url=https://pypi.anaconda.org/rapidsai-wheels-nightly/simple
    specific:
      - output_types: [requirements, pyproject]
        matrices:
          - matrix:
              cuda: "12.*"
              cuda_suffixed: "true"
            packages:
              - libraft-cu12==25.8.*,>=0.0.0a0
          - matrix:
              cuda: "11.*"
              cuda_suffixed: "true"
            packages:
              - libraft-cu11==25.8.*,>=0.0.0a0
          - {matrix: null, packages: [*libraft_unsuffixed]}
  depends_on_libraft_headers:
    common:
      - output_types: conda
        packages:
          - libraft-headers==25.8.*,>=0.0.0a0
  depends_on_librmm:
    common:
      - output_types: conda
        packages:
          - &librmm_unsuffixed librmm==25.8.*,>=0.0.0a0
      - output_types: requirements
        packages:
          # pip recognizes the index as a global option for the requirements.txt file
          - --extra-index-url=https://pypi.nvidia.com
          - --extra-index-url=https://pypi.anaconda.org/rapidsai-wheels-nightly/simple
    specific:
      - output_types: [requirements, pyproject]
        matrices:
          - matrix:
              cuda: "12.*"
              cuda_suffixed: "true"
            packages:
              - librmm-cu12==25.8.*,>=0.0.0a0
          - matrix:
              cuda: "11.*"
              cuda_suffixed: "true"
            packages:
              - librmm-cu11==25.8.*,>=0.0.0a0
          - {matrix: null, packages: [*librmm_unsuffixed]}
  depends_on_pylibraft:
    common:
      - output_types: conda
        packages:
          - &pylibraft_unsuffixed pylibraft==25.8.*,>=0.0.0a0
      - output_types: requirements
        packages:
          # pip recognizes the index as a global option for the requirements.txt file
          - --extra-index-url=https://pypi.nvidia.com
          - --extra-index-url=https://pypi.anaconda.org/rapidsai-wheels-nightly/simple
    specific:
      - output_types: [requirements, pyproject]
        matrices:
          - matrix:
              cuda: "12.*"
              cuda_suffixed: "true"
            packages:
              - pylibraft-cu12==25.8.*,>=0.0.0a0
          - matrix:
              cuda: "11.*"
              cuda_suffixed: "true"
            packages:
              - pylibraft-cu11==25.8.*,>=0.0.0a0
          - matrix:
            packages:
              - *pylibraft_unsuffixed
  depends_on_raft_dask:
    common:
      - output_types: conda
        packages:
          - &raft_dask_unsuffixed raft-dask==25.8.*,>=0.0.0a0
      - output_types: requirements
        packages:
          # pip recognizes the index as a global option for the requirements.txt file
          - --extra-index-url=https://pypi.nvidia.com
          - --extra-index-url=https://pypi.anaconda.org/rapidsai-wheels-nightly/simple
    specific:
      - output_types: [requirements, pyproject]
        matrices:
          - matrix:
              cuda: "12.*"
              cuda_suffixed: "true"
            packages:
              - raft-dask-cu12==25.8.*,>=0.0.0a0
          - matrix:
              cuda: "11.*"
              cuda_suffixed: "true"
            packages:
              - raft-dask-cu11==25.8.*,>=0.0.0a0
          - matrix:
            packages:
              - *raft_dask_unsuffixed
  depends_on_rapids_logger:
    common:
      - output_types: [conda, requirements, pyproject]
        packages:
          - rapids-logger==0.1.*,>=0.0.0a0
      - output_types: requirements
        packages:
          # pip recognizes the index as a global option for the requirements.txt file
          # This index is needed for rapids_logger
          - --extra-index-url=https://pypi.anaconda.org/rapidsai-wheels-nightly/simple
  depends_on_rmm:
    common:
      - output_types: conda
        packages:
          - &rmm_unsuffixed rmm==25.8.*,>=0.0.0a0
      - output_types: requirements
        packages:
          # pip recognizes the index as a global option for the requirements.txt file
          - --extra-index-url=https://pypi.nvidia.com
          - --extra-index-url=https://pypi.anaconda.org/rapidsai-wheels-nightly/simple
    specific:
      - output_types: [requirements, pyproject]
        matrices:
          - matrix:
              cuda: "12.*"
              cuda_suffixed: "true"
            packages:
              - rmm-cu12==25.8.*,>=0.0.0a0
          - matrix:
              cuda: "11.*"
              cuda_suffixed: "true"
            packages:
              - rmm-cu11==25.8.*,>=0.0.0a0
          - matrix:
            packages:
              - *rmm_unsuffixed<|MERGE_RESOLUTION|>--- conflicted
+++ resolved
@@ -271,12 +271,8 @@
           - numpy>=1.23,<3.0a0
           - scipy>=1.8.0
           - packaging
-<<<<<<< HEAD
           - rapids-dask-dependency==25.8.*,>=0.0.0a0
-=======
-          - rapids-dask-dependency==25.6.*,>=0.0.0a0
           - &scikit_learn scikit-learn>=1.5
->>>>>>> 2c0943f4
           - *treelite
       - output_types: requirements
         packages:
