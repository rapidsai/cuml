#
# Copyright (c) 2018, NVIDIA CORPORATION.
#
# Licensed under the Apache License, Version 2.0 (the "License");
# you may not use this file except in compliance with the License.
# You may obtain a copy of the License at
#
#     http://www.apache.org/licenses/LICENSE-2.0
#
# Unless required by applicable law or agreed to in writing, software
# distributed under the License is distributed on an "AS IS" BASIS,
# WITHOUT WARRANTIES OR CONDITIONS OF ANY KIND, either express or implied.
# See the License for the specific language governing permissions and
# limitations under the License.
#

from setuptools import setup, find_packages
from setuptools.extension import Extension
from Cython.Build import cythonize
<<<<<<< HEAD
import numpy
import os
from os.path import join as pjoin
=======
>>>>>>> 1635328c
import versioneer
from distutils.sysconfig import get_python_lib


install_requires = [
    'numpy',
    'cython'
]

<<<<<<< HEAD

def find_in_path(name, path):
    "Find a file in a search path"
    for dir in path.split(os.pathsep):
        binpath = pjoin(dir, name)
        if os.path.exists(binpath):
            return os.path.abspath(binpath)
    return None


def locate_cuda():
    """Locate the CUDA environment on the system

    Returns a dict with keys 'home', 'nvcc', 'include', and 'lib64'
    and values giving the absolute path to each directory.

    Starts by looking for the CUDAHOME env variable. If not found, everything
    is based on finding 'nvcc' in the PATH.
    """

    # first check if the CUDAHOME env variable is in use
    if 'CUDAHOME' in os.environ:
        home = os.environ['CUDAHOME']
        nvcc = pjoin(home, 'bin', 'nvcc')
    else:
        # otherwise, search the PATH for NVCC
        nvcc = find_in_path('nvcc', os.environ['PATH'])
        if nvcc is None:
            raise EnvironmentError('The nvcc binary could not be '
                                   'located in your $PATH.')

        home = os.path.dirname(os.path.dirname(nvcc))

    cudaconfig = {'home': home, 'nvcc': nvcc,
                  'include': pjoin(home, 'include'),
                  'lib64': pjoin(home, 'lib64')}
    for k, v in cudaconfig.items():
        if not os.path.exists(v):
            raise EnvironmentError('The CUDA %s path could not '
                                   'be located in %s' % (k, v))

    return cudaconfig


CUDA = locate_cuda()


try:
    numpy_include = numpy.get_include()
except AttributeError:
    numpy_include = numpy.get_numpy_include()

=======
>>>>>>> 1635328c
cython_files = ['cuML/cuml.pyx']

extensions = [
    Extension("cuml",
              sources=cython_files,
              include_dirs=['../cuML/src',
                            '../cuML/external',
                            '../cuML/external/ml-prims/src',
                            '../cuML/external/ml-prims/external/cutlass',
                            '../cuML/external/cutlass',
                            '../cuML/external/ml-prims/external/cub',
                            CUDA["include"]],
              library_dirs=[get_python_lib()],
              runtime_library_dirs=[CUDA["lib64"],
                                    "/usr/lib",
                                    "/usr/lib64",
                                    "/usr/local/lib",
                                    "/usr/local/lib64"],
              libraries=['cuda', 'cuml'],
              language='c++',
              extra_compile_args=['-std=c++11'])
]

setup(name='cuml',
      description="cuML - RAPIDS ML Algorithms",
      version=versioneer.get_version(),
      classifiers=[
        # "Development Status :: 4 - Beta",
        "Intended Audience :: Developers",
        # "Operating System :: OS Independent",
        "Programming Language :: Python",
        # "Programming Language :: Python :: 2.7",
        "Programming Language :: Python :: 3.5",
      ],
      author="NVIDIA Corporation",
      setup_requires=['cython'],
      ext_modules=cythonize(extensions),
      packages=find_packages(include=['cuML', 'cuML.*']),
      install_requires=install_requires,
      license="Apache",
      cmdclass=versioneer.get_cmdclass(),
      zip_safe=False
      )<|MERGE_RESOLUTION|>--- conflicted
+++ resolved
@@ -17,12 +17,8 @@
 from setuptools import setup, find_packages
 from setuptools.extension import Extension
 from Cython.Build import cythonize
-<<<<<<< HEAD
-import numpy
 import os
 from os.path import join as pjoin
-=======
->>>>>>> 1635328c
 import versioneer
 from distutils.sysconfig import get_python_lib
 
@@ -32,7 +28,6 @@
     'cython'
 ]
 
-<<<<<<< HEAD
 
 def find_in_path(name, path):
     "Find a file in a search path"
@@ -80,13 +75,7 @@
 CUDA = locate_cuda()
 
 
-try:
-    numpy_include = numpy.get_include()
-except AttributeError:
-    numpy_include = numpy.get_numpy_include()
 
-=======
->>>>>>> 1635328c
 cython_files = ['cuML/cuml.pyx']
 
 extensions = [
