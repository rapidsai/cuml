#
# Copyright (c) 2018-2021, NVIDIA CORPORATION.
#
# Licensed under the Apache License, Version 2.0 (the "License");
# you may not use this file except in compliance with the License.
# You may obtain a copy of the License at
#
#     http://www.apache.org/licenses/LICENSE-2.0
#
# Unless required by applicable law or agreed to in writing, software
# distributed under the License is distributed on an "AS IS" BASIS,
# WITHOUT WARRANTIES OR CONDITIONS OF ANY KIND, either express or implied.
# See the License for the specific language governing permissions and
# limitations under the License.
#

import glob
import os
import shutil
import sys
import sysconfig
import warnings
from pprint import pprint
from pathlib import Path

from setuptools import find_packages
from setuptools import setup
from setuptools.extension import Extension
from distutils.sysconfig import get_python_lib
from distutils.command.build import build as _build

import numpy

from setuputils import clean_folder
from setuputils import get_environment_option
from setuputils import get_cli_option
from setuputils import use_raft_package

import versioneer
from cython_build_ext import cython_build_ext

install_requires = ['numba', 'cython']

##############################################################################
# - Print of build options used by setup.py  --------------------------------

cuda_home = get_environment_option("CUDA_HOME")
libcuml_path = get_environment_option('CUML_BUILD_PATH')
raft_path = get_environment_option('RAFT_PATH')

clean_artifacts = get_cli_option('clean')

##############################################################################
# - Dependencies include and lib folder setup --------------------------------

if not cuda_home:
    nvcc_path = shutil.which('nvcc')
    if (not nvcc_path):
        raise FileNotFoundError("nvcc not found.")

    cuda_home = str(Path(nvcc_path).parent.parent)
    print("-- Using nvcc to detect CUDA, found at " + str(cuda_home))

cuda_include_dir = os.path.join(cuda_home, "include")
cuda_lib_dir = os.path.join(cuda_home, "lib64")

##############################################################################
# - Clean target -------------------------------------------------------------

if clean_artifacts:
    print("-- Cleaning all Python and Cython build artifacts...")

    # Reset these paths since they may be deleted below
    treelite_path = False
    libcuml_path = False

    try:
        setup_file_path = str(Path(__file__).parent.absolute())
        shutil.rmtree(setup_file_path + '/.pytest_cache', ignore_errors=True)
        shutil.rmtree(setup_file_path + '/_external_repositories',
                      ignore_errors=True)
        shutil.rmtree(setup_file_path + '/cuml.egg-info', ignore_errors=True)
        shutil.rmtree(setup_file_path + '/__pycache__', ignore_errors=True)

        os.remove(setup_file_path + '/cuml/raft')

        clean_folder(setup_file_path + '/cuml')
        shutil.rmtree(setup_file_path + '/build')

    except IOError:
        pass

    # need to terminate script so cythonizing doesn't get triggered after
    # cleanup unintendedly
    sys.argv.remove("clean")

    if "--all" in sys.argv:
        sys.argv.remove("--all")

    if len(sys.argv) == 1:
        sys.exit(0)

##############################################################################
# - Cloning RAFT and dependencies if needed ----------------------------------

# Use RAFT repository in cuml.raft

raft_include_dir = use_raft_package(raft_path, libcuml_path)

if "--multigpu" in sys.argv:
    warnings.warn("Flag --multigpu is deprecated. By default cuML is"
                  "built with multi GPU support. To disable it use the flag"
                  "--singlegpu")
    sys.argv.remove('--multigpu')

if not libcuml_path:
    libcuml_path = '../cpp/build/'

##############################################################################
# - Cython extensions build and parameters -----------------------------------
#
# We create custom build steps for both `build` and `build_ext` for several
#   reasons:
# 1) Custom `build_ext` is needed to set `cython_build_ext.cython_exclude` when
#    `--singlegpu=True`
# 2) Custom `build` is needed to exclude pacakges and directories when
#    `--singlegpu=True`
# 3) These cannot be combined because `build` is used by both `build_ext` and
#    `install` commands and it would be difficult to set
#    `cython_build_ext.cython_exclude` from `cuml_build` since the property
#    exists on a different command.
#
# Using custom commands also allows combining commands at the command line. For
# example, the following will all work as expected:
# `python setup.py clean --all build --singlegpu build_ext --inplace`
# `python setup.py clean --all build --singlegpu install --record=record.txt`
# `python setup.py build_ext --debug --singlegpu`


class cuml_build(_build):

    def initialize_options(self):

        self.singlegpu = False
        super().initialize_options()

    def finalize_options(self):

        # distutils plain build command override cannot be done just setting
        # user_options and boolean options like build_ext below. Distribution
        # object has all the args used by the user, we can check that.
        self.singlegpu = '--singlegpu' in self.distribution.script_args

        libs = ['cuml++', 'cudart', 'cusparse', 'cusolver']

        include_dirs = [
            '../cpp/src',
            '../cpp/include',
            '../cpp/src_prims',
            raft_include_dir,
            cuda_include_dir,
            numpy.get_include(),
            '../cpp/build/faiss/src/faiss',
            os.path.dirname(sysconfig.get_path("include"))
        ]

        python_exc_list = []

        if (self.singlegpu):
            python_exc_list = ["*.dask", "*.dask.*"]
        else:
            libs.append('cumlprims')
            libs.append('nccl')

            sys_include = os.path.dirname(sysconfig.get_path("include"))
            include_dirs.append("%s/cumlprims" % sys_include)

        # Find packages now that --singlegpu has been determined
        self.distribution.packages = find_packages(include=['cuml', 'cuml.*'],
                                                   exclude=python_exc_list)

        # Build the extensions list
        extensions = [
            Extension("*",
                      sources=["cuml/**/*.pyx"],
                      include_dirs=include_dirs,
                      library_dirs=[
                          get_python_lib(),
                          libcuml_path,
                          cuda_lib_dir,
                          os.path.join(os.sys.prefix, "lib")
                      ],
                      libraries=libs,
                      language='c++',
                      extra_compile_args=['-std=c++17'])
        ]

        self.distribution.ext_modules = extensions

        super().finalize_options()


# This custom build_ext is only responsible for setting cython_exclude when
# --singlegpu is specified
class cuml_build_ext(cython_build_ext, object):
    user_options = [
        ("singlegpu", None, "Specifies whether to include multi-gpu or not"),
    ] + cython_build_ext.user_options

    boolean_options = ["singlegpu"] + cython_build_ext.boolean_options

    def build_extensions(self):
        def remove_flags(compiler, *flags):
            for flag in flags:
                try:
                    compiler.compiler_so = list(
                        filter((flag).__ne__, compiler.compiler_so)
                    )
                except Exception:
                    pass
        # Full optimization
        self.compiler.compiler_so.append("-O3")
<<<<<<< HEAD
        self.compiler.compiler_so.append("-Wno-deprecated")
=======

        # Ignore deprecation declaraction warnings
        self.compiler.compiler_so.append("-Wno-deprecated-declarations")

>>>>>>> 58201332
        # No debug symbols, full optimization, no '-Wstrict-prototypes' warning
        remove_flags(
            self.compiler, "-g", "-G", "-O1", "-O2", "-Wstrict-prototypes"
        )
        cython_build_ext.build_extensions(self)

    def initialize_options(self):

        self.singlegpu = None

        super().initialize_options()

    def finalize_options(self):

        # Ensure the base build class options get set so we can use singlegpu
        self.set_undefined_options(
            'build',
            ('singlegpu', 'singlegpu'),
        )

        # Exclude multigpu components that use libcumlprims if
        # --singlegpu is used
        if (self.singlegpu):
            cython_exc_list = glob.glob('cuml/*/*_mg.pyx')
            cython_exc_list = cython_exc_list + glob.glob('cuml/*/*_mg.pxd')
            cython_exc_list.append('cuml/raft/dask/common/nccl.pyx')
            cython_exc_list.append('cuml/raft/dask/common/comms_utils.pyx')

            print('--singlegpu: excluding the following Cython components:')
            pprint(cython_exc_list)

            # Append to base excludes
            self.cython_exclude = cython_exc_list + \
                (self.cython_exclude or [])

        super().finalize_options()


# Specify the custom build class
cmdclass = dict()
cmdclass.update(versioneer.get_cmdclass())
cmdclass["build"] = cuml_build
cmdclass["build_ext"] = cuml_build_ext

##############################################################################
# - Python package generation ------------------------------------------------

setup(name='cuml',
      description="cuML - RAPIDS ML Algorithms",
      version=versioneer.get_version(),
      classifiers=[
          "Intended Audience :: Developers",
          "Programming Language :: Python",
          "Programming Language :: Python :: 3.7",
          "Programming Language :: Python :: 3.8"
      ],
      author="NVIDIA Corporation",
      setup_requires=['cython'],
      install_requires=install_requires,
      license="Apache",
      cmdclass=cmdclass,
      zip_safe=False)<|MERGE_RESOLUTION|>--- conflicted
+++ resolved
@@ -220,14 +220,10 @@
                     pass
         # Full optimization
         self.compiler.compiler_so.append("-O3")
-<<<<<<< HEAD
-        self.compiler.compiler_so.append("-Wno-deprecated")
-=======
 
         # Ignore deprecation declaraction warnings
         self.compiler.compiler_so.append("-Wno-deprecated-declarations")
 
->>>>>>> 58201332
         # No debug symbols, full optimization, no '-Wstrict-prototypes' warning
         remove_flags(
             self.compiler, "-g", "-G", "-O1", "-O2", "-Wstrict-prototypes"
