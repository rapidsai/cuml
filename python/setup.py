--- conflicted
+++ resolved
@@ -47,19 +47,10 @@
       description="cuML - RAPIDS ML Algorithms",
       version=versioneer.get_version(),
       classifiers=[
-<<<<<<< HEAD
-          # "Development Status :: 4 - Beta",
           "Intended Audience :: Developers",
-          # "Operating System :: OS Independent",
           "Programming Language :: Python",
-          # "Programming Language :: Python :: 2.7",
-          "Programming Language :: Python :: 3.5",
-=======
-        "Intended Audience :: Developers",
-        "Programming Language :: Python",
-        "Programming Language :: Python :: 3.6",
-        "Programming Language :: Python :: 3.7"
->>>>>>> 57d435ae
+          "Programming Language :: Python :: 3.6",
+          "Programming Language :: Python :: 3.7"
       ],
       author="NVIDIA Corporation",
       setup_requires=['cython'],
