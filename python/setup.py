--- conflicted
+++ resolved
@@ -108,14 +108,8 @@
           "Programming Language :: Python :: 3.8",
           "Programming Language :: Python :: 3.9"
       ],
-<<<<<<< HEAD
       cmdclass=cmdclass,
       include_package_data=True,
-=======
-      author="NVIDIA Corporation",
-      url="https://github.com/rapidsai/cuml",
-      setup_requires=['Cython>=0.29,<0.30'],
->>>>>>> 0f19b92a
       packages=find_packages(include=['cuml', 'cuml.*']),
       package_data={
           key: ["*.pxd"] for key in find_packages(include=['cuml', 'cuml.*'])
@@ -134,7 +128,7 @@
         f"pylibraft{os.getenv('PYTHON_PACKAGE_CUDA_SUFFIX', default='')}",
         f"raft-dask{os.getenv('PYTHON_PACKAGE_CUDA_SUFFIX', default='')}",
       ],
-      extras_require = {
+      extras_require={
           "test": [
               "pytest",
               "hypothesis",
