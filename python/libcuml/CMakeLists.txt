--- conflicted
+++ resolved
@@ -81,9 +81,9 @@
 
 # assumes libcuml++ is installed 2 levels deep, e.g. site-packages/cuml/lib64/libcuml++.so
 if(CMAKE_CUDA_COMPILER_VERSION VERSION_GREATER_EQUAL 13.0)
-<<<<<<< HEAD
-  # starting with CTK 13 wheels, all libraries are grouped in this 'nvidia/cu13/lib' directory
-  set(rpaths "$ORIGIN/../../nvidia/cu13/lib" "$ORIGIN/../../nvidia/nccl/lib")
+  # starting with CTK 13 wheels, all libraries except NCCL are grouped in this 'nvidia/cu13/lib'
+  # directory
+  set(rpaths "$ORIGIN/../../nvidia/cu13/lib")
 else()
   set(rpaths
       "$ORIGIN/../../nvidia/cublas/lib"
@@ -91,31 +91,13 @@
       "$ORIGIN/../../nvidia/curand/lib"
       "$ORIGIN/../../nvidia/cusolver/lib"
       "$ORIGIN/../../nvidia/cusparse/lib"
-      "$ORIGIN/../../nvidia/nccl/lib"
       "$ORIGIN/../../nvidia/nvjitlink/lib"
   )
 endif()
+list(APPEND rpaths "$ORIGIN/../../nvidia/nccl/lib")
+
 set_property(
   TARGET ${CUML_CPP_TARGET}
   PROPERTY INSTALL_RPATH ${rpaths}
   APPEND
-)
-=======
-  # starting with CTK 13 wheels, all libraries except NCCL are grouped in this 'nvidia/cu13/lib' directory
-  set(rpaths
-    "$ORIGIN/../../nvidia/cu13/lib"
-  )
-else()
-  set(rpaths
-    "$ORIGIN/../../nvidia/cublas/lib"
-    "$ORIGIN/../../nvidia/cufft/lib"
-    "$ORIGIN/../../nvidia/curand/lib"
-    "$ORIGIN/../../nvidia/cusolver/lib"
-    "$ORIGIN/../../nvidia/cusparse/lib"
-    "$ORIGIN/../../nvidia/nvjitlink/lib"
-  )
-endif()
-list(APPEND rpaths "$ORIGIN/../../nvidia/nccl/lib")
-
-set_property(TARGET ${CUML_CPP_TARGET} PROPERTY INSTALL_RPATH ${rpaths} APPEND)
->>>>>>> 6c346689
+)