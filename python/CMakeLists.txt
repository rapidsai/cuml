# =============================================================================
# Copyright (c) 2022, NVIDIA CORPORATION.
#
# Licensed under the Apache License, Version 2.0 (the "License"); you may not use this file except
# in compliance with the License. You may obtain a copy of the License at
#
# http://www.apache.org/licenses/LICENSE-2.0
#
# Unless required by applicable law or agreed to in writing, software distributed under the License
# is distributed on an "AS IS" BASIS, WITHOUT WARRANTIES OR CONDITIONS OF ANY KIND, either express
# or implied. See the License for the specific language governing permissions and limitations under
# the License.
# =============================================================================

cmake_minimum_required(VERSION 3.23.1 FATAL_ERROR)

if(POLICY CMP0094)
  # Make FindPython{,2,3} modules use LOCATION for lookup strategy.
  # https://cmake.org/cmake/help/latest/policy/CMP0094.html#policy:CMP0094
  cmake_policy(SET CMP0094 NEW)
  set(CMAKE_POLICY_DEFAULT_CMP0094 NEW)
endif()

include(../fetch_rapids.cmake)

<<<<<<< HEAD
include(rapids-cuda)
# TODO: This will not be necessary once we upgrade to CMake 3.22, which will pull in the required
# languages for the C++ project even if this project does not require those languges.
rapids_cuda_init_architectures(cuml-python)

set(CUML_VERSION 22.10.00)
=======
set(CUML_VERSION 22.12.00)
>>>>>>> 0f19b92a

project(
  cuml-python
  VERSION ${CUML_VERSION}
  LANGUAGES # TODO: Building Python extension modules via the python_extension_module requires the C
            # language to be enabled here. The test project that is built in scikit-build to verify
            # various linking options for the python library is hardcoded to build with C, so until
            # that is fixed we need to keep C.
            C CXX
            # TODO: This will not be necessary once we upgrade to CMake 3.22, which will pull in the required
            # languages for the C++ project even if this project does not require those languges.
            CUDA
)

################################################################################
# - User Options  --------------------------------------------------------------
option(FIND_CUML_CPP "Search for existing CUML C++ installations before defaulting to local files" OFF)
option(SINGLEGPU "Disable all mnmg components and comms libraries" OFF)
<<<<<<< HEAD
option(CUML_BUILD_WHEELS "Whether we're building a wheel for pypi" OFF)
=======
set(CUML_RAFT_CLONE_ON_PIN OFF)
>>>>>>> 0f19b92a

# todo: use CMAKE_MESSAGE_CONTEXT for prefix for logging.
# https://github.com/rapidsai/cuml/issues/4843
message(VERBOSE "CUML_PY: Searching for existing CUML C++ installations before defaulting to local files: ${FIND_CUML_CPP}")
message(VERBOSE "CUML_PY: Disabling all mnmg components and comms libraries: ${SINGLEGPU}")

set(CUML_CPP_TARGET "cuml++")

################################################################################
# - Process User Options  ------------------------------------------------------

# If the user requested it,  we attempt to find cuml.
if(FIND_CUML_CPP)
  find_package(cuml ${CUML_VERSION} REQUIRED)
else()
<<<<<<< HEAD
=======
  set(cuml_FOUND OFF)
endif()

include(rapids-cython)

if(NOT cuml_FOUND)
  # TODO: This will not be necessary once we upgrade to CMake 3.22, which will pull in the required
  # languages for the C++ project even if this project does not require those languges.
  include(rapids-cuda)
  rapids_cuda_init_architectures(cuml-python)
  enable_language(CUDA)

  # Since cuml only enables CUDA optionally, we need to manually include the file that
  # rapids_cuda_init_architectures relies on `project` including.
  include("${CMAKE_PROJECT_cuml-python_INCLUDE}")
>>>>>>> 0f19b92a

  set(BUILD_CUML_TESTS OFF)
  set(BUILD_PRIMS_TESTS OFF)
  set(BUILD_CUML_C_LIBRARY OFF)
  set(BUILD_CUML_EXAMPLES OFF)
  set(BUILD_CUML_BENCH OFF)
  set(BUILD_CUML_PRIMS_BENCH OFF)
  set(CUML_EXPORT_TREELITE_LINKAGE ON)
  message(STATUS "installing packages")
<<<<<<< HEAD
=======
  add_subdirectory(../cpp cuml-cpp)

  set(cython_lib_dir cuml)
  install(TARGETS ${CUML_CPP_TARGET} DESTINATION ${cython_lib_dir})
endif()

set(cuml_sg_libraries cuml::${CUML_CPP_TARGET})
>>>>>>> 0f19b92a

  # Statically link dependencies if building wheels
  set(CUDA_STATIC_RUNTIME ${CUML_BUILD_WHEELS})
  set(CUML_USE_RAFT_STATIC ${CUML_BUILD_WHEELS})
  set(CUML_USE_FAISS_STATIC ${CUML_BUILD_WHEELS})
  set(CUML_USE_TREELITE_STATIC ${CUML_BUILD_WHEELS})
  set(CUML_USE_CUMLPRIMS_MG_STATIC ${CUML_BUILD_WHEELS})
  # Don't install the static libs into wheels
  set(CUML_EXCLUDE_RAFT_FROM_ALL ${CUML_BUILD_WHEELS})
  set(RAFT_EXCLUDE_FAISS_FROM_ALL ${CUML_BUILD_WHEELS})
  set(CUML_EXCLUDE_TREELITE_FROM_ALL ${CUML_BUILD_WHEELS})
  set(CUML_EXCLUDE_CUMLPRIMS_MG_FROM_ALL ${CUML_BUILD_WHEELS})

  set(_exclude_from_all "")
  if(CUML_BUILD_WHEELS)
    # Don't install the cuML C++ targets into wheels
    set(_exclude_from_all EXCLUDE_FROM_ALL)
  endif()

  add_subdirectory(../cpp cuml-cpp ${_exclude_from_all})

  # Install libcuml++.so into the wheel dir
  install(TARGETS ${CUML_CPP_TARGET} DESTINATION cuml)
endif()

rapids_cython_init()

add_subdirectory(cuml/common)
add_subdirectory(cuml/internals)

add_subdirectory(cuml/cluster)
add_subdirectory(cuml/datasets)
add_subdirectory(cuml/decomposition)
add_subdirectory(cuml/ensemble)
add_subdirectory(cuml/explainer)
add_subdirectory(cuml/fil)
add_subdirectory(cuml/kernel_ridge)
add_subdirectory(cuml/linear_model)
add_subdirectory(cuml/manifold)
add_subdirectory(cuml/metrics)
add_subdirectory(cuml/metrics/cluster)
add_subdirectory(cuml/neighbors)
add_subdirectory(cuml/random_projection)
add_subdirectory(cuml/solvers)
add_subdirectory(cuml/svm)
add_subdirectory(cuml/tsa)

<<<<<<< HEAD
add_subdirectory(cuml/experimental/linear_model)
=======
add_subdirectory(cuml/experimental/common)
add_subdirectory(cuml/experimental/linear_model)

if(DEFINED cython_lib_dir)
  rapids_cython_add_rpath_entries(TARGET cuml PATHS "${cython_lib_dir}")
endif()
>>>>>>> 0f19b92a
<|MERGE_RESOLUTION|>--- conflicted
+++ resolved
@@ -14,25 +14,10 @@
 
 cmake_minimum_required(VERSION 3.23.1 FATAL_ERROR)
 
-if(POLICY CMP0094)
-  # Make FindPython{,2,3} modules use LOCATION for lookup strategy.
-  # https://cmake.org/cmake/help/latest/policy/CMP0094.html#policy:CMP0094
-  cmake_policy(SET CMP0094 NEW)
-  set(CMAKE_POLICY_DEFAULT_CMP0094 NEW)
-endif()
 
 include(../fetch_rapids.cmake)
 
-<<<<<<< HEAD
-include(rapids-cuda)
-# TODO: This will not be necessary once we upgrade to CMake 3.22, which will pull in the required
-# languages for the C++ project even if this project does not require those languges.
-rapids_cuda_init_architectures(cuml-python)
-
-set(CUML_VERSION 22.10.00)
-=======
 set(CUML_VERSION 22.12.00)
->>>>>>> 0f19b92a
 
 project(
   cuml-python
@@ -42,20 +27,14 @@
             # various linking options for the python library is hardcoded to build with C, so until
             # that is fixed we need to keep C.
             C CXX
-            # TODO: This will not be necessary once we upgrade to CMake 3.22, which will pull in the required
-            # languages for the C++ project even if this project does not require those languges.
-            CUDA
 )
 
 ################################################################################
 # - User Options  --------------------------------------------------------------
 option(FIND_CUML_CPP "Search for existing CUML C++ installations before defaulting to local files" OFF)
 option(SINGLEGPU "Disable all mnmg components and comms libraries" OFF)
-<<<<<<< HEAD
 option(CUML_BUILD_WHEELS "Whether we're building a wheel for pypi" OFF)
-=======
 set(CUML_RAFT_CLONE_ON_PIN OFF)
->>>>>>> 0f19b92a
 
 # todo: use CMAKE_MESSAGE_CONTEXT for prefix for logging.
 # https://github.com/rapidsai/cuml/issues/4843
@@ -67,12 +46,13 @@
 ################################################################################
 # - Process User Options  ------------------------------------------------------
 
-# If the user requested it,  we attempt to find cuml.
+# If the user requested it, we attempt to find cuml.
 if(FIND_CUML_CPP)
+  # We need to call get_treelite explicitly because we need the correct
+  # ${TREELITE_LIBS} definition for RF
+  include(../cpp/cmake/thirdparty/get_treelite.cmake)
   find_package(cuml ${CUML_VERSION} REQUIRED)
 else()
-<<<<<<< HEAD
-=======
   set(cuml_FOUND OFF)
 endif()
 
@@ -88,7 +68,6 @@
   # Since cuml only enables CUDA optionally, we need to manually include the file that
   # rapids_cuda_init_architectures relies on `project` including.
   include("${CMAKE_PROJECT_cuml-python_INCLUDE}")
->>>>>>> 0f19b92a
 
   set(BUILD_CUML_TESTS OFF)
   set(BUILD_PRIMS_TESTS OFF)
@@ -97,29 +76,20 @@
   set(BUILD_CUML_BENCH OFF)
   set(BUILD_CUML_PRIMS_BENCH OFF)
   set(CUML_EXPORT_TREELITE_LINKAGE ON)
-  message(STATUS "installing packages")
-<<<<<<< HEAD
-=======
-  add_subdirectory(../cpp cuml-cpp)
-
-  set(cython_lib_dir cuml)
-  install(TARGETS ${CUML_CPP_TARGET} DESTINATION ${cython_lib_dir})
-endif()
-
-set(cuml_sg_libraries cuml::${CUML_CPP_TARGET})
->>>>>>> 0f19b92a
 
   # Statically link dependencies if building wheels
-  set(CUDA_STATIC_RUNTIME ${CUML_BUILD_WHEELS})
-  set(CUML_USE_RAFT_STATIC ${CUML_BUILD_WHEELS})
-  set(CUML_USE_FAISS_STATIC ${CUML_BUILD_WHEELS})
-  set(CUML_USE_TREELITE_STATIC ${CUML_BUILD_WHEELS})
-  set(CUML_USE_CUMLPRIMS_MG_STATIC ${CUML_BUILD_WHEELS})
-  # Don't install the static libs into wheels
-  set(CUML_EXCLUDE_RAFT_FROM_ALL ${CUML_BUILD_WHEELS})
-  set(RAFT_EXCLUDE_FAISS_FROM_ALL ${CUML_BUILD_WHEELS})
-  set(CUML_EXCLUDE_TREELITE_FROM_ALL ${CUML_BUILD_WHEELS})
-  set(CUML_EXCLUDE_CUMLPRIMS_MG_FROM_ALL ${CUML_BUILD_WHEELS})
+  if(${CUML_BUILD_WHEELS})
+    set(CUDA_STATIC_RUNTIME ON)
+    set(CUML_USE_RAFT_STATIC ON)
+    set(CUML_USE_FAISS_STATIC ON)
+    set(CUML_USE_TREELITE_STATIC ON)
+    set(CUML_USE_CUMLPRIMS_MG_STATIC ON)
+    # Don't install the static libs into wheels
+    set(CUML_EXCLUDE_RAFT_FROM_ALL ON)
+    set(RAFT_EXCLUDE_FAISS_FROM_ALL ON)
+    set(CUML_EXCLUDE_TREELITE_FROM_ALL ON)
+    set(CUML_EXCLUDE_CUMLPRIMS_MG_FROM_ALL ON)
+  endif()
 
   set(_exclude_from_all "")
   if(CUML_BUILD_WHEELS)
@@ -129,8 +99,8 @@
 
   add_subdirectory(../cpp cuml-cpp ${_exclude_from_all})
 
-  # Install libcuml++.so into the wheel dir
-  install(TARGETS ${CUML_CPP_TARGET} DESTINATION cuml)
+  set(cython_lib_dir cuml)
+  install(TARGETS ${CUML_CPP_TARGET} DESTINATION ${cython_lib_dir})
 endif()
 
 rapids_cython_init()
@@ -155,13 +125,9 @@
 add_subdirectory(cuml/svm)
 add_subdirectory(cuml/tsa)
 
-<<<<<<< HEAD
-add_subdirectory(cuml/experimental/linear_model)
-=======
 add_subdirectory(cuml/experimental/common)
 add_subdirectory(cuml/experimental/linear_model)
 
 if(DEFINED cython_lib_dir)
   rapids_cython_add_rpath_entries(TARGET cuml PATHS "${cython_lib_dir}")
-endif()
->>>>>>> 0f19b92a
+endif()