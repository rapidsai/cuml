--- conflicted
+++ resolved
@@ -128,18 +128,12 @@
 
   # this won't be needed when we add CPU libcuml++ (FIL)
   set(cuml_sg_libraries "")
-<<<<<<< HEAD
-else()
-  set(cuml_sg_libraries cuml::${CUML_CPP_TARGET})
-endif()
-=======
 
   list(APPEND CYTHON_FLAGS
   "--compile-time-env GPUBUILD=0")
 else()
   set(cuml_sg_libraries cuml::${CUML_CPP_TARGET})
   set(cuml_mg_libraries cuml::${CUML_CPP_TARGET})
->>>>>>> 14622eef
 
   list(APPEND CYTHON_FLAGS
   "--compile-time-env GPUBUILD=1")
@@ -161,16 +155,10 @@
 include("${CUML_CPP_SRC}/cmake/modules/ConfigureAlgorithms.cmake")
 include(cmake/ConfigureCythonAlgorithms.cmake)
 
-<<<<<<< HEAD
-if(${CUML_UNIVERSAL})
-  list(APPEND CYTHON_FLAGS
-     "--compile-time-env GPUBUILD=1")
-=======
 if(${CUML_CPU})
   # libcuml requires metrics built if HDSCAN is built, which is not the case
   # for cuml-cpu
   unset(metrics_algo)
->>>>>>> 14622eef
 endif()
 
 add_subdirectory(cuml/common)
