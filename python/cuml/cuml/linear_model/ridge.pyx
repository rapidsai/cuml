--- conflicted
+++ resolved
@@ -371,10 +371,7 @@
             ['solver', 'fit_intercept', 'normalize', 'alpha']
 
     def get_attr_names(self):
-<<<<<<< HEAD
         return ['intercept_', 'coef_', 'n_features_in_', 'feature_names_in_', 'solver_']
-=======
-        return ['intercept_', 'coef_', 'n_features_in_', 'feature_names_in_']
 
     def _should_dispatch_cpu(self, func_name, *args, **kwargs):
         """
@@ -393,5 +390,4 @@
         super().cpu_to_gpu()
         intercept_ = getattr(self._cpu_model, 'intercept_', None)
         if intercept_ is not None and isinstance(self.intercept_, float):
-            setattr(self, 'intercept_', intercept_)
->>>>>>> 72076e86
+            setattr(self, 'intercept_', intercept_)