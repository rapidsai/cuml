--- conflicted
+++ resolved
@@ -265,7 +265,6 @@
         if hasattr(X_m, 'index'):
             self.feature_names_in_ = X_m.index
 
-<<<<<<< HEAD
         # Check for multi-target regression
         if (self.solver in ['cd', 'qn']) and y.ndim > 1 and y.shape[1] > 1:
             raise ValueError(
@@ -273,10 +272,7 @@
                 "multi-target regression."
             )
 
-        self.solver_model.fit(X, y, convert_dtype=convert_dtype,
-=======
         self.solver_model.fit(X_m, y, convert_dtype=convert_dtype,
->>>>>>> d0a09c94
                               sample_weight=sample_weight)
         if isinstance(self.solver_model, QN):
             coefs = self.solver_model.coef_
