--- conflicted
+++ resolved
@@ -764,17 +764,11 @@
         else:
             return super().predict(X, False)
 
-<<<<<<< HEAD
-    def get_param_names(self):
-        params = super().get_param_names() + \
-            ["probability", "random_state", "class_weight", "decision_function_shape"]
-=======
     @classmethod
     def _get_param_names(cls):
         params = super()._get_param_names() + \
             ["probability", "random_state", "class_weight",
-             "multiclass_strategy"]
->>>>>>> 06958c4d
+             "decision_function_shape"]
 
         # Ignore "epsilon" since its not used in the constructor
         if ("epsilon" in params):
