--- conflicted
+++ resolved
@@ -17,11 +17,7 @@
 
 from cuml.common import input_to_cuml_array
 from cuml.internals.array import CumlArray
-<<<<<<< HEAD
-from cuml.internals.base import deprecate_non_keyword_only
 from cuml.internals.interop import UnsupportedOnGPU, to_cpu, to_gpu
-=======
->>>>>>> 767d7fe8
 from cuml.internals.mixins import ClassifierMixin
 from cuml.svm.linear import LinearSVM, LinearSVM_defaults  # noqa: F401
 from cuml.svm.svc import apply_class_weight
@@ -243,33 +239,6 @@
             )
         self.__loss = loss
 
-    @deprecate_non_keyword_only("convert_dtype")
-    def fit(self, X, y, sample_weight=None, convert_dtype=True) -> "LinearSVM":
-        X = input_to_cuml_array(
-            X,
-            convert_to_dtype=(np.float64 if convert_dtype else None),
-            check_dtype=[np.float32, np.float64],
-            order="F",
-        ).array
-        y = input_to_cuml_array(y, order="F").array
-        sample_weight = apply_class_weight(
-            self.handle,
-            sample_weight,
-            self.class_weight,
-            y,
-            self.verbose,
-            self.output_type,
-            X.dtype,
-        )
-        return super(LinearSVC, self).fit(
-            X, y, sample_weight, convert_dtype=convert_dtype
-        )
-
-    @deprecate_non_keyword_only("convert_dtype")
-    def predict(self, X, convert_dtype=True) -> CumlArray:
-        y_pred = super().predict(X, convert_dtype=convert_dtype)
-        return y_pred.to_output("cupy", output_dtype="int64")
-
     @classmethod
     def _get_param_names(cls):
         return list(
@@ -290,15 +259,17 @@
                 "change_tol",
                 "multi_class",
             }.union(super()._get_param_names())
-<<<<<<< HEAD
-        )
-=======
         )
 
     def fit(
         self, X, y, sample_weight=None, *, convert_dtype=True
     ) -> "LinearSVM":
-        X = input_to_cuml_array(X, order="F").array
+        X = input_to_cuml_array(
+            X,
+            convert_to_dtype=(np.float64 if convert_dtype else None),
+            check_dtype=[np.float32, np.float64],
+            order="F",
+        ).array
         sample_weight = apply_class_weight(
             self.handle,
             sample_weight,
@@ -315,5 +286,4 @@
     def predict(self, X, *, convert_dtype=True) -> CumlArray:
         y_pred = super().predict(X, convert_dtype=convert_dtype)
         # Cast to int64 to match expected classifier interface
-        return y_pred.to_output("cupy", output_dtype="int64")
->>>>>>> 767d7fe8
+        return y_pred.to_output("cupy", output_dtype="int64")