--- conflicted
+++ resolved
@@ -169,7 +169,6 @@
         else:
             A = cp_sp.coo_matrix(cp.asarray(A, dtype="float32"))
         A.sum_duplicates()
-<<<<<<< HEAD
 
         # laplacian kernel expects diagonal to be zero
         # remove diagonal elements since they are ignored in laplacian calculation anyway
@@ -177,9 +176,8 @@
         A.data = A.data[mask]
         A.row = A.row[mask]
         A.col = A.col[mask]
-=======
+
         isfinite = cp.isfinite(A.data).all()
->>>>>>> c14f29a6
     else:
         raise ValueError(
             f"`affinity={affinity!r}` is not supported, expected one of "
