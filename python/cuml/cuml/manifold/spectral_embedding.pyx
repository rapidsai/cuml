#
# Copyright (c) 2025, NVIDIA CORPORATION.
#
# Licensed under the Apache License, Version 2.0 (the "License");
# you may not use this file except in compliance with the License.
# You may obtain a copy of the License at
#
#     http://www.apache.org/licenses/LICENSE-2.0
#
# Unless required by applicable law or agreed to in writing, software
# distributed under the License is distributed on an "AS IS" BASIS,
# WITHOUT WARRANTIES OR CONDITIONS OF ANY KIND, either express or implied.
# See the License for the specific language governing permissions and
# limitations under the License.
#
import cupy as cp
import cupyx.scipy.sparse as cp_sp
import numpy as np
import scipy.sparse as sp
from pylibraft.common.handle import Handle

import cuml
from cuml.common import input_to_cuml_array
from cuml.common.array_descriptor import CumlArrayDescriptor
from cuml.internals.array import CumlArray
from cuml.internals.base import Base
from cuml.internals.mixins import CMajorInputTagMixin, SparseInputTagMixin
from cuml.internals.utils import check_random_seed

from cython.operator cimport dereference as deref
from libc.stdint cimport uint64_t, uintptr_t
from libcpp cimport bool
from pylibraft.common.cpp.mdspan cimport (
    col_major,
    device_matrix_view,
    device_vector_view,
    make_device_matrix_view,
    make_device_vector_view,
    row_major,
)
from pylibraft.common.handle cimport device_resources

<<<<<<< HEAD
import cuml
from cuml.common import input_to_cuml_array
from cuml.common.array_descriptor import CumlArrayDescriptor
from cuml.internals.array import CumlArray
from cuml.internals.base import Base
from cuml.internals.interop import InteropMixin, UnsupportedOnGPU
from cuml.internals.mixins import CMajorInputTagMixin
from cuml.internals.utils import check_random_seed

=======
>>>>>>> 0a1bcac5

cdef extern from "cuml/manifold/spectral_embedding.hpp" namespace "ML::SpectralEmbedding":

    cdef cppclass params:
        int n_components
        int n_neighbors
        bool norm_laplacian
        bool drop_first
        uint64_t seed

    cdef void transform(
        const device_resources &handle,
        params config,
        device_matrix_view[float, int, row_major] dataset,
        device_matrix_view[float, int, col_major] embedding) except +

    cdef void transform(
        const device_resources &handle,
        params config,
        device_vector_view[int, int] rows,
        device_vector_view[int, int] cols,
        device_vector_view[float, int] vals,
        device_matrix_view[float, int, col_major] embedding) except +


@cuml.internals.api_return_array(get_output_type=True)
def spectral_embedding(A,
                       *,
                       n_components=8,
                       affinity="nearest_neighbors",
                       random_state=None,
                       n_neighbors=None,
                       norm_laplacian=True,
                       drop_first=True,
                       handle=None):
    """Project the sample on the first eigenvectors of the graph Laplacian.

    The adjacency matrix is used to compute a normalized graph Laplacian
    whose spectrum (especially the eigenvectors associated to the
    smallest eigenvalues) has an interpretation in terms of minimal
    number of cuts necessary to split the graph into comparably sized
    components.

    Note : Laplacian Eigenmaps is the actual algorithm implemented here.

    Parameters
    ----------
    A : array-like or sparse matrix of shape (n_samples, n_features) or \
        (n_samples, n_samples)
        If affinity is 'nearest_neighbors', this is the input data and a k-NN
        graph will be constructed. If affinity is 'precomputed', this is the
        affinity matrix. Supported formats for precomputed affinity: scipy
        sparse (CSR, CSC, COO), cupy sparse (CSR, CSC, COO), dense numpy
        arrays, or dense cupy arrays.
    n_components : int, default=8
        The dimension of the projection subspace.
    affinity : {'nearest_neighbors', 'precomputed'}, default='nearest_neighbors'
        How to construct the affinity matrix.
         - 'nearest_neighbors' : construct the affinity matrix by computing a
           graph of nearest neighbors.
         - 'precomputed' : interpret ``A`` as a precomputed affinity matrix.
    random_state : int, RandomState instance or None, default=None
        A pseudo random number generator used for the initialization.
        Use an int to make the results deterministic across calls.
    n_neighbors : int or None, default=None
        Number of nearest neighbors for nearest_neighbors graph building.
        If None, n_neighbors will be set to max(n_samples/10, 1).
        Only used when A has shape (n_samples, n_features).
    norm_laplacian : bool, default=True
        If True, then compute symmetric normalized Laplacian.
    drop_first : bool, default=True
        Whether to drop the first eigenvector. For spectral embedding, this
        should be True as the first eigenvector should be constant vector for
        connected graph, but for spectral clustering, this should be kept as
        False to retain the first eigenvector.
    handle : cuml.Handle
        Specifies the cuml.handle that holds internal CUDA state for
        computations in this model. Most importantly, this specifies the CUDA
        stream that will be used for the model's computations, so users can
        run different models concurrently in different streams by creating
        handles in several streams.
        If it is None, a new one is created.

    Returns
    -------
    embedding : cupy.ndarray of shape (n_samples, n_components)
        The reduced samples.

    Notes
    -----
    Spectral Embedding (Laplacian Eigenmaps) is most useful when the graph
    has one connected component. If there graph has many components, the first
    few eigenvectors will simply uncover the connected components of the graph.

    Examples
    --------
    >>> import cupy as cp
    >>> from cuml.manifold import spectral_embedding
    >>> X = cp.random.rand(100, 20, dtype=cp.float32)
    >>> embedding = spectral_embedding(X, n_components=2, random_state=42)
    >>> embedding.shape
    (100, 2)
    """
<<<<<<< HEAD

    # Check for empty data
    if hasattr(A, 'shape'):
        if len(A.shape) >= 2:
            if A.shape[0] == 0:
                raise ValueError(
                    f"Found array with 0 sample(s) (shape={A.shape}) while a "
                    f"minimum of 1 is required."
                )
            if A.shape[1] == 0:
                raise ValueError(
                    f"Found array with 0 feature(s) (shape={A.shape}) while a "
                    f"minimum of 1 is required."
                )
            # SpectralEmbedding requires at least 2 samples
            if A.shape[0] < 2:
                raise ValueError(
                    f"SpectralEmbedding requires at least 2 samples, but got "
                    f"only {A.shape[0]} sample(s)."
                )
            # SpectralEmbedding requires at least 2 features for meaningful embedding
            if A.shape[1] < 2:
                raise ValueError(
                    f"SpectralEmbedding requires at least 2 features for meaningful "
                    f"results, but got only {A.shape[1]} feature(s)."
                )

=======
>>>>>>> 0a1bcac5
    if handle is None:
        handle = Handle()
    cdef device_resources *h = <device_resources*><size_t>handle.getHandle()

    if affinity == "nearest_neighbors":
        A = input_to_cuml_array(
            A, order="C", check_dtype=np.float32, convert_to_dtype=cp.float32
        ).array
    elif affinity == "precomputed":
        # Coerce `A` to a canonical float32 COO sparse matrix
        if cp_sp.issparse(A):
            A = A.tocoo()
            if A.dtype != np.float32:
                A = A.astype("float32")
        elif sp.issparse(A):
            A = cp_sp.coo_matrix(A, dtype="float32")
        else:
            A = cp_sp.coo_matrix(cp.asarray(A, dtype="float32"))
        A.sum_duplicates()
    else:
        raise ValueError(
            f"`affinity={affinity!r}` is not supported, expected one of "
            "['nearest_neighbors', 'precomputed']"
        )

    cdef params config
    config.seed = check_random_seed(random_state)
    config.norm_laplacian = norm_laplacian
    config.drop_first = drop_first
    config.n_components = n_components + 1 if drop_first else n_components
    config.n_neighbors = (
        n_neighbors
        if n_neighbors is not None
        else max(int(A.shape[0] / 10), 1)
    )

    eigenvectors = CumlArray.empty(
        (A.shape[0], n_components), dtype=np.float32, order='F'
    )

    if affinity == "precomputed":
        transform(
            deref(h),
            config,
            make_device_vector_view(<int *><uintptr_t>A.row.data.ptr, <int>A.nnz),
            make_device_vector_view(<int *><uintptr_t>A.col.data.ptr, <int>A.nnz),
            make_device_vector_view(<float *><uintptr_t>A.data.data.ptr, <int>A.nnz),
            make_device_matrix_view[float, int, col_major](
                <float *><uintptr_t>eigenvectors.ptr,
                <int>eigenvectors.shape[0],
                <int>eigenvectors.shape[1],
            )
        )
    else:
        transform(
            deref(h),
            config,
            make_device_matrix_view[float, int, row_major](
                <float *><uintptr_t>A.ptr,
                <int>A.shape[0],
                <int>A.shape[1],
            ),
            make_device_matrix_view[float, int, col_major](
                <float *><uintptr_t>eigenvectors.ptr,
                <int>eigenvectors.shape[0],
                <int>eigenvectors.shape[1],
            )
        )

    return eigenvectors


class SpectralEmbedding(Base,
                        InteropMixin,
                        CMajorInputTagMixin):
    """Spectral embedding for non-linear dimensionality reduction.

    Forms an affinity matrix given by the specified function and
    applies spectral decomposition to the corresponding graph laplacian.
    The resulting transformation is given by the value of the
    eigenvectors for each data point.

    Note : Laplacian Eigenmaps is the actual algorithm implemented here.

    Parameters
    ----------
    n_components : int, default=2
        The dimension of the projected subspace.
    affinity : {'nearest_neighbors', 'precomputed'}, default='nearest_neighbors'
        How to construct the affinity matrix.
         - 'nearest_neighbors' : construct the affinity matrix by computing a
           graph of nearest neighbors.
         - 'precomputed' : interpret ``X`` as a precomputed affinity matrix.
    random_state : int, RandomState instance or None, default=None
        A pseudo random number generator used for the initialization.
        Use an int to make the results deterministic across calls.
    n_neighbors : int or None, default=2
        Number of nearest neighbors for nearest_neighbors graph building.
        If None, n_neighbors will be set to max(n_samples/10, 1).
    handle : cuml.Handle
        Specifies the cuml.handle that holds internal CUDA state for
        computations in this model. Most importantly, this specifies the CUDA
        stream that will be used for the model's computations, so users can
        run different models concurrently in different streams by creating
        handles in several streams.
        If it is None, a new one is created.
    verbose : int or boolean, default=False
        Sets logging level. It must be one of `cuml.common.logger.level_*`.
        See :ref:`verbosity-levels` for more info.
    output_type : {'input', 'array', 'dataframe', 'series', 'df_obj', \
        'numba', 'cupy', 'numpy', 'cudf', 'pandas'}, default=None
        Return results and set estimator attributes to the indicated output
        type. If None, the output type set at the module level
        (`cuml.global_settings.output_type`) will be used. See
        :ref:`output-data-type-configuration` for more info.

    Attributes
    ----------
    embedding_ : cupy.ndarray of shape (n_samples, n_components)
        Spectral embedding of the training matrix.
    n_neighbors_ : int
        Number of nearest neighbors effectively used.
    n_features_in_ : int
        Number of features seen during fit.
    feature_names_in_ : ndarray of shape (`n_features_in_`,)
        Names of features seen during fit. Defined only when X has feature
        names that are all strings.

    Notes
    -----
    Spectral Embedding (Laplacian Eigenmaps) is most useful when the graph
    has one connected component. If there graph has many components, the first
    few eigenvectors will simply uncover the connected components of the graph.

    Examples
    --------
    >>> import cupy as cp
    >>> from cuml.manifold import SpectralEmbedding
    >>> X = cp.random.rand(100, 20, dtype=cp.float32)
    >>> embedding = SpectralEmbedding(n_components=2, random_state=42)
    >>> X_transformed = embedding.fit_transform(X)
    >>> X_transformed.shape
    (100, 2)
    """
    _cpu_class_path = "sklearn.manifold.SpectralEmbedding"
    embedding_ = CumlArrayDescriptor()

    def __init__(self, n_components=2, affinity="nearest_neighbors",
                 random_state=None, n_neighbors=None,
                 handle=None, verbose=False, output_type=None):
        super().__init__(handle=handle, verbose=verbose, output_type=output_type)
        self.n_components = n_components
        self.affinity = affinity
        self.random_state = random_state
        self.n_neighbors = n_neighbors

    @classmethod
    def _get_param_names(cls):
        return super()._get_param_names() + [
            "n_components",
            "affinity",
            "random_state",
            "n_neighbors"
        ]

    @classmethod
    def _params_from_cpu(cls, model):
        """Get parameters to use to instantiate a GPU model from a CPU model.

        Parameters
        ----------
        model : sklearn.manifold.SpectralEmbedding
            The CPU model to get parameters from

        Returns
        -------
        dict
            Parameters to pass to the GPU model constructor
        """
        affinity = getattr(model, 'affinity', 'nearest_neighbors')
        if affinity != 'nearest_neighbors':
            raise UnsupportedOnGPU(
                f"`affinity={affinity!r}` is not supported. "
                "Only 'nearest_neighbors' affinity is currently supported."
            )

        params = {
            "n_components": model.n_components,
            "random_state": model.random_state,
            "n_neighbors": model.n_neighbors
        }
        return params

    def _attrs_to_cpu(self, model):
        """Get attributes to set on CPU model from GPU model.

        Override the base implementation to include feature_names_in_.
        """
        # Get base attributes (n_features_in_)
        out = super()._attrs_to_cpu(model)

        # Add embedding_ attribute
        if hasattr(self, 'embedding_'):
            # Convert to numpy if it's a cupy array
            embedding = self.embedding_
            if hasattr(embedding, '__cuda_array_interface__'):
                embedding = cp.asnumpy(embedding)
            out['embedding_'] = embedding

        # Add n_neighbors_ if it exists
        if hasattr(self, 'n_neighbors_'):
            out['n_neighbors_'] = self.n_neighbors_

        return out

    def fit_transform(self, X, y=None) -> CumlArray:
        """Fit the model from data in X and transform X.

        Parameters
        ----------
        X : array-like or sparse matrix of shape (n_samples, n_features) or \
            (n_samples, n_samples)
            Training vector, where `n_samples` is the number of samples
            and `n_features` is the number of features. If affinity is
            'precomputed', X is the affinity matrix. Supported formats for
            precomputed affinity: scipy sparse (CSR, CSC, COO), cupy sparse
            (CSR, CSC, COO), dense numpy arrays, or dense cupy arrays.
        y : Ignored
            Not used, present for API consistency by convention.

        Returns
        -------
        X_new : cupy.ndarray of shape (n_samples, n_components)
            Spectral embedding of the training matrix.
        """
        self.fit(X, y)
        return self.embedding_

    def fit(self, X, y=None) -> "SpectralEmbedding":
        """Fit the model from data in X.

        Parameters
        ----------
        X : array-like or sparse matrix of shape (n_samples, n_features) or \
            (n_samples, n_samples)
            Training vector, where `n_samples` is the number of samples
            and `n_features` is the number of features. If affinity is
            'precomputed', X is the affinity matrix. Supported formats for
            precomputed affinity: scipy sparse (CSR, CSC, COO), cupy sparse
            (CSR, CSC, COO), dense numpy arrays, or dense cupy arrays.
        y : Ignored
            Not used, present for API consistency by convention.

        Returns
        -------
        self : object
            Returns the instance itself.
        """
        # Convert sparse input to dense (cuML doesn't support sparse directly)
        try:
            import scipy.sparse as sp
            if sp.issparse(X):
                # Convert sparse to dense automatically
                X = X.toarray()
        except ImportError:
            pass

        # Check for 1D input
        if hasattr(X, 'ndim'):
            if X.ndim == 1:
                raise ValueError(
                    "Expected 2D array, got 1D array instead:\n"
                    f"array={X}.\n"
                    "Reshape your data either using array.reshape(-1, 1) if "
                    "your data has a single feature or array.reshape(1, -1) "
                    "if it contains a single sample."
                )
        elif hasattr(X, 'shape') and len(X.shape) == 1:
            raise ValueError(
                "Expected 2D array, got 1D array instead:\n"
                f"array shape={X.shape}.\n"
                "Reshape your data either using array.reshape(-1, 1) if "
                "your data has a single feature or array.reshape(1, -1) "
                "if it contains a single sample."
            )

        # Check for complex data
        if hasattr(X, 'dtype'):
            if np.iscomplexobj(X):
                raise ValueError("Complex data not supported")

        # Check for empty data
        if hasattr(X, 'shape'):
            if len(X.shape) >= 2:
                if X.shape[0] == 0:
                    raise ValueError(
                        f"Found array with 0 sample(s) (shape={X.shape}) while a "
                        f"minimum of 1 is required."
                    )
                if X.shape[1] == 0:
                    raise ValueError(
                        f"Found array with 0 feature(s) (shape={X.shape}) while a "
                        f"minimum of 1 is required."
                    )
                # SpectralEmbedding requires at least 2 samples
                if X.shape[0] < 2:
                    raise ValueError(
                        f"SpectralEmbedding requires at least 2 samples, but got "
                        f"only {X.shape[0]} sample(s)."
                    )
                # SpectralEmbedding requires at least 2 features for meaningful embedding
                if X.shape[1] < 2:
                    raise ValueError(
                        f"SpectralEmbedding requires at least 2 features for meaningful "
                        f"results, but got only {X.shape[1]} feature(s)."
                    )

        # Check for NaN and Inf values
        if hasattr(X, 'dtype'):
            # Check if it's a numeric dtype (not object)
            if (X.dtype != object and
                    not (hasattr(X.dtype, 'name') and X.dtype.name == 'object')):
                # Convert to numpy array if needed for checking
                X_check = X
                if hasattr(X, 'to_numpy'):  # cudf DataFrame
                    X_check = X.to_numpy()
                elif hasattr(X, 'values'):  # pandas DataFrame
                    X_check = X.values
                elif hasattr(X, '__cuda_array_interface__'):  # cupy array
                    X_check = cp.asnumpy(X)

                # Check for NaN and Inf
                X_np = np.asarray(X_check)
                if np.any(np.isnan(X_np)):
                    raise ValueError(
                        "Input contains NaN"
                    )
                if np.any(np.isinf(X_np)):
                    raise ValueError(
                        "Input contains infinity or a value too large for dtype('float64')."
                    )

        # Check for object dtype and validate contents
        if hasattr(X, 'dtype'):
            if X.dtype == object or (hasattr(X.dtype, 'name') and X.dtype.name == 'object'):
                # Try to convert to numeric array
                try:
                    # First check if any element is not numeric
                    flat_X = np.asarray(X).ravel()
                    for elem in flat_X:
                        # Check if element is a dict, list, or other non-numeric type
                        if isinstance(elem, (dict, list, tuple, str)) or not np.isscalar(elem):
                            raise TypeError(
                                "argument must be a string or a real number, not "
                                f"'{type(elem).__name__}'"
                            )
                    # If all elements are numeric, convert to float32
                    X = np.asarray(X, dtype=np.float32)
                except (ValueError, TypeError) as e:
                    # Re-raise with proper message format
                    if "argument must be" not in str(e):
                        raise TypeError(
                            "argument must be a string or a real number"
                        ) from None
                    else:
                        raise

        # Store feature names if X is a pandas DataFrame
        if hasattr(X, "columns"):
            self.feature_names_in_ = np.asarray(X.columns)

        # Store the number of features - must be done before calling spectral_embedding
        # Convert X to get its shape for setting attributes
        from cuml.common import input_to_cuml_array
        _X_arr, n_samples, n_features, _ = input_to_cuml_array(
            X, order="C", check_dtype=np.float32, convert_to_dtype=cp.float32
        )

        # Always set n_features_in_ for sklearn compatibility
        self.n_features_in_ = n_features

        # Store n_neighbors_ for sklearn compatibility
        self.n_neighbors_ = (
            self.n_neighbors
            if self.n_neighbors is not None
            else max(int(n_samples / 10), 1)
        )

        self.embedding_ = spectral_embedding(
            X,
            n_components=self.n_components,
            affinity=self.affinity,
            random_state=self.random_state,
            n_neighbors=self.n_neighbors,
            handle=self.handle
        )

        return self<|MERGE_RESOLUTION|>--- conflicted
+++ resolved
@@ -40,7 +40,6 @@
 )
 from pylibraft.common.handle cimport device_resources
 
-<<<<<<< HEAD
 import cuml
 from cuml.common import input_to_cuml_array
 from cuml.common.array_descriptor import CumlArrayDescriptor
@@ -50,8 +49,6 @@
 from cuml.internals.mixins import CMajorInputTagMixin
 from cuml.internals.utils import check_random_seed
 
-=======
->>>>>>> 0a1bcac5
 
 cdef extern from "cuml/manifold/spectral_embedding.hpp" namespace "ML::SpectralEmbedding":
 
@@ -155,7 +152,6 @@
     >>> embedding.shape
     (100, 2)
     """
-<<<<<<< HEAD
 
     # Check for empty data
     if hasattr(A, 'shape'):
@@ -183,8 +179,6 @@
                     f"results, but got only {A.shape[1]} feature(s)."
                 )
 
-=======
->>>>>>> 0a1bcac5
     if handle is None:
         handle = Handle()
     cdef device_resources *h = <device_resources*><size_t>handle.getHandle()
