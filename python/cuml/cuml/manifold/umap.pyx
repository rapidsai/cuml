#
# Copyright (c) 2019-2025, NVIDIA CORPORATION.
#
# Licensed under the Apache License, Version 2.0 (the "License");
# you may not use this file except in compliance with the License.
# You may obtain a copy of the License at
#
#     http://www.apache.org/licenses/LICENSE-2.0
#
# Unless required by applicable law or agreed to in writing, software
# distributed under the License is distributed on an "AS IS" BASIS,
# WITHOUT WARRANTIES OR CONDITIONS OF ANY KIND, either express or implied.
# See the License for the specific language governing permissions and
# limitations under the License.
#

import warnings

import cupy
import cupyx.scipy.sparse
import joblib
import numpy as np
import scipy.sparse

import cuml.accel
import cuml.internals
from cuml.common.array_descriptor import CumlArrayDescriptor
from cuml.common.doc_utils import generate_docstring
from cuml.common.sparse_utils import is_sparse
from cuml.common.sparsefuncs import extract_knn_infos
from cuml.internals import logger
from cuml.internals.array import CumlArray
from cuml.internals.array_sparse import SparseCumlArray
from cuml.internals.base import Base
from cuml.internals.input_utils import input_to_cuml_array
from cuml.internals.interop import (
    InteropMixin,
    UnsupportedOnGPU,
    to_cpu,
    to_gpu,
)
from cuml.internals.mem_type import MemoryType
from cuml.internals.mixins import CMajorInputTagMixin, SparseInputTagMixin
from cuml.internals.utils import check_random_seed
from cuml.manifold.simpl_set import fuzzy_simplicial_set  # no-cython-lint
from cuml.manifold.simpl_set import simplicial_set_embedding  # no-cython-lint
from cuml.manifold.umap_utils import (
    HostGraphHolder,
    coerce_metric,
    find_ab_params,
)

from cython.operator cimport dereference
<<<<<<< HEAD
from libc.stdint cimport uintptr_t
from libcpp.memory cimport unique_ptr
from libcpp.utility cimport move
=======
from libc.stdint cimport int64_t, uintptr_t
>>>>>>> 9559b113
from pylibraft.common.handle cimport handle_t
from rmm.pylibrmm.device_buffer cimport DeviceBuffer

from cuml.internals.logger cimport level_enum
from cuml.manifold.umap_utils cimport *


cdef extern from "rmm/device_buffer.hpp" namespace "rmm" nogil:
    cdef cppclass device_buffer:
        device_buffer() except +
        void* data() except +
        size_t size() except +


cdef extern from "cuml/manifold/umap.hpp" namespace "ML::UMAP" nogil:

    void fit(handle_t & handle,
             float * X,
             float * y,
             int n,
             int d,
             int64_t * knn_indices,
             float * knn_dists,
             UMAPParams * params,
             unique_ptr[device_buffer] & embeddings,
             cppHostCOO & graph) except +

    void fit_sparse(handle_t &handle,
                    int *indptr,
                    int *indices,
                    float *data,
                    size_t nnz,
                    float *y,
                    int n,
                    int d,
                    int * knn_indices,
                    float * knn_dists,
                    UMAPParams *params,
                    unique_ptr[device_buffer] & embeddings,
                    cppHostCOO & graph) except +

    void transform(handle_t & handle,
                   float * X,
                   int n,
                   int d,
                   float * orig_X,
                   int orig_n,
                   float * embedding,
                   int embedding_n,
                   UMAPParams * params,
                   float * out) except +

    void transform_sparse(handle_t &handle,
                          int *indptr,
                          int *indices,
                          float *data,
                          size_t nnz,
                          int n,
                          int d,
                          int *orig_x_indptr,
                          int *orig_x_indices,
                          float *orig_x_data,
                          size_t orig_nnz,
                          int orig_n,
                          float *embedding,
                          int embedding_n,
                          UMAPParams *params,
                          float *transformed) except +


def _joblib_hash(X):
    """A thin shim around joblib.hash"""
    if scipy.sparse.issparse(X):
        # XXX: joblib.hash doesn't special case sparse inputs, meaning that
        # it's sensitive to what should be irrelevant internal state. For now
        # we trigger a cached attribute to ensure state is always fully filled
        # in so hashing is consistent. This is a relatively cheap operation and
        # has no measurable impact on performance.
        X.has_sorted_indices
    return joblib.hash(X)


class UMAP(Base,
           InteropMixin,
           CMajorInputTagMixin,
           SparseInputTagMixin):
    """
    Uniform Manifold Approximation and Projection

    Finds a low dimensional embedding of the data that approximates
    an underlying manifold.

    Adapted from https://github.com/lmcinnes/umap/blob/master/umap/umap_.py

    The UMAP algorithm is outlined in [1]. This implementation follows the
    GPU-accelerated version as described in [2].

    Parameters
    ----------
    n_neighbors: float (optional, default 15)
        The size of local neighborhood (in terms of number of neighboring
        sample points) used for manifold approximation. Larger values
        result in more global views of the manifold, while smaller
        values result in more local data being preserved. In general
        values should be in the range 2 to 100.
    n_components: int (optional, default 2)
        The dimension of the space to embed into. This defaults to 2 to
        provide easy visualization, but can reasonably be set to any
    metric: string (default='euclidean').
        Distance metric to use. Supported distances are ['l1, 'cityblock',
        'taxicab', 'manhattan', 'euclidean', 'l2', 'sqeuclidean', 'canberra',
        'minkowski', 'chebyshev', 'linf', 'cosine', 'correlation', 'hellinger',
        'hamming', 'jaccard']
        Metrics that take arguments (such as minkowski) can have arguments
        passed via the metric_kwds dictionary.
        Note: The 'jaccard' distance metric is only supported for sparse
        inputs.
    metric_kwds: dict (optional, default=None)
        Metric argument
    n_epochs: int (optional, default None)
        The number of training epochs to be used in optimizing the
        low dimensional embedding. Larger values result in more accurate
        embeddings. If None is specified a value will be selected based on
        the size of the input dataset (200 for large datasets, 500 for small).
    learning_rate: float (optional, default 1.0)
        The initial learning rate for the embedding optimization.
    init: string (optional, default 'spectral')
        How to initialize the low dimensional embedding. Options are:

        * 'spectral': use a spectral embedding of the fuzzy 1-skeleton
        * 'random': assign initial embedding positions at random.

    min_dist: float (optional, default 0.1)
        The effective minimum distance between embedded points. Smaller values
        will result in a more clustered/clumped embedding where nearby points
        on the manifold are drawn closer together, while larger values will
        result on a more even dispersal of points. The value should be set
        relative to the ``spread`` value, which determines the scale at which
        embedded points will be spread out.
    spread: float (optional, default 1.0)
        The effective scale of embedded points. In combination with
        ``min_dist`` this determines how clustered/clumped the embedded
        points are.
    set_op_mix_ratio: float (optional, default 1.0)
        Interpolate between (fuzzy) union and intersection as the set operation
        used to combine local fuzzy simplicial sets to obtain a global fuzzy
        simplicial sets. Both fuzzy set operations use the product t-norm.
        The value of this parameter should be between 0.0 and 1.0; a value of
        1.0 will use a pure fuzzy union, while 0.0 will use a pure fuzzy
        intersection.
    local_connectivity: int (optional, default 1)
        The local connectivity required -- i.e. the number of nearest
        neighbors that should be assumed to be connected at a local level.
        The higher this value the more connected the manifold becomes
        locally. In practice this should be not more than the local intrinsic
        dimension of the manifold.
    repulsion_strength: float (optional, default 1.0)
        Weighting applied to negative samples in low dimensional embedding
        optimization. Values higher than one will result in greater weight
        being given to negative samples.
    negative_sample_rate: int (optional, default 5)
        The number of negative samples to select per positive sample
        in the optimization process. Increasing this value will result
        in greater repulsive force being applied, greater optimization
        cost, but slightly more accuracy.
    transform_queue_size: float (optional, default 4.0)
        For transform operations (embedding new points using a trained model
        this will control how aggressively to search for nearest neighbors.
        Larger values will result in slower performance but more accurate
        nearest neighbor evaluation.
    a: float (optional, default None)
        More specific parameters controlling the embedding. If None these
        values are set automatically as determined by ``min_dist`` and
        ``spread``.
    b: float (optional, default None)
        More specific parameters controlling the embedding. If None these
        values are set automatically as determined by ``min_dist`` and
        ``spread``.
    hash_input: bool, optional (default = False)
        UMAP can hash the training input so that exact embeddings
        are returned when transform is called on the same data upon
        which the model was trained. This enables consistent
        behavior between calling ``model.fit_transform(X)`` and
        calling ``model.fit(X).transform(X)``. Note that the CPU-based
        UMAP reference implementation does this by default. This
        feature is made optional in the GPU version due to the
        significant overhead in copying memory to the host for
        computing the hash.
    precomputed_knn : array / sparse array / tuple, optional (device or host)
        Either one of a tuple (indices, distances) of
        arrays of shape (n_samples, n_neighbors), a pairwise distances
        dense array of shape (n_samples, n_samples) or a KNN graph
        sparse array (preferably CSR/COO). This feature allows
        the precomputation of the KNN outside of UMAP
        and also allows the use of a custom distance function. This function
        should match the metric used to train the UMAP embeedings.
    random_state : int, RandomState instance or None, optional (default=None)
        random_state is the seed used by the random number generator during
        embedding initialization and during sampling used by the optimizer.
        Note: Unfortunately, achieving a high amount of parallelism during
        the optimization stage often comes at the expense of determinism,
        since many floating-point additions are being made in parallel
        without a deterministic ordering. This causes slightly different
        results across training sessions, even when the same seed is used
        for random number generation. Setting a random_state will enable
        consistency of trained embeddings, allowing for reproducible results
        to 3 digits of precision, but will do so at the expense of potentially
        slower training and increased memory usage.
    callback: An instance of GraphBasedDimRedCallback class
        Used to intercept the internal state of embeddings while they are being
        trained. Example of callback usage:

        .. code-block:: python

            from cuml.internals import GraphBasedDimRedCallback

            class CustomCallback(GraphBasedDimRedCallback):
                def on_preprocess_end(self, embeddings):
                    print(embeddings.copy_to_host())

                def on_epoch_end(self, embeddings):
                    print(embeddings.copy_to_host())

                def on_train_end(self, embeddings):
                    print(embeddings.copy_to_host())

    handle : cuml.Handle or pylibraft.common.DeviceResourcesSNMG
        Specifies the cuml.handle that holds internal CUDA state for
        computations in this model. Most importantly, this specifies the CUDA
        stream that will be used for the model's computations, so users can
        run different models concurrently in different streams by creating
        handles in several streams.
        If it is None, a new one is created.
        Using `pylibraft.common.DeviceResourcesSNMG` as the handle will run batched knn graph
        building using multiple GPUs. This will only be valid when `build_algo=nn_descent` and
        `nnd_n_clusters > 1`.
    verbose : int or boolean, default=False
        Sets logging level. It must be one of `cuml.common.logger.level_*`.
        See :ref:`verbosity-levels` for more info.
    output_type : {'input', 'array', 'dataframe', 'series', 'df_obj', \
        'numba', 'cupy', 'numpy', 'cudf', 'pandas'}, default=None
        Return results and set estimator attributes to the indicated output
        type. If None, the output type set at the module level
        (`cuml.global_settings.output_type`) will be used. See
        :ref:`output-data-type-configuration` for more info.
    build_algo: string (default='auto')
        How to build the knn graph. Supported build algorithms are ['auto', 'brute_force_knn',
        'nn_descent']. 'auto' chooses to run with brute force knn if number of data rows is
        smaller than or equal to 50K. Otherwise, runs with nn descent.
    build_kwds: dict (optional, default=None)
        Dictionary of parameters to configure the build algorithm. Default values:

        - `nnd_graph_degree` (int, default=64): Graph degree used for NN Descent.
          Must be ≥ `n_neighbors`.

        - `nnd_intermediate_graph_degree` (int, default=128): Intermediate graph degree for
          NN Descent. Must be > `nnd_graph_degree`.

        - `nnd_max_iterations` (int, default=20): Max NN Descent iterations.

        - `nnd_termination_threshold` (float, default=0.0001): Stricter threshold leads to
          better convergence but longer runtime.

        - `nnd_n_clusters` (int, default=1): Number of clusters for data partitioning.
          Higher values reduce memory usage at the cost of accuracy. When `nnd_n_clusters > 1`,
          UMAP can process data larger than device memory.

        - `nnd_overlap_factor` (int, default=2): Number of clusters each data point belongs to.
          Valid only when `nnd_n_clusters > 1`. Must be < 'nnd_n_clusters'.

        Hints:

        - Increasing `nnd_graph_degree` and `nnd_max_iterations` may improve accuracy.

        - The ratio `nnd_overlap_factor / nnd_n_clusters` impacts memory usage.
          Approximately `(nnd_overlap_factor / nnd_n_clusters) * num_rows_in_entire_data`
          rows will be loaded onto device memory at once.  E.g., 2/20 uses less device
          memory than 2/10.

        - Larger `nnd_overlap_factor` results in better accuracy of the final knn graph.
          E.g. While using similar amount of device memory,
          `(nnd_overlap_factor / nnd_n_clusters)` = 4/20 will have better accuracy
          than 2/10 at the cost of performance.

        - Start with `nnd_overlap_factor = 2` and gradually increase (2->3->4 ...)
          for better accuracy.

        - Start with `nnd_n_clusters = 4` and increase (4 → 8 → 16...) for less GPU
          memory usage. This is independent from nnd_overlap_factor as long as
          'nnd_overlap_factor' < 'nnd_n_clusters'.

    Notes
    -----
    This module is heavily based on Leland McInnes' reference UMAP package.
    However, there are a number of differences and features that are not yet
    implemented in `cuml.umap`:

    * Using a pre-computed pairwise distance matrix (under consideration
      for future releases)
    * Manual initialization of initial embedding positions

    In addition to these missing features, you should expect to see
    the final embeddings differing between cuml.umap and the reference
    UMAP.

    References
    ----------
    .. [1] `Leland McInnes, John Healy, James Melville
       UMAP: Uniform Manifold Approximation and Projection for Dimension
       Reduction <https://arxiv.org/abs/1802.03426>`_

    .. [2] `Corey Nolet, Victor Lafargue, Edward Raff, Thejaswi Nanditale,
       Tim Oates, John Zedlewski, Joshua Patterson
       Bringing UMAP Closer to the Speed of Light with GPU Acceleration
       <https://arxiv.org/abs/2008.00325>`_
    """

    embedding_ = CumlArrayDescriptor(order='C')

    _cpu_class_path = "umap.UMAP"

    @classmethod
    def _get_param_names(cls):
        return [
            *super()._get_param_names(),
            "n_neighbors",
            "n_components",
            "n_epochs",
            "learning_rate",
            "min_dist",
            "spread",
            "set_op_mix_ratio",
            "local_connectivity",
            "repulsion_strength",
            "negative_sample_rate",
            "transform_queue_size",
            "init",
            "a",
            "b",
            "target_n_neighbors",
            "target_weight",
            "target_metric",
            "hash_input",
            "random_state",
            "callback",
            "metric",
            "metric_kwds",
            "precomputed_knn",
            "build_algo",
            "build_kwds"
        ]

    @classmethod
    def _params_from_cpu(cls, model):
        if not (isinstance(model.init, str) and model.init in ("spectral", "random")):
            raise UnsupportedOnGPU(f"`init={model.init!r}` is not supported")

        try:
            coerce_metric(model.metric)
        except (ValueError, TypeError, NotImplementedError):
            raise UnsupportedOnGPU(f"`metric={model.metric!r}` is not supported")

        if model.target_metric not in ("categorical", "l2", "euclidean"):
            raise UnsupportedOnGPU(f"`target_metric={model.target_metric!r}` is not supported")

        if model.unique:
            raise UnsupportedOnGPU("`unique=True` is not supported")

        if model.densmap:
            raise UnsupportedOnGPU("`densmap=True` is not supported")

        precomputed_knn = model.precomputed_knn[:2]
        if all(item is None for item in precomputed_knn):
            precomputed_knn = None

        return {
            "n_neighbors": model.n_neighbors,
            "n_components": model.n_components,
            "metric": model.metric,
            "metric_kwds": model.metric_kwds,
            "n_epochs": model.n_epochs,
            "learning_rate": model.learning_rate,
            "min_dist": model.min_dist,
            "spread": model.spread,
            "set_op_mix_ratio": model.set_op_mix_ratio,
            "local_connectivity": model.local_connectivity,
            "repulsion_strength": model.repulsion_strength,
            "negative_sample_rate": model.negative_sample_rate,
            "transform_queue_size": model.transform_queue_size,
            "init": model.init,
            "a": model.a,
            "b": model.b,
            "target_n_neighbors": model.target_n_neighbors,
            "target_weight": model.target_weight,
            "target_metric": model.target_metric,
            "hash_input": True,
            "random_state": model.random_state,
            "precomputed_knn": precomputed_knn,
        }

    def _params_to_cpu(self):
        if (precomputed_knn := self.precomputed_knn) is None:
            precomputed_knn = (None, None, None)

        return {
            "n_neighbors": self.n_neighbors,
            "n_components": self.n_components,
            "metric": self.metric,
            "metric_kwds": self.metric_kwds,
            "n_epochs": self.n_epochs,
            "learning_rate": self.learning_rate,
            "min_dist": self.min_dist,
            "spread": self.spread,
            "set_op_mix_ratio": self.set_op_mix_ratio,
            "local_connectivity": self.local_connectivity,
            "repulsion_strength": self.repulsion_strength,
            "negative_sample_rate": self.negative_sample_rate,
            "transform_queue_size": self.transform_queue_size,
            "init": self.init,
            "a": self.a,
            "b": self.b,
            "target_n_neighbors": self.target_n_neighbors,
            "target_weight": self.target_weight,
            "target_metric": self.target_metric,
            "random_state": self.random_state,
            "precomputed_knn": precomputed_knn,
        }

    def _attrs_from_cpu(self, model):
        if scipy.sparse.issparse(model._raw_data):
            raw_data = SparseCumlArray(
                model._raw_data,
                convert_to_dtype=cupy.float32,
                convert_format=True
            )
        else:
            raw_data = to_gpu(model._raw_data)

        return {
            "embedding_": to_gpu(model.embedding_, order="C"),
            "graph_": model.graph_.tocoo(),
            "_raw_data": raw_data,
            "_input_hash": model._input_hash,
            "sparse_fit": model._sparse_data,
            "n_features_in_": model._raw_data.shape[1],
            **super()._attrs_from_cpu(model),
        }

    def _attrs_to_cpu(self, model):
        from umap.umap_ import DISCONNECTION_DISTANCES

        disconnection_distance = DISCONNECTION_DISTANCES.get(self.metric, np.inf)

        raw_data = self._raw_data.to_output("numpy")

        if (input_hash := getattr(self, "_input_hash", None)) is None:
            input_hash = _joblib_hash(raw_data)

        if (knn_dists := getattr(self, "_knn_dists", None)) is not None:
            knn_dists = to_cpu(knn_dists)

        if (knn_indices := getattr(self, "_knn_indices", None)) is not None:
            knn_indices = to_cpu(knn_indices)

        return {
            "embedding_": to_cpu(self.embedding_),
            "graph_": self.graph_.tocsr(),
            "graph_dists_": None,
            "_raw_data": raw_data,
            "_input_hash": input_hash,
            "_sparse_data": self.sparse_fit,
            "_a": self.a,
            "_b": self.b,
            "_disconnection_distance": disconnection_distance,
            "_initial_alpha": self.learning_rate,
            "_n_neighbors": self.n_neighbors,
            "_supervised": self._supervised,
            "_small_data": False,
            "_knn_dists": knn_dists,
            "_knn_indices": knn_indices,
            # XXX: umap.UMAP requires _knn_search_index to transform on new data.
            # This is an instance of pynndescent.NNDescent, which can _currently_
            # only be recreated by rerunning the nndescent algorithm, effectively
            # repeating any work already done on GPU. Instead, we opt to set
            # _knn_search_index to None (which is allowed). In this case
            # calling umap.UMAP.transform on _new_ data will result in
            # a nicer NotImplementedError being raised informing the user
            # that that's not supported on the instance.
            "_knn_search_index": None,
            **super()._attrs_to_cpu(model),
        }

    def _sync_attrs_to_cpu(self, model):
        super()._sync_attrs_to_cpu(model)
        # _validate_parameters constructs the rest of umap.UMAP's internal state
        model._validate_parameters()

    def __init__(self, *,
                 n_neighbors=15,
                 n_components=2,
                 metric="euclidean",
                 metric_kwds=None,
                 n_epochs=None,
                 learning_rate=1.0,
                 min_dist=0.1,
                 spread=1.0,
                 set_op_mix_ratio=1.0,
                 local_connectivity=1.0,
                 repulsion_strength=1.0,
                 negative_sample_rate=5,
                 transform_queue_size=4.0,
                 init="spectral",
                 a=None,
                 b=None,
                 target_n_neighbors=-1,
                 target_weight=0.5,
                 target_metric="categorical",
                 hash_input=False,
                 random_state=None,
                 precomputed_knn=None,
                 callback=None,
                 handle=None,
                 verbose=False,
                 build_algo="auto",
                 build_kwds=None,
                 output_type=None):

        super().__init__(handle=handle,
                         verbose=verbose,
                         output_type=output_type)

        self.hash_input = hash_input

        self.n_neighbors = n_neighbors
        self.n_components = n_components
        self.metric = metric
        self.metric_kwds = metric_kwds
        self.n_epochs = n_epochs

        if init == "spectral" or init == "random":
            self.init = init
        else:
            raise Exception(f"Initialization strategy not supported: {init}")

        if a is None or b is None:
            a, b = type(self).find_ab_params(spread, min_dist)

        self.a = a
        self.b = b

        self.learning_rate = learning_rate
        self.min_dist = min_dist
        self.spread = spread
        self.set_op_mix_ratio = set_op_mix_ratio
        self.local_connectivity = local_connectivity
        self.repulsion_strength = repulsion_strength
        self.negative_sample_rate = negative_sample_rate
        self.transform_queue_size = transform_queue_size
        self.target_n_neighbors = target_n_neighbors
        self.target_weight = target_weight

        self.deterministic = random_state is not None

        self.random_state = random_state

        if target_metric in {"euclidean", "l2", "categorical"}:
            self.target_metric = target_metric
        else:
            raise Exception(f"Invalid target metric: {target_metric}")

        self.callback = callback  # prevent callback destruction

        self.validate_hyperparams()

        self.sparse_fit = False
        self._input_hash = None

        self.precomputed_knn = extract_knn_infos(precomputed_knn, n_neighbors)

        if build_algo in {"auto", "brute_force_knn", "nn_descent"}:
            if self.deterministic and build_algo == "auto":
                # TODO: for now, users should be able to see the same results
                # as previous version (i.e. running brute force knn) when they
                # explicitly pass random_state
                # https://github.com/rapidsai/cuml/issues/5985
                with logger.set_level(logger._verbose_to_level(verbose)):
                    logger.info(
                        "build_algo set to brute_force_knn because random_state is given"
                    )
                self.build_algo ="brute_force_knn"
            else:
                self.build_algo = build_algo
        else:
            raise Exception(
                f"Invalid build algo: {build_algo}. Only support 'auto', "
                "'brute_force_knn' and 'nn_descent'"
            )

        self.build_kwds = build_kwds
        if self.build_kwds and self.build_kwds.get("nnd_n_clusters", 1) < 1:
            raise ValueError("nnd_n_clusters must be >= 1")

    def validate_hyperparams(self):

        if self.min_dist > self.spread:
            raise ValueError("min_dist should be <= spread")

    def _build_umap_params(self, sparse):
        cdef UMAPParams* params = new UMAPParams()
        params.n_neighbors = <int> self.n_neighbors
        params.n_components = <int> self.n_components
        params.n_epochs = <int> self.n_epochs if self.n_epochs else 0
        params.learning_rate = <float> self.learning_rate
        params.initial_alpha = <float> self.learning_rate
        params.min_dist = <float> self.min_dist
        params.spread = <float> self.spread
        params.set_op_mix_ratio = <float> self.set_op_mix_ratio
        params.local_connectivity = <float> self.local_connectivity
        params.repulsion_strength = <float> self.repulsion_strength
        params.negative_sample_rate = <int> self.negative_sample_rate
        params.transform_queue_size = <int> self.transform_queue_size
        params.verbosity = <level_enum> self.verbose
        params.a = <float> self.a
        params.b = <float> self.b
        params.target_n_neighbors = <int> self.target_n_neighbors
        params.target_weight = <float> self.target_weight
        params.random_state = <uint64_t> check_random_seed(self.random_state)
        params.deterministic = <bool> self.deterministic

        if self.init == "spectral":
            params.init = <int> 1
        else:  # self.init == "random"
            params.init = <int> 0

        if self.target_metric in {"euclidean", "l2"}:
            params.target_metric = MetricType.EUCLIDEAN
        else:  # self.target_metric == "categorical"
            params.target_metric = MetricType.CATEGORICAL

        params.metric = coerce_metric(
            self.metric, sparse=sparse, build_algo=self.build_algo
        )

        if self.metric_kwds is None:
            params.p = <float> 2.0
        else:
            params.p = <float>self.metric_kwds.get('p')

        if self.build_algo == "brute_force_knn":
            params.build_algo = graph_build_algo.BRUTE_FORCE_KNN
        elif self.build_algo == "nn_descent":
            kwds = self.build_kwds or {}
            params.build_params.n_clusters = <uint64_t> kwds.get("nnd_n_clusters", 1)
            params.build_params.overlap_factor = <uint64_t> kwds.get("nnd_overlap_factor", 2)
            if (
                params.build_params.n_clusters > 1
                and params.build_params.overlap_factor >= params.build_params.n_clusters
            ):
                raise ValueError(
                    "If nnd_n_clusters > 1, then nnd_overlap_factor must be strictly "
                    "smaller than n_clusters."
                )
            if params.build_params.n_clusters < 1:
                raise ValueError("nnd_n_clusters must be >= 1")
            params.build_algo = graph_build_algo.NN_DESCENT

            params.build_params.nn_descent_params.graph_degree = (
                <uint64_t> kwds.get("nnd_graph_degree", 64)
            )
            params.build_params.nn_descent_params.intermediate_graph_degree = (
                <uint64_t> kwds.get("nnd_intermediate_graph_degree", 128)
            )
            params.build_params.nn_descent_params.max_iterations = (
                <uint64_t> kwds.get("nnd_max_iterations", 20)
            )
            params.build_params.nn_descent_params.termination_threshold = (
                <float> kwds.get("nnd_termination_threshold", 0.0001)
            )

            if params.build_params.nn_descent_params.graph_degree < self.n_neighbors:
                logger.warn(
                    "to use nn descent as the build algo, nnd_graph_degree should be larger "
                    "than or equal to n_neigbors. setting nnd_graph_degree to n_neighbors."
                )
                params.build_params.nn_descent_params.graph_degree = self.n_neighbors
            if (
                params.build_params.nn_descent_params.intermediate_graph_degree
                < params.build_params.nn_descent_params.graph_degree
            ):
                logger.warn(
                    "to use nn descent as the build algo, nnd_intermediate_graph_degree "
                    "should be larger than or equal to nnd_graph_degree. setting "
                    "nnd_intermediate_graph_degree to nnd_graph_degree"
                )
                params.build_params.nn_descent_params.intermediate_graph_degree = (
                    params.build_params.nn_descent_params.graph_degree
                )
        else:
            raise ValueError(f"Unsupported value for `build_algo`: {self.build_algo}")

        cdef uintptr_t callback_ptr = 0
        if self.callback:
            callback_ptr = self.callback.get_native_callback()
            params.callback = <GraphBasedDimRedCallback*>callback_ptr

        return <size_t>params

    @staticmethod
    def _destroy_umap_params(ptr):
        cdef UMAPParams* umap_params = <UMAPParams*> <size_t> ptr
        del umap_params

    @staticmethod
    def find_ab_params(spread, min_dist):
        return find_ab_params(spread, min_dist)

    @generate_docstring(convert_dtype_cast='np.float32',
                        X='dense_sparse',
                        skip_parameters_heading=True)
    def fit(
        self,
        X,
        y=None,
        *,
        convert_dtype=True,
        knn_graph=None
    ) -> "UMAP":
        """
        Fit X into an embedded space.

        Parameters
        ----------
        knn_graph : array / sparse array / tuple, optional (device or host)
        Either one of a tuple (indices, distances) of
        arrays of shape (n_samples, n_neighbors), a pairwise distances
        dense array of shape (n_samples, n_samples) or a KNN graph
        sparse array (preferably CSR/COO). This feature allows
        the precomputation of the KNN outside of UMAP
        and also allows the use of a custom distance function. This function
        should match the metric used to train the UMAP embeedings.
        Takes precedence over the precomputed_knn parameter.
        """
        if len(X.shape) != 2:
            raise ValueError("Reshape your data: data should be two dimensional")

        if y is not None and knn_graph is not None\
                and self.target_metric != "categorical":
            raise ValueError("Cannot provide a KNN graph when in \
            semi-supervised mode with categorical target_metric for now.")

        # Set build_algo based on n_rows
        if self.build_algo == "auto":
            if X.shape[0] <= 50000 or self.sparse_fit:
                # brute force is faster for small datasets
                logger.info(
                    "Building knn graph using brute force (configured from build_algo='auto')"
                )
                self.build_algo = "brute_force_knn"
            else:
                logger.info(
                    "Building knn graph using nn descent (configured from build_algo='auto')"
                )
                self.build_algo = "nn_descent"

        # Handle sparse inputs
        if is_sparse(X):

            self._raw_data = SparseCumlArray(X, convert_to_dtype=cupy.float32,
                                             convert_format=False)
            self.n_rows, self.n_dims = self._raw_data.shape
            self.sparse_fit = True
            self._sparse_data = True
            if self.build_algo == "nn_descent":
                raise ValueError("NN Descent does not support sparse inputs")

        # Handle dense inputs
        else:
            self._sparse_data = False

            # automatically put data on host for nn descent regardless of nnd_n_clusters
            if self.build_algo == "nn_descent":
                convert_to_mem_type = MemoryType.host
            else:
                convert_to_mem_type = MemoryType.device

            self._raw_data, self.n_rows, self.n_dims, _ = \
                input_to_cuml_array(X, order='C', check_dtype=np.float32,
                                    convert_to_dtype=(np.float32
                                                      if convert_dtype
                                                      else None),
                                    convert_to_mem_type=convert_to_mem_type)

        if self.n_rows <= 1:
            raise ValueError("There needs to be more than 1 sample to "
                             "build nearest the neighbors graph")

        if self.n_dims < 1:
            raise ValueError(
                f"0 feature(s) (shape=({self.n_rows}, {self.n_dims})) "
                f"while a minimum of 1 is required."
            )

        if self.build_algo == "nn_descent" and self.n_rows < 150:
            # https://github.com/rapidsai/cuvs/issues/184
            warnings.warn(
                "using nn_descent as build_algo on a small dataset (< 150 samples) is unstable"
            )

        if self.n_rows <= 300:
            # non-deterministic calculations do not work with limited number of samples
            self.deterministic = True

        cdef uintptr_t _knn_dists_ptr = 0
        cdef uintptr_t _knn_indices_ptr = 0
        if knn_graph is not None or self.precomputed_knn is not None:
            if knn_graph is not None:
                knn_indices, knn_dists = extract_knn_infos(knn_graph,
                                                           self.n_neighbors)
            elif self.precomputed_knn is not None:
                knn_indices, knn_dists = self.precomputed_knn

            if self.sparse_fit:
                knn_indices, _, _, _ = \
                    input_to_cuml_array(knn_indices, convert_to_dtype=np.int32)

            _knn_dists_ptr = knn_dists.ptr
            _knn_indices_ptr = knn_indices.ptr
            self._knn_dists = knn_dists
            self._knn_indices = knn_indices

        self.n_neighbors = min(self.n_rows, self.n_neighbors)

        self.n_features_in_ = self.n_dims

        if self.hash_input:
            self._input_hash = _joblib_hash(self._raw_data.to_output('numpy'))

        cdef uintptr_t _y_raw_ptr = 0

        if y is not None:
            y_m, _, _, _ = \
                input_to_cuml_array(y, check_dtype=np.float32,
                                    convert_to_dtype=(np.float32
                                                      if convert_dtype
                                                      else None))
            _y_raw_ptr = y_m.ptr
            self._supervised = True
        else:
            self._supervised = False

        cdef handle_t * handle_ = \
            <handle_t*> <size_t> self.handle.getHandle()
        fss_graph = HostGraphHolder.new_graph()
        cdef UMAPParams* umap_params = \
            <UMAPParams*> <size_t> self._build_umap_params(
                                                           self.sparse_fit)

        cdef unique_ptr[device_buffer] embeddings_buffer
        embeddings_buffer.reset(new device_buffer())

        if self.sparse_fit:
            fit_sparse(handle_[0],
                       <int*><uintptr_t> self._raw_data.indptr.ptr,
                       <int*><uintptr_t> self._raw_data.indices.ptr,
                       <float*><uintptr_t> self._raw_data.data.ptr,
                       <size_t> self._raw_data.nnz,
                       <float*> _y_raw_ptr,
                       <int> self.n_rows,
                       <int> self.n_dims,
                       <int*> _knn_indices_ptr,
                       <float*> _knn_dists_ptr,
                       <UMAPParams*> umap_params,
                       embeddings_buffer,
                       dereference(fss_graph.ref()))
        else:
            fit(handle_[0],
                <float*><uintptr_t> self._raw_data.ptr,
                <float*> _y_raw_ptr,
                <int> self.n_rows,
                <int> self.n_dims,
                <int64_t*> _knn_indices_ptr,
                <float*> _knn_dists_ptr,
                <UMAPParams*>umap_params,
                embeddings_buffer,
                dereference(fss_graph.ref()))

        self.handle.sync()

        self._embeddings_buffer = DeviceBuffer.c_from_unique_ptr(
            move(embeddings_buffer)
        )

        embeddings_cupy = cupy.ndarray(
            shape=(self.n_rows, self.n_components),
            dtype=np.float32,
            memptr=cupy.cuda.MemoryPointer(
                cupy.cuda.UnownedMemory(
                    self._embeddings_buffer.ptr,
                    self._embeddings_buffer.size,
                    self._embeddings_buffer
                ),
                0
            ),
            order='C'
        )

        self.embedding_ = CumlArray(
            data=embeddings_cupy,
            index=self._raw_data.index
        )

        self.graph_ = fss_graph.get_scipy_coo()
        del fss_graph

        UMAP._destroy_umap_params(<size_t>umap_params)

        return self

    @generate_docstring(convert_dtype_cast='np.float32',
                        skip_parameters_heading=True,
                        return_values={'name': 'X_new',
                                       'type': 'dense',
                                       'description': 'Embedding of the \
                                                       data in \
                                                       low-dimensional space.',
                                       'shape': '(n_samples, n_components)'})
    @cuml.internals.api_base_fit_transform()
    def fit_transform(
        self,
        X,
        y=None,
        *,
        convert_dtype=True,
        knn_graph=None
    ) -> CumlArray:
        """
        Fit X into an embedded space and return that transformed
        output.

        There is a subtle difference between calling fit_transform(X)
        and calling fit().transform(). Calling fit_transform(X) will
        train the embeddings on X and return the embeddings. Calling
        fit(X).transform(X) will train the embeddings on X and then
        run a second optimization.

        Parameters
        ----------
        knn_graph : sparse array-like (device or host)
            shape=(n_samples, n_samples)
            A sparse array containing the k-nearest neighbors of X,
            where the columns are the nearest neighbor indices
            for each row and the values are their distances.
            It's important that `k>=n_neighbors`,
            so that UMAP can model the neighbors from this graph,
            instead of building its own internally.
            Users using the knn_graph parameter provide UMAP
            with their own run of the KNN algorithm. This allows the user
            to pick a custom distance function (sometimes useful
            on certain datasets) whereas UMAP uses euclidean by default.
            The custom distance function should match the metric used
            to train UMAP embeddings. Storing and reusing a knn_graph
            will also provide a speedup to the UMAP algorithm
            when performing a grid search.
            Acceptable formats: sparse SciPy ndarray, CuPy device ndarray,
            CSR/COO preferred other formats will go through conversion to CSR
        """
        self.fit(
            X,
            y,
            convert_dtype=convert_dtype,
            knn_graph=knn_graph
        )
        return self.embedding_

    @generate_docstring(convert_dtype_cast='np.float32',
                        return_values={'name': 'X_new',
                                       'type': 'dense',
                                       'description': 'Embedding of the \
                                                       data in \
                                                       low-dimensional space.',
                                       'shape': '(n_samples, n_components)'})
    def transform(self, X, *, convert_dtype=True) -> CumlArray:
        """
        Transform X into the existing embedded space and return that
        transformed output.

        Please refer to the reference UMAP implementation for information
        on the differences between fit_transform() and running fit()
        transform().

        Specifically, the transform() function is stochastic:
        https://github.com/lmcinnes/umap/issues/158

        """
        if len(X.shape) != 2:
            raise ValueError("Reshape your data: X should be two dimensional")

        if is_sparse(X) and not self.sparse_fit:
            logger.warn("Model was trained on dense data but sparse "
                        "data was provided to transform(). Converting "
                        "to dense.")
            X = X.todense()

        elif not is_sparse(X) and self.sparse_fit:
            logger.warn("Model was trained on sparse data but dense "
                        "data was provided to transform(). Converting "
                        "to sparse.")
            X = cupyx.scipy.sparse.csr_matrix(X)

        if is_sparse(X):
            X_m = SparseCumlArray(X, convert_to_dtype=cupy.float32,
                                  convert_format=False)
            index = None
        else:
            X_m, n_rows, n_cols, _ = \
                input_to_cuml_array(X, order='C', check_dtype=np.float32,
                                    convert_to_dtype=(np.float32
                                                      if convert_dtype
                                                      else None))
            index = X_m.index
        n_rows = X_m.shape[0]
        n_cols = X_m.shape[1]

        if n_cols != self.n_features_in_:
            raise ValueError(
                'X has {} features, but {} is expecting {} features '
                'as input'.format(n_cols, self.__class__.__name__, self.n_features_in_)
            )

        if self.hash_input:
            if _joblib_hash(X_m.to_output('numpy')) == self._input_hash:
                return self.embedding_

        embedding = CumlArray.zeros((n_rows, self.n_components),
                                    order="C", dtype=np.float32,
                                    index=index)
        cdef uintptr_t _xformed_ptr = embedding.ptr

        cdef uintptr_t _embed_ptr = self.embedding_.ptr

        # NN Descent doesn't support transform yet
        if self.build_algo == "nn_descent" or self.build_algo == "auto":
            self.build_algo = "brute_force_knn"
            logger.info("Transform can only be run with brute force. Using brute force.")

        if n_rows <= 300 and self._raw_data.shape[0] <= 300:
            # non-deterministic calculations do not work with limited number of samples
            self.deterministic = True

        cdef UMAPParams* umap_params = (
            <UMAPParams*> <size_t> self._build_umap_params(self.sparse_fit)
        )
        cdef handle_t * handle_ = <handle_t*> <size_t> self.handle.getHandle()
        if self.sparse_fit:
            transform_sparse(handle_[0],
                             <int*><uintptr_t> X_m.indptr.ptr,
                             <int*><uintptr_t> X_m.indices.ptr,
                             <float*><uintptr_t> X_m.data.ptr,
                             <size_t> X_m.nnz,
                             <int> X_m.shape[0],
                             <int> X_m.shape[1],
                             <int*><uintptr_t> self._raw_data.indptr.ptr,
                             <int*><uintptr_t> self._raw_data.indices.ptr,
                             <float*><uintptr_t> self._raw_data.data.ptr,
                             <size_t> self._raw_data.nnz,
                             <int> self._raw_data.shape[0],
                             <float*> _embed_ptr,
                             <int> self._raw_data.shape[0],
                             <UMAPParams*> umap_params,
                             <float*> _xformed_ptr)
        else:
            transform(handle_[0],
                      <float*><uintptr_t> X_m.ptr,
                      <int> n_rows,
                      <int> n_cols,
                      <float*><uintptr_t>self._raw_data.ptr,
                      <int> self._raw_data.shape[0],
                      <float*> _embed_ptr,
                      <int> n_rows,
                      <UMAPParams*> umap_params,
                      <float*> _xformed_ptr)
        self.handle.sync()

        UMAP._destroy_umap_params(<size_t>umap_params)

        del X_m
        return embedding<|MERGE_RESOLUTION|>--- conflicted
+++ resolved
@@ -51,13 +51,9 @@
 )
 
 from cython.operator cimport dereference
-<<<<<<< HEAD
-from libc.stdint cimport uintptr_t
+from libc.stdint cimport int64_t, uintptr_t
 from libcpp.memory cimport unique_ptr
 from libcpp.utility cimport move
-=======
-from libc.stdint cimport int64_t, uintptr_t
->>>>>>> 9559b113
 from pylibraft.common.handle cimport handle_t
 from rmm.pylibrmm.device_buffer cimport DeviceBuffer
 
