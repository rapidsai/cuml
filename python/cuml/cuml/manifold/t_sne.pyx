--- conflicted
+++ resolved
@@ -120,13 +120,12 @@
         float* kl_div) except +
 
 
-<<<<<<< HEAD
 # Changed in scikit-learn version 1.5: Parameter name changed from n_iter to max_iter.
 if Version(sklearn.__version__) >= Version("1.5.0"):
     _SKLEARN_N_ITER_PARAM = "max_iter"
 else:
     _SKLEARN_N_ITER_PARAM = "n_iter"
-=======
+
 _SUPPORTED_METRICS = {
     "l2": DistanceType.L2SqrtExpanded,
     "euclidean": DistanceType.L2SqrtExpanded,
@@ -139,7 +138,6 @@
     "cosine": DistanceType.CosineExpanded,
     "correlation": DistanceType.CorrelationExpanded
 }
->>>>>>> 69efed95
 
 
 class TSNE(Base,
