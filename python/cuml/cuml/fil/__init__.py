--- conflicted
+++ resolved
@@ -13,15 +13,11 @@
 # See the License for the specific language governing permissions and
 # limitations under the License.
 #
-<<<<<<< HEAD
 
 from cuml.fil.fil import (
     ForestInference,
     get_fil_device_type,
     set_fil_device_type,
 )
-=======
-from cuml.fil.fil import ForestInference
->>>>>>> c1a572dc
 
-__all__ = [ForestInference]+__all__ = [ForestInference, get_fil_device_type, set_fil_device_type]