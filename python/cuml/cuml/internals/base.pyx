#
# Copyright (c) 2019-2025, NVIDIA CORPORATION.
#
# Licensed under the Apache License, Version 2.0 (the "License");
# you may not use this file except in compliance with the License.
# You may obtain a copy of the License at
#
#     http://www.apache.org/licenses/LICENSE-2.0
#
# Unless required by applicable law or agreed to in writing, software
# distributed under the License is distributed on an "AS IS" BASIS,
# WITHOUT WARRANTIES OR CONDITIONS OF ANY KIND, either express or implied.
# See the License for the specific language governing permissions and
# limitations under the License.
#

# distutils: language = c++

import copy
import os
import inspect
import numbers
from importlib import import_module
from cuml.internals.device_support import GPU_ENABLED
from cuml.internals.safe_imports import (
    cpu_only_import,
    gpu_only_import_from,
    null_decorator,
)
np = cpu_only_import('numpy')
nvtx_annotate = gpu_only_import_from("nvtx", "annotate", alt=null_decorator)

try:
    from sklearn.utils import estimator_html_repr
except ImportError:
    estimator_html_repr = None


import cuml
import cuml.common
from cuml.common.sparse_utils import is_sparse
import cuml.internals.logger as logger
import cuml.internals
from cuml.internals import api_context_managers
import cuml.internals.input_utils
from cuml.internals.available_devices import is_cuda_available
from cuml.internals.device_type import DeviceType
from cuml.internals.global_settings import GlobalSettings
from cuml.internals.input_utils import (
    determine_array_type,
    input_to_cuml_array,
    input_to_host_array,
    input_to_host_array_with_sparse_support,
    is_array_like
)
from cuml.internals.memory_utils import determine_array_memtype
from cuml.internals.mem_type import MemoryType
from cuml.internals.memory_utils import using_memory_type
from cuml.internals.output_type import (
    INTERNAL_VALID_OUTPUT_TYPES,
    VALID_OUTPUT_TYPES
)
from cuml.internals.array import CumlArray
from cuml.internals.safe_imports import (
    gpu_only_import, gpu_only_import_from
)

from cuml.internals.mixins import TagsMixin

cp_ndarray = gpu_only_import_from('cupy', 'ndarray')
cp = gpu_only_import('cupy')


IF GPUBUILD == 1:
    import pylibraft.common.handle
    import cuml.common.cuda


class VerbosityDescriptor:
    """Descriptor for ensuring correct type is used for verbosity

    This descriptor ensures that when the 'verbose' attribute of a cuML
    estimator is accessed external to the cuML API, an integer is returned
    (consistent with Scikit-Learn's API for verbosity). Internal to the API, an
    enum is used. Scikit-Learn's numerical values for verbosity are the inverse
    of those used by spdlog, so the numerical value is also inverted internal
    to the cuML API. This ensures that cuML code treats verbosity values as
    expected for an spdlog-based codebase.
    """
    def __get__(self, obj, cls=None):
        if api_context_managers.in_internal_api():
            return logger.level_enum(6 - obj._verbose)
        else:
            return obj._verbose

    def __set__(self, obj, value):
        if api_context_managers.in_internal_api():
            assert isinstance(value, logger.level_enum), (
                "The log level should always be provided as a level_enum, "
                "not an integer"
            )
            obj._verbose = 6 - int(value)
        else:
            if isinstance(value, logger.level_enum):
                raise ValueError(
                    "The log level should always be provided as an integer, "
                    "not using the enum"
                    )
            obj._verbose = value


class Base(TagsMixin,
           metaclass=cuml.internals.BaseMetaClass):
    """
    Base class for all the ML algos. It handles some of the common operations
    across all algos. Every ML algo class exposed at cython level must inherit
    from this class.

    Typical estimator design using Base requires three main things:

    1. Call the base __init__ method explicitly from inheriting estimators in
        their __init__.

    2. Attributes that users will want to access, and are array-like should
        use cuml.internals.array, and have a preceding underscore `_` before
        the name the user expects. That way the __getattr__ of Base will
        convert it automatically to the appropriate output format for the
        user. For example, in DBSCAN the user expects to be able to access
        `model.labels_`, so the code actually has an attribute
        `model._labels_` that gets converted at the moment the user accesses
        `labels_` automatically. No need for extra code in inheriting classes
        as long as they follow that naming convention. It is recommended to
        create the attributes in the constructor assigned to None, and
        add a note for users that might look into the code to see what
        attributes the class might have. For example, in KMeans:

    .. code-block:: python

        def __init__(...)
            super(KMeans, self).__init__(handle, verbose, output_type)

            # initialize numeric variables

            # internal array attributes
            self._labels_ = None # accessed via estimator.labels_
            self._cluster_centers_ = None # accessed via estimator.cluster_centers_  # noqa

    3. To appropriately work for outputs mirroring the format of inputs of the
        user when appropriate, the code in the inheriting estimator must call
        the following methods, with input being the data sent by the user:

    - `self._set_output_type(input)` in `fit` methods that modify internal
        structures. This will allow users to receive the correct format when
        accessing internal attributes of the class (eg. labels_ in KMeans).:

    .. code-block:: python

        def fit(self, X):
            self._set_output_type(X)
            # rest of the fit code

    - `out_type = self._get_output_type(input)` in `predict`/`transform` style
        methods, that don't modify class attributes. out_type then can be used
        to return the correct format to the user. For example, in KMeans:

    .. code-block:: python

        def transform(self, X, convert_dtype=False):
            out_type = self._get_output_type(X)
            X_m, n_rows, n_cols, dtype = input_to_cuml_array(X ...)
            preds = CumlArray.zeros(...)

            # method code and call to C++ and whatever else is needed

            return preds.to_output(out_type)

    Parameters
    ----------
    handle : cuml.Handle
        Specifies the cuml.handle that holds internal CUDA state for
        computations in this model. Most importantly, this specifies the CUDA
        stream that will be used for the model's computations, so users can
        run different models concurrently in different streams by creating
        handles in several streams.
        If it is None, a new one is created.
    verbose : int or boolean, default=False
        Sets logging level. It must be one of `cuml.common.logger.level_*`.
        See :ref:`verbosity-levels` for more info.
    output_type : {'input', 'array', 'dataframe', 'series', 'df_obj', \
        'numba', 'cupy', 'numpy', 'cudf', 'pandas'}, default=None
        Return results and set estimator attributes to the indicated output
        type. If None, the output type set at the module level
        (`cuml.global_settings.output_type`) will be used. See
        :ref:`output-data-type-configuration` for more info.
    output_mem_type : {'host', 'device'}, default=None
        Return results with memory of the indicated type and use the
        indicated memory type for estimator attributes. If None, the memory
        type set at the module level (`cuml.global_settings.memory_type`) will
        be used.

    Examples
    --------

    .. code-block:: python

        from cuml import Base

        # assuming this ML algo has separate 'fit' and 'predict' methods
        class MyAlgo(Base):
            def __init__(self, ...):
                super(MyAlgo, self).__init__(...)
                # other setup logic

            def fit(self, data, ...):
                # check output format
                self._check_output_type(data)
                # train logic goes here

            def predict(self, data, ...):
                # check output format
                self._check_output_type(data)
                # inference logic goes here

            @classmethod
            def _get_param_names(cls):
                # return a list of hyperparam names supported by this algo

        # stream and handle example:

        stream = cuml.common.cuda.Stream()
        handle = pylibraft.common.Handle(stream=stream)

        algo = MyAlgo(handle=handle)
        algo.fit(...)
        result = algo.predict(...)

        # final sync of all gpu-work launched inside this object
        # this is same as `cuml.cuda.Stream.sync()` call, but safer in case
        # the default stream inside the `raft::handle_t` is being used
        base.handle.sync()
        del base  # optional!
    """

    _hyperparam_interop_translator = {}

    def __init__(self, *,
                 handle=None,
                 verbose=False,
                 output_type=None,
                 output_mem_type=None):
        """
        Constructor. All children must call init method of this base class.

        """
        IF GPUBUILD == 1:
            self.handle = pylibraft.common.handle.Handle() if handle is None \
                else handle
        ELSE:
            self.handle = None

        # The following manipulation of the root_cm ensures that the verbose
        # descriptor sees any set or get of the verbose attribute as happening
        # internal to the cuML API. Currently, __init__ calls do not take place
        # within an api context manager, so setting "verbose" here would
        # otherwise appear to be external to the cuML API. This behavior will
        # be corrected with the update of cuML's API context manager
        # infrastructure in https://github.com/rapidsai/cuml/pull/6189.
        GlobalSettings().prev_root_cm = GlobalSettings().root_cm
        GlobalSettings().root_cm = True
        IF GPUBUILD == 1:
            # Internally, self.verbose follows the spdlog/c++ standard of
            # 0 is most logging, and logging decreases from there.
            # So if the user passes an int value for logging, we convert it.
            if verbose is True:
                self.verbose = logger.level_enum.debug
            elif verbose is False:
                self.verbose = logger.level_enum.info
            else:
                self.verbose = logger.level_enum(6 - verbose)
        ELSE:
            self.verbose = logger.level_enum(6 - verbose)
        # Please see above note on manipulation of the root_cm. This should be
        # rendered unnecessary with https://github.com/rapidsai/cuml/pull/6189.
        GlobalSettings().root_cm = GlobalSettings().prev_root_cm

        self.output_type = _check_output_type_str(
            cuml.global_settings.output_type
            if output_type is None else output_type)
        if output_mem_type is None:
            self.output_mem_type = cuml.global_settings.memory_type
        else:
            self.output_mem_type = MemoryType.from_str(output_mem_type)
        self._input_type = None
        self._input_mem_type = None
        self.target_dtype = None
        self.n_features_in_ = None

        nvtx_benchmark = os.getenv('NVTX_BENCHMARK')
        if nvtx_benchmark and nvtx_benchmark.lower() == 'true':
            self.set_nvtx_annotations()

    verbose = VerbosityDescriptor()

    def __repr__(self):
        """
        Pretty prints the arguments of a class using Scikit-learn standard :)
        """
        cdef list signature = inspect.getfullargspec(self.__init__).args
        if len(signature) > 0 and signature[0] == 'self':
            del signature[0]
        cdef dict state = self.__dict__
        cdef str string = self.__class__.__name__ + '('
        cdef str key
        for key in signature:
            if key not in state:
                continue
            if type(state[key]) is str:
                string += "{}='{}', ".format(key, state[key])
            else:
                if hasattr(state[key], "__str__"):
                    string += "{}={}, ".format(key, state[key])
        string = string.rstrip(', ')
        output = string + ')'

        if hasattr(self, 'sk_model_'):
            output += ' <sk_model_ attribute used>'
        return output

    @classmethod
    def _get_param_names(cls):
        """
        Returns a list of hyperparameter names owned by this class. It is
        expected that every child class overrides this method and appends its
        extra set of parameters that it in-turn owns. This is to simplify the
        implementation of `get_params` and `set_params` methods.
        """
        return ["handle", "verbose", "output_type"]

    def get_params(self, deep=True):
        """
        Returns a dict of all params owned by this class. If the child class
        has appropriately overridden the `_get_param_names` method and does not
        need anything other than what is there in this method, then it doesn't
        have to override this method
        """
        params = dict()
        variables = self._get_param_names()
        for key in variables:
            var_value = getattr(self, key, None)
            # We are currently internal to the cuML API, but the value we
            # return will immediately be returned external to the API, so we
            # must perform the translation from enum to integer before
            # returning the value. Ordinarily, this is handled by
            # VerbosityDescriptor for direct access to the verbose
            # attribute.
            if key == "verbose":
                var_value = 6 - int(var_value)
            params[key] = var_value
        return params

    def set_params(self, **params):
        """
        Accepts a dict of params and updates the corresponding ones owned by
        this class. If the child class has appropriately overridden the
        `_get_param_names` method and does not need anything other than what is,
        there in this method, then it doesn't have to override this method
        """
        if not params:
            return self
        variables = self._get_param_names()
        for key, value in params.items():
            if key not in variables:
                raise ValueError("Bad param '%s' passed to set_params" % key)
            else:
                # Switch verbose to enum since we are now internal to cuML API
                if key == "verbose":
                    value = logger.level_enum(6 - int(value))
                setattr(self, key, value)
        return self

    def __getstate__(self):
        # getstate and setstate are needed to tell pickle to treat this
        # as regular python classes instead of triggering __getattr__
        return self.__dict__

    def __setstate__(self, d):
        self.__dict__.update(d)

    def __getattr__(self, attr):
        """
        Redirects to `solver_model` if the attribute exists.
        """
        if attr == "solver_model":
            return self.__dict__['solver_model']
        if "solver_model" in self.__dict__.keys():
            return getattr(self.solver_model, attr)
        else:
            raise AttributeError(attr)

    def _set_base_attributes(self,
                             output_type=None,
                             target_dtype=None,
                             n_features=None):
        """
        Method to set the base class attributes - output type,
        target dtype and n_features. It combines the three different
        function calls. It's called in fit function from estimators.

        Parameters
        --------
        output_type : DataFrame (default = None)
            Is output_type is passed, aets the output_type on the
            dataframe passed
        target_dtype : Target column (default = None)
            If target_dtype is passed, we call _set_target_dtype
            on it
        n_features: int or DataFrame (default=None)
            If an int is passed, we set it to the number passed
            If dataframe, we set it based on the passed df.

        Examples
        --------

        .. code-block:: python

                # To set output_type and n_features based on X
                self._set_base_attributes(output_type=X, n_features=X)

                # To set output_type on X and n_features to 10
                self._set_base_attributes(output_type=X, n_features=10)

                # To only set target_dtype
                self._set_base_attributes(output_type=X, target_dtype=y)
        """
        if output_type is not None:
            self._set_output_type(output_type)
            self._set_output_mem_type(output_type)
        if target_dtype is not None:
            self._set_target_dtype(target_dtype)
        if n_features is not None:
            self._set_n_features_in(n_features)

    def _set_output_type(self, inp):
        self._input_type = determine_array_type(inp)

    def _set_output_mem_type(self, inp):
        self._input_mem_type = determine_array_memtype(
            inp
        )

    def _get_output_type(self, inp):
        """
        Method to be called by predict/transform methods of inheriting classes.
        Returns the appropriate output type depending on the type of the input,
        class output type and global output type.
        """

        # Default to the global type
        output_type = cuml.global_settings.output_type

        # If its None, default to our type
        if (output_type is None or output_type == "mirror"):
            output_type = self.output_type

        # If we are input, get the type from the input
        if output_type == 'input':
            output_type = determine_array_type(inp)

        return output_type

    def _get_output_mem_type(self, inp):
        """
        Method to be called by predict/transform methods of inheriting classes.
        Returns the appropriate memory type depending on the type of the input,
        class output type and global output type.
        """

        # Default to the global type
        mem_type = cuml.global_settings.memory_type

        # If we are input, get the type from the input
        if cuml.global_settings.output_type == 'input':
            mem_type = determine_array_memtype(inp)

        return mem_type

    def _set_target_dtype(self, target):
        self.target_dtype = cuml.internals.input_utils.determine_array_dtype(
            target)

    def _get_target_dtype(self):
        """
        Method to be called by predict/transform methods of
        inheriting classifier classes. Returns the appropriate output
        dtype depending on the dtype of the target.
        """
        try:
            out_dtype = self.target_dtype
        except AttributeError:
            out_dtype = None
        return out_dtype

    def _set_n_features_in(self, X):
        if isinstance(X, int):
            self.n_features_in_ = X
        else:
            self.n_features_in_ = X.shape[1]

    def _more_tags(self):
        # 'preserves_dtype' tag's Scikit definition currently only applies to
        # transformers and whether the transform method conserves the dtype
        # (in that case returns an empty list, otherwise the dtype it
        # casts to).
        # By default, our transform methods convert to self.dtype, but
        # we need to check whether the tag has been defined already.
        if hasattr(self, 'transform') and hasattr(self, 'dtype'):
            return {'preserves_dtype': [self.dtype]}
        return {}

    def _repr_mimebundle_(self, **kwargs):
        """Prepare representations used by jupyter kernels to display estimator"""
        if estimator_html_repr is not None:
            output = {"text/plain": repr(self)}
            output["text/html"] = estimator_html_repr(self)
            return output

    def set_nvtx_annotations(self):
        for func_name in ['fit', 'transform', 'predict', 'fit_transform',
                          'fit_predict']:
            if hasattr(self, func_name):
                msg = '{class_name}.{func_name} [{addr}]'
                msg = msg.format(class_name=self.__class__.__module__,
                                 func_name=func_name,
                                 addr=hex(id(self)))
                msg = msg[5:]  # remove cuml.
                func = getattr(self, func_name)
                func = nvtx_annotate(message=msg, domain="cuml_python")(func)
                setattr(self, func_name, func)

    @classmethod
    def _hyperparam_translator(cls, **kwargs):
        """
        This method is meant to do checks and translations of hyperparameters
        at estimator creating time.
        Each children estimator can override the method, returning either
        modifier **kwargs with equivalent options, or setting gpuaccel to False
        for hyperaparameters not supported by cuML yet.
        """
        gpuaccel = True
        # Copy it so we can modify it
        # we need to explicitly use UniversalBase because not all estimator
        # have it as the first parent in their MRO/inheritance, like
        # linear_regression
        translations = dict(UniversalBase._hyperparam_interop_translator)
        # Allow the derived class to overwrite the base class
        translations.update(cls._hyperparam_interop_translator)
        for parameter_name, value in kwargs.items():

            if parameter_name in translations:
                if value in translations[parameter_name]:
                    if translations[parameter_name][value] == "NotImplemented":
                        gpuaccel = False
                    else:
                        kwargs[parameter_name] = translations[parameter_name][value]

        return kwargs, gpuaccel


# Internal, non class owned helper functions
def _check_output_type_str(output_str):

    if (output_str is None):
        return "input"

    assert output_str != "mirror", \
        ("Cannot pass output_type='mirror' in Base.__init__(). Did you forget "
         "to pass `output_type=self.output_type` to a child estimator? "
         "Currently `cuml.global_settings.output_type==`{}`"
         ).format(cuml.global_settings.output_type)

    if isinstance(output_str, str):
        output_type = output_str.lower()
        # Check for valid output types + "input"
        if output_type in INTERNAL_VALID_OUTPUT_TYPES:
            # Return the original version if nothing has changed, otherwise
            # return the lowered. This is to try and keep references the same
            # to support sklearn.base.clone() where possible
            return output_str if output_type == output_str else output_type

    valid_output_types_str = ', '.join(
        [f"'{x}'" for x in VALID_OUTPUT_TYPES]
    )
    raise ValueError(
        f'output_type must be one of {valid_output_types_str}'
        f' Got: {output_str}'
    )


def _determine_stateless_output_type(output_type, input_obj):
    """
    This function determines the output type using the same steps that are
    performed in `cuml.common.base.Base`. This can be used to mimic the
    functionality in `Base` for stateless functions or objects that do not
    derive from `Base`.
    """

    # Default to the global type if not specified, otherwise, check the
    # output_type string
    temp_output = cuml.global_settings.output_type if output_type is None \
        else _check_output_type_str(output_type)

    # If we are using 'input', determine the the type from the input object
    if temp_output == 'input':
        temp_output = determine_array_type(input_obj)

    return temp_output


class UniversalBase(Base):
    # variable to enable dispatching non-implemented methods to CPU
    # estimators, experimental.
    _experimental_dispatching = False

    def import_cpu_model(self):
        # skip if the CPU estimator has been imported already
        if hasattr(self, '_cpu_model_class'):
            return
        if hasattr(self, '_cpu_estimator_import_path'):
            # if import path differs from the one of sklearn
            # look for _cpu_estimator_import_path
            estimator_path = self._cpu_estimator_import_path.split('.')
            model_path = '.'.join(estimator_path[:-1])
            model_name = estimator_path[-1]
        else:
            # import from similar path to the current estimator
            # class
            model_path = 'sklearn' + self.__class__.__module__[4:]
            model_name = self.__class__.__name__
        self._cpu_model_class = getattr(import_module(model_path), model_name)

        # Save list of available CPU estimator hyperparameters
        self._cpu_hyperparams = list(
            inspect.signature(self._cpu_model_class.__init__).parameters.keys()
        )

    def build_cpu_model(self, **kwargs):
        if hasattr(self, '_cpu_model'):
            return
        if kwargs:
            filtered_kwargs = kwargs
        else:
            filtered_kwargs = {}
            for keyword, arg in self._full_kwargs.items():
                if keyword in self._cpu_hyperparams:
                    filtered_kwargs[keyword] = arg
                else:
                    logger.info("Unused keyword parameter: {} "
                                "during CPU estimator "
                                "initialization".format(keyword))

        # initialize model
        self._cpu_model = self._cpu_model_class(**filtered_kwargs)

    def gpu_to_cpu(self):
        # transfer attributes from GPU to CPU estimator
        for attr in self.get_attr_names():
            if hasattr(self, attr):
                cu_attr = getattr(self, attr)
                if isinstance(cu_attr, CumlArray):
                    # transform cumlArray to numpy and set it
                    # as an attribute in the CPU estimator
                    setattr(self._cpu_model, attr, cu_attr.to_output('numpy'))
                elif isinstance(cu_attr, cp_ndarray):
                    # transform cupy to numpy and set it
                    # as an attribute in the CPU estimator
                    setattr(self._cpu_model, attr, cp.asnumpy(cu_attr))
                else:
                    # transfer all other types of attributes directly
                    setattr(self._cpu_model, attr, cu_attr)

    def cpu_to_gpu(self):
        # transfer attributes from CPU to GPU estimator
        with using_memory_type(
            (MemoryType.host, MemoryType.device)[
                is_cuda_available()
            ]
        ):
            for attr in self.get_attr_names():
                if hasattr(self._cpu_model, attr):
                    cpu_attr = getattr(self._cpu_model, attr)
                    # if the cpu attribute is an array
                    if isinstance(cpu_attr, np.ndarray):
                        # get data order wished for by
                        # CumlArrayDescriptor
                        if hasattr(self, attr + '_order'):
                            order = getattr(self, attr + '_order')
                        else:
                            order = 'K'
                        # transfer array to gpu and set it as a cuml
                        # attribute
                        cuml_array = input_to_cuml_array(
                            cpu_attr,
                            order=order,
                            convert_to_mem_type=(
                                MemoryType.host,
                                MemoryType.device
                            )[is_cuda_available()]
                        )[0]
                        setattr(self, attr, cuml_array)
                    else:
                        # transfer all other types of attributes
                        # directly
                        setattr(self, attr, cpu_attr)

    def args_to_cpu(self, *args, **kwargs):
        # put all the args on host
        new_args = tuple(
            input_to_host_array_with_sparse_support(arg) for arg in args
        )

        # put all the kwargs on host
        new_kwargs = dict()
        for kw, arg in kwargs.items():
            # if array-like, ensure array-like is on the host
            if is_array_like(arg):
                new_kwargs[kw] = input_to_host_array_with_sparse_support(arg)
            # if Real or string, pass as is
            elif isinstance(arg, (numbers.Real, str)):
                new_kwargs[kw] = arg
            else:
                raise ValueError(f"Unable to process argument {kw}")

        new_kwargs.pop("convert_dtype", None)
        return new_args, new_kwargs

    def dispatch_func(self, func_name, gpu_func, *args, **kwargs):
        """
        This function will dispatch calls to training and inference according
        to the global configuration. It should work for all estimators
        sufficiently close the scikit-learn implementation as it uses
        it for training and inferences on host.

        Parameters
        ----------
        func_name : string
            name of the function to be dispatched
        gpu_func : function
            original cuML function
        args : arguments
            arguments to be passed to the function for the call
        kwargs : keyword arguments
            keyword arguments to be passed to the function for the call
        """
        # look for current device_type
        # device_type = cuml.global_settings.device_type
        device_type = self._dispatch_selector(func_name, *args, **kwargs)

        if device_type == DeviceType.device:
            # call the function from the GPU estimator
            if GlobalSettings().accelerator_active:
                logger.info(f"cuML: Performing {func_name} in GPU")
            return gpu_func(self, *args, **kwargs)

        # CPU case
        elif device_type == DeviceType.host:
            # check if a CPU model already exists
            if not hasattr(self, '_cpu_model'):
                # import CPU estimator from library
                self.import_cpu_model()
                # create an instance of the estimator
                self.build_cpu_model()

                # new CPU model + CPU inference
                if func_name not in ['fit', 'fit_transform', 'fit_predict']:
                    # transfer trained attributes from GPU to CPU
                    self.gpu_to_cpu()

            # ensure args and kwargs are on the CPU
            args, kwargs = self.args_to_cpu(*args, **kwargs)

            # get the function from the CPU estimator
            cpu_func = getattr(self._cpu_model, func_name)
            # call the function from the CPU estimator
            logger.info(f"cuML: Performing {func_name} in CPU")
            res = cpu_func(*args, **kwargs)

            # CPU training
            if func_name in ['fit', 'fit_transform', 'fit_predict']:
                # mirror input type
                self._set_output_type(args[0])
                self._set_output_mem_type(args[0])

                # transfer trained attributes from CPU to GPU
                self.cpu_to_gpu()

                # return the cuml estimator when training
                if func_name == 'fit':
                    return self

            # return function result
            return res

    def _dispatch_selector(self, func_name, *args, **kwargs):
        """
        """
        # check for sparse inputs and whether estimator supports them
        sparse_support = "sparse" in self._get_tags()["X_types_gpu"]

        if args and is_sparse(args[0]):
            if sparse_support:
                return DeviceType.device
            elif GlobalSettings().accelerator_active and not sparse_support:
                logger.info(
                    f"cuML: Estimator {self} does not support sparse inputs in GPU."
                )
                return DeviceType.host
            else:
                raise NotImplementedError(
                    "Estimator does not support sparse inputs currently"
                )

        # if not using accelerator, then return global device
        if not hasattr(self, "_gpuaccel"):
            return cuml.global_settings.device_type

        # if using accelerator and doing inference, always use GPU
        elif func_name not in ['fit', 'fit_transform', 'fit_predict']:
            device_type = DeviceType.device

        # otherwise we select CPU when _gpuaccel is off
        elif not self._gpuaccel:
            device_type = DeviceType.host
        else:
            if not self._should_dispatch_cpu(func_name, *args, **kwargs):
                device_type = DeviceType.device
            else:
                device_type = DeviceType.host

        return device_type

    def _should_dispatch_cpu(self, func_name, *args, **kwargs):
        """
        This method is meant to do checks of data sizes and other things
        at fit and other method call time, to decide where to disptach
        a function. For hyperparameters of the estimator,
        see the method _hyperparam_translator.
        Each estimator inheritting from UniversalBase can override this
        method to have custom rules of when to dispatch to CPU depending
        on the data passed to fit/predict...
        """

        return False

    def __getattr__(self, attr):
        try:
            return super().__getattr__(attr)
        except AttributeError:
            # When using cuml.experimental.accel or setting the
            # self._experimental_dispatching flag to True, we look for methods
            # that are not in the cuML estimator in the host estimator
<<<<<<< HEAD
            if GlobalSettings().accelerator_active or self._experimental_dispatching:

                # we don't want to special sklearn dispatch cloning function
                # so that cloning works with this class as a regular estimator
                # without __sklearn_clone__
                if attr == "__sklearn_clone__":
                    raise ex

=======
            gs = GlobalSettings()
            if gs.accelerator_active or self._experimental_dispatching:
>>>>>>> 6e05b004
                self.import_cpu_model()
                if hasattr(self._cpu_model_class, attr):
                    # we turn off and cache the dispatching variables off so that
                    # build_cpu_model and gpu_to_cpu don't recurse infinitely
                    orig_dispatching = self._experimental_dispatching
                    orig_accelerator_active = gs.accelerator_active

                    self._experimental_dispatching = False
                    gs.accelerator_active = False
                    try:
                        self.build_cpu_model()
                        self.gpu_to_cpu()
                    finally:
                        # Reset back to original values
                        self._experimental_dispatching = orig_dispatching
                        gs.accelerator_active = orig_accelerator_active

                    return getattr(self._cpu_model, attr)
            raise

    def as_sklearn(self, deepcopy=False):
        """
        Convert the current GPU-accelerated estimator into a scikit-learn estimator.

        This method imports and builds an equivalent CPU-backed scikit-learn model,
        transferring all necessary parameters from the GPU representation to the
        CPU model. After this conversion, the returned object should be a fully
        compatible scikit-learn estimator, allowing you to use it in standard
        scikit-learn pipelines and workflows.

        Parameters
        ----------
        deepcopy : boolean (default=False)
            Whether to return a deepcopy of the internal scikit-learn estimator of
            the cuML models. cuML models internally have CPU based estimators that
            could be updated. If you intend to use both the cuML and the scikit-learn
            estimators after using the method in parallel, it is recommended to set
            this to True to avoid one overwriting data of the other.

        Returns
        -------
        sklearn.base.BaseEstimator
            A scikit-learn compatible estimator instance that mirrors the trained
            state of the current GPU-accelerated estimator.

        """
        self.import_cpu_model()
        self.build_cpu_model()
        self.gpu_to_cpu()
        if deepcopy:
            return copy.deepcopy(self._cpu_model)
        else:
            return self._cpu_model

    @classmethod
    def from_sklearn(cls, model):
        """
        Create a GPU-accelerated estimator from a scikit-learn estimator.

        This class method takes an existing scikit-learn estimator and converts it
        into the corresponding GPU-backed estimator. It imports any required CPU
        model definitions, stores the given scikit-learn model internally, and then
        transfers the model parameters and state onto the GPU.

        Parameters
        ----------
        model : sklearn.base.BaseEstimator
            A fitted scikit-learn estimator from which to create the GPU-accelerated
            version.

        Returns
        -------
        cls
            A new instance of the GPU-accelerated estimator class that mirrors the
            state of the input scikit-learn estimator.

        Notes
        -----
        - `output_type` of the estimator is set to "numpy"
            by default, as these cannot be inferred from training arguments. If
            something different is required, then please use cuML's output_type
            configuration utilities.
        """
        estimator = cls()
        estimator.import_cpu_model()
        estimator._cpu_model = model
        params, gpuaccel = cls._hyperparam_translator(**model.get_params())
        params = {key: params[key] for key in cls._get_param_names() if key in params}
        estimator.set_params(**params)
        estimator.cpu_to_gpu()

        # we need to set an output type here since
        # we cannot infer from training args.
        # Setting to numpy seems like a reasonable default for matching the
        # deserialized class by default.
        estimator.output_type = "numpy"
        estimator.output_mem_type = MemoryType.host

        return estimator

    def get_params(self, deep=True):
        """
        Get parameters for this estimator.

        Parameters
        ----------
        deep : bool, default=True
            If True, will return the parameters for this estimator and
            contained subobjects that are estimators.

        Returns
        -------
        params : dict
            Parameter names mapped to their values.
        """
        if GlobalSettings().accelerator_active or self._experimental_dispatching:
            return self._cpu_model.get_params(deep=deep)
        else:
            return super().get_params(deep=deep)

    def set_params(self, **params):
        """
        Set parameters for this estimator.

        Parameters
        ----------
        **params : dict
            Estimator parameters

        Returns
        -------
        self : estimator instance
            The estimnator instance
        """
        if GlobalSettings().accelerator_active or self._experimental_dispatching:
            self._cpu_model.set_params(**params)
            params, gpuaccel = self._hyperparam_translator(**params)
            params = {key: params[key] for key in self._get_param_names() if key in params}
        super().set_params(**params)
        return self<|MERGE_RESOLUTION|>--- conflicted
+++ resolved
@@ -858,19 +858,14 @@
             # When using cuml.experimental.accel or setting the
             # self._experimental_dispatching flag to True, we look for methods
             # that are not in the cuML estimator in the host estimator
-<<<<<<< HEAD
-            if GlobalSettings().accelerator_active or self._experimental_dispatching:
-
+            gs = GlobalSettings()
+            if gs.accelerator_active or self._experimental_dispatching:
                 # we don't want to special sklearn dispatch cloning function
                 # so that cloning works with this class as a regular estimator
                 # without __sklearn_clone__
                 if attr == "__sklearn_clone__":
                     raise ex
 
-=======
-            gs = GlobalSettings()
-            if gs.accelerator_active or self._experimental_dispatching:
->>>>>>> 6e05b004
                 self.import_cpu_model()
                 if hasattr(self._cpu_model_class, attr):
                     # we turn off and cache the dispatching variables off so that
