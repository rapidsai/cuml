--- conflicted
+++ resolved
@@ -14,12 +14,7 @@
 # limitations under the License.
 #
 
-<<<<<<< HEAD
-# distutils: language = c++
-
 import cupy as cp
-=======
->>>>>>> 9559b113
 import numpy as np
 
 import cuml.internals
@@ -269,22 +264,11 @@
         Fit a GPU index for k-nearest neighbors regression model.
 
         """
-<<<<<<< HEAD
         if self.weights not in ('uniform', 'distance', None) and not callable(self.weights):
             raise ValueError(
                 f"weights must be 'uniform', 'distance', or a callable, got {self.weights}"
             )
         self._set_target_dtype(y)
-
-        super(KNeighborsRegressor, self).fit(X, convert_dtype=convert_dtype)
-        self.y, _, _, _ = \
-            input_to_cuml_array(y, order='F', check_dtype=np.float32,
-                                convert_to_dtype=(np.float32
-                                                  if convert_dtype
-                                                  else None))
-=======
-        if self.weights != "uniform":
-            raise ValueError("Only uniform weighting strategy is supported currently.")
 
         super().fit(X, convert_dtype=convert_dtype)
         self._y = input_to_cuml_array(
@@ -294,7 +278,6 @@
             check_rows=self.n_samples_fit_,
             convert_to_dtype=(np.float32 if convert_dtype else None),
         ).array
->>>>>>> 9559b113
         return self
 
     @generate_docstring(convert_dtype_cast='np.float32',
@@ -309,12 +292,10 @@
         predict the labels for X
 
         """
-<<<<<<< HEAD
-        # Declare C-level variables at the top
-        cdef uintptr_t inds_ctype
-        cdef uintptr_t weights_ctype
-        cdef uintptr_t results_ptr
-        cdef uintptr_t y_ptr
+        cdef int64_t* inds_ctype
+        cdef float* weights_ctype
+        cdef float* out_ptr
+        cdef float* y_ptr
         cdef vector[float*] y_vec
         cdef handle_t* handle_
 
@@ -337,73 +318,42 @@
         # Compute weights on Python side
         weights_cp = _compute_weights(cp.asarray(dists), self.weights)
         weights_cuml = CumlArray(weights_cp)
-        weights_ctype = weights_cuml.ptr
-
-        inds_ctype = inds.ptr
-
-        res_cols = 1 if len(self.y.shape) == 1 else self.y.shape[1]
+        weights_ctype = <float*><uintptr_t>weights_cuml.ptr
+
+        inds_ctype = <int64_t*><uintptr_t>inds.ptr
+
+        res_cols = 1 if len(self._y.shape) == 1 else self._y.shape[1]
         res_shape = n_rows if res_cols == 1 else (n_rows, res_cols)
-        results = CumlArray.zeros(res_shape, dtype=np.float32,
-                                  order="C",
-                                  index=inds.index)
-
-        results_ptr = results.ptr
+        out = CumlArray.zeros(res_shape, dtype=np.float32,
+                              order="C",
+                              index=inds.index)
+
+        out_ptr = <float*><uintptr_t>out.ptr
+
+        # Store Python attributes before nogil context
+        cdef size_t n_samples_fit = <size_t>self.n_samples_fit_
+        cdef size_t n_rows_size = <size_t>n_rows
+        cdef int n_neighbors_val = <int>self.n_neighbors
 
         for col_num in range(res_cols):
-            col = self.y if res_cols == 1 else self.y[:, col_num]
-            y_ptr = col.ptr
-            y_vec.push_back(<float*>y_ptr)
+            col = self._y if res_cols == 1 else self._y[:, col_num]
+            y_ptr = <float*><uintptr_t>col.ptr
+            y_vec.push_back(y_ptr)
 
         handle_ = <handle_t*><size_t>self.handle.getHandle()
 
         # Use GPU-accelerated weighted C++ implementation for all cases
-        knn_regress_weighted(
-            handle_[0],
-            <float*>results_ptr,
-            <int64_t*>inds_ctype,
-            <float*>weights_ctype,
-            y_vec,
-            <size_t>self.n_samples_fit_,
-            <size_t>n_rows,
-            <int>self.n_neighbors
-        )
-=======
-        indices = self.kneighbors(X, return_distance=False, convert_dtype=convert_dtype)
-        indices = input_to_cuml_array(
-            indices, check_dtype=np.int64, convert_to_dtype=np.int64, order="C"
-        ).array
-
-        cdef size_t n_rows = indices.shape[0]
-        n_cols = 1 if len(self._y.shape) == 1 else self._y.shape[1]
-        out = CumlArray.zeros(
-            n_rows if n_cols == 1 else (n_rows, n_cols),
-            dtype=np.float32,
-            order="C",
-            index=indices.index
-        )
-
-        cdef vector[float*] *y_vec = new vector[float*]()
-        for i in range(n_cols):
-            col = self._y if n_cols == 1 else self._y[:, i]
-            y_vec.push_back(<float*><uintptr_t>col.ptr)
-
-        cdef handle_t* handle_ = <handle_t*><size_t>self.handle.getHandle()
-        cdef float* out_ptr = <float*><uintptr_t>out.ptr
-        cdef int64_t* indices_ptr = <int64_t *><uintptr_t>indices.ptr
-        cdef size_t n_samples = self._y.shape[0]
-        cdef int n_neighbors = self.n_neighbors
-
         with nogil:
-            knn_regress(
+            knn_regress_weighted(
                 handle_[0],
                 out_ptr,
-                indices_ptr,
-                deref(y_vec),
-                n_samples,
-                n_rows,
-                n_neighbors,
+                inds_ctype,
+                weights_ctype,
+                y_vec,
+                n_samples_fit,
+                n_rows_size,
+                n_neighbors_val
             )
->>>>>>> 9559b113
 
         self.handle.sync()
         return out