#
# Copyright (c) 2019-2025, NVIDIA CORPORATION.
#
# Licensed under the Apache License, Version 2.0 (the "License");
# you may not use this file except in compliance with the License.
# You may obtain a copy of the License at
#
#     http://www.apache.org/licenses/LICENSE-2.0
#
# Unless required by applicable law or agreed to in writing, software
# distributed under the License is distributed on an "AS IS" BASIS,
# WITHOUT WARRANTIES OR CONDITIONS OF ANY KIND, either express or implied.
# See the License for the specific language governing permissions and
# limitations under the License.
#

# distutils: language = c++

import numpy as np

from libc.stdint cimport uintptr_t

from enum import IntEnum

from cuml.common import input_to_cuml_array
from cuml.common.array_descriptor import CumlArrayDescriptor
from cuml.common.doc_utils import generate_docstring
from cuml.internals.array import CumlArray
from cuml.internals.base import Base, deprecate_non_keyword_only
from cuml.internals.interop import InteropMixin, to_cpu, to_gpu
from cuml.internals.mixins import FMajorInputTagMixin

from cython.operator cimport dereference as deref
from pylibraft.common.handle cimport handle_t

from cuml.decomposition.utils cimport *


cdef extern from "cuml/decomposition/tsvd.hpp" namespace "ML" nogil:

    cdef void tsvdFit(handle_t& handle,
                      float *input,
                      float *components,
                      float *singular_vals,
                      const paramsTSVD &prms) except +

    cdef void tsvdFit(handle_t& handle,
                      double *input,
                      double *components,
                      double *singular_vals,
                      const paramsTSVD &prms) except +

    cdef void tsvdFitTransform(handle_t& handle,
                               float *input,
                               float *trans_input,
                               float *components,
                               float *explained_var,
                               float *explained_var_ratio,
                               float *singular_vals,
                               const paramsTSVD &prms) except +

    cdef void tsvdFitTransform(handle_t& handle,
                               double *input,
                               double *trans_input,
                               double *components,
                               double *explained_var,
                               double *explained_var_ratio,
                               double *singular_vals,
                               const paramsTSVD &prms) except +

    cdef void tsvdInverseTransform(handle_t& handle,
                                   float *trans_input,
                                   float *components,
                                   float *input,
                                   const paramsTSVD &prms) except +

    cdef void tsvdInverseTransform(handle_t& handle,
                                   double *trans_input,
                                   double *components,
                                   double *input,
                                   const paramsTSVD &prms) except +

    cdef void tsvdTransform(handle_t& handle,
                            float *input,
                            float *components,
                            float *trans_input,
                            const paramsTSVD &prms) except +

    cdef void tsvdTransform(handle_t& handle,
                            double *input,
                            double *components,
                            double *trans_input,
                            const paramsTSVD &prms) except +


class Solver(IntEnum):
    COV_EIG_DQ = <underlying_type_t_solver> solver.COV_EIG_DQ
    COV_EIG_JACOBI = <underlying_type_t_solver> solver.COV_EIG_JACOBI


class TruncatedSVD(Base,
                   InteropMixin,
                   FMajorInputTagMixin):
    """
    TruncatedSVD is used to compute the top K singular values and vectors of a
    large matrix X. It is much faster when n_components is small, such as in
    the use of PCA when 3 components is used for 3D visualization.

    cuML's TruncatedSVD an array-like object or cuDF DataFrame, and provides 2
    algorithms Full and Jacobi. Full (default) uses a full eigendecomposition
    then selects the top K singular vectors. The Jacobi algorithm is much
    faster as it iteratively tries to correct the top K singular vectors, but
    might be less accurate.

    Examples
    --------

    .. code-block:: python

        >>> # Both import methods supported
        >>> from cuml import TruncatedSVD
        >>> from cuml.decomposition import TruncatedSVD

        >>> import cudf
        >>> import cupy as cp

        >>> gdf_float = cudf.DataFrame()
        >>> gdf_float['0'] = cp.asarray([1.0,2.0,5.0], dtype=cp.float32)
        >>> gdf_float['1'] = cp.asarray([4.0,2.0,1.0], dtype=cp.float32)
        >>> gdf_float['2'] = cp.asarray([4.0,2.0,1.0], dtype=cp.float32)

        >>> tsvd_float = TruncatedSVD(n_components = 2, algorithm = "jacobi",
        ...                           n_iter = 20, tol = 1e-9)
        >>> tsvd_float.fit(gdf_float)
        TruncatedSVD()
        >>> print(f'components: {tsvd_float.components_}') # doctest: +SKIP
        components:           0         1         2
        0  0.587259  0.572331  0.572331
        1  0.809399 -0.415255 -0.415255
        >>> exp_var = tsvd_float.explained_variance_
        >>> print(f'explained variance: {exp_var}')
        explained variance: 0    0.494...
        1    5.505...
        dtype: float32
        >>> exp_var_ratio = tsvd_float.explained_variance_ratio_
        >>> print(f'explained variance ratio: {exp_var_ratio}')
        explained variance ratio: 0    0.082...
        1    0.917...
        dtype: float32
        >>> sing_values = tsvd_float.singular_values_
        >>> print(f'singular values: {sing_values}')
        singular values: 0    7.439...
        1    4.081...
        dtype: float32

        >>> trans_gdf_float = tsvd_float.transform(gdf_float)
        >>> print(f'Transformed matrix: {trans_gdf_float}') # doctest: +SKIP
        Transformed matrix:           0         1
        0  5.165910 -2.512643
        1  3.463844 -0.042223
        2  4.080960  3.216484
        >>> input_gdf_float = tsvd_float.inverse_transform(trans_gdf_float)
        >>> print(f'Input matrix: {input_gdf_float}')
        Input matrix:      0    1    2
        0  1.0  4.0  4.0
        1  2.0  2.0  2.0
        2  5.0  1.0  1.0

    Parameters
    ----------
    algorithm : 'full' or 'jacobi' or 'auto' (default = 'full')
        Full uses a eigendecomposition of the covariance matrix then discards
        components.
        Jacobi is much faster as it iteratively corrects, but is less accurate.
    handle : cuml.Handle
        Specifies the cuml.handle that holds internal CUDA state for
        computations in this model. Most importantly, this specifies the CUDA
        stream that will be used for the model's computations, so users can
        run different models concurrently in different streams by creating
        handles in several streams.
        If it is None, a new one is created.
    n_components : int (default = 1)
        The number of top K singular vectors / values you want.
        Must be <= number(columns).
    n_iter : int (default = 15)
        Used in Jacobi solver. The more iterations, the more accurate, but
        slower.
    random_state : int / None (default = None)
        If you want results to be the same when you restart Python, select a
        state.
    tol : float (default = 1e-7)
        Used if algorithm = "jacobi". Smaller tolerance can increase accuracy,
        but but will slow down the algorithm's convergence.
    verbose : int or boolean, default=False
        Sets logging level. It must be one of `cuml.common.logger.level_*`.
        See :ref:`verbosity-levels` for more info.
    output_type : {'input', 'array', 'dataframe', 'series', 'df_obj', \
        'numba', 'cupy', 'numpy', 'cudf', 'pandas'}, default=None
        Return results and set estimator attributes to the indicated output
        type. If None, the output type set at the module level
        (`cuml.global_settings.output_type`) will be used. See
        :ref:`output-data-type-configuration` for more info.

    Attributes
    ----------
    components_ : array
        The top K components (VT.T[:,:n_components]) in U, S, VT = svd(X)
    explained_variance_ : array
        How much each component explains the variance in the data given by S**2
    explained_variance_ratio_ : array
        How much in % the variance is explained given by S**2/sum(S**2)
    singular_values_ : array
        The top K singular values. Remember all singular values >= 0

    Notes
    -----
    TruncatedSVD (the randomized version [Jacobi]) is fantastic when the number
    of components you want is much smaller than the number of features. The
    approximation to the largest singular values and vectors is very robust,
    however, this method loses a lot of accuracy when you want many, many
    components.

    **Applications of TruncatedSVD**

    TruncatedSVD is also known as Latent Semantic Indexing (LSI) which
    tries to find topics of a word count matrix. If X previously was
    centered with mean removal, TruncatedSVD is the same as TruncatedPCA.
    TruncatedSVD is also used in information retrieval tasks,
    recommendation systems and data compression.

    For additional documentation, see `scikitlearn's TruncatedSVD docs
    <http://scikit-learn.org/stable/modules/generated/sklearn.decomposition.TruncatedSVD.html>`_.

    """

    components_ = CumlArrayDescriptor(order='F')
    explained_variance_ = CumlArrayDescriptor(order='F')
    explained_variance_ratio_ = CumlArrayDescriptor(order='F')
    singular_values_ = CumlArrayDescriptor(order='F')

    _cpu_class_path = "sklearn.decomposition.TruncatedSVD"

    @classmethod
    def _get_param_names(cls):
        return super()._get_param_names() + \
            ["algorithm", "n_components", "n_iter", "random_state", "tol"]

    @classmethod
    def _params_from_cpu(cls, model):
        # Since the solvers are different, we want to adjust tol & n_iter.
        # TODO: here we only adjust the default values, there's likely a better
        # conversion equation we should apply.
        if (tol := model.tol) == 0.0:
            tol = 1e-7
        if (n_iter := model.n_iter) == 5:
            n_iter = 15

        return {
            "n_components": model.n_components,
            "algorithm": "full",
            "n_iter": n_iter,
            "tol": tol,
        }

    def _params_to_cpu(self):
        # Since the solvers are different, we want to adjust tol & n_iter.
        # TODO: here we only adjust the default values, there's likely a better
        # conversion equation we should apply.
        if (tol := self.tol) == 1e-7:
            tol = 0.0
        if (n_iter := self.n_iter) == 15:
            n_iter = 5

        return {
            "n_components": self.n_components,
            "algorithm": "randomized",
            "n_iter": n_iter,
            "tol": tol,
        }

    def _attrs_from_cpu(self, model):
        return {
            "components_": to_gpu(model.components_, order="F"),
            "explained_variance_": to_gpu(model.explained_variance_, order="F"),
            "explained_variance_ratio_": to_gpu(model.explained_variance_ratio_, order="F"),
            "singular_values_": to_gpu(model.singular_values_, order="F"),
            **super()._attrs_from_cpu(model),
        }

    def _attrs_to_cpu(self, model):
        return {
            "components_": to_cpu(self.components_),
            "explained_variance_": to_cpu(self.explained_variance_),
            "explained_variance_ratio_": to_cpu(self.explained_variance_ratio_),
            "singular_values_": to_cpu(self.singular_values_),
            **super()._attrs_to_cpu(model),
        }

    def __init__(self, *, algorithm='full', handle=None, n_components=1,
                 n_iter=15, random_state=None, tol=1e-7,
                 verbose=False, output_type=None):
        # params
        super().__init__(handle=handle,
                         verbose=verbose,
                         output_type=output_type)
        self.algorithm = algorithm
        self.n_components = n_components
        self.n_iter = n_iter
        self.random_state = random_state
        self.tol = tol
        self.c_algorithm = self._get_algorithm_c_name(self.algorithm)

        # internal array attributes
        self.components_ = None
        self.explained_variance_ = None

        self.explained_variance_ratio_ = None

        self.singular_values_ = None

    def _get_algorithm_c_name(self, algorithm):
        algo_map = {
            'full': Solver.COV_EIG_DQ,
            'auto': Solver.COV_EIG_DQ,
            'jacobi': Solver.COV_EIG_JACOBI
        }
        if algorithm not in algo_map:
            msg = "algorithm {!r} is not supported"
            raise TypeError(msg.format(algorithm))
        return algo_map[algorithm]

    def _build_params(self, n_rows, n_cols):
        cdef paramsTSVD *params = new paramsTSVD()
        params.n_components = self.n_components
        params.n_rows = n_rows
        params.n_cols = n_cols
        params.n_iterations = self.n_iter
        params.tol = self.tol
        params.algorithm = <solver> (<underlying_type_t_solver> (
            self.c_algorithm))

        return <size_t>params

    def _initialize_arrays(self, n_components, n_rows, n_cols):

        self.components_ = CumlArray.zeros((n_components, n_cols),
                                           dtype=self.dtype)
        self.explained_variance_ = CumlArray.zeros(n_components,
                                                   dtype=self.dtype)
        self.explained_variance_ratio_ = CumlArray.zeros(n_components,
                                                         dtype=self.dtype)
        self.singular_values_ = CumlArray.zeros(n_components,
                                                dtype=self.dtype)

    @generate_docstring()
    def fit(self, X, y=None) -> "TruncatedSVD":
        """
        Fit LSI model on training cudf DataFrame X. y is currently ignored.

        """

        self.fit_transform(X)

        return self

    @generate_docstring(return_values={'name': 'trans',
                                       'type': 'dense',
                                       'description': 'Reduced version of X',
                                       'shape': '(n_samples, n_components)'})
    @deprecate_non_keyword_only("convert_dtype")
    def fit_transform(self, X, y=None, convert_dtype=True) -> CumlArray:
        """
        Fit LSI model to X and perform dimensionality reduction on X.
        y is currently ignored.

        """
        X_m, self.n_rows, self.n_features_in_, self.dtype = \
            input_to_cuml_array(X,
                                convert_to_dtype=(np.float32 if convert_dtype
                                                  else None),
                                check_dtype=[np.float32, np.float64])
        cdef uintptr_t _input_ptr = X_m.ptr

        self._initialize_arrays(self.n_components, self.n_rows,
                                self.n_features_in_)

        cdef uintptr_t _comp_ptr = self.components_.ptr

        cdef uintptr_t _explained_var_ptr = \
            self.explained_variance_.ptr

        cdef uintptr_t _explained_var_ratio_ptr = \
            self.explained_variance_ratio_.ptr

        cdef uintptr_t _singular_vals_ptr = \
            self.singular_values_.ptr

        if self.n_components> self.n_features_in_:
            raise ValueError(' n_components must be < n_features')

        cdef paramsTSVD *params = <paramsTSVD*><size_t> \
            self._build_params(self.n_rows, self.n_features_in_)
        _trans_input_ = CumlArray.zeros((params.n_rows, params.n_components),
                                        dtype=self.dtype, index=X_m.index)
        cdef uintptr_t t_input_ptr = _trans_input_.ptr

        cdef handle_t* handle_ = <handle_t*><size_t>self.handle.getHandle()
        if self.dtype == np.float32:
            tsvdFitTransform(handle_[0],
                             <float*> _input_ptr,
                             <float*> t_input_ptr,
                             <float*> _comp_ptr,
                             <float*> _explained_var_ptr,
                             <float*> _explained_var_ratio_ptr,
                             <float*> _singular_vals_ptr,
                             deref(params))
        else:
            tsvdFitTransform(handle_[0],
                             <double*> _input_ptr,
                             <double*> t_input_ptr,
                             <double*> _comp_ptr,
                             <double*> _explained_var_ptr,
                             <double*> _explained_var_ratio_ptr,
                             <double*> _singular_vals_ptr,
                             deref(params))

        # make sure the previously scheduled gpu tasks are complete before the
        # following transfers start
        self.handle.sync()

        return _trans_input_

    @generate_docstring(return_values={'name': 'X_original',
                                       'type': 'dense',
                                       'description': 'X in original space',
                                       'shape': '(n_samples, n_features)'})
<<<<<<< HEAD
=======
    @warn_legacy_device_interop
    @deprecate_non_keyword_only("convert_dtype")
>>>>>>> c1a572dc
    def inverse_transform(self, X, convert_dtype=False) -> CumlArray:
        """
        Transform X back to its original space.
        Returns X_original whose transform would be X.

        """
        dtype = self.components_.dtype
        _X_m, _n_rows, _, dtype = \
            input_to_cuml_array(X, check_dtype=dtype,
                                convert_to_dtype=(dtype if convert_dtype
                                                  else None))

        cdef paramsTSVD params
        params.n_components = self.n_components
        params.n_rows = _n_rows
        params.n_cols = self.n_features_in_

        input_data = CumlArray.zeros((params.n_rows, params.n_cols),
                                     dtype=dtype, index=_X_m.index)

        cdef uintptr_t trans_input_ptr = _X_m.ptr
        cdef uintptr_t input_ptr = input_data.ptr
        cdef uintptr_t components_ptr = self.components_.ptr

        cdef handle_t* handle_ = <handle_t*><size_t>self.handle.getHandle()
        if dtype.type == np.float32:
            tsvdInverseTransform(handle_[0],
                                 <float*> trans_input_ptr,
                                 <float*> components_ptr,
                                 <float*> input_ptr,
                                 params)
        else:
            tsvdInverseTransform(handle_[0],
                                 <double*> trans_input_ptr,
                                 <double*> components_ptr,
                                 <double*> input_ptr,
                                 params)

        # make sure the previously scheduled gpu tasks are complete before the
        # following transfers start
        self.handle.sync()

        return input_data

    @generate_docstring(return_values={'name': 'X_new',
                                       'type': 'dense',
                                       'description': 'Reduced version of X',
                                       'shape': '(n_samples, n_components)'})
    @deprecate_non_keyword_only("convert_dtype")
    def transform(self, X, convert_dtype=True) -> CumlArray:
        """
        Perform dimensionality reduction on X.

        """
        dtype = self.components_.dtype
        self.n_features_in_ = self.components_.shape[1]

        _X_m, _n_rows, _, dtype = \
            input_to_cuml_array(X, check_dtype=dtype,
                                convert_to_dtype=(dtype if convert_dtype
                                                  else None),
                                check_cols=self.n_features_in_)

        cdef paramsTSVD params
        params.n_components = self.n_components
        params.n_rows = _n_rows
        params.n_cols = self.n_features_in_

        t_input_data = \
            CumlArray.zeros((params.n_rows, params.n_components),
                            dtype=dtype, index=_X_m.index)

        cdef uintptr_t input_ptr = _X_m.ptr
        cdef uintptr_t trans_input_ptr = t_input_data.ptr
        cdef uintptr_t components_ptr = self.components_.ptr

        cdef handle_t* handle_ = <handle_t*><size_t>self.handle.getHandle()
        if dtype.type == np.float32:
            tsvdTransform(handle_[0],
                          <float*> input_ptr,
                          <float*> components_ptr,
                          <float*> trans_input_ptr,
                          params)
        else:
            tsvdTransform(handle_[0],
                          <double*> input_ptr,
                          <double*> components_ptr,
                          <double*> trans_input_ptr,
                          params)

        # make sure the previously scheduled gpu tasks are complete before the
        # following transfers start
        self.handle.sync()

        return t_input_data<|MERGE_RESOLUTION|>--- conflicted
+++ resolved
@@ -434,11 +434,7 @@
                                        'type': 'dense',
                                        'description': 'X in original space',
                                        'shape': '(n_samples, n_features)'})
-<<<<<<< HEAD
-=======
-    @warn_legacy_device_interop
     @deprecate_non_keyword_only("convert_dtype")
->>>>>>> c1a572dc
     def inverse_transform(self, X, convert_dtype=False) -> CumlArray:
         """
         Transform X back to its original space.
