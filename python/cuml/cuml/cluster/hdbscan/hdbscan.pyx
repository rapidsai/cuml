# Copyright (c) 2021-2025, NVIDIA CORPORATION.
#
# Licensed under the Apache License, Version 2.0 (the "License");
# you may not use this file except in compliance with the License.
# You may obtain a copy of the License at
#
#     http://www.apache.org/licenses/LICENSE-2.0
#
# Unless required by applicable law or agreed to in writing, software
# distributed under the License is distributed on an "AS IS" BASIS,
# WITHOUT WARRANTIES OR CONDITIONS OF ANY KIND, either express or implied.
# See the License for the specific language governing permissions and
# limitations under the License.
#

# distutils: language = c++
import cupy as cp
import numpy as np
from pylibraft.common.handle import Handle

import cuml
from cuml.common import input_to_cuml_array
from cuml.common.array_descriptor import CumlArrayDescriptor
from cuml.common.doc_utils import generate_docstring
from cuml.internals import logger
from cuml.internals.array import CumlArray
from cuml.internals.base import Base
from cuml.internals.interop import (
    InteropMixin,
    UnsupportedOnGPU,
    to_cpu,
    to_gpu,
)
from cuml.internals.mixins import ClusterMixin, CMajorInputTagMixin

from cython.operator cimport dereference as deref
from libc.stdint cimport int64_t, uintptr_t
from libcpp cimport bool
from pylibraft.common.handle cimport handle_t
from rmm.librmm.device_uvector cimport device_uvector

cimport cuml.cluster.hdbscan.headers as lib
from cuml.metrics.distance_type cimport DistanceType


def import_hdbscan():
    """Import `hdbscan`, raising a nicer error if missing"""
    try:
        import hdbscan
        return hdbscan
    except ImportError as exc:
        raise ImportError(
            "The `hdbscan` library is required to use this functionality, "
            "but is not currently installed."
        ) from exc


_metrics_mapping = {
    "l2": DistanceType.L2SqrtExpanded,
    "euclidean": DistanceType.L2SqrtExpanded,
}


def _cupy_array_from_ptr(ptr, shape, dtype, owner):
    """Create a cupy array from a pointer and metadata."""
    dtype = np.dtype(dtype)
    mem = cp.cuda.UnownedMemory(
        ptr=ptr, size=np.prod(shape) * dtype.itemsize, owner=owner,
    )
    mem_ptr = cp.cuda.memory.MemoryPointer(mem, 0)
    return cp.ndarray(shape=shape, dtype=dtype, memptr=mem_ptr)


cdef class _HDBSCANState:
    """Holds internal state of a fit HDBSCAN model.

    This class exists to decouple the c++ classes backing the results of an
    HDBSCAN fit from an `HDBSCAN` estimator itself. This helps ensure that
    refitting the same estimator doesn't invalidate old arrays that may still
    be lingering in memory.

    Further, it handles all the ways to coerce other values into internal state
    of `HDBSCAN`:

    - `init_and_fit`: for a direct call to `HDBSCAN.fit`
    - `from_dendrogram`: for testing comparisons to upstream `hdbscan`
    - `from_dict`: for unpickling
    - `from_sklearn`: for coercion from `hdbscan.HDBSCAN`

    The wrapper class helps isolate all `new`/`del` calls from the rest of the
    code. Any exposed output arrays have their lifetimes tied to it, ensuring
    that memory won't be freed until no python references still exist.
    """

    # A pointer to an `hdbscan_output` instance from a `fit` call, or `NULL` if
    # this state was initialized through a different method
    cdef lib.hdbscan_output *hdbscan_output

    # A pointer to a `CondensedHierarchy`, or `NULL` if this state was
    # initialized through a `fit` call.
    cdef lib.CondensedHierarchy[int64_t, float] *condensed_tree

    # The generated PredictionData, or NULL if prediction data was not yet generated.
    cdef lib.PredictionData[int64_t, float] *prediction_data

    # The number of clusters
    cdef public int n_clusters

    # A CumlArray. Either a view of `hdbscan_output`, or memory allocated by
    # `CumlArray` (if not from a `fit` call). This is also passed to
    # `PredictionData`, which keeps a view of it (but doesn't do anything to
    # keep it alive while using it). We keep a reference here to work around
    # that.
    cdef object core_dists

    # A CumlArray. Either a view of `hdbscan_output`, or memory allocated by
    # `CumlArray` (if not from a `fit` call).
    cdef object inverse_label_map

    # A cached numpy array of the condensed tree, or None if a host-array version
    # of the tree hasn't been requested yet.
    cdef object cached_condensed_tree

    def __dealloc__(self):
        if self.prediction_data != NULL:
            del self.prediction_data
            self.prediction_data = NULL
        if self.condensed_tree != NULL:
            del self.condensed_tree
            self.condensed_tree = NULL
        if self.hdbscan_output != NULL:
            del self.hdbscan_output
            self.hdbscan_output = NULL

    def to_dict(self):
        """Returns a dict that can later be passed to `from_dict` to recreate state."""
        return {
            "n_leaves": self.get_condensed_tree().get_n_leaves(),
            "n_clusters": self.n_clusters,
            "core_dists": self.core_dists,
            "inverse_label_map": self.inverse_label_map,
            "condensed_tree": self.get_condensed_tree_array(),
        }

    def _init_from_condensed_tree_array(self, handle, tree, n_leaves):
        """Shared helper for initializing a `CondensedHierarchy` from a condensed_tree array"""
        self.cached_condensed_tree = tree

        parents = np.ascontiguousarray(tree["parent"], dtype=np.int64)
        children = np.ascontiguousarray(tree["child"], dtype=np.int64)
        lambdas = np.ascontiguousarray(tree["lambda_val"], dtype=np.float32)
        sizes = np.ascontiguousarray(tree["child_size"], dtype=np.int64)

        cdef int n_edges = len(tree)
        cdef handle_t *handle_ = <handle_t*> <size_t> handle.getHandle()
        self.condensed_tree = new lib.CondensedHierarchy[int64_t, float](
            handle_[0],
            n_leaves,
            n_edges,
            <int64_t*><uintptr_t>(parents.ctypes.data),
            <int64_t*><uintptr_t>(children.ctypes.data),
            <float*><uintptr_t>(lambdas.ctypes.data),
            <int64_t*><uintptr_t>(sizes.ctypes.data),
        )

    @staticmethod
    def from_dict(handle, mapping):
        """Initialize internal state from the output of `to_dict`."""
        cdef _HDBSCANState self = _HDBSCANState.__new__(_HDBSCANState)
        self.n_clusters = mapping["n_clusters"]
        self.core_dists = mapping["core_dists"]
        self.inverse_label_map = mapping["inverse_label_map"]
        self._init_from_condensed_tree_array(
            handle, mapping["condensed_tree"], mapping["n_leaves"]
        )
        return self

    @staticmethod
    def from_sklearn(handle, model, X):
        """Initialize internal state from a `hdbscan.HDBSCAN` instance."""
        cdef DistanceType metric = _metrics_mapping[model.metric]
        cdef lib.CLUSTER_SELECTION_METHOD cluster_selection_method = {
            "eom": lib.CLUSTER_SELECTION_METHOD.EOM,
            "leaf": lib.CLUSTER_SELECTION_METHOD.LEAF,
        }[model.cluster_selection_method]

        cdef _HDBSCANState self = _HDBSCANState.__new__(_HDBSCANState)

        cdef int n_rows = X.shape[0]
        cdef int n_cols = X.shape[1]

        self._init_from_condensed_tree_array(handle, model._condensed_tree, n_rows)

        self.core_dists = CumlArray.empty(n_rows, dtype=np.float32)
        cdef handle_t *handle_ = <handle_t*> <size_t> handle.getHandle()
<<<<<<< HEAD
        cdef device_uvector[int64_t] *temp_buffer = new device_uvector[int64_t](
=======
        cdef float* X_ptr = <float*><uintptr_t>X.ptr
        cdef float* core_dists_ptr = <float*><uintptr_t>self.core_dists.ptr
        cdef bool allow_single_cluster = model.allow_single_cluster
        cdef int max_cluster_size = model.max_cluster_size
        cdef float cluster_selection_epsilon = model.cluster_selection_epsilon
        cdef int min_samples = model.min_samples or model.min_cluster_size
        cdef device_uvector[int] *temp_buffer = new device_uvector[int](
>>>>>>> 57bd81ae
            0,
            handle_[0].get_stream(),
        )

<<<<<<< HEAD
        lib.compute_core_dists(
            handle_[0],
            <float*><uintptr_t>(X.ptr),
            <float*><uintptr_t>(self.core_dists.ptr),
            n_rows,
            n_cols,
            metric,
            (model.min_samples or model.min_cluster_size),
        )
        lib.compute_inverse_label_map(
            handle_[0],
            deref(self.condensed_tree),
            n_rows,
            cluster_selection_method,
            deref(temp_buffer),
            <bool> model.allow_single_cluster,
            <int64_t> model.max_cluster_size,
            <float> model.cluster_selection_epsilon
        )
=======
        with nogil:
            lib.compute_core_dists(
                handle_[0],
                X_ptr,
                core_dists_ptr,
                n_rows,
                n_cols,
                metric,
                min_samples
            )
            lib.compute_inverse_label_map(
                handle_[0],
                deref(self.condensed_tree),
                n_rows,
                cluster_selection_method,
                deref(temp_buffer),
                allow_single_cluster,
                max_cluster_size,
                cluster_selection_epsilon
            )
>>>>>>> 57bd81ae
        handle.sync()

        self.n_clusters = temp_buffer.size()

        if self.n_clusters > 0:
            self.inverse_label_map = CumlArray(
                data=_cupy_array_from_ptr(
                    <size_t>temp_buffer.data(),
                    (self.n_clusters,),
                    np.int64,
                    self
                ).copy()
            )
        else:
            self.inverse_label_map = CumlArray.empty((0,), dtype=np.int64)

        del temp_buffer

        return self

<<<<<<< HEAD
    cdef lib.CondensedHierarchy[int64_t, float]* get_condensed_tree(self):
=======
    cdef lib.CondensedHierarchy[int, float]* get_condensed_tree(self) nogil:
>>>>>>> 57bd81ae
        if self.hdbscan_output != NULL:
            return &(self.hdbscan_output.get_condensed_tree())
        return self.condensed_tree

    @staticmethod
    def from_dendrogram(dendrogram, int min_cluster_size):
        """Initialize internal state from a ScipPy dendrogram.

        Parameters
        ----------
        dendrogram : array-like (size n_samples, 4)
            Dendrogram in Scipy hierarchy format

        min_cluster_size : int
            Minimum number of children for a cluster to persist
        """
        cdef _HDBSCANState self = _HDBSCANState.__new__(_HDBSCANState)

        children = input_to_cuml_array(
            dendrogram[:, 0:2],
            order='C',
            check_dtype=[np.int64],
            convert_to_dtype=np.int64,
        )[0]

        lambdas = input_to_cuml_array(
            dendrogram[:, 2],
            order='C',
            check_dtype=[np.float32],
            convert_to_dtype=np.float32,
        )[0]

        sizes = input_to_cuml_array(
            dendrogram[:, 3],
            order='C',
            check_dtype=[np.int64],
            convert_to_dtype=np.int64,
        )[0]

        cdef size_t n_leaves = dendrogram.shape[0] + 1

        handle = Handle()
        cdef handle_t *handle_ = <handle_t*> <size_t> handle.getHandle()

<<<<<<< HEAD
        self.condensed_tree = new lib.CondensedHierarchy[int64_t, float](handle_[0], n_leaves)
        lib.build_condensed_hierarchy(
            handle_[0],
            <int64_t*><uintptr_t>(children.ptr),
            <float*><uintptr_t>(lambdas.ptr),
            <int64_t*><uintptr_t>(sizes.ptr),
            <int64_t>min_cluster_size,
            n_leaves,
            deref(self.condensed_tree)
        )
=======
        self.condensed_tree = new lib.CondensedHierarchy[int, float](handle_[0], n_leaves)
        cdef int* children_ptr = <int*><uintptr_t>children.ptr
        cdef float* lambdas_ptr = <float*><uintptr_t>lambdas.ptr
        cdef int* sizes_ptr = <int*><uintptr_t>sizes.ptr
        with nogil:
            lib.build_condensed_hierarchy(
                handle_[0],
                children_ptr,
                lambdas_ptr,
                sizes_ptr,
                min_cluster_size,
                n_leaves,
                deref(self.condensed_tree)
            )
>>>>>>> 57bd81ae
        return self

    @staticmethod
    cdef init_and_fit(
        handle,
        X,
        lib.HDBSCANParams params,
        DistanceType metric,
        bool gen_min_span_tree,
    ):
        """Initialize internal state from a new `fit`"""
        cdef _HDBSCANState self = _HDBSCANState.__new__(_HDBSCANState)

        cdef int n_rows = X.shape[0]
        cdef int n_cols = X.shape[1]

        # Allocate output structures
        labels = CumlArray.empty(n_rows, dtype="int64", index=X.index)
        probabilities = CumlArray.empty(n_rows, dtype="float32")

        children = CumlArray.empty((2, n_rows), dtype="int64")
        lambdas = CumlArray.empty(n_rows, dtype="float32")
        sizes = CumlArray.empty(n_rows, dtype="int64")

        mst_src = CumlArray.empty(n_rows - 1, dtype="int64")
        mst_dst = CumlArray.empty(n_rows - 1, dtype="int64")
        mst_weights = CumlArray.empty(n_rows - 1, dtype="float32")

        core_dists = CumlArray.empty(n_rows, dtype="float32")

        cdef handle_t* handle_ = <handle_t*><uintptr_t>handle.getHandle()
        cdef float* X_ptr = <float*><uintptr_t>X.ptr
        cdef float* core_dists_ptr = <float*><uintptr_t>core_dists.ptr

        self.hdbscan_output = new lib.hdbscan_output(
            handle_[0],
            n_rows,
            <int64_t*><uintptr_t>(labels.ptr),
            <float*><uintptr_t>(probabilities.ptr),
            <int64_t*><uintptr_t>(children.ptr),
            <int64_t*><uintptr_t>(sizes.ptr),
            <float*><uintptr_t>(lambdas.ptr),
            <int64_t*><uintptr_t>(mst_src.ptr),
            <int64_t*><uintptr_t>(mst_dst.ptr),
            <float*><uintptr_t>(mst_weights.ptr)
        )

        # Execute fit
        with nogil:
            lib.hdbscan(
                handle_[0],
                X_ptr,
                n_rows,
                n_cols,
                metric,
                params,
                deref(self.hdbscan_output),
                core_dists_ptr,
            )
        handle.sync()

        # Extract and store local state
        self.n_clusters = self.hdbscan_output.get_n_clusters()
        if self.n_clusters > 0:
            self.inverse_label_map = CumlArray(
                data=_cupy_array_from_ptr(
                    <size_t>self.hdbscan_output.get_inverse_label_map(),
                    (self.n_clusters,),
                    np.int64,
                    self
                )
            )
        else:
            self.inverse_label_map = CumlArray.empty((0,), dtype=np.int64)
        self.core_dists = core_dists

        # Extract and prepare results
        if self.n_clusters > 0:
            cluster_persistence = CumlArray(
                data=_cupy_array_from_ptr(
                    <size_t>self.hdbscan_output.get_stabilities(),
                    (self.n_clusters,),
                    np.float32,
                    self,
                )
            )
        else:
            cluster_persistence = CumlArray.empty((0,), dtype=np.float32)

        if gen_min_span_tree:
            min_span_tree = np.column_stack(
                (
                    mst_src.to_output("numpy", output_dtype=np.float64),
                    mst_dst.to_output("numpy", output_dtype=np.float64),
                    mst_weights.to_output("numpy", output_dtype=np.float64),
                )
            ).astype(np.float64)
        else:
            min_span_tree = None

        single_linkage_tree = np.concatenate(
            (
                children.to_output("numpy", output_dtype=np.float64),
                lambdas.to_output("numpy", output_dtype=np.float64)[None, :],
                sizes.to_output("numpy", output_dtype=np.float64)[None, :],
            ),
        )[:, :n_rows - 1].T

        return (
            self,
            self.n_clusters,
            labels,
            probabilities,
            cluster_persistence,
            min_span_tree,
            single_linkage_tree,
        )

    def generate_prediction_data(self, handle, X, labels):
        """Generate `prediction_data` if it hasn't already been generated."""
        if self.prediction_data != NULL:
            return

        cdef int n_rows = X.shape[0]
        cdef int n_cols = X.shape[1]
        cdef int* labels_ptr = <int*><uintptr_t>labels.ptr
        cdef int* inverse_label_map_ptr = <int*><uintptr_t>self.inverse_label_map.ptr
        cdef handle_t* handle_ = <handle_t*><size_t>handle.getHandle()

        self.prediction_data = new lib.PredictionData[int64_t, float](
            handle_[0],
            n_rows,
            n_cols,
            <float*><uintptr_t>(self.core_dists.ptr),
        )

        cdef lib.CondensedHierarchy[int64_t, float] *condensed_tree = self.get_condensed_tree()

<<<<<<< HEAD
        lib.generate_prediction_data(
            handle_[0],
            deref(condensed_tree),
            <int64_t*><uintptr_t>(labels.ptr),
            <int64_t*><uintptr_t>(self.inverse_label_map.ptr),
            <int> self.n_clusters,
            deref(self.prediction_data),
        )
=======
        with nogil:
            lib.generate_prediction_data(
                handle_[0],
                deref(condensed_tree),
                labels_ptr,
                inverse_label_map_ptr,
                self.n_clusters,
                deref(self.prediction_data),
            )
>>>>>>> 57bd81ae
        handle.sync()

    def get_condensed_tree_array(self):
        """Coerce `condensed_tree` to the same array layout that `hdbscan.HDBSCAN` uses."""
        if self.cached_condensed_tree is not None:
            # Cached, return the same result
            return self.cached_condensed_tree

        cdef lib.CondensedHierarchy[int64_t, float]* condensed_tree = self.get_condensed_tree()

        n_condensed_tree_edges = condensed_tree.get_n_edges()

        tree = np.recarray(
            shape=(n_condensed_tree_edges,),
            formats=[np.intp, np.intp, np.float64, np.intp],
            names=('parent', 'child', 'lambda_val', 'child_size'),
        )

        parents = _cupy_array_from_ptr(
            <size_t>condensed_tree.get_parents(),
            (n_condensed_tree_edges,),
            np.int64,
            self,
        )

        children = _cupy_array_from_ptr(
            <size_t>condensed_tree.get_children(),
            (n_condensed_tree_edges,),
            np.int64,
            self,
        )

        lambdas = _cupy_array_from_ptr(
            <size_t>condensed_tree.get_lambdas(),
            (n_condensed_tree_edges,),
            np.float32,
            self,
        )

        sizes = _cupy_array_from_ptr(
            <size_t>condensed_tree.get_sizes(),
            (n_condensed_tree_edges,),
            np.int64,
            self,
        )

        tree['parent'] = parents.get()
        tree['child'] = children.get()
        tree['lambda_val'] = lambdas.get()
        tree['child_size'] = sizes.get()

        self.cached_condensed_tree = tree

        return tree


class HDBSCAN(Base, InteropMixin, ClusterMixin, CMajorInputTagMixin):
    """
    HDBSCAN Clustering

    Recursively merges the pair of clusters that minimally increases a
    given linkage distance.

    Note that while the algorithm is generally deterministic and should
    provide matching results between RAPIDS and the Scikit-learn Contrib
    versions, the construction of the k-nearest neighbors graph and
    minimum spanning tree can introduce differences between the two
    algorithms, especially when several nearest neighbors around a
    point might have the same distance. While the differences in
    the minimum spanning trees alone might be subtle, they can
    (and often will) lead to some points being assigned different
    cluster labels between the two implementations.

    Parameters
    ----------
    handle : cuml.Handle
        Specifies the cuml.handle that holds internal CUDA state for
        computations in this model. Most importantly, this specifies the CUDA
        stream that will be used for the model's computations, so users can
        run different models concurrently in different streams by creating
        handles in several streams.
        If it is None, a new one is created.

    alpha : float, optional (default=1.0)
        A distance scaling parameter as used in robust single linkage.

    verbose : int or boolean, default=False
        Sets logging level. It must be one of `cuml.common.logger.level_*`.
        See :ref:`verbosity-levels` for more info.

    min_cluster_size : int, optional (default = 5)
        The minimum number of samples in a group for that group to be
        considered a cluster; groupings smaller than this size will be left
        as noise.

    min_samples : int, optional (default=None)
        The number of samples in a neighborhood for a point
        to be considered as a core point. This includes the point itself.
        If 'None', it defaults to the min_cluster_size.

    cluster_selection_epsilon : float, optional (default=0.0)
        A distance threshold. Clusters below this value will be merged.
        Note that this should not be used
        if we want to predict the cluster labels for new points in future
        (e.g. using approximate_predict), as the approximate_predict function
        is not aware of this argument.

    max_cluster_size : int, optional (default=0)
        A limit to the size of clusters returned by the eom algorithm.
        Has no effect when using leaf clustering (where clusters are
        usually small regardless) and can also be overridden in rare
        cases by a high value for cluster_selection_epsilon. Note that
        this should not be used if we want to predict the cluster labels
        for new points in future (e.g. using approximate_predict), as
        the approximate_predict function is not aware of this argument.

    metric : string, optional (default='euclidean')
        The metric to use when calculating distance between instances in a
        feature array. Allowed values: 'euclidean'.

    p : int, optional (default=None)
        p value to use if using the minkowski metric.

    cluster_selection_method : string, optional (default='eom')
        The method used to select clusters from the condensed tree. The
        standard approach for HDBSCAN* is to use an Excess of Mass algorithm
        to find the most persistent clusters. Alternatively you can instead
        select the clusters at the leaves of the tree -- this provides the
        most fine grained and homogeneous clusters. Options are:

            * ``eom``
            * ``leaf``

    allow_single_cluster : bool, optional (default=False)
        By default HDBSCAN* will not produce a single cluster, setting this
        to True will override this and allow single cluster results in
        the case that you feel this is a valid result for your dataset.

    gen_min_span_tree : bool, optional (default=False)
        Whether to populate the `minimum_spanning_tree_` member for
        utilizing plotting tools. This requires the `hdbscan` CPU Python
        package to be installed.

    output_type : {'input', 'array', 'dataframe', 'series', 'df_obj', \
        'numba', 'cupy', 'numpy', 'cudf', 'pandas'}, default=None
        Return results and set estimator attributes to the indicated output
        type. If None, the output type set at the module level
        (`cuml.global_settings.output_type`) will be used. See
        :ref:`output-data-type-configuration` for more info.

    prediction_data : bool, optional (default=False)
        Whether to generate extra cached data for predicting labels or
        membership vectors few new unseen points later. If you wish to
        persist the clustering object for later re-use you probably want
        to set this to True.

    Attributes
    ----------
    labels_ : ndarray, shape (n_samples, )
        Cluster labels for each point in the dataset given to fit().
        Noisy samples are given the label -1.

    probabilities_ : ndarray, shape (n_samples, )
        The strength with which each sample is a member of its assigned
        cluster. Noise points have probability zero; points in clusters
        have values assigned proportional to the degree that they
        persist as part of the cluster.

    cluster_persistence_ : ndarray, shape (n_clusters, )
        A score of how persistent each cluster is. A score of 1.0 represents
        a perfectly stable cluster that persists over all distance scales,
        while a score of 0.0 represents a perfectly ephemeral cluster. These
        scores can be used to gauge the relative coherence of the
        clusters output by the algorithm.

    condensed_tree_ : CondensedTree object
        The condensed tree produced by HDBSCAN. The object has methods
        for converting to pandas, networkx, and plotting.

    single_linkage_tree_ : SingleLinkageTree object
        The single linkage tree produced by HDBSCAN. The object has methods
        for converting to pandas, networkx, and plotting.

    minimum_spanning_tree_ : MinimumSpanningTree object
        The minimum spanning tree of the mutual reachability graph generated
        by HDBSCAN. Note that this is not generated by default and will only
        be available if `gen_min_span_tree` was set to True on object creation.
        Even then in some optimized cases a tree may not be generated.

    """
    labels_ = CumlArrayDescriptor()
    probabilities_ = CumlArrayDescriptor()
    cluster_persistence_ = CumlArrayDescriptor()

    _cpu_class_path = "hdbscan.HDBSCAN"

    @classmethod
    def _get_param_names(cls):
        return [
            *super()._get_param_names(),
            "min_cluster_size",
            "min_samples",
            "cluster_selection_epsilon",
            "max_cluster_size",
            "metric",
            "alpha",
            "p",
            "cluster_selection_method",
            "allow_single_cluster",
            "gen_min_span_tree",
            "prediction_data"
        ]

    @classmethod
    def _params_from_cpu(cls, model):
        if callable(model.metric) or model.metric not in _metrics_mapping:
            raise UnsupportedOnGPU(f"`metric={model.metric!r}` is not supported")

        if (
            isinstance(model.memory, str)
            or getattr(model.memory, "location", None) is not None
        ):
            # Result caching is unsupported
            raise UnsupportedOnGPU(f"`memory={model.memory!r}` is not supported")

        if model.match_reference_implementation:
            raise UnsupportedOnGPU("`match_reference_implementation=True` is not supported")

        if model.branch_detection_data:
            raise UnsupportedOnGPU("`branch_detection_data=True` is not supported")

        return {
            "min_cluster_size": model.min_cluster_size,
            "min_samples": model.min_samples,
            "cluster_selection_epsilon": model.cluster_selection_epsilon,
            "max_cluster_size": model.max_cluster_size,
            "metric": model.metric,
            "alpha": model.alpha,
            "p": model.p,
            "cluster_selection_method": model.cluster_selection_method,
            "allow_single_cluster": model.allow_single_cluster,
            "gen_min_span_tree": model.gen_min_span_tree,
            "prediction_data": model.prediction_data,
        }

    def _params_to_cpu(self):
        return {
            "min_cluster_size": self.min_cluster_size,
            "min_samples": self.min_samples,
            "cluster_selection_epsilon": self.cluster_selection_epsilon,
            "max_cluster_size": self.max_cluster_size,
            "metric": self.metric,
            "alpha": self.alpha,
            "p": self.p,
            "cluster_selection_method": self.cluster_selection_method,
            "allow_single_cluster": self.allow_single_cluster,
            "gen_min_span_tree": self.gen_min_span_tree,
            "prediction_data": self.prediction_data,
        }

    def _attrs_from_cpu(self, model):
        if (raw_data_cpu := getattr(model, "_raw_data", None)) is None:
            # Fit with precomputed metric
            raise UnsupportedOnGPU("Models fit with a precomputed metric are not supported")

        if not isinstance(raw_data_cpu, np.ndarray):
            # Sparse input
            raise UnsupportedOnGPU("Sparse inputs are not supported")

        raw_data = to_gpu(raw_data_cpu, order="C", dtype="float32")
        labels = to_gpu(model.labels_, order="C", dtype="int32")
        state = _HDBSCANState.from_sklearn(self.handle, model, raw_data)
        if model._prediction_data is not None:
            state.generate_prediction_data(self.handle, raw_data, labels)

        return {
            # XXX: `hdbscan.HDBSCAN` doesn't set `n_features_in_` currently, we need
            # to infer this ourselves from the raw data.
            "n_features_in_": raw_data_cpu.shape[1],
            "labels_": labels,
            "probabilities_": to_gpu(model.probabilities_, dtype="float32"),
            "cluster_persistence_": to_gpu(model.cluster_persistence_, dtype="float32"),
            "_raw_data": raw_data,
            "_raw_data_cpu": raw_data_cpu,
            "_state": state,
            "n_clusters_": state.n_clusters,
            "_single_linkage_tree": model._single_linkage_tree,
            "_min_spanning_tree": model._min_spanning_tree,
            "_prediction_data": model._prediction_data,
            **super()._attrs_from_cpu(model),
        }

    def _attrs_to_cpu(self, model):
        out = {
            "labels_": to_cpu(self.labels_),
            "probabilities_": to_cpu(self.probabilities_),
            "cluster_persistence_": to_cpu(self.cluster_persistence_),
            "_condensed_tree": self._condensed_tree,
            "_single_linkage_tree": self._single_linkage_tree,
            "_min_spanning_tree": self._min_spanning_tree,
            "_raw_data": self._get_raw_data_cpu(),
            "_all_finite": True,
            **super()._attrs_to_cpu(model),
        }
        if self.prediction_data:
            out["_prediction_data"] = self.prediction_data_
        return out

    def __init__(self, *,
                 min_cluster_size=5,
                 min_samples=None,
                 cluster_selection_epsilon=0.0,
                 max_cluster_size=0,
                 metric='euclidean',
                 alpha=1.0,
                 p=None,
                 cluster_selection_method='eom',
                 allow_single_cluster=False,
                 gen_min_span_tree=False,
                 handle=None,
                 verbose=False,
                 output_type=None,
                 prediction_data=False):

        super().__init__(handle=handle, verbose=verbose, output_type=output_type)
        self.min_cluster_size = min_cluster_size
        self.min_samples = min_samples
        self.cluster_selection_epsilon = cluster_selection_epsilon
        self.max_cluster_size = max_cluster_size
        self.metric = metric
        self.p = p
        self.alpha = alpha
        self.cluster_selection_method = cluster_selection_method
        self.allow_single_cluster = allow_single_cluster
        self.gen_min_span_tree = gen_min_span_tree
        self.prediction_data = prediction_data

        self._single_linkage_tree = None
        self._min_spanning_tree = None
        self._prediction_data = None
        self._raw_data = None
        self._raw_data_cpu = None

    def _get_raw_data_cpu(self):
        if getattr(self, "_raw_data_cpu") is None:
            self._raw_data_cpu = self._raw_data.to_output("numpy")
        return self._raw_data_cpu

    @property
    def _condensed_tree(self):
        return self._state.get_condensed_tree_array()

    @property
    def condensed_tree_(self):
        if self._state is not None:
            hdbscan = import_hdbscan()
            return hdbscan.plots.CondensedTree(
                self._condensed_tree,
                self.cluster_selection_method,
                self.allow_single_cluster
            )
        raise AttributeError("No condensed tree was generated; try running fit first.")

    @property
    def minimum_spanning_tree_(self):
        if self._min_spanning_tree is not None:
            hdbscan = import_hdbscan()
            return hdbscan.plots.MinimumSpanningTree(
                self._min_spanning_tree,
                self._get_raw_data_cpu(),
            )
        raise AttributeError(
            "No minimum spanning tree was generated. Set `gen_min_span_tree=True` and refit."
        )

    @property
    def single_linkage_tree_(self):
        if self._single_linkage_tree is not None:
            hdbscan = import_hdbscan()
            return hdbscan.plots.SingleLinkageTree(self._single_linkage_tree)
        raise AttributeError("No single linkage tree was generated; try running fit first.")

    @property
    def prediction_data_(self):
        if not self.prediction_data:
            raise AttributeError(
               "Prediction data not yet generated, please call "
               "`model.generate_prediction_data()`"
            )

        if self._prediction_data is None:
            hdbscan = import_hdbscan()
            self._prediction_data = hdbscan.prediction.PredictionData(
                self._get_raw_data_cpu(),
                self.condensed_tree_,
                self.min_samples or self.min_cluster_size,
                tree_type="kdtree",
                metric=self.metric
            )

        return self._prediction_data

    def generate_prediction_data(self):
        """
        Create data that caches intermediate results used for predicting
        the label of new/unseen points. This data is only useful if you
        are intending to use functions from hdbscan.prediction.
        """
        if getattr(self, "labels_", None) is None:
            raise ValueError("The model is not trained yet (call fit() first).")

        with cuml.using_output_type("cuml"):
            labels = self.labels_

        self._state.generate_prediction_data(self.handle, self._raw_data, labels)
        self.prediction_data = True

    @generate_docstring()
    def fit(self, X, y=None, *, convert_dtype=True) -> "HDBSCAN":
        """
        Fit HDBSCAN model from features.
        """

        self._raw_data = input_to_cuml_array(
            X,
            order='C',
            check_dtype=[np.float32],
            convert_to_dtype=np.float32 if convert_dtype else None,
        )[0]
        self._raw_data_cpu = None

        # Validate and prepare hyperparameters
        if (min_samples := self.min_samples) is None:
            min_samples = self.min_cluster_size
        if not (1 <= min_samples <= 1023):
            raise ValueError(
                f"HDBSCAN requires `1 <= min_samples <= 1023`, got `{min_samples=}`"
            )

        cdef lib.HDBSCANParams params
        params.min_samples = min_samples
        params.alpha = self.alpha
        params.min_cluster_size = self.min_cluster_size
        params.max_cluster_size = self.max_cluster_size
        params.cluster_selection_epsilon = self.cluster_selection_epsilon
        params.allow_single_cluster = self.allow_single_cluster

        if self.cluster_selection_method == 'eom':
            params.cluster_selection_method = lib.CLUSTER_SELECTION_METHOD.EOM
        elif self.cluster_selection_method == 'leaf':
            params.cluster_selection_method = lib.CLUSTER_SELECTION_METHOD.LEAF
        else:
            raise ValueError(
                "`cluster_selection_method` must be one of {'eom', 'leaf'}, "
                f"got {self.cluster_selection_method!r}"
            )

        cdef DistanceType metric
        if self.metric in _metrics_mapping:
            metric = _metrics_mapping[self.metric]
        else:
            raise ValueError(
                f"metric must be one of {sorted(_metrics_mapping)}, got {self.metric!r}"
            )

        # Execute fit
        (
            state,
            n_clusters,
            labels,
            probabilities,
            cluster_persistence,
            min_spanning_tree,
            single_linkage_tree,
        ) = _HDBSCANState.init_and_fit(
            self.handle,
            self._raw_data,
            params,
            metric,
            self.gen_min_span_tree
        )

        # Store state on model
        self._state = state
        self.n_clusters_ = n_clusters
        self.labels_ = labels
        self.probabilities_ = probabilities
        self.cluster_persistence_ = cluster_persistence
        self._min_spanning_tree = min_spanning_tree
        self._single_linkage_tree = single_linkage_tree

        if self.prediction_data:
            self.generate_prediction_data()

        return self

    @generate_docstring(return_values={'name': 'preds',
                                       'type': 'dense',
                                       'description': 'Cluster indexes',
                                       'shape': '(n_samples, 1)'})
    def fit_predict(self, X, y=None) -> CumlArray:
        """
        Fit the HDBSCAN model from features and return
        cluster labels.
        """
        return self.fit(X).labels_

    def __getstate__(self):
        out = self.__dict__.copy()
        out["_raw_data_cpu"] = None
        if (state := out.pop("_state", None)) is not None:
            out["_state_dict"] = state.to_dict()
        return out

    def __setstate__(self, state):
        state_dict = state.pop("_state_dict", None)
        self.__dict__.update(state)
        if state_dict is not None:
            self._state = _HDBSCANState.from_dict(self.handle, state_dict)
        if self.prediction_data:
            self.generate_prediction_data()


###########################################################
#                  Prediction Functions                   #
###########################################################


def _check_clusterer(clusterer):
    """Validate an HDBSCAN instance is fit and has prediction data"""
    if not isinstance(clusterer, HDBSCAN):
        raise TypeError(
            f"Expected an instance of `HDBSCAN`, got {type(clusterer).__name__}"
        )

    if getattr(clusterer, "labels_", None) is None:
        raise ValueError(
            "The clusterer is not fit, please call `clusterer.fit` first"
        )
    cdef _HDBSCANState state = <_HDBSCANState?>clusterer._state

    if state.prediction_data == NULL:
        raise ValueError(
            "Prediction data not yet generated, please call "
            "`clusterer.generate_prediction_data()`"
        )

    return state


@cuml.internals.api_return_array()
def all_points_membership_vectors(clusterer, int batch_size=4096):
    """
    Predict soft cluster membership vectors for all points in the
    original dataset the clusterer was trained on. This function is more
    efficient by making use of the fact that all points are already in the
    condensed tree, and processing in bulk.

    Parameters
    ----------
    clusterer : HDBSCAN
        A clustering object that has been fit to the data and
        had ``prediction_data=True`` set.

    batch_size : int, optional, default=min(4096, n_rows)
        Lowers memory requirement by computing distance-based membership
        in smaller batches of points in the training data. For example, a batch
        size of 1,000 computes distance based memberships for 1,000 points at a
        time. The default batch size is 4,096.

    Returns
    -------
    membership_vectors : array (n_samples, n_clusters)
        The probability that point ``i`` of the original dataset is a member of
        cluster ``j`` is in ``membership_vectors[i, j]``.
    """
    _check_clusterer(clusterer)

    if batch_size <= 0:
        raise ValueError("batch_size must be > 0")

    # Reflect the output type from global settings or the clusterer
    cuml.internals.set_api_output_type(clusterer._get_output_type())

    n_rows = clusterer._raw_data.shape[0]

    if clusterer.n_clusters_ == 0:
        return CumlArray.zeros(
            n_rows,
            dtype=np.float32,
            order="C",
            index=clusterer._raw_data.index,
        )

    membership_vec = CumlArray.empty(
        (n_rows, clusterer.n_clusters_,),
        dtype="float32",
        order="C",
        index=clusterer._raw_data.index,
    )

    cdef _HDBSCANState state = <_HDBSCANState?>clusterer._state
    cdef float* X_ptr = <float*><uintptr_t>clusterer._raw_data.ptr
    cdef float* membership_vec_ptr = <float*><uintptr_t>membership_vec.ptr
    cdef DistanceType metric = _metrics_mapping[clusterer.metric]
    cdef handle_t* handle_ = <handle_t*><size_t>clusterer.handle.getHandle()

    with nogil:
        lib.compute_all_points_membership_vectors(
            handle_[0],
            deref(state.get_condensed_tree()),
            deref(state.prediction_data),
            X_ptr,
            metric,
            membership_vec_ptr,
            batch_size
        )
    clusterer.handle.sync()

    return membership_vec


@cuml.internals.api_return_array()
def membership_vector(clusterer, points_to_predict, int batch_size=4096, convert_dtype=True):
    """
    Predict soft cluster membership. The result produces a vector
    for each point in ``points_to_predict`` that gives a probability that
    the given point is a member of a cluster for each of the selected clusters
    of the ``clusterer``.

    Parameters
    ----------
    clusterer : HDBSCAN
        A clustering object that has been fit to the data and
        either had ``prediction_data=True`` set, or called the
        ``generate_prediction_data`` method after the fact.

    points_to_predict : array, or array-like (n_samples, n_features)
        The new data points to predict cluster labels for. They should
        have the same dimensionality as the original dataset over which
        clusterer was fit.

    batch_size : int, optional, default=min(4096, n_points_to_predict)
        Lowers memory requirement by computing distance-based membership
        in smaller batches of points in the prediction data. For example, a
        batch size of 1,000 computes distance based memberships for 1,000
        points at a time. The default batch size is 4,096.

    Returns
    -------
    membership_vectors : array (n_samples, n_clusters)
        The probability that point ``i`` is a member of cluster ``j`` is
        in ``membership_vectors[i, j]``.
    """
    _check_clusterer(clusterer)

    if batch_size <= 0:
        raise ValueError("batch_size must be > 0")

    # Reflect the output type from global settings, the clusterer, or the input
    cuml.internals.set_api_output_type(clusterer._get_output_type(points_to_predict))

    cdef int n_prediction_points
    points_to_predict_m, n_prediction_points, n_cols, _ = input_to_cuml_array(
        points_to_predict,
        order="C",
        check_dtype=[np.float32],
        convert_to_dtype=(np.float32 if convert_dtype else None)
    )

    if n_cols != clusterer._raw_data.shape[1]:
        raise ValueError("New points dimension does not match fit data!")

    if clusterer.n_clusters_ == 0:
        return CumlArray.zeros(
            n_prediction_points, dtype=np.float32, index=points_to_predict_m.index
        )

    membership_vec = CumlArray.empty(
        (n_prediction_points, clusterer.n_clusters_,),
        dtype="float32",
        order="C",
        index=points_to_predict_m.index,
    )

    cdef _HDBSCANState state = <_HDBSCANState?>clusterer._state
    cdef float* X_ptr = <float*><uintptr_t>clusterer._raw_data.ptr
    cdef float* points_to_predict_ptr = <float*><uintptr_t>points_to_predict_m.ptr
    cdef float* membership_vec_ptr = <float*><uintptr_t>membership_vec.ptr
    cdef int min_samples = clusterer.min_samples or clusterer.min_cluster_size
    cdef DistanceType metric = _metrics_mapping[clusterer.metric]
    cdef handle_t* handle_ = <handle_t*><size_t>clusterer.handle.getHandle()

    with nogil:
        lib.compute_membership_vector(
            handle_[0],
            deref(state.get_condensed_tree()),
            deref(state.prediction_data),
            X_ptr,
            points_to_predict_ptr,
            n_prediction_points,
            min_samples,
            metric,
            membership_vec_ptr,
            batch_size
        )
    clusterer.handle.sync()

    return membership_vec


@cuml.internals.api_return_generic()
def approximate_predict(clusterer, points_to_predict, convert_dtype=True):
    """Predict the cluster label of new points. The returned labels
    will be those of the original clustering found by ``clusterer``,
    and therefore are not (necessarily) the cluster labels that would
    be found by clustering the original data combined with
    ``points_to_predict``, hence the 'approximate' label.

    If you simply wish to assign new points to an existing clustering
    in the 'best' way possible, this is the function to use. If you
    want to predict how ``points_to_predict`` would cluster with
    the original data under HDBSCAN the most efficient existing approach
    is to simply recluster with the new point(s) added to the original dataset.

    Parameters
    ----------
    clusterer : HDBSCAN
        A clustering object that has been fit to the data and
        had ``prediction_data=True`` set.

    points_to_predict : array, or array-like (n_samples, n_features)
        The new data points to predict cluster labels for. They should
        have the same dimensionality as the original dataset over which
        clusterer was fit.

    Returns
    -------
    labels : array (n_samples,)
        The predicted labels of the ``points_to_predict``

    probabilities : array (n_samples,)
        The soft cluster scores for each of the ``points_to_predict``
    """
    _check_clusterer(clusterer)

    # Reflect the output type from global settings, the clusterer, or the input
    cuml.internals.set_api_output_type(clusterer._get_output_type(points_to_predict))

    if clusterer.n_clusters_ == 0:
        logger.warn(
            "Clusterer does not have any defined clusters, new data "
            "will be automatically predicted as outliers."
        )

    cdef int n_prediction_points
    points_to_predict_m, n_prediction_points, n_cols, _ = input_to_cuml_array(
        points_to_predict,
        order="C",
        check_dtype=[np.float32],
        convert_to_dtype=(np.float32 if convert_dtype else None),
    )

    if n_cols != clusterer._raw_data.shape[1]:
        raise ValueError("New points dimension does not match fit data!")

    prediction_labels = CumlArray.empty(
        (n_prediction_points,),
        dtype="int64",
        index=points_to_predict_m.index,
    )
    prediction_probs = CumlArray.empty(
        (n_prediction_points,),
        dtype="float32",
        index=points_to_predict_m.index,
    )

    with cuml.using_output_type("cuml"):
        labels = clusterer.labels_

    cdef _HDBSCANState state = <_HDBSCANState?>clusterer._state
    cdef float* X_ptr = <float*><uintptr_t>clusterer._raw_data.ptr
    cdef int* labels_ptr = <int*><uintptr_t>labels.ptr
    cdef float* points_to_predict_ptr = <float*><uintptr_t>points_to_predict_m.ptr
    cdef int* prediction_labels_ptr = <int*><uintptr_t>prediction_labels.ptr
    cdef float* prediction_probs_ptr = <float*><uintptr_t>prediction_probs.ptr
    cdef DistanceType metric = _metrics_mapping[clusterer.metric]
    cdef int min_samples = clusterer.min_samples or clusterer.min_cluster_size,
    cdef handle_t* handle_ = <handle_t*><size_t>clusterer.handle.getHandle()

<<<<<<< HEAD
    lib.out_of_sample_predict(
        handle_[0],
        deref(state.get_condensed_tree()),
        deref(state.prediction_data),
        <float*><uintptr_t>(clusterer._raw_data.ptr),
        <int64_t*><uintptr_t>(labels.ptr),
        <float*><uintptr_t>(points_to_predict_m.ptr),
        n_prediction_points,
        _metrics_mapping[clusterer.metric],
        clusterer.min_samples,
        <int64_t*><uintptr_t>(prediction_labels.ptr),
        <float*><uintptr_t>(prediction_probs.ptr),
    )
=======
    with nogil:
        lib.out_of_sample_predict(
            handle_[0],
            deref(state.get_condensed_tree()),
            deref(state.prediction_data),
            X_ptr,
            labels_ptr,
            points_to_predict_ptr,
            n_prediction_points,
            metric,
            min_samples,
            prediction_labels_ptr,
            prediction_probs_ptr,
        )
>>>>>>> 57bd81ae
    clusterer.handle.sync()

    return prediction_labels, prediction_probs


###########################################################
#           Functions exposed for testing only            #
###########################################################

def _condense_hierarchy(dendrogram, min_cluster_size):
    """
    Accepts a dendrogram in the Scipy hierarchy format, condenses the
    dendrogram to collapse subtrees containing less than min_cluster_size
    leaves, and returns a ``condensed_tree``.

    Exposed for testing only.

    Parameters
    ----------
    dendrogram : array-like (n_samples, 4)
        Dendrogram in Scipy hierarchy format.

    min_cluster_size : int
        Minimum number of children for a cluster to persist.

    Returns
    -------
    condensed_tree : np.ndarray
    """
    state = _HDBSCANState.from_dendrogram(dendrogram, min_cluster_size)
    return state.get_condensed_tree_array()


def _extract_clusters(
    condensed_tree,
    handle=None,
    allow_single_cluster=False,
    max_cluster_size=0,
    cluster_selection_method="eom",
    cluster_selection_epsilon=0.0,
):
    """Extract clusters from a condensed_tree.

    Exposed for testing only"""
    cdef size_t n_leaves = condensed_tree['parent'].min()
    cdef int n_edges = len(condensed_tree)

    parents = input_to_cuml_array(
        condensed_tree['parent'],
        order='C',
        convert_to_dtype=np.int64,
    )[0]

    children = input_to_cuml_array(
        condensed_tree["child"],
        order='C',
        convert_to_dtype=np.int64,
    )[0]

    lambdas = input_to_cuml_array(
        condensed_tree['lambda_val'],
        order='C',
        convert_to_dtype=np.float32,
    )[0]

    sizes = input_to_cuml_array(
        condensed_tree['child_size'],
        order='C',
        convert_to_dtype=np.int64,
    )[0]

    labels = CumlArray.empty(n_leaves, dtype="int64")
    probabilities = CumlArray.empty(n_leaves, dtype="float32")

    cdef lib.CLUSTER_SELECTION_METHOD cluster_selection_method_val = {
        "eom": lib.CLUSTER_SELECTION_METHOD.EOM,
        "leaf": lib.CLUSTER_SELECTION_METHOD.LEAF,
    }[cluster_selection_method]

    if handle is None:
        handle = Handle()
    cdef handle_t* handle_ = <handle_t*><size_t>handle.getHandle()

    lib._extract_clusters(
        handle_[0],
        n_leaves,
        n_edges,
        <int64_t*><uintptr_t>(parents.ptr),
        <int64_t*><uintptr_t>(children.ptr),
        <float*><uintptr_t>(lambdas.ptr),
        <int64_t*><uintptr_t>(sizes.ptr),
        <int64_t*><uintptr_t>(labels.ptr),
        <float*><uintptr_t>(probabilities.ptr),
        cluster_selection_method_val,
        <bool> allow_single_cluster,
        <int64_t> max_cluster_size,
        <float> cluster_selection_epsilon,
    )
    handle.sync()

    return (
        labels.to_output("numpy"),
        probabilities.to_output("numpy"),
    )<|MERGE_RESOLUTION|>--- conflicted
+++ resolved
@@ -193,42 +193,17 @@
 
         self.core_dists = CumlArray.empty(n_rows, dtype=np.float32)
         cdef handle_t *handle_ = <handle_t*> <size_t> handle.getHandle()
-<<<<<<< HEAD
-        cdef device_uvector[int64_t] *temp_buffer = new device_uvector[int64_t](
-=======
         cdef float* X_ptr = <float*><uintptr_t>X.ptr
         cdef float* core_dists_ptr = <float*><uintptr_t>self.core_dists.ptr
         cdef bool allow_single_cluster = model.allow_single_cluster
-        cdef int max_cluster_size = model.max_cluster_size
+        cdef int64_t max_cluster_size = model.max_cluster_size
         cdef float cluster_selection_epsilon = model.cluster_selection_epsilon
         cdef int min_samples = model.min_samples or model.min_cluster_size
-        cdef device_uvector[int] *temp_buffer = new device_uvector[int](
->>>>>>> 57bd81ae
+        cdef device_uvector[int64_t] *temp_buffer = new device_uvector[int64_t](
             0,
             handle_[0].get_stream(),
         )
 
-<<<<<<< HEAD
-        lib.compute_core_dists(
-            handle_[0],
-            <float*><uintptr_t>(X.ptr),
-            <float*><uintptr_t>(self.core_dists.ptr),
-            n_rows,
-            n_cols,
-            metric,
-            (model.min_samples or model.min_cluster_size),
-        )
-        lib.compute_inverse_label_map(
-            handle_[0],
-            deref(self.condensed_tree),
-            n_rows,
-            cluster_selection_method,
-            deref(temp_buffer),
-            <bool> model.allow_single_cluster,
-            <int64_t> model.max_cluster_size,
-            <float> model.cluster_selection_epsilon
-        )
-=======
         with nogil:
             lib.compute_core_dists(
                 handle_[0],
@@ -249,7 +224,6 @@
                 max_cluster_size,
                 cluster_selection_epsilon
             )
->>>>>>> 57bd81ae
         handle.sync()
 
         self.n_clusters = temp_buffer.size()
@@ -270,11 +244,7 @@
 
         return self
 
-<<<<<<< HEAD
-    cdef lib.CondensedHierarchy[int64_t, float]* get_condensed_tree(self):
-=======
-    cdef lib.CondensedHierarchy[int, float]* get_condensed_tree(self) nogil:
->>>>>>> 57bd81ae
+    cdef lib.CondensedHierarchy[int64_t, float]* get_condensed_tree(self) nogil:
         if self.hdbscan_output != NULL:
             return &(self.hdbscan_output.get_condensed_tree())
         return self.condensed_tree
@@ -319,22 +289,10 @@
         handle = Handle()
         cdef handle_t *handle_ = <handle_t*> <size_t> handle.getHandle()
 
-<<<<<<< HEAD
         self.condensed_tree = new lib.CondensedHierarchy[int64_t, float](handle_[0], n_leaves)
-        lib.build_condensed_hierarchy(
-            handle_[0],
-            <int64_t*><uintptr_t>(children.ptr),
-            <float*><uintptr_t>(lambdas.ptr),
-            <int64_t*><uintptr_t>(sizes.ptr),
-            <int64_t>min_cluster_size,
-            n_leaves,
-            deref(self.condensed_tree)
-        )
-=======
-        self.condensed_tree = new lib.CondensedHierarchy[int, float](handle_[0], n_leaves)
-        cdef int* children_ptr = <int*><uintptr_t>children.ptr
+        cdef int64_t* children_ptr = <int64_t*><uintptr_t>children.ptr
         cdef float* lambdas_ptr = <float*><uintptr_t>lambdas.ptr
-        cdef int* sizes_ptr = <int*><uintptr_t>sizes.ptr
+        cdef int64_t* sizes_ptr = <int64_t*><uintptr_t>sizes.ptr
         with nogil:
             lib.build_condensed_hierarchy(
                 handle_[0],
@@ -345,7 +303,6 @@
                 n_leaves,
                 deref(self.condensed_tree)
             )
->>>>>>> 57bd81ae
         return self
 
     @staticmethod
@@ -471,8 +428,8 @@
 
         cdef int n_rows = X.shape[0]
         cdef int n_cols = X.shape[1]
-        cdef int* labels_ptr = <int*><uintptr_t>labels.ptr
-        cdef int* inverse_label_map_ptr = <int*><uintptr_t>self.inverse_label_map.ptr
+        cdef int64_t* labels_ptr = <int64_t*><uintptr_t>labels.ptr
+        cdef int64_t* inverse_label_map_ptr = <int64_t*><uintptr_t>self.inverse_label_map.ptr
         cdef handle_t* handle_ = <handle_t*><size_t>handle.getHandle()
 
         self.prediction_data = new lib.PredictionData[int64_t, float](
@@ -484,16 +441,6 @@
 
         cdef lib.CondensedHierarchy[int64_t, float] *condensed_tree = self.get_condensed_tree()
 
-<<<<<<< HEAD
-        lib.generate_prediction_data(
-            handle_[0],
-            deref(condensed_tree),
-            <int64_t*><uintptr_t>(labels.ptr),
-            <int64_t*><uintptr_t>(self.inverse_label_map.ptr),
-            <int> self.n_clusters,
-            deref(self.prediction_data),
-        )
-=======
         with nogil:
             lib.generate_prediction_data(
                 handle_[0],
@@ -503,7 +450,6 @@
                 self.n_clusters,
                 deref(self.prediction_data),
             )
->>>>>>> 57bd81ae
         handle.sync()
 
     def get_condensed_tree_array(self):
@@ -1286,29 +1232,14 @@
 
     cdef _HDBSCANState state = <_HDBSCANState?>clusterer._state
     cdef float* X_ptr = <float*><uintptr_t>clusterer._raw_data.ptr
-    cdef int* labels_ptr = <int*><uintptr_t>labels.ptr
+    cdef int64_t* labels_ptr = <int64_t*><uintptr_t>labels.ptr
     cdef float* points_to_predict_ptr = <float*><uintptr_t>points_to_predict_m.ptr
-    cdef int* prediction_labels_ptr = <int*><uintptr_t>prediction_labels.ptr
+    cdef int64_t* prediction_labels_ptr = <int64_t*><uintptr_t>prediction_labels.ptr
     cdef float* prediction_probs_ptr = <float*><uintptr_t>prediction_probs.ptr
     cdef DistanceType metric = _metrics_mapping[clusterer.metric]
     cdef int min_samples = clusterer.min_samples or clusterer.min_cluster_size,
     cdef handle_t* handle_ = <handle_t*><size_t>clusterer.handle.getHandle()
 
-<<<<<<< HEAD
-    lib.out_of_sample_predict(
-        handle_[0],
-        deref(state.get_condensed_tree()),
-        deref(state.prediction_data),
-        <float*><uintptr_t>(clusterer._raw_data.ptr),
-        <int64_t*><uintptr_t>(labels.ptr),
-        <float*><uintptr_t>(points_to_predict_m.ptr),
-        n_prediction_points,
-        _metrics_mapping[clusterer.metric],
-        clusterer.min_samples,
-        <int64_t*><uintptr_t>(prediction_labels.ptr),
-        <float*><uintptr_t>(prediction_probs.ptr),
-    )
-=======
     with nogil:
         lib.out_of_sample_predict(
             handle_[0],
@@ -1323,7 +1254,6 @@
             prediction_labels_ptr,
             prediction_probs_ptr,
         )
->>>>>>> 57bd81ae
     clusterer.handle.sync()
 
     return prediction_labels, prediction_probs
