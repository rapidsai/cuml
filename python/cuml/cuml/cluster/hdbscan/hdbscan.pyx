# Copyright (c) 2021-2025, NVIDIA CORPORATION.
#
# Licensed under the Apache License, Version 2.0 (the "License");
# you may not use this file except in compliance with the License.
# You may obtain a copy of the License at
#
#     http://www.apache.org/licenses/LICENSE-2.0
#
# Unless required by applicable law or agreed to in writing, software
# distributed under the License is distributed on an "AS IS" BASIS,
# WITHOUT WARRANTIES OR CONDITIONS OF ANY KIND, either express or implied.
# See the License for the specific language governing permissions and
# limitations under the License.
#

# distutils: language = c++
import cupy as cp
import numpy as np
from pylibraft.common.handle import Handle

import cuml
from cuml.common import input_to_cuml_array
from cuml.common.array_descriptor import CumlArrayDescriptor
from cuml.common.doc_utils import generate_docstring
from cuml.internals import logger
from cuml.internals.array import CumlArray
from cuml.internals.base import Base
from cuml.internals.interop import (
    InteropMixin,
    UnsupportedOnGPU,
    to_cpu,
    to_gpu,
)
from cuml.internals.mem_type import MemoryType
from cuml.internals.mixins import ClusterMixin, CMajorInputTagMixin

from cython.operator cimport dereference as deref
<<<<<<< HEAD
from libc.stdint cimport int64_t, uint64_t, uintptr_t
=======
from libc.stdint cimport int64_t, uintptr_t
>>>>>>> 9559b113
from libcpp cimport bool
from pylibraft.common.handle cimport handle_t
from rmm.librmm.device_uvector cimport device_uvector

cimport cuml.cluster.hdbscan.headers as lib
from cuml.metrics.distance_type cimport DistanceType


def import_hdbscan():
    """Import `hdbscan`, raising a nicer error if missing"""
    try:
        import hdbscan
        return hdbscan
    except ImportError as exc:
        raise ImportError(
            "The `hdbscan` library is required to use this functionality, "
            "but is not currently installed."
        ) from exc


_metrics_mapping = {
    "l2": DistanceType.L2SqrtExpanded,
    "euclidean": DistanceType.L2SqrtExpanded,
}


def _cupy_array_from_ptr(ptr, shape, dtype, owner):
    """Create a cupy array from a pointer and metadata."""
    dtype = np.dtype(dtype)
    mem = cp.cuda.UnownedMemory(
        ptr=ptr, size=np.prod(shape) * dtype.itemsize, owner=owner,
    )
    mem_ptr = cp.cuda.memory.MemoryPointer(mem, 0)
    return cp.ndarray(shape=shape, dtype=dtype, memptr=mem_ptr)


cdef class _HDBSCANState:
    """Holds internal state of a fit HDBSCAN model.

    This class exists to decouple the c++ classes backing the results of an
    HDBSCAN fit from an `HDBSCAN` estimator itself. This helps ensure that
    refitting the same estimator doesn't invalidate old arrays that may still
    be lingering in memory.

    Further, it handles all the ways to coerce other values into internal state
    of `HDBSCAN`:

    - `init_and_fit`: for a direct call to `HDBSCAN.fit`
    - `from_dendrogram`: for testing comparisons to upstream `hdbscan`
    - `from_dict`: for unpickling
    - `from_sklearn`: for coercion from `hdbscan.HDBSCAN`

    The wrapper class helps isolate all `new`/`del` calls from the rest of the
    code. Any exposed output arrays have their lifetimes tied to it, ensuring
    that memory won't be freed until no python references still exist.
    """

    # A pointer to an `hdbscan_output` instance from a `fit` call, or `NULL` if
    # this state was initialized through a different method
    cdef lib.hdbscan_output *hdbscan_output

    # A pointer to a `CondensedHierarchy`, or `NULL` if this state was
    # initialized through a `fit` call.
    cdef lib.CondensedHierarchy[int64_t, float] *condensed_tree

    # The generated PredictionData, or NULL if prediction data was not yet generated.
    cdef lib.PredictionData[int64_t, float] *prediction_data

    # The number of clusters
    cdef public int n_clusters

    # A CumlArray. Either a view of `hdbscan_output`, or memory allocated by
    # `CumlArray` (if not from a `fit` call). This is also passed to
    # `PredictionData`, which keeps a view of it (but doesn't do anything to
    # keep it alive while using it). We keep a reference here to work around
    # that.
    cdef object core_dists

    # A CumlArray. Either a view of `hdbscan_output`, or memory allocated by
    # `CumlArray` (if not from a `fit` call).
    cdef object inverse_label_map

    # A cached numpy array of the condensed tree, or None if a host-array version
    # of the tree hasn't been requested yet.
    cdef object cached_condensed_tree

    def __dealloc__(self):
        if self.prediction_data != NULL:
            del self.prediction_data
            self.prediction_data = NULL
        if self.condensed_tree != NULL:
            del self.condensed_tree
            self.condensed_tree = NULL
        if self.hdbscan_output != NULL:
            del self.hdbscan_output
            self.hdbscan_output = NULL

    def to_dict(self):
        """Returns a dict that can later be passed to `from_dict` to recreate state."""
        return {
            "n_leaves": self.get_condensed_tree().get_n_leaves(),
            "n_clusters": self.n_clusters,
            "core_dists": self.core_dists,
            "inverse_label_map": self.inverse_label_map,
            "condensed_tree": self.get_condensed_tree_array(),
        }

    def _init_from_condensed_tree_array(self, handle, tree, n_leaves):
        """Shared helper for initializing a `CondensedHierarchy` from a condensed_tree array"""
        self.cached_condensed_tree = tree

        parents = np.ascontiguousarray(tree["parent"], dtype=np.int64)
        children = np.ascontiguousarray(tree["child"], dtype=np.int64)
        lambdas = np.ascontiguousarray(tree["lambda_val"], dtype=np.float32)
        sizes = np.ascontiguousarray(tree["child_size"], dtype=np.int64)

        cdef int n_edges = len(tree)
        cdef handle_t *handle_ = <handle_t*> <size_t> handle.getHandle()
        self.condensed_tree = new lib.CondensedHierarchy[int64_t, float](
            handle_[0],
            n_leaves,
            n_edges,
            <int64_t*><uintptr_t>(parents.ctypes.data),
            <int64_t*><uintptr_t>(children.ctypes.data),
            <float*><uintptr_t>(lambdas.ctypes.data),
            <int64_t*><uintptr_t>(sizes.ctypes.data),
        )

    @staticmethod
    def from_dict(handle, mapping):
        """Initialize internal state from the output of `to_dict`."""
        cdef _HDBSCANState self = _HDBSCANState.__new__(_HDBSCANState)
        self.n_clusters = mapping["n_clusters"]
        self.core_dists = mapping["core_dists"]
        self.inverse_label_map = mapping["inverse_label_map"]
        self._init_from_condensed_tree_array(
            handle, mapping["condensed_tree"], mapping["n_leaves"]
        )
        return self

    @staticmethod
    def from_sklearn(handle, model, X):
        """Initialize internal state from a `hdbscan.HDBSCAN` instance."""
        cdef DistanceType metric = _metrics_mapping[model.metric]
        cdef lib.CLUSTER_SELECTION_METHOD cluster_selection_method = {
            "eom": lib.CLUSTER_SELECTION_METHOD.EOM,
            "leaf": lib.CLUSTER_SELECTION_METHOD.LEAF,
        }[model.cluster_selection_method]

        cdef _HDBSCANState self = _HDBSCANState.__new__(_HDBSCANState)

        cdef int n_rows = X.shape[0]
        cdef int n_cols = X.shape[1]

        self._init_from_condensed_tree_array(handle, model._condensed_tree, n_rows)

        self.core_dists = CumlArray.empty(n_rows, dtype=np.float32)
        cdef handle_t *handle_ = <handle_t*> <size_t> handle.getHandle()
<<<<<<< HEAD
=======
        cdef float* X_ptr = <float*><uintptr_t>X.ptr
        cdef float* core_dists_ptr = <float*><uintptr_t>self.core_dists.ptr
        cdef bool allow_single_cluster = model.allow_single_cluster
        cdef int64_t max_cluster_size = model.max_cluster_size
        cdef float cluster_selection_epsilon = model.cluster_selection_epsilon
        cdef int min_samples = model.min_samples or model.min_cluster_size
>>>>>>> 9559b113
        cdef device_uvector[int64_t] *temp_buffer = new device_uvector[int64_t](
            0,
            handle_[0].get_stream(),
        )

<<<<<<< HEAD
        lib.compute_core_dists(
            handle_[0],
            <float*><uintptr_t>(X.ptr),
            <float*><uintptr_t>(self.core_dists.ptr),
            n_rows,
            n_cols,
            metric,
            (model.min_samples or model.min_cluster_size),
        )
        lib.compute_inverse_label_map(
            handle_[0],
            deref(self.condensed_tree),
            n_rows,
            cluster_selection_method,
            deref(temp_buffer),
            <bool> model.allow_single_cluster,
            <int64_t> model.max_cluster_size,
            <float> model.cluster_selection_epsilon
        )
=======
        with nogil:
            lib.compute_core_dists(
                handle_[0],
                X_ptr,
                core_dists_ptr,
                n_rows,
                n_cols,
                metric,
                min_samples
            )
            lib.compute_inverse_label_map(
                handle_[0],
                deref(self.condensed_tree),
                n_rows,
                cluster_selection_method,
                deref(temp_buffer),
                allow_single_cluster,
                max_cluster_size,
                cluster_selection_epsilon
            )
>>>>>>> 9559b113
        handle.sync()

        self.n_clusters = temp_buffer.size()

        if self.n_clusters > 0:
            self.inverse_label_map = CumlArray(
                data=_cupy_array_from_ptr(
                    <size_t>temp_buffer.data(),
                    (self.n_clusters,),
                    np.int64,
                    self
                ).copy()
            )
        else:
            self.inverse_label_map = CumlArray.empty((0,), dtype=np.int64)

        del temp_buffer

        return self

<<<<<<< HEAD
    cdef lib.CondensedHierarchy[int64_t, float]* get_condensed_tree(self):
=======
    cdef lib.CondensedHierarchy[int64_t, float]* get_condensed_tree(self) nogil:
>>>>>>> 9559b113
        if self.hdbscan_output != NULL:
            return &(self.hdbscan_output.get_condensed_tree())
        return self.condensed_tree

    @staticmethod
    def from_dendrogram(dendrogram, int min_cluster_size):
        """Initialize internal state from a ScipPy dendrogram.

        Parameters
        ----------
        dendrogram : array-like (size n_samples, 4)
            Dendrogram in Scipy hierarchy format

        min_cluster_size : int
            Minimum number of children for a cluster to persist
        """
        cdef _HDBSCANState self = _HDBSCANState.__new__(_HDBSCANState)

        children = input_to_cuml_array(
            dendrogram[:, 0:2],
            order='C',
            check_dtype=[np.int64],
            convert_to_dtype=np.int64,
        )[0]

        lambdas = input_to_cuml_array(
            dendrogram[:, 2],
            order='C',
            check_dtype=[np.float32],
            convert_to_dtype=np.float32,
        )[0]

        sizes = input_to_cuml_array(
            dendrogram[:, 3],
            order='C',
            check_dtype=[np.int64],
            convert_to_dtype=np.int64,
        )[0]

        cdef size_t n_leaves = dendrogram.shape[0] + 1

        handle = Handle()
        cdef handle_t *handle_ = <handle_t*> <size_t> handle.getHandle()

        self.condensed_tree = new lib.CondensedHierarchy[int64_t, float](handle_[0], n_leaves)
<<<<<<< HEAD
        lib.build_condensed_hierarchy(
            handle_[0],
            <int64_t*><uintptr_t>(children.ptr),
            <float*><uintptr_t>(lambdas.ptr),
            <int64_t*><uintptr_t>(sizes.ptr),
            <int64_t>min_cluster_size,
            n_leaves,
            deref(self.condensed_tree)
        )
=======
        cdef int64_t* children_ptr = <int64_t*><uintptr_t>children.ptr
        cdef float* lambdas_ptr = <float*><uintptr_t>lambdas.ptr
        cdef int64_t* sizes_ptr = <int64_t*><uintptr_t>sizes.ptr
        with nogil:
            lib.build_condensed_hierarchy(
                handle_[0],
                children_ptr,
                lambdas_ptr,
                sizes_ptr,
                min_cluster_size,
                n_leaves,
                deref(self.condensed_tree)
            )
>>>>>>> 9559b113
        return self

    @staticmethod
    cdef init_and_fit(
        handle,
        X,
        lib.HDBSCANParams params,
        DistanceType metric,
        bool gen_min_span_tree,
    ):
        """Initialize internal state from a new `fit`"""
        cdef _HDBSCANState self = _HDBSCANState.__new__(_HDBSCANState)

        cdef int n_rows = X.shape[0]
        cdef int n_cols = X.shape[1]

        # Allocate output structures
        labels = CumlArray.empty(n_rows, dtype="int64", index=X.index)
        probabilities = CumlArray.empty(n_rows, dtype="float32")

        children = CumlArray.empty((2, n_rows), dtype="int64")
        lambdas = CumlArray.empty(n_rows, dtype="float32")
        sizes = CumlArray.empty(n_rows, dtype="int64")

        mst_src = CumlArray.empty(n_rows - 1, dtype="int64")
        mst_dst = CumlArray.empty(n_rows - 1, dtype="int64")
        mst_weights = CumlArray.empty(n_rows - 1, dtype="float32")

        core_dists = CumlArray.empty(n_rows, dtype="float32")

        cdef handle_t* handle_ = <handle_t*><uintptr_t>handle.getHandle()
        cdef float* X_ptr = <float*><uintptr_t>X.ptr
        cdef float* core_dists_ptr = <float*><uintptr_t>core_dists.ptr

        self.hdbscan_output = new lib.hdbscan_output(
            handle_[0],
            n_rows,
            <int64_t*><uintptr_t>(labels.ptr),
            <float*><uintptr_t>(probabilities.ptr),
            <int64_t*><uintptr_t>(children.ptr),
            <int64_t*><uintptr_t>(sizes.ptr),
            <float*><uintptr_t>(lambdas.ptr),
            <int64_t*><uintptr_t>(mst_src.ptr),
            <int64_t*><uintptr_t>(mst_dst.ptr),
            <float*><uintptr_t>(mst_weights.ptr)
        )

        # Execute fit
        with nogil:
            lib.hdbscan(
                handle_[0],
                X_ptr,
                n_rows,
                n_cols,
                metric,
                params,
                deref(self.hdbscan_output),
                core_dists_ptr,
            )
        handle.sync()

        # Extract and store local state
        self.n_clusters = self.hdbscan_output.get_n_clusters()
        if self.n_clusters > 0:
            self.inverse_label_map = CumlArray(
                data=_cupy_array_from_ptr(
                    <size_t>self.hdbscan_output.get_inverse_label_map(),
                    (self.n_clusters,),
                    np.int64,
                    self
                )
            )
        else:
            self.inverse_label_map = CumlArray.empty((0,), dtype=np.int64)
        self.core_dists = core_dists

        # Extract and prepare results
        if self.n_clusters > 0:
            cluster_persistence = CumlArray(
                data=_cupy_array_from_ptr(
                    <size_t>self.hdbscan_output.get_stabilities(),
                    (self.n_clusters,),
                    np.float32,
                    self,
                )
            )
        else:
            cluster_persistence = CumlArray.empty((0,), dtype=np.float32)

        if gen_min_span_tree:
            min_span_tree = np.column_stack(
                (
                    mst_src.to_output("numpy", output_dtype=np.float64),
                    mst_dst.to_output("numpy", output_dtype=np.float64),
                    mst_weights.to_output("numpy", output_dtype=np.float64),
                )
            ).astype(np.float64)
        else:
            min_span_tree = None

        single_linkage_tree = np.concatenate(
            (
                children.to_output("numpy", output_dtype=np.float64),
                lambdas.to_output("numpy", output_dtype=np.float64)[None, :],
                sizes.to_output("numpy", output_dtype=np.float64)[None, :],
            ),
        )[:, :n_rows - 1].T

        return (
            self,
            self.n_clusters,
            labels,
            probabilities,
            cluster_persistence,
            min_span_tree,
            single_linkage_tree,
        )

    def generate_prediction_data(self, handle, X, labels):
        """Generate `prediction_data` if it hasn't already been generated."""
        if self.prediction_data != NULL:
            return

        cdef int n_rows = X.shape[0]
        cdef int n_cols = X.shape[1]
        cdef int64_t* labels_ptr = <int64_t*><uintptr_t>labels.ptr
        cdef int64_t* inverse_label_map_ptr = <int64_t*><uintptr_t>self.inverse_label_map.ptr
        cdef handle_t* handle_ = <handle_t*><size_t>handle.getHandle()

        self.prediction_data = new lib.PredictionData[int64_t, float](
            handle_[0],
            n_rows,
            n_cols,
            <float*><uintptr_t>(self.core_dists.ptr),
        )

        cdef lib.CondensedHierarchy[int64_t, float] *condensed_tree = self.get_condensed_tree()

<<<<<<< HEAD
        lib.generate_prediction_data(
            handle_[0],
            deref(condensed_tree),
            <int64_t*><uintptr_t>(labels.ptr),
            <int64_t*><uintptr_t>(self.inverse_label_map.ptr),
            <int> self.n_clusters,
            deref(self.prediction_data),
        )
=======
        with nogil:
            lib.generate_prediction_data(
                handle_[0],
                deref(condensed_tree),
                labels_ptr,
                inverse_label_map_ptr,
                self.n_clusters,
                deref(self.prediction_data),
            )
>>>>>>> 9559b113
        handle.sync()

    def get_condensed_tree_array(self):
        """Coerce `condensed_tree` to the same array layout that `hdbscan.HDBSCAN` uses."""
        if self.cached_condensed_tree is not None:
            # Cached, return the same result
            return self.cached_condensed_tree

        cdef lib.CondensedHierarchy[int64_t, float]* condensed_tree = self.get_condensed_tree()

        n_condensed_tree_edges = condensed_tree.get_n_edges()

        tree = np.recarray(
            shape=(n_condensed_tree_edges,),
            formats=[np.intp, np.intp, np.float64, np.intp],
            names=('parent', 'child', 'lambda_val', 'child_size'),
        )

        parents = _cupy_array_from_ptr(
            <size_t>condensed_tree.get_parents(),
            (n_condensed_tree_edges,),
            np.int64,
            self,
        )

        children = _cupy_array_from_ptr(
            <size_t>condensed_tree.get_children(),
            (n_condensed_tree_edges,),
            np.int64,
            self,
        )

        lambdas = _cupy_array_from_ptr(
            <size_t>condensed_tree.get_lambdas(),
            (n_condensed_tree_edges,),
            np.float32,
            self,
        )

        sizes = _cupy_array_from_ptr(
            <size_t>condensed_tree.get_sizes(),
            (n_condensed_tree_edges,),
            np.int64,
            self,
        )

        tree['parent'] = parents.get()
        tree['child'] = children.get()
        tree['lambda_val'] = lambdas.get()
        tree['child_size'] = sizes.get()

        self.cached_condensed_tree = tree

        return tree


class HDBSCAN(Base, InteropMixin, ClusterMixin, CMajorInputTagMixin):
    """
    HDBSCAN Clustering

    Recursively merges the pair of clusters that minimally increases a
    given linkage distance.

    Note that while the algorithm is generally deterministic and should
    provide matching results between RAPIDS and the Scikit-learn Contrib
    versions, the construction of the k-nearest neighbors graph and
    minimum spanning tree can introduce differences between the two
    algorithms, especially when several nearest neighbors around a
    point might have the same distance. While the differences in
    the minimum spanning trees alone might be subtle, they can
    (and often will) lead to some points being assigned different
    cluster labels between the two implementations.

    Parameters
    ----------
    handle : cuml.Handle
        Specifies the cuml.handle that holds internal CUDA state for
        computations in this model. Most importantly, this specifies the CUDA
        stream that will be used for the model's computations, so users can
        run different models concurrently in different streams by creating
        handles in several streams.
        If it is None, a new one is created.

    alpha : float, optional (default=1.0)
        A distance scaling parameter as used in robust single linkage.

    verbose : int or boolean, default=False
        Sets logging level. It must be one of `cuml.common.logger.level_*`.
        See :ref:`verbosity-levels` for more info.

    min_cluster_size : int, optional (default = 5)
        The minimum number of samples in a group for that group to be
        considered a cluster; groupings smaller than this size will be left
        as noise.

    min_samples : int, optional (default=None)
        The number of samples in a neighborhood for a point
        to be considered as a core point. This includes the point itself.
        If 'None', it defaults to the min_cluster_size.

    cluster_selection_epsilon : float, optional (default=0.0)
        A distance threshold. Clusters below this value will be merged.
        Note that this should not be used
        if we want to predict the cluster labels for new points in future
        (e.g. using approximate_predict), as the approximate_predict function
        is not aware of this argument.

    max_cluster_size : int, optional (default=0)
        A limit to the size of clusters returned by the eom algorithm.
        Has no effect when using leaf clustering (where clusters are
        usually small regardless) and can also be overridden in rare
        cases by a high value for cluster_selection_epsilon. Note that
        this should not be used if we want to predict the cluster labels
        for new points in future (e.g. using approximate_predict), as
        the approximate_predict function is not aware of this argument.

    metric : string, optional (default='euclidean')
        The metric to use when calculating distance between instances in a
        feature array. Allowed values: 'euclidean'.

    p : int, optional (default=None)
        p value to use if using the minkowski metric.

    cluster_selection_method : string, optional (default='eom')
        The method used to select clusters from the condensed tree. The
        standard approach for HDBSCAN* is to use an Excess of Mass algorithm
        to find the most persistent clusters. Alternatively you can instead
        select the clusters at the leaves of the tree -- this provides the
        most fine grained and homogeneous clusters. Options are:

            * ``eom``
            * ``leaf``

    allow_single_cluster : bool, optional (default=False)
        By default HDBSCAN* will not produce a single cluster, setting this
        to True will override this and allow single cluster results in
        the case that you feel this is a valid result for your dataset.

    gen_min_span_tree : bool, optional (default=False)
        Whether to populate the `minimum_spanning_tree_` member for
        utilizing plotting tools. This requires the `hdbscan` CPU Python
        package to be installed.

    output_type : {'input', 'array', 'dataframe', 'series', 'df_obj', \
        'numba', 'cupy', 'numpy', 'cudf', 'pandas'}, default=None
        Return results and set estimator attributes to the indicated output
        type. If None, the output type set at the module level
        (`cuml.global_settings.output_type`) will be used. See
        :ref:`output-data-type-configuration` for more info.

    prediction_data : bool, optional (default=False)
        Whether to generate extra cached data for predicting labels or
        membership vectors few new unseen points later. If you wish to
        persist the clustering object for later re-use you probably want
        to set this to True.

    build_algo: string (default='brute_force')
        How to build the knn graph. Supported build algorithms are ['brute_force',
        'nn_descent']. The 'nn_descent' algorithm is typically faster,
        but may result in a slight accuracy drop compared to 'brute_force'.

    build_kwds: dict (optional, default=None)
        Dictionary of parameters to configure the build algorithm. Default values:

        - `knn_n_clusters` (int, default=1): Number of clusters for data partitioning.
          Higher values reduce memory usage at the cost of accuracy. When `knn_n_clusters > 1`,
          HDBSCAN can process data larger than device memory.

        - `knn_overlap_factor` (int, default=2): Number of clusters each data point belongs to.
          Valid only when `knn_n_clusters > 1`. Must be < 'knn_n_clusters'.

        - `nnd_graph_degree` (int, default=64): Graph degree used for NN Descent when
          `build_algo=nn_descent`. Must be ≥ `min_samples+1`.

        - `nnd_max_iterations` (int, default=20): Max NN Descent iterations when
          `build_algo=nn_descent`.

        Hints:

        - Increasing `nnd_graph_degree` and `nnd_max_iterations` may improve accuracy
          when `build_algo=nn_descent`.

        - The ratio `knn_overlap_factor / knn_n_clusters` impacts memory usage.
          Approximately `(knn_overlap_factor / knn_n_clusters) * num_rows_in_entire_data`
          rows will be loaded onto device memory at once.  E.g., 2/20 uses less device
          memory than 2/10.

        - Larger `knn_overlap_factor` results in better accuracy of the final knn graph.
          E.g. While using similar amount of device memory,
          `(knn_overlap_factor / knn_n_clusters)` = 4/20 will have better accuracy
          than 2/10 at the cost of performance.

        - Start with `knn_overlap_factor = 2` and gradually increase (2->3->4 ...)
          for better accuracy.

        - Start with `knn_n_clusters = 4` and increase (4 → 8 → 16...) for less GPU
          memory usage. This is independent from knn_overlap_factor as long as
          'knn_overlap_factor' < 'knn_n_clusters'.

    Attributes
    ----------
    labels_ : ndarray, shape (n_samples, )
        Cluster labels for each point in the dataset given to fit().
        Noisy samples are given the label -1.

    probabilities_ : ndarray, shape (n_samples, )
        The strength with which each sample is a member of its assigned
        cluster. Noise points have probability zero; points in clusters
        have values assigned proportional to the degree that they
        persist as part of the cluster.

    cluster_persistence_ : ndarray, shape (n_clusters, )
        A score of how persistent each cluster is. A score of 1.0 represents
        a perfectly stable cluster that persists over all distance scales,
        while a score of 0.0 represents a perfectly ephemeral cluster. These
        scores can be used to gauge the relative coherence of the
        clusters output by the algorithm.

    condensed_tree_ : CondensedTree object
        The condensed tree produced by HDBSCAN. The object has methods
        for converting to pandas, networkx, and plotting.

    single_linkage_tree_ : SingleLinkageTree object
        The single linkage tree produced by HDBSCAN. The object has methods
        for converting to pandas, networkx, and plotting.

    minimum_spanning_tree_ : MinimumSpanningTree object
        The minimum spanning tree of the mutual reachability graph generated
        by HDBSCAN. Note that this is not generated by default and will only
        be available if `gen_min_span_tree` was set to True on object creation.
        Even then in some optimized cases a tree may not be generated.

    """
    labels_ = CumlArrayDescriptor()
    probabilities_ = CumlArrayDescriptor()
    cluster_persistence_ = CumlArrayDescriptor()

    _cpu_class_path = "hdbscan.HDBSCAN"

    @classmethod
    def _get_param_names(cls):
        return [
            *super()._get_param_names(),
            "min_cluster_size",
            "min_samples",
            "cluster_selection_epsilon",
            "max_cluster_size",
            "metric",
            "alpha",
            "p",
            "cluster_selection_method",
            "allow_single_cluster",
            "gen_min_span_tree",
            "prediction_data",
            "build_algo",
            "build_kwds"
        ]

    @classmethod
    def _params_from_cpu(cls, model):
        if callable(model.metric) or model.metric not in _metrics_mapping:
            raise UnsupportedOnGPU(f"`metric={model.metric!r}` is not supported")

        if (
            isinstance(model.memory, str)
            or getattr(model.memory, "location", None) is not None
        ):
            # Result caching is unsupported
            raise UnsupportedOnGPU(f"`memory={model.memory!r}` is not supported")

        if model.match_reference_implementation:
            raise UnsupportedOnGPU("`match_reference_implementation=True` is not supported")

        if model.branch_detection_data:
            raise UnsupportedOnGPU("`branch_detection_data=True` is not supported")

        return {
            "min_cluster_size": model.min_cluster_size,
            "min_samples": model.min_samples,
            "cluster_selection_epsilon": model.cluster_selection_epsilon,
            "max_cluster_size": model.max_cluster_size,
            "metric": model.metric,
            "alpha": model.alpha,
            "p": model.p,
            "cluster_selection_method": model.cluster_selection_method,
            "allow_single_cluster": model.allow_single_cluster,
            "gen_min_span_tree": model.gen_min_span_tree,
            "prediction_data": model.prediction_data,
        }

    def _params_to_cpu(self):
        return {
            "min_cluster_size": self.min_cluster_size,
            "min_samples": self.min_samples,
            "cluster_selection_epsilon": self.cluster_selection_epsilon,
            "max_cluster_size": self.max_cluster_size,
            "metric": self.metric,
            "alpha": self.alpha,
            "p": self.p,
            "cluster_selection_method": self.cluster_selection_method,
            "allow_single_cluster": self.allow_single_cluster,
            "gen_min_span_tree": self.gen_min_span_tree,
            "prediction_data": self.prediction_data,
        }

    def _attrs_from_cpu(self, model):
        if (raw_data_cpu := getattr(model, "_raw_data", None)) is None:
            # Fit with precomputed metric
            raise UnsupportedOnGPU("Models fit with a precomputed metric are not supported")

        if not isinstance(raw_data_cpu, np.ndarray):
            # Sparse input
            raise UnsupportedOnGPU("Sparse inputs are not supported")

        raw_data = to_gpu(raw_data_cpu, order="C", dtype="float32")
        labels = to_gpu(model.labels_, order="C", dtype="int64")
        state = _HDBSCANState.from_sklearn(self.handle, model, raw_data)
        if model._prediction_data is not None:
            state.generate_prediction_data(self.handle, raw_data, labels)

        return {
            # XXX: `hdbscan.HDBSCAN` doesn't set `n_features_in_` currently, we need
            # to infer this ourselves from the raw data.
            "n_features_in_": raw_data_cpu.shape[1],
            "labels_": labels,
            "probabilities_": to_gpu(model.probabilities_, dtype="float32"),
            "cluster_persistence_": to_gpu(model.cluster_persistence_, dtype="float32"),
            "_raw_data": raw_data,
            "_raw_data_cpu": raw_data_cpu,
            "_state": state,
            "n_clusters_": state.n_clusters,
            "_single_linkage_tree": model._single_linkage_tree,
            "_min_spanning_tree": model._min_spanning_tree,
            "_prediction_data": model._prediction_data,
            **super()._attrs_from_cpu(model),
        }

    def _attrs_to_cpu(self, model):
        out = {
            "labels_": to_cpu(self.labels_),
            "probabilities_": to_cpu(self.probabilities_),
            "cluster_persistence_": to_cpu(self.cluster_persistence_),
            "_condensed_tree": self._condensed_tree,
            "_single_linkage_tree": self._single_linkage_tree,
            "_min_spanning_tree": self._min_spanning_tree,
            "_raw_data": self._get_raw_data_cpu(),
            "_all_finite": True,
            **super()._attrs_to_cpu(model),
        }
        if self.prediction_data:
            out["_prediction_data"] = self.prediction_data_
        return out

    def __init__(self, *,
                 min_cluster_size=5,
                 min_samples=None,
                 cluster_selection_epsilon=0.0,
                 max_cluster_size=0,
                 metric='euclidean',
                 alpha=1.0,
                 p=None,
                 cluster_selection_method='eom',
                 allow_single_cluster=False,
                 gen_min_span_tree=False,
                 handle=None,
                 verbose=False,
                 output_type=None,
                 prediction_data=False,
                 build_algo='brute_force',
                 build_kwds=None):

        super().__init__(handle=handle, verbose=verbose, output_type=output_type)
        self.min_cluster_size = min_cluster_size
        self.min_samples = min_samples
        self.cluster_selection_epsilon = cluster_selection_epsilon
        self.max_cluster_size = max_cluster_size
        self.metric = metric
        self.p = p
        self.alpha = alpha
        self.cluster_selection_method = cluster_selection_method
        self.allow_single_cluster = allow_single_cluster
        self.gen_min_span_tree = gen_min_span_tree
        self.prediction_data = prediction_data
        self.build_algo = build_algo
        self.build_kwds = build_kwds

        self._single_linkage_tree = None
        self._min_spanning_tree = None
        self._prediction_data = None
        self._raw_data = None
        self._raw_data_cpu = None

    def _get_raw_data_cpu(self):
        if getattr(self, "_raw_data_cpu") is None:
            self._raw_data_cpu = self._raw_data.to_output("numpy")
        return self._raw_data_cpu

    @property
    def _condensed_tree(self):
        return self._state.get_condensed_tree_array()

    @property
    def condensed_tree_(self):
        if self._state is not None:
            hdbscan = import_hdbscan()
            return hdbscan.plots.CondensedTree(
                self._condensed_tree,
                self.cluster_selection_method,
                self.allow_single_cluster
            )
        raise AttributeError("No condensed tree was generated; try running fit first.")

    @property
    def minimum_spanning_tree_(self):
        if self._min_spanning_tree is not None:
            hdbscan = import_hdbscan()
            return hdbscan.plots.MinimumSpanningTree(
                self._min_spanning_tree,
                self._get_raw_data_cpu(),
            )
        raise AttributeError(
            "No minimum spanning tree was generated. Set `gen_min_span_tree=True` and refit."
        )

    @property
    def single_linkage_tree_(self):
        if self._single_linkage_tree is not None:
            hdbscan = import_hdbscan()
            return hdbscan.plots.SingleLinkageTree(self._single_linkage_tree)
        raise AttributeError("No single linkage tree was generated; try running fit first.")

    @property
    def prediction_data_(self):
        if not self.prediction_data:
            raise AttributeError(
               "Prediction data not yet generated, please call "
               "`model.generate_prediction_data()`"
            )

        if self._prediction_data is None:
            hdbscan = import_hdbscan()
            self._prediction_data = hdbscan.prediction.PredictionData(
                self._get_raw_data_cpu(),
                self.condensed_tree_,
                self.min_samples or self.min_cluster_size,
                tree_type="kdtree",
                metric=self.metric
            )

        return self._prediction_data

    def generate_prediction_data(self):
        """
        Create data that caches intermediate results used for predicting
        the label of new/unseen points. This data is only useful if you
        are intending to use functions from hdbscan.prediction.
        """
        if getattr(self, "labels_", None) is None:
            raise ValueError("The model is not trained yet (call fit() first).")

        with cuml.using_output_type("cuml"):
            labels = self.labels_

        self._state.generate_prediction_data(self.handle, self._raw_data, labels)
        self.prediction_data = True

    @generate_docstring()
    def fit(self, X, y=None, *, convert_dtype=True) -> "HDBSCAN":
        """
        Fit HDBSCAN model from features.
        """

<<<<<<< HEAD
        kwds = self.build_kwds or {}
        if kwds.get("knn_n_clusters", 1) > 1:
            logger.warn("Using data on host memory because knn_n_clusters > 1.")
            convert_to_mem_type = MemoryType.host
        else:
            logger.warn("Using data on device memory because knn_n_clusters = 1.")
            convert_to_mem_type = MemoryType.device

=======
>>>>>>> 9559b113
        self._raw_data = input_to_cuml_array(
            X,
            order='C',
            check_dtype=[np.float32],
            convert_to_dtype=np.float32 if convert_dtype else None,
            convert_to_mem_type=convert_to_mem_type
        )[0]
        self._raw_data_cpu = None

        # Validate and prepare hyperparameters
        if (min_samples := self.min_samples) is None:
            min_samples = self.min_cluster_size
        if not (1 <= min_samples <= 1023):
            raise ValueError(
                f"HDBSCAN requires `1 <= min_samples <= 1023`, got `{min_samples=}`"
            )

        cdef lib.HDBSCANParams params
        params.min_samples = min_samples
        params.alpha = self.alpha
        params.min_cluster_size = self.min_cluster_size
        params.max_cluster_size = self.max_cluster_size
        params.cluster_selection_epsilon = self.cluster_selection_epsilon
        params.allow_single_cluster = self.allow_single_cluster

        if self.cluster_selection_method == 'eom':
            params.cluster_selection_method = lib.CLUSTER_SELECTION_METHOD.EOM
        elif self.cluster_selection_method == 'leaf':
            params.cluster_selection_method = lib.CLUSTER_SELECTION_METHOD.LEAF
        else:
            raise ValueError(
                "`cluster_selection_method` must be one of {'eom', 'leaf'}, "
                f"got {self.cluster_selection_method!r}"
            )

        if self.build_algo == 'brute_force':
            params.build_algo = lib.GRAPH_BUILD_ALGO.BRUTE_FORCE_KNN
            kwds = self.build_kwds or {}
            params.build_params.n_clusters = <uint64_t> kwds.get("knn_n_clusters", 1)
            params.build_params.overlap_factor = <uint64_t> kwds.get("knn_overlap_factor", 2)
        elif self.build_algo == 'nn_descent':
            params.build_algo = lib.GRAPH_BUILD_ALGO.NN_DESCENT

            kwds = self.build_kwds or {}
            params.build_params.n_clusters = <uint64_t> kwds.get("knn_n_clusters", 1)
            params.build_params.overlap_factor = <uint64_t> kwds.get("knn_overlap_factor", 2)
            if (
                params.build_params.n_clusters > 1
                and params.build_params.overlap_factor >= params.build_params.n_clusters
            ):
                raise ValueError(
                    "If knn_n_clusters > 1, then knn_overlap_factor must be strictly "
                    "smaller than knn_n_clusters."
                )
            if params.build_params.n_clusters < 1:
                raise ValueError("knn_n_clusters must be >= 1")

            params.build_params.nn_descent_params.graph_degree = (
                <uint64_t> kwds.get("nnd_graph_degree", 64)
            )
            params.build_params.nn_descent_params.max_iterations = (
                <uint64_t> kwds.get("nnd_max_iterations", 20)
            )

            if params.build_params.nn_descent_params.graph_degree < self.min_samples+1:
                logger.warn(
                    "to use nn descent as the build algo, nnd_graph_degree should be larger "
                    "than or equal to min_samples + 1. setting nnd_graph_degree to "
                    "min_samples + 1."
                )
                params.build_params.nn_descent_params.graph_degree = self.min_samples+1

        else:
            raise ValueError(
                "`build_algo` must be one of {'brute_force', 'nn_descent'}, "
                f"got {self.build_algo!r}"
            )

        cdef DistanceType metric
        if self.metric in _metrics_mapping:
            metric = _metrics_mapping[self.metric]
        else:
            raise ValueError(
                f"metric must be one of {sorted(_metrics_mapping)}, got {self.metric!r}"
            )

        # Execute fit
        (
            state,
            n_clusters,
            labels,
            probabilities,
            cluster_persistence,
            min_spanning_tree,
            single_linkage_tree,
        ) = _HDBSCANState.init_and_fit(
            self.handle,
            self._raw_data,
            params,
            metric,
            self.gen_min_span_tree
        )

        # Store state on model
        self._state = state
        self.n_clusters_ = n_clusters
        self.labels_ = labels
        self.probabilities_ = probabilities
        self.cluster_persistence_ = cluster_persistence
        self._min_spanning_tree = min_spanning_tree
        self._single_linkage_tree = single_linkage_tree

        if self.prediction_data:
            self.generate_prediction_data()

        return self

    @generate_docstring(return_values={'name': 'preds',
                                       'type': 'dense',
                                       'description': 'Cluster indexes',
                                       'shape': '(n_samples, 1)'})
    def fit_predict(self, X, y=None) -> CumlArray:
        """
        Fit the HDBSCAN model from features and return
        cluster labels.
        """
        return self.fit(X).labels_

    def __getstate__(self):
        out = self.__dict__.copy()
        out["_raw_data_cpu"] = None
        if (state := out.pop("_state", None)) is not None:
            out["_state_dict"] = state.to_dict()
        return out

    def __setstate__(self, state):
        state_dict = state.pop("_state_dict", None)
        self.__dict__.update(state)
        if state_dict is not None:
            self._state = _HDBSCANState.from_dict(self.handle, state_dict)
        if self.prediction_data:
            self.generate_prediction_data()


###########################################################
#                  Prediction Functions                   #
###########################################################


def _check_clusterer(clusterer):
    """Validate an HDBSCAN instance is fit and has prediction data"""
    if not isinstance(clusterer, HDBSCAN):
        raise TypeError(
            f"Expected an instance of `HDBSCAN`, got {type(clusterer).__name__}"
        )

    if getattr(clusterer, "labels_", None) is None:
        raise ValueError(
            "The clusterer is not fit, please call `clusterer.fit` first"
        )
    cdef _HDBSCANState state = <_HDBSCANState?>clusterer._state

    if state.prediction_data == NULL:
        raise ValueError(
            "Prediction data not yet generated, please call "
            "`clusterer.generate_prediction_data()`"
        )

    return state


@cuml.internals.api_return_array()
def all_points_membership_vectors(clusterer, int batch_size=4096):
    """
    Predict soft cluster membership vectors for all points in the
    original dataset the clusterer was trained on. This function is more
    efficient by making use of the fact that all points are already in the
    condensed tree, and processing in bulk.

    Parameters
    ----------
    clusterer : HDBSCAN
        A clustering object that has been fit to the data and
        had ``prediction_data=True`` set.

    batch_size : int, optional, default=min(4096, n_rows)
        Lowers memory requirement by computing distance-based membership
        in smaller batches of points in the training data. For example, a batch
        size of 1,000 computes distance based memberships for 1,000 points at a
        time. The default batch size is 4,096.

    Returns
    -------
    membership_vectors : array (n_samples, n_clusters)
        The probability that point ``i`` of the original dataset is a member of
        cluster ``j`` is in ``membership_vectors[i, j]``.
    """
    _check_clusterer(clusterer)

    if batch_size <= 0:
        raise ValueError("batch_size must be > 0")

    # Reflect the output type from global settings or the clusterer
    cuml.internals.set_api_output_type(clusterer._get_output_type())

    n_rows = clusterer._raw_data.shape[0]

    if clusterer.n_clusters_ == 0:
        return CumlArray.zeros(
            n_rows,
            dtype=np.float32,
            order="C",
            index=clusterer._raw_data.index,
        )

    membership_vec = CumlArray.empty(
        (n_rows, clusterer.n_clusters_,),
        dtype="float32",
        order="C",
        index=clusterer._raw_data.index,
    )

    cdef _HDBSCANState state = <_HDBSCANState?>clusterer._state
    cdef float* X_ptr = <float*><uintptr_t>clusterer._raw_data.ptr
    cdef float* membership_vec_ptr = <float*><uintptr_t>membership_vec.ptr
    cdef DistanceType metric = _metrics_mapping[clusterer.metric]
    cdef handle_t* handle_ = <handle_t*><size_t>clusterer.handle.getHandle()

    with nogil:
        lib.compute_all_points_membership_vectors(
            handle_[0],
            deref(state.get_condensed_tree()),
            deref(state.prediction_data),
            X_ptr,
            metric,
            membership_vec_ptr,
            batch_size
        )
    clusterer.handle.sync()

    return membership_vec


@cuml.internals.api_return_array()
def membership_vector(clusterer, points_to_predict, int batch_size=4096, convert_dtype=True):
    """
    Predict soft cluster membership. The result produces a vector
    for each point in ``points_to_predict`` that gives a probability that
    the given point is a member of a cluster for each of the selected clusters
    of the ``clusterer``.

    Parameters
    ----------
    clusterer : HDBSCAN
        A clustering object that has been fit to the data and
        either had ``prediction_data=True`` set, or called the
        ``generate_prediction_data`` method after the fact.

    points_to_predict : array, or array-like (n_samples, n_features)
        The new data points to predict cluster labels for. They should
        have the same dimensionality as the original dataset over which
        clusterer was fit.

    batch_size : int, optional, default=min(4096, n_points_to_predict)
        Lowers memory requirement by computing distance-based membership
        in smaller batches of points in the prediction data. For example, a
        batch size of 1,000 computes distance based memberships for 1,000
        points at a time. The default batch size is 4,096.

    Returns
    -------
    membership_vectors : array (n_samples, n_clusters)
        The probability that point ``i`` is a member of cluster ``j`` is
        in ``membership_vectors[i, j]``.
    """
    _check_clusterer(clusterer)

    if batch_size <= 0:
        raise ValueError("batch_size must be > 0")

    # Reflect the output type from global settings, the clusterer, or the input
    cuml.internals.set_api_output_type(clusterer._get_output_type(points_to_predict))

    cdef int n_prediction_points
    points_to_predict_m, n_prediction_points, n_cols, _ = input_to_cuml_array(
        points_to_predict,
        order="C",
        check_dtype=[np.float32],
        convert_to_dtype=(np.float32 if convert_dtype else None)
    )

    if n_cols != clusterer._raw_data.shape[1]:
        raise ValueError("New points dimension does not match fit data!")

    if clusterer.n_clusters_ == 0:
        return CumlArray.zeros(
            n_prediction_points, dtype=np.float32, index=points_to_predict_m.index
        )

    membership_vec = CumlArray.empty(
        (n_prediction_points, clusterer.n_clusters_,),
        dtype="float32",
        order="C",
        index=points_to_predict_m.index,
    )

    cdef _HDBSCANState state = <_HDBSCANState?>clusterer._state
    cdef float* X_ptr = <float*><uintptr_t>clusterer._raw_data.ptr
    cdef float* points_to_predict_ptr = <float*><uintptr_t>points_to_predict_m.ptr
    cdef float* membership_vec_ptr = <float*><uintptr_t>membership_vec.ptr
    cdef int min_samples = clusterer.min_samples or clusterer.min_cluster_size
    cdef DistanceType metric = _metrics_mapping[clusterer.metric]
    cdef handle_t* handle_ = <handle_t*><size_t>clusterer.handle.getHandle()

    with nogil:
        lib.compute_membership_vector(
            handle_[0],
            deref(state.get_condensed_tree()),
            deref(state.prediction_data),
            X_ptr,
            points_to_predict_ptr,
            n_prediction_points,
            min_samples,
            metric,
            membership_vec_ptr,
            batch_size
        )
    clusterer.handle.sync()

    return membership_vec


@cuml.internals.api_return_generic()
def approximate_predict(clusterer, points_to_predict, convert_dtype=True):
    """Predict the cluster label of new points. The returned labels
    will be those of the original clustering found by ``clusterer``,
    and therefore are not (necessarily) the cluster labels that would
    be found by clustering the original data combined with
    ``points_to_predict``, hence the 'approximate' label.

    If you simply wish to assign new points to an existing clustering
    in the 'best' way possible, this is the function to use. If you
    want to predict how ``points_to_predict`` would cluster with
    the original data under HDBSCAN the most efficient existing approach
    is to simply recluster with the new point(s) added to the original dataset.

    Parameters
    ----------
    clusterer : HDBSCAN
        A clustering object that has been fit to the data and
        had ``prediction_data=True`` set.

    points_to_predict : array, or array-like (n_samples, n_features)
        The new data points to predict cluster labels for. They should
        have the same dimensionality as the original dataset over which
        clusterer was fit.

    Returns
    -------
    labels : array (n_samples,)
        The predicted labels of the ``points_to_predict``

    probabilities : array (n_samples,)
        The soft cluster scores for each of the ``points_to_predict``
    """
    _check_clusterer(clusterer)

    # Reflect the output type from global settings, the clusterer, or the input
    cuml.internals.set_api_output_type(clusterer._get_output_type(points_to_predict))

    if clusterer.n_clusters_ == 0:
        logger.warn(
            "Clusterer does not have any defined clusters, new data "
            "will be automatically predicted as outliers."
        )

    cdef int n_prediction_points
    points_to_predict_m, n_prediction_points, n_cols, _ = input_to_cuml_array(
        points_to_predict,
        order="C",
        check_dtype=[np.float32],
        convert_to_dtype=(np.float32 if convert_dtype else None),
    )

    if n_cols != clusterer._raw_data.shape[1]:
        raise ValueError("New points dimension does not match fit data!")

    prediction_labels = CumlArray.empty(
        (n_prediction_points,),
        dtype="int64",
        index=points_to_predict_m.index,
    )
    prediction_probs = CumlArray.empty(
        (n_prediction_points,),
        dtype="float32",
        index=points_to_predict_m.index,
    )

    with cuml.using_output_type("cuml"):
        labels = clusterer.labels_

    cdef _HDBSCANState state = <_HDBSCANState?>clusterer._state
    cdef float* X_ptr = <float*><uintptr_t>clusterer._raw_data.ptr
    cdef int64_t* labels_ptr = <int64_t*><uintptr_t>labels.ptr
    cdef float* points_to_predict_ptr = <float*><uintptr_t>points_to_predict_m.ptr
    cdef int64_t* prediction_labels_ptr = <int64_t*><uintptr_t>prediction_labels.ptr
    cdef float* prediction_probs_ptr = <float*><uintptr_t>prediction_probs.ptr
    cdef DistanceType metric = _metrics_mapping[clusterer.metric]
    cdef int min_samples = clusterer.min_samples or clusterer.min_cluster_size,
    cdef handle_t* handle_ = <handle_t*><size_t>clusterer.handle.getHandle()

<<<<<<< HEAD
    lib.out_of_sample_predict(
        handle_[0],
        deref(state.get_condensed_tree()),
        deref(state.prediction_data),
        <float*><uintptr_t>(clusterer._raw_data.ptr),
        <int64_t*><uintptr_t>(labels.ptr),
        <float*><uintptr_t>(points_to_predict_m.ptr),
        n_prediction_points,
        _metrics_mapping[clusterer.metric],
        clusterer.min_samples,
        <int64_t*><uintptr_t>(prediction_labels.ptr),
        <float*><uintptr_t>(prediction_probs.ptr),
    )
=======
    with nogil:
        lib.out_of_sample_predict(
            handle_[0],
            deref(state.get_condensed_tree()),
            deref(state.prediction_data),
            X_ptr,
            labels_ptr,
            points_to_predict_ptr,
            n_prediction_points,
            metric,
            min_samples,
            prediction_labels_ptr,
            prediction_probs_ptr,
        )
>>>>>>> 9559b113
    clusterer.handle.sync()

    return prediction_labels, prediction_probs


###########################################################
#           Functions exposed for testing only            #
###########################################################

def _condense_hierarchy(dendrogram, min_cluster_size):
    """
    Accepts a dendrogram in the Scipy hierarchy format, condenses the
    dendrogram to collapse subtrees containing less than min_cluster_size
    leaves, and returns a ``condensed_tree``.

    Exposed for testing only.

    Parameters
    ----------
    dendrogram : array-like (n_samples, 4)
        Dendrogram in Scipy hierarchy format.

    min_cluster_size : int
        Minimum number of children for a cluster to persist.

    Returns
    -------
    condensed_tree : np.ndarray
    """
    state = _HDBSCANState.from_dendrogram(dendrogram, min_cluster_size)
    return state.get_condensed_tree_array()


def _extract_clusters(
    condensed_tree,
    handle=None,
    allow_single_cluster=False,
    max_cluster_size=0,
    cluster_selection_method="eom",
    cluster_selection_epsilon=0.0,
):
    """Extract clusters from a condensed_tree.

    Exposed for testing only"""
    cdef size_t n_leaves = condensed_tree['parent'].min()
    cdef int n_edges = len(condensed_tree)

    parents = input_to_cuml_array(
        condensed_tree['parent'],
        order='C',
        convert_to_dtype=np.int64,
    )[0]

    children = input_to_cuml_array(
        condensed_tree["child"],
        order='C',
        convert_to_dtype=np.int64,
    )[0]

    lambdas = input_to_cuml_array(
        condensed_tree['lambda_val'],
        order='C',
        convert_to_dtype=np.float32,
    )[0]

    sizes = input_to_cuml_array(
        condensed_tree['child_size'],
        order='C',
        convert_to_dtype=np.int64,
    )[0]

    labels = CumlArray.empty(n_leaves, dtype="int64")
    probabilities = CumlArray.empty(n_leaves, dtype="float32")

    cdef lib.CLUSTER_SELECTION_METHOD cluster_selection_method_val = {
        "eom": lib.CLUSTER_SELECTION_METHOD.EOM,
        "leaf": lib.CLUSTER_SELECTION_METHOD.LEAF,
    }[cluster_selection_method]

    if handle is None:
        handle = Handle()
    cdef handle_t* handle_ = <handle_t*><size_t>handle.getHandle()

    lib._extract_clusters(
        handle_[0],
        n_leaves,
        n_edges,
        <int64_t*><uintptr_t>(parents.ptr),
        <int64_t*><uintptr_t>(children.ptr),
        <float*><uintptr_t>(lambdas.ptr),
        <int64_t*><uintptr_t>(sizes.ptr),
        <int64_t*><uintptr_t>(labels.ptr),
        <float*><uintptr_t>(probabilities.ptr),
        cluster_selection_method_val,
        <bool> allow_single_cluster,
        <int64_t> max_cluster_size,
        <float> cluster_selection_epsilon,
    )
    handle.sync()

    return (
        labels.to_output("numpy"),
        probabilities.to_output("numpy"),
    )<|MERGE_RESOLUTION|>--- conflicted
+++ resolved
@@ -35,11 +35,7 @@
 from cuml.internals.mixins import ClusterMixin, CMajorInputTagMixin
 
 from cython.operator cimport dereference as deref
-<<<<<<< HEAD
-from libc.stdint cimport int64_t, uint64_t, uintptr_t
-=======
 from libc.stdint cimport int64_t, uintptr_t
->>>>>>> 9559b113
 from libcpp cimport bool
 from pylibraft.common.handle cimport handle_t
 from rmm.librmm.device_uvector cimport device_uvector
@@ -198,41 +194,17 @@
 
         self.core_dists = CumlArray.empty(n_rows, dtype=np.float32)
         cdef handle_t *handle_ = <handle_t*> <size_t> handle.getHandle()
-<<<<<<< HEAD
-=======
         cdef float* X_ptr = <float*><uintptr_t>X.ptr
         cdef float* core_dists_ptr = <float*><uintptr_t>self.core_dists.ptr
         cdef bool allow_single_cluster = model.allow_single_cluster
         cdef int64_t max_cluster_size = model.max_cluster_size
         cdef float cluster_selection_epsilon = model.cluster_selection_epsilon
         cdef int min_samples = model.min_samples or model.min_cluster_size
->>>>>>> 9559b113
         cdef device_uvector[int64_t] *temp_buffer = new device_uvector[int64_t](
             0,
             handle_[0].get_stream(),
         )
 
-<<<<<<< HEAD
-        lib.compute_core_dists(
-            handle_[0],
-            <float*><uintptr_t>(X.ptr),
-            <float*><uintptr_t>(self.core_dists.ptr),
-            n_rows,
-            n_cols,
-            metric,
-            (model.min_samples or model.min_cluster_size),
-        )
-        lib.compute_inverse_label_map(
-            handle_[0],
-            deref(self.condensed_tree),
-            n_rows,
-            cluster_selection_method,
-            deref(temp_buffer),
-            <bool> model.allow_single_cluster,
-            <int64_t> model.max_cluster_size,
-            <float> model.cluster_selection_epsilon
-        )
-=======
         with nogil:
             lib.compute_core_dists(
                 handle_[0],
@@ -253,7 +225,6 @@
                 max_cluster_size,
                 cluster_selection_epsilon
             )
->>>>>>> 9559b113
         handle.sync()
 
         self.n_clusters = temp_buffer.size()
@@ -274,11 +245,7 @@
 
         return self
 
-<<<<<<< HEAD
-    cdef lib.CondensedHierarchy[int64_t, float]* get_condensed_tree(self):
-=======
     cdef lib.CondensedHierarchy[int64_t, float]* get_condensed_tree(self) nogil:
->>>>>>> 9559b113
         if self.hdbscan_output != NULL:
             return &(self.hdbscan_output.get_condensed_tree())
         return self.condensed_tree
@@ -324,17 +291,6 @@
         cdef handle_t *handle_ = <handle_t*> <size_t> handle.getHandle()
 
         self.condensed_tree = new lib.CondensedHierarchy[int64_t, float](handle_[0], n_leaves)
-<<<<<<< HEAD
-        lib.build_condensed_hierarchy(
-            handle_[0],
-            <int64_t*><uintptr_t>(children.ptr),
-            <float*><uintptr_t>(lambdas.ptr),
-            <int64_t*><uintptr_t>(sizes.ptr),
-            <int64_t>min_cluster_size,
-            n_leaves,
-            deref(self.condensed_tree)
-        )
-=======
         cdef int64_t* children_ptr = <int64_t*><uintptr_t>children.ptr
         cdef float* lambdas_ptr = <float*><uintptr_t>lambdas.ptr
         cdef int64_t* sizes_ptr = <int64_t*><uintptr_t>sizes.ptr
@@ -348,7 +304,6 @@
                 n_leaves,
                 deref(self.condensed_tree)
             )
->>>>>>> 9559b113
         return self
 
     @staticmethod
@@ -487,16 +442,6 @@
 
         cdef lib.CondensedHierarchy[int64_t, float] *condensed_tree = self.get_condensed_tree()
 
-<<<<<<< HEAD
-        lib.generate_prediction_data(
-            handle_[0],
-            deref(condensed_tree),
-            <int64_t*><uintptr_t>(labels.ptr),
-            <int64_t*><uintptr_t>(self.inverse_label_map.ptr),
-            <int> self.n_clusters,
-            deref(self.prediction_data),
-        )
-=======
         with nogil:
             lib.generate_prediction_data(
                 handle_[0],
@@ -506,7 +451,6 @@
                 self.n_clusters,
                 deref(self.prediction_data),
             )
->>>>>>> 9559b113
         handle.sync()
 
     def get_condensed_tree_array(self):
@@ -979,7 +923,6 @@
         Fit HDBSCAN model from features.
         """
 
-<<<<<<< HEAD
         kwds = self.build_kwds or {}
         if kwds.get("knn_n_clusters", 1) > 1:
             logger.warn("Using data on host memory because knn_n_clusters > 1.")
@@ -988,8 +931,6 @@
             logger.warn("Using data on device memory because knn_n_clusters = 1.")
             convert_to_mem_type = MemoryType.device
 
-=======
->>>>>>> 9559b113
         self._raw_data = input_to_cuml_array(
             X,
             order='C',
@@ -1401,21 +1342,6 @@
     cdef int min_samples = clusterer.min_samples or clusterer.min_cluster_size,
     cdef handle_t* handle_ = <handle_t*><size_t>clusterer.handle.getHandle()
 
-<<<<<<< HEAD
-    lib.out_of_sample_predict(
-        handle_[0],
-        deref(state.get_condensed_tree()),
-        deref(state.prediction_data),
-        <float*><uintptr_t>(clusterer._raw_data.ptr),
-        <int64_t*><uintptr_t>(labels.ptr),
-        <float*><uintptr_t>(points_to_predict_m.ptr),
-        n_prediction_points,
-        _metrics_mapping[clusterer.metric],
-        clusterer.min_samples,
-        <int64_t*><uintptr_t>(prediction_labels.ptr),
-        <float*><uintptr_t>(prediction_probs.ptr),
-    )
-=======
     with nogil:
         lib.out_of_sample_predict(
             handle_[0],
@@ -1430,7 +1356,6 @@
             prediction_labels_ptr,
             prediction_probs_ptr,
         )
->>>>>>> 9559b113
     clusterer.handle.sync()
 
     return prediction_labels, prediction_probs
