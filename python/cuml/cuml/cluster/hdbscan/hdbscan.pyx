--- conflicted
+++ resolved
@@ -685,14 +685,7 @@
             "cluster_selection_method",
             "allow_single_cluster",
             "gen_min_span_tree",
-<<<<<<< HEAD
-            "connectivity",
-            "prediction_data",
-            "build_algo",
-            "build_kwds"
-=======
             "prediction_data"
->>>>>>> 32cb2b2a
         ]
 
     @classmethod
