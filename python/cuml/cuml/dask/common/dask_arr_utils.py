# Copyright (c) 2020-2025, NVIDIA CORPORATION.
#
# Licensed under the Apache License, Version 2.0 (the "License");
# you may not use this file except in compliance with the License.
# You may obtain a copy of the License at
#
#     http://www.apache.org/licenses/LICENSE-2.0
#
# Unless required by applicable law or agreed to in writing, software
# distributed under the License is distributed on an "AS IS" BASIS,
# WITHOUT WARRANTIES OR CONDITIONS OF ANY KIND, either express or implied.
# See the License for the specific language governing permissions and
# limitations under the License.
#


<<<<<<< HEAD
from cuml.common import rmm_cupy_ary, has_scipy
=======
import dask
import dask.dataframe as dd
from dask.distributed import default_client

from cuml.common import has_scipy, rmm_cupy_ary
>>>>>>> e02797ca
from cuml.internals.memory_utils import with_cupy_rmm
from cuml.internals.safe_imports import cpu_only_import, gpu_only_import

np = cpu_only_import("numpy")
cp = gpu_only_import("cupy")
cupyx = gpu_only_import("cupyx")
cudf = gpu_only_import("cudf")


def validate_dask_array(darray, client=None):
    if len(darray.chunks) > 2:
        raise ValueError("Input array cannot have more than two dimensions")
    elif len(darray.chunks) == 2 and len(darray.chunks[1]) > 1:
        raise ValueError("Input array cannot be chunked along axis 1")


def _conv_df_to_sparse(x):
    cupy_ary = rmm_cupy_ary(cp.asarray, x.to_cupy(), dtype=x.dtypes[0])

    return cupyx.scipy.sparse.csr_matrix(cupy_ary)


def _conv_array_to_sparse(arr):
    """
    Converts an array (or cudf.DataFrame) to a sparse array
    :param arr: scipy or cupy sparse matrix, cudf DataFrame,
                dense numpy or cupy array
    :return: cupy sparse CSR matrix
    """
    if has_scipy():
        from scipy.sparse import isspmatrix as scipy_sparse_isspmatrix
    else:
        from cuml.internals.import_utils import (
            dummy_function_always_false as scipy_sparse_isspmatrix,
        )
    if scipy_sparse_isspmatrix(arr):
        ret = cupyx.scipy.sparse.csr_matrix(arr.tocsr())
    elif cupyx.scipy.sparse.isspmatrix(arr):
        ret = arr
    elif isinstance(arr, cudf.DataFrame):
        ret = _conv_df_to_sparse(arr)
    elif isinstance(arr, np.ndarray):
        cupy_ary = rmm_cupy_ary(cp.asarray, arr, dtype=arr.dtype)
        ret = cupyx.scipy.sparse.csr_matrix(cupy_ary)

    elif isinstance(arr, cp.ndarray):
        ret = cupyx.scipy.sparse.csr_matrix(arr)
    else:
        raise ValueError("Unexpected input type %s" % type(arr))
    return ret


@with_cupy_rmm
def to_sparse_dask_array(cudf_or_array, client=None):
    """
    Converts an array or cuDF to a sparse Dask array backed by sparse CuPy.
    Csr matrices.

    Parameters
    ----------
    cudf_or_array : cuDF Dataframe, array-like sparse / dense array, or
                    Dask DataFrame/Array
    client : dask.distributed.Client (optional) Dask client

    dtype : output dtype

    Returns
    -------
    dask_array : dask.Array backed by cupyx.scipy.sparse.csr_matrix
    """
    ret = cudf_or_array
    shape = cudf_or_array.shape
    meta = cupyx.scipy.sparse.csr_matrix(rmm_cupy_ary(cp.zeros, 1))

    if isinstance(ret, dask.dataframe.DataFrame):
        ret = ret.to_dask_array()

    if isinstance(cudf_or_array, dask.array.Array):
        return cudf_or_array.map_blocks(_conv_array_to_sparse, meta=meta)

    else:

        ret = _conv_array_to_sparse(ret)

        # Push to worker
        final_result = client.scatter(ret)

        return dask.array.from_delayed(final_result, shape=shape, meta=meta)


def _get_meta(df):
    ret = df.iloc[:0]
    return ret


@dask.delayed
def _to_cudf(arr):
    if arr.ndim == 2:
        return cudf.DataFrame(arr)
    elif arr.ndim == 1:
        return cudf.Series(arr)


def to_dask_cudf(dask_arr, client=None):
    return dd.from_dask_array(dask_arr)<|MERGE_RESOLUTION|>--- conflicted
+++ resolved
@@ -14,15 +14,12 @@
 #
 
 
-<<<<<<< HEAD
 from cuml.common import rmm_cupy_ary, has_scipy
-=======
+from cuml.internals.memory_utils import with_cupy_rmm
+import dask.dataframe as dd
 import dask
-import dask.dataframe as dd
-from dask.distributed import default_client
 
 from cuml.common import has_scipy, rmm_cupy_ary
->>>>>>> e02797ca
 from cuml.internals.memory_utils import with_cupy_rmm
 from cuml.internals.safe_imports import cpu_only_import, gpu_only_import
 
