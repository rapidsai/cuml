--- conflicted
+++ resolved
@@ -560,7 +560,7 @@
     @insert_into_docstring(parameters=[('dense', '(n_samples, n_features)')],
                            return_values=[('dense', '(n_samples, 1)')])
     @enable_device_interop
-<<<<<<< HEAD
+    @deprecate_non_keyword_only("convert_dtype", "predict_model", "layout", "default_chunk_size", "align_bytes")
     def predict(
         self,
         X,
@@ -570,12 +570,6 @@
         default_chunk_size = None,
         align_bytes = None,
     ) -> CumlArray:
-=======
-    @deprecate_non_keyword_only("predict_model", "algo", "convert_dtype", "fil_sparse_format")
-    def predict(self, X, predict_model="GPU",
-                algo='auto', convert_dtype=True,
-                fil_sparse_format='auto') -> CumlArray:
->>>>>>> 652fe902
         """
         Predicts the labels for X.
 
@@ -640,7 +634,9 @@
     @insert_into_docstring(parameters=[('dense', '(n_samples, n_features)'),
                                        ('dense', '(n_samples, 1)')])
     @enable_device_interop
-<<<<<<< HEAD
+    @deprecate_non_keyword_only(
+        "layout", "default_chunk_size", "align_bytes"
+    )
     def score(
         self,
         X,
@@ -649,13 +645,6 @@
         default_chunk_size = None,
         align_bytes = None,
     ):
-=======
-    @deprecate_non_keyword_only(
-        "algo", "convert_dtype", "fil_sparse_format", "predict_model"
-    )
-    def score(self, X, y, algo='auto', convert_dtype=True,
-              fil_sparse_format='auto', predict_model="GPU"):
->>>>>>> 652fe902
         """
         Calculates the accuracy metric score of the model for X.
         In the 0.16 release, the default scoring metric was changed
