--- conflicted
+++ resolved
@@ -366,11 +366,8 @@
         self.max_batch_size = max_batch_size
         self.random_state = random_state
         self.n_streams = n_streams
-<<<<<<< HEAD
+        self.oob_score = oob_score
         self._feature_importances_ = None
-=======
-        self.oob_score = oob_score
->>>>>>> d7b02756
 
     def __getstate__(self):
         state = self.__dict__.copy()
@@ -532,13 +529,9 @@
                         <int*> y_ptr,
                         n_classes,
                         params,
-<<<<<<< HEAD
-                        verbose,
+                        bootstrap_masks_ptr,
                         <float*> _fi_ptr,
-=======
-                        bootstrap_masks_ptr,
                         verbose
->>>>>>> d7b02756
                     )
                 else:
                     fit_treelite_with_stats(
@@ -550,13 +543,9 @@
                         <int*> y_ptr,
                         n_classes,
                         params,
-<<<<<<< HEAD
-                        verbose,
+                        bootstrap_masks_ptr,
                         <double*> _fi_ptr,
-=======
-                        bootstrap_masks_ptr,
                         verbose
->>>>>>> d7b02756
                     )
             else:
                 if is_float32:
@@ -568,13 +557,9 @@
                         n_cols,
                         <float*> y_ptr,
                         params,
-<<<<<<< HEAD
-                        verbose,
+                        bootstrap_masks_ptr,
                         <float*> _fi_ptr,
-=======
-                        bootstrap_masks_ptr,
                         verbose
->>>>>>> d7b02756
                     )
                 else:
                     fit_treelite_with_stats(
@@ -585,13 +570,9 @@
                         n_cols,
                         <double*> y_ptr,
                         params,
-<<<<<<< HEAD
-                        verbose,
+                        bootstrap_masks_ptr,
                         <double*> _fi_ptr,
-=======
-                        bootstrap_masks_ptr,
                         verbose
->>>>>>> d7b02756
                     )
 
         # XXX: Theoretically we could wrap `tl_handle` with `treelite.Model` to
@@ -620,15 +601,12 @@
         self._treelite_model_bytes = <bytes>(tl_bytes[:tl_bytes_len])
         # Ensure cached fil model is reset
         self._fil_model = None
-<<<<<<< HEAD
-        self.feature_importances_ = np.asarray(_fi_py)
-=======
 
         # Compute OOB score if requested
         if self.oob_score:
             self._compute_oob_score(X, y, bootstrap_masks_cp)
 
->>>>>>> d7b02756
+        self.feature_importances_ = np.asarray(_fi_py)
         return self
 
     def _get_inference_fil_model(
