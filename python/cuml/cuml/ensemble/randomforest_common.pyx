--- conflicted
+++ resolved
@@ -335,20 +335,13 @@
         self.n_streams = n_streams
         self.oob_score = oob_score
 
-<<<<<<< HEAD
-        self.rf_forest = 0
-        self.rf_forest64 = 0
-        self.treelite_serialized_bytes = None
-        self.n_cols = None
-        self._oob_score_ = -1.0
-        self._feature_importances_ = None
-=======
     def __getstate__(self):
         state = self.__dict__.copy()
         # FIL model isn't currently pickleable
         state.pop("_fil_model", None)
         return state
->>>>>>> 948c546e
+        self._oob_score_ = -1.0
+        self._feature_importances_ = None
 
     def __setstate__(self, state):
         self.__dict__.update(state)
@@ -565,30 +558,23 @@
 
     def _get_inference_fil_model(
         self,
-<<<<<<< HEAD
-        X,
-        is_classifier = False,
-        predict_proba = False,
-        threshold = 0.5,
-        convert_dtype = True,
-        layout = "depth_first",
-        default_chunk_size = None,
-        align_bytes = None,
-    ) -> CumlArray:
-        treelite_bytes = self._serialize_treelite_bytes()
-        fil_model = ForestInference(
-            treelite_model=treelite_bytes,
-            handle=self.handle,
-            output_type=self.output_type,
-            verbose=self.verbose,
-            is_classifier=is_classifier,
-            layout=layout,
-            default_chunk_size=default_chunk_size,
-            align_bytes=align_bytes,
-        )
-        if predict_proba:
-            return fil_model.predict_proba(X)
-        return fil_model.predict(X, threshold=threshold)
+        layout="depth_first",
+        default_chunk_size=None,
+        align_bytes=None,
+    ):
+        if (
+            layout == "depth_first" and default_chunk_size is None and align_bytes is None
+        ):
+            # default parameters, get (or create) the cached fil model
+            if (fil_model := getattr(self, "_fil_model", None)) is None:
+                fil_model = self._fil_model = self.as_fil()
+        else:
+            fil_model = self.as_fil(
+                layout=layout,
+                default_chunk_size=default_chunk_size,
+                align_bytes=align_bytes,
+            )
+        return fil_model
     
     @property
     def oob_score_(self):
@@ -631,25 +617,6 @@
                 "Call 'fit' with appropriate arguments before using this property."
             )
         return np.asarray(self._feature_importances_)
-=======
-        layout="depth_first",
-        default_chunk_size=None,
-        align_bytes=None,
-    ):
-        if (
-            layout == "depth_first" and default_chunk_size is None and align_bytes is None
-        ):
-            # default parameters, get (or create) the cached fil model
-            if (fil_model := getattr(self, "_fil_model", None)) is None:
-                fil_model = self._fil_model = self.as_fil()
-        else:
-            fil_model = self.as_fil(
-                layout=layout,
-                default_chunk_size=default_chunk_size,
-                align_bytes=align_bytes,
-            )
-        return fil_model
->>>>>>> 948c546e
 
     def _handle_deprecated_predict_model(self, predict_model):
         if predict_model != "deprecated":
