#
# Copyright (c) 2024-2025, NVIDIA CORPORATION.
#
# Licensed under the Apache License, Version 2.0 (the "License");
# you may not use this file except in compliance with the License.
# You may obtain a copy of the License at
#
#     http://www.apache.org/licenses/LICENSE-2.0
#
# Unless required by applicable law or agreed to in writing, software
# distributed under the License is distributed on an "AS IS" BASIS,
# WITHOUT WARRANTIES OR CONDITIONS OF ANY KIND, either express or implied.
# See the License for the specific language governing permissions and
# limitations under the License.
#


import inspect
import sys
import types

from cuml.internals.mem_type import MemoryType
from cuml.internals import logger
from cuml.internals.global_settings import GlobalSettings
from cuml.internals.safe_imports import gpu_only_import, cpu_only_import
from typing import Optional, Tuple, Dict, Any, Type, List


class ProxyModule:
    """
    A proxy module that dynamically replaces specified classes with proxy estimators
    based on GlobalSettings.

    Parameters
    ----------
    original_module : module
        The module to be proxied.
    Attributes
    ----------
    _original_module : module
        The original module being proxied.
    _proxy_estimators : dict of str to type
        A dictionary mapping accelerated class names to their proxy estimators.
    """

    def __init__(self, original_module: types.ModuleType) -> None:
        """Initialize the ProxyModule with the original module."""
        self._original_module = original_module
        self._proxy_estimators: Dict[str, Type[Any]] = {}

    def add_estimator(
        self, class_name: str, proxy_estimator: Type[Any]
    ) -> None:
        """
        Add a proxy estimator for a specified class name.
        Parameters
        ----------
        class_name : str
            The name of the class in the original module to be replaced.
        proxy_estimator : type
            The proxy estimator class to use as a replacement.
        """
        self._proxy_estimators[class_name] = proxy_estimator

    def __getattr__(self, name: str) -> Any:
        """
        Intercept attribute access on the proxy module.
        If the attribute name is in the proxy estimators and the accelerator is active,
        return the proxy estimator; otherwise, return the attribute from the original module.
        Parameters
        ----------
        name : str
            The name of the attribute being accessed.
        Returns
        -------
        Any
            The attribute from the proxy estimator or the original module.
        """
        if name in self._proxy_estimators:
            use_proxy = getattr(GlobalSettings(), "accelerator_active", False)
            if use_proxy:
                return self._proxy_estimators[name]
            else:
                return getattr(self._original_module, name)
        else:
            return getattr(self._original_module, name)

    def __dir__(self) -> List[str]:
        """
        Provide a list of attributes available in the proxy module.
        Returns
        -------
        list of str
            A list of attribute names from the original module.
        """
        return dir(self._original_module)


def intercept(
    original_module: str,
    accelerated_module: str,
    original_class_name: str,
    accelerated_class_name: Optional[str] = None,
):
    """
    Factory function that creates class definitions of ProxyEstimators that
    accelerate estimators of the original class.

    This function dynamically creates a new class called `ProxyEstimator` that
    inherits from the GPU-accelerated class in the `accelerated_module`
    (e.g., cuML) and acts as a drop-in replacement for the original class in
    `original_module` (e.g., scikit-learn). Then, this class can be used to
    create instances of ProxyEstimators that dispatch to either library.

    **Design of the ProxyEstimator Class Inside**

    **`ProxyEstimator` Class:**
        - The `ProxyEstimator` class inherits from the GPU-accelerated
        class (`class_b`) obtained from the `accelerated_module`.
        - It serves as a wrapper that adds additional functionality
        to maintain compatibility with the original CPU-based estimator.
        Key methods and attributes:
            - `__init__`: Initializes the proxy estimator, stores a
            reference to the original class before ModuleAccelerator
            replaces the original module, translates hyperparameters,
            and initializes the parent (cuML) class.
            - `__repr__` and `__str__`: Provide string representations
            that reference the original CPU-based class.
            - Attribute `_cpu_model_class`: Stores a reference to the
            original CPU-based estimator class.
            - Attribute `_gpuaccel`: Indicates whether GPU acceleration
            is enabled.
            - By designing the `ProxyEstimator` in this way, we can
            seamlessly replace the original CPU-based estimator with a
            GPU-accelerated version without altering the existing codebase.
            The metaclass ensures that the class behaves and appears
            like the original estimator, while the proxy class manages
            the underlying acceleration and compatibility.

    **Serialization/Pickling of ProxyEstimators**

    Since pickle has strict rules about serializing classes, we cannot
    (reasonably) create a method that just pickles and unpickles a
    ProxyEstimator as if it was just an instance of the original module.

    Therefore, doing a pickling of ProxyEstimator will make it serialize to
    a file that can be opened in systems with cuML installed (CPU or GPU).
    To serialize for non cuML systems, the to_sklearn and from_sklearn APIs
    are being introduced in

    https://github.com/rapidsai/cuml/pull/6102

    Parameters
    ----------
    original_module : str
        Original module that is being accelerated
    accelerated_module : str
        Acceleration module
    class_name: str
        Name of class beign accelerated
    accelerated_class_name : str, optional
        Name of accelerator class. If None, then it is assumed it is the same
        name as class_name (i.e. the original class in the original module).

    Returns
    -------
    A class definition of ProxyEstimator that inherits from
    the accelerated library class (cuML).

    Examples
    --------
    >>> from module_accelerator import intercept
    >>> ProxyEstimator = intercept('sklearn.linear_model',
    ...                            'cuml.linear_model', 'LinearRegression')
    >>> model = ProxyEstimator()

    """

    if accelerated_class_name is None:
        accelerated_class_name = original_class_name

    # Import the original host module and cuML
    module_a = cpu_only_import(original_module)
    module_b = gpu_only_import(accelerated_module)

    # Store a reference to the original (CPU) class
    original_class_a = getattr(module_a, original_class_name)

    # Get the class from cuML so ProxyEstimator inherits from it
    class_b = getattr(module_b, accelerated_class_name)

    class ProxyEstimator(class_b):
        """
        A proxy estimator class that wraps the accelerated estimator and provides
        compatibility with the original estimator interface.

        The ProxyEstimator inherits from the accelerated estimator class and
        wraps additional functionality to maintain compatibility with the original
        CPU-based estimator.

        It handles the translation of hyperparameters and the transfer of models
        between CPU and GPU.

        """

        def __init__(self, *args, **kwargs):
            self._cpu_model_class = (
                original_class_a  # Store a reference to the original class
            )

<<<<<<< HEAD
            kwargs, self._gpuaccel = self._hyperparam_translator(**kwargs)

            super().__init__(*args, **kwargs)
=======
            translated_kwargs, self._gpuaccel = self._hyperparam_translator(
                **kwargs
            )
            super().__init__(*args, **translated_kwargs)
>>>>>>> 9a9bf6d7

            self._cpu_hyperparams = list(
                inspect.signature(
                    self._cpu_model_class.__init__
                ).parameters.keys()
            )

            self.import_cpu_model()
            self.build_cpu_model(**kwargs)

        def __repr__(self):
            """
            Return a formal string representation of the object.

            Returns
            -------
            str
                A string representation indicating that this is a wrapped
                 version of the original CPU-based estimator.
            """
            return self._cpu_model.__repr__()

        def __str__(self):
            """
            Return an informal string representation of the object.

            Returns
            -------
            str
                A string representation indicating that this is a wrapped
                 version of the original CPU-based estimator.
            """
            return self._cpu_model.__str__()

        def __getstate__(self):
            """
            Prepare the object state for pickling. We need it since
            we have a custom function in __reduce__.

            Returns
            -------
            dict
                The state of the Estimator.
            """
            return self.__dict__.copy()

        def __reduce__(self):
            """
            Helper for pickle.

            Returns
            -------
            tuple
                A tuple containing the callable to reconstruct the object
                and the arguments for reconstruction.

            Notes
            -----
            Disables the module accelerator during pickling to ensure correct serialization.
            """
            return (
                reconstruct_proxy,
                (
                    original_module,
                    accelerated_module,
                    original_class_name,
                    (),
                    self.__getstate__(),
                ),
            )

    # Help make the proxy class look more like the original class
    for attr in (
        "__module__",
        "__name__",
        "__qualname__",
        "__doc__",
        "__annotate__",
        "__type_params__",
    ):
        try:
            value = getattr(original_class_a, attr)
        except AttributeError:
            pass
        else:
            setattr(ProxyEstimator, attr, value)

    ProxyEstimator.__init__.__signature__ = inspect.signature(
        original_class_a.__init__
    )

    logger.debug(
        f"Created proxy estimator: ({module_b}, {original_class_name}, {ProxyEstimator})"
    )
    setattr(module_b, original_class_name, ProxyEstimator)
    accelerated_modules = GlobalSettings().accelerated_modules

    if original_module in accelerated_modules:
        proxy_module = accelerated_modules[original_module]
    else:
        proxy_module = ProxyModule(original_module=module_a)
        GlobalSettings().accelerated_modules[original_module] = proxy_module

    proxy_module.add_estimator(
        class_name=original_class_name, proxy_estimator=ProxyEstimator
    )

    sys.modules[original_module] = proxy_module

    return ProxyEstimator


def reconstruct_proxy(
    original_module: str,
    accelerated_module: str,
    class_name: str,
    args: Tuple,
    kwargs: Dict,
):
    """
    Function to enable pickling of ProxyEstimators since they are defined inside
    a function, which Pickle doesn't like without a function or something
    that has an absolute import path like this function.

    Parameters
    ----------
    original_module : str
        Original module that is being accelerated
    accelerated_module : str
        Acceleration module
    class_name: str
        Name of class beign accelerated
    args : Tuple
        Args of class to be deserialized (typically empty for ProxyEstimators)
    kwargs : Dict
        Keyword arguments to reconstruct the ProxyEstimator instance, typically
        state from __setstate__ method.

    Returns
    -------
    Instance of ProxyEstimator constructed with the kwargs passed to the function.

    """
    # We probably don't need to intercept again here, since we already stored
    # the variables in _wrappers
    cls = intercept(
        original_module=original_module,
        accelerated_module=accelerated_module,
        original_class_name=class_name,
    )

    estimator = cls()
    estimator.__dict__.update(kwargs)
    return estimator<|MERGE_RESOLUTION|>--- conflicted
+++ resolved
@@ -208,16 +208,10 @@
                 original_class_a  # Store a reference to the original class
             )
 
-<<<<<<< HEAD
-            kwargs, self._gpuaccel = self._hyperparam_translator(**kwargs)
-
-            super().__init__(*args, **kwargs)
-=======
             translated_kwargs, self._gpuaccel = self._hyperparam_translator(
                 **kwargs
             )
             super().__init__(*args, **translated_kwargs)
->>>>>>> 9a9bf6d7
 
             self._cpu_hyperparams = list(
                 inspect.signature(
