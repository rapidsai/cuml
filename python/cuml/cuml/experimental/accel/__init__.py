--- conflicted
+++ resolved
@@ -57,7 +57,6 @@
 
 def install(disable_uvm=False):
     """Enable cuML Accelerator Mode."""
-<<<<<<< HEAD
     logger.set_level(logger.level_enum.info)
     logger.set_pattern("%v")
 
@@ -68,10 +67,7 @@
         else:
             logger.warn("cuML: Could not enable managed memory.")
 
-    logger.info("cuML: Installing accelerator...")
-=======
     logger.debug("cuML: Installing accelerator...")
->>>>>>> 85578222
     libraries_to_accelerate = ["sklearn", "umap", "hdbscan"]
     accelerated_libraries = []
     failed_to_accelerate = []
