--- conflicted
+++ resolved
@@ -213,19 +213,7 @@
             "power_iteration_normalizer",
         ]
     )
-<<<<<<< HEAD
     assert set(params.keys()) == expected_params
-
-
-def test_hyperparam_input_matching():
-    from cuml.linear_model import LogisticRegression
-
-    model = LogisticRegression(solver="qn")
-    model.import_cpu_model()
-    model.build_cpu_model()
-    model.gpu_to_cpu()
-    print(model._cpu_model.solver)
-    assert False
 
 
 def test_roundtrip():
@@ -259,7 +247,4 @@
 
     assert not isinstance(
         y_pred, cp.ndarray
-    ), f"y_pred should be a np.ndarray, but is a {type(y_pred)}"
-=======
-    assert set(params.keys()) == expected_params
->>>>>>> f14a14b3
+    ), f"y_pred should be a np.ndarray, but is a {type(y_pred)}"