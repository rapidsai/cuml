#
# Copyright (c) 2020-2025, NVIDIA CORPORATION.
#
# Licensed under the Apache License, Version 2.0 (the "License");
# you may not use this file except in compliance with the License.
# You may obtain a copy of the License at
#
#     http://www.apache.org/licenses/LICENSE-2.0
#
# Unless required by applicable law or agreed to in writing, software
# distributed under the License is distributed on an "AS IS" BASIS,
# WITHOUT WARRANTIES OR CONDITIONS OF ANY KIND, either express or implied.
# See the License for the specific language governing permissions and
# limitations under the License.
#

import math
<<<<<<< HEAD
import pytest
from sklearn.model_selection import train_test_split
from sklearn.datasets import make_regression
import sklearn.neighbors

import cuml
from cuml import KernelExplainer, Lasso
from cuml.testing.datasets import with_dtype
=======

import pytest
import sklearn.neighbors
from sklearn.model_selection import train_test_split

import cuml
from cuml import KernelExplainer, Lasso
from cuml.datasets import make_regression
from cuml.internals.import_utils import has_scipy, has_shap
from cuml.internals.safe_imports import cpu_only_import, gpu_only_import
>>>>>>> b01e2d1d
from cuml.testing.utils import (
    ClassEnumerator,
    create_synthetic_dataset,
    get_shap_values,
)
<<<<<<< HEAD
from cuml.datasets import make_regression
from cuml.internals.import_utils import has_shap
from cuml.internals.import_utils import has_scipy
import pytest
from cuml.internals.safe_imports import cpu_only_import
from cuml.internals.safe_imports import gpu_only_import
=======
>>>>>>> b01e2d1d

cp = gpu_only_import("cupy")
np = cpu_only_import("numpy")


models_config = ClassEnumerator(module=cuml)
models = models_config.get_models()


def assert_and_log(
    cu_shap_values, golden_result_values, fx, expected, tolerance=1e-02
):
    close_values = np.allclose(
        cu_shap_values, golden_result_values, rtol=tolerance, atol=tolerance
    )

    expected_sum = np.allclose(
        1.00, np.sum(cp.asnumpy(cu_shap_values)) / (fx - expected), rtol=1e-01
    )

    if not close_values:
        print("cu_shap_values: ")
        print(cu_shap_values)
        print("golden_result_values")
        print(golden_result_values)

    if not expected_sum:
        print(np.sum(cp.asnumpy(cu_shap_values)))

    assert expected_sum
    assert close_values


###############################################################################
#                              End to end tests                               #
###############################################################################


@pytest.mark.parametrize(
    "model", [cuml.LinearRegression, cuml.KNeighborsRegressor, cuml.SVR]
)
def test_exact_regression_datasets(exact_shap_regression_dataset, model):
    X_train, X_test, y_train, y_test = exact_shap_regression_dataset

    models = []
    models.append(model().fit(X_train, y_train))
    models.append(cuml_skl_class_dict[model]().fit(X_train, y_train))

    for mod in models:
        explainer, shap_values = get_shap_values(
            model=mod.predict,
            background_dataset=X_train,
            explained_dataset=X_test,
            explainer=KernelExplainer,
        )
        for i in range(3):
            print(i)
            assert_and_log(
                shap_values[i],
                golden_regression_results[model][i],
                mod.predict(X_test[i].reshape(1, X_test.shape[1])),
                explainer.expected_value,
            )


def test_exact_classification_datasets(exact_shap_classification_dataset):
    X_train, X_test, y_train, y_test = exact_shap_classification_dataset

    models = []
    models.append(cuml.SVC(probability=True).fit(X_train, y_train))
    models.append(sklearn.svm.SVC(probability=True).fit(X_train, y_train))

    for mod in models:
        explainer, shap_values = get_shap_values(
            model=mod.predict_proba,
            background_dataset=X_train,
            explained_dataset=X_test,
            explainer=KernelExplainer,
        )

        # Some values are very small, which mean our tolerance here needs to be
        # a little looser to avoid false positives from comparisons like
        # 0.00348627 - 0.00247397. The loose tolerance still tests that the
        # distribution of the values matches.
        for idx, svs in enumerate(shap_values):
            assert_and_log(
                svs[0],
                golden_classification_result[idx],
                float(mod.predict_proba(X_test)[0][idx]),
                explainer.expected_value[idx],
                tolerance=1e-01,
            )


@pytest.mark.parametrize("dtype", [np.float32, np.float64])
@pytest.mark.parametrize("n_features", [10, 30])
@pytest.mark.parametrize("n_background", [10, 30])
@pytest.mark.parametrize("model", [cuml.TruncatedSVD, cuml.PCA])
def test_kernel_shap_standalone(dtype, n_features, n_background, model):
    X, y = with_dtype(
        make_regression(
            n_samples=n_background + 3,
            n_features=n_features,
            noise=0.1,
            random_state=42,
        ),
        dtype,
    )
    X_train, X_test, y_train, y_test = train_test_split(
        X, y, test_size=3, random_state=42
    )

    mod = model(n_components=3).fit(X_train, y_train)
    explainer, shap_values = get_shap_values(
        model=mod.transform,
        background_dataset=X_train,
        explained_dataset=X_test,
        explainer=KernelExplainer,
    )

    exp_v = explainer.expected_value

    # we have 3 lists of shap values, each corresponding to a component since
    # transform gives back arrays of shape (nrows x ncomponents)
    # we test that for each test row, for each component, the
    # sum of the shap values is the same as the difference between the
    # expected value for that component minus the value of the transform of
    # the row.
    for sv_idx in range(3):
        # pca and tsvd transform give results back nested
        fx = mod.transform(X_test[sv_idx].reshape(1, n_features))[0]

        for comp_idx in range(3):
            assert (
                np.sum(shap_values[comp_idx][sv_idx])
                - abs(fx[comp_idx] - exp_v[comp_idx])
            ) <= 1e-5


@pytest.mark.parametrize("dtype", [np.float32, np.float64])
@pytest.mark.parametrize("n_features", [11, 15])
@pytest.mark.parametrize("n_background", [30])
@pytest.mark.parametrize("model", [cuml.SVR])
def test_kernel_gpu_cpu_shap(dtype, n_features, n_background, model):
    X, y = with_dtype(
        make_regression(
            n_samples=n_background + 3,
            n_features=n_features,
            noise=0.1,
            random_state=42,
        ),
        dtype,
    )
    X_train, X_test, y_train, y_test = train_test_split(
        X, y, test_size=3, random_state=42
    )

    mod = model().fit(X_train, y_train)
    explainer, shap_values = get_shap_values(
        model=mod.predict,
        background_dataset=X_train,
        explained_dataset=X_test,
        explainer=KernelExplainer,
    )

    exp_v = explainer.expected_value

    fx = mod.predict(X_test)
    for test_idx in range(3):
        assert (
            np.sum(shap_values[test_idx]) - abs(fx[test_idx] - exp_v)
        ) <= 1e-5

    if has_shap():
        import shap

        explainer = shap.KernelExplainer(mod.predict, cp.asnumpy(X_train))
        cpu_shap_values = explainer.shap_values(cp.asnumpy(X_test))

        assert np.allclose(
            shap_values, cpu_shap_values, rtol=1e-01, atol=1e-01
        )


def test_kernel_housing_dataset(housing_dataset):
    X, y, _ = housing_dataset

    X_train, X_test, y_train, y_test = train_test_split(
        X, y, test_size=0.25, random_state=42
    )

    # making all float32 to use gpu predict on random forest
    X_train = X_train.astype(np.float32)
    X_test = X_test.astype(np.float32)
    y_train = y_train.astype(np.float32)
    y_test = y_test.astype(np.float32)

    cumodel = cuml.RandomForestRegressor().fit(X_train, y_train)

    explainer = KernelExplainer(
        model=cumodel.predict, data=X_train[:100], output_type="numpy"
    )

    cu_shap_values = explainer.shap_values(X_test[:2])

    assert np.allclose(
        cu_shap_values, housing_regression_result, rtol=1e-01, atol=1e-01
    )


###############################################################################
#                        Single function unit tests                           #
###############################################################################


def test_binom_coef():
    for i in range(1, 101):
        val = cuml.explainer.kernel_shap._binomCoef(100, i)
        if has_scipy():
            from scipy.special import binom

            assert math.isclose(val, binom(100, i), rel_tol=1e-15)


def test_shapley_kernel():
    for i in range(11):
        val = cuml.explainer.kernel_shap._shapley_kernel(10, i)
        assert val == shapley_kernel_results[i]


def test_full_powerset():
    ps, w = cuml.explainer.kernel_shap._powerset(
        5, 2, 2**5 - 2, full_powerset=True
    )

    for i in range(len(ps)):
        assert np.all(ps[i] == full_powerset_result[i])
        assert math.isclose(w[i], full_powerset_weight_result[i])


def test_partial_powerset():
    ps, w = cuml.explainer.kernel_shap._powerset(6, 3, 42)

    for i in range(len(ps)):
        assert np.all(ps[i] == partial_powerset_result[i])
        assert math.isclose(w[i], partial_powerset_weight_result[i])


@pytest.mark.parametrize("full_powerset", [True, False])
def test_get_number_of_exact_random_samples(full_powerset):

    if full_powerset:
        (
            nsamples_exact,
            nsamples_random,
            ind,
        ) = cuml.explainer.kernel_shap._get_number_of_exact_random_samples(
            10, 2**10 + 1
        )
        assert nsamples_exact == 1022
        assert nsamples_random == 0
        assert ind == 5
    else:
        (
            nsamples_exact,
            nsamples_random,
            ind,
        ) = cuml.explainer.kernel_shap._get_number_of_exact_random_samples(
            10, 100
        )

        assert nsamples_exact == 20
        assert nsamples_random == 80
        assert ind == 2


def test_generate_nsamples_weights():
    samples, w = cuml.explainer.kernel_shap._generate_nsamples_weights(
        ncols=20,
        nsamples=30,
        nsamples_exact=10,
        nsamples_random=20,
        randind=5,
        dtype=np.float32,
    )
    # check that all our samples are between 5 and 6, and the weights in pairs
    # are generated correctly
    for i, s in enumerate(samples):
        assert s in [5, 6]
        assert w[i * 2] == cuml.explainer.kernel_shap._shapley_kernel(
            20, int(s)
        )
        assert w[i * 2 + 1] == cuml.explainer.kernel_shap._shapley_kernel(
            20, int(s)
        )


@pytest.mark.parametrize(
    "l1_type", ["auto", "aic", "bic", "num_features(3)", 0.2]
)
def test_l1_regularization(exact_shap_regression_dataset, l1_type):
    # currently this is a code test, not mathematical results test.
    # Hard to test without falling into testing the underlying algorithms
    # which are out of this unit test scope.
    X, w = cuml.explainer.kernel_shap._powerset(
        5, 2, 2**5 - 2, full_powerset=True
    )

    y = cp.random.rand(X.shape[0])
    nz = cuml.explainer.kernel_shap._l1_regularization(
        X=cp.asarray(X).astype(np.float32),
        y=cp.asarray(y).astype(np.float32),
        weights=cp.asarray(w),
        expected_value=0.0,
        fx=0.0,
        link_fn=cuml.explainer.common.identity,
        l1_reg=l1_type,
    )
    assert isinstance(nz, cp.ndarray)


@pytest.mark.skip(reason="Currently failing for unknown reasons.")
def test_typeerror_input():
    X, y = make_regression(n_samples=100, n_features=10, random_state=10)
    clf = Lasso()
    clf.fit(X, y)
    exp = KernelExplainer(model=clf.predict, data=X, nsamples=10)
    try:
        _ = exp.shap_values(X)
        assert True
    except TypeError:
        assert False


###############################################################################
#                                 Precomputed results                         #
#                               and testing variables                         #
###############################################################################

# "golden" results obtained by running brute force Kernel SHAP notebook from
# https://github.com/slundberg/shap/blob/master/notebooks/kernel_explainer/Simple%20Kernel%20SHAP.ipynb
# and confirmed with SHAP package.
golden_regression_results = {
    cuml.LinearRegression: [
        [
            -1.3628216e00,
            -1.0234555e02,
            1.3433075e-01,
            -6.1763966e01,
            2.6035309e-04,
            -3.4455872e00,
            -1.0159061e02,
            3.4058199e00,
            4.1598396e01,
            7.2152481e01,
            -2.1964417e00,
        ],
        [
            -8.6558792e01,
            8.9456577e00,
            -3.6405910e01,
            1.0574381e01,
            -4.1580200e-04,
            -5.8939896e01,
            4.8407948e01,
            1.4475842e00,
            -2.0742226e01,
            6.6378265e01,
            -3.5134201e01,
        ],
        [
            -1.3722158e01,
            -2.9430325e01,
            -8.0079269e01,
            1.2096907e02,
            1.0681152e-03,
            -5.4266449e01,
            -3.1012087e01,
            -7.9640961e-01,
            7.7072838e01,
            1.5370981e01,
            -2.4032040e01,
        ],
    ],
    cuml.KNeighborsRegressor: [
        [
            4.3210926,
            -47.497078,
            -4.523407,
            -35.49657,
            -5.5174675,
            -14.158726,
            -51.303787,
            -2.6457424,
            12.230529,
            52.345207,
            6.3014755,
        ],
        [
            -52.036957,
            2.4158602,
            -20.302296,
            15.428952,
            5.9823637,
            -20.046719,
            22.46046,
            -4.762917,
            -6.20145,
            37.457417,
            5.3511925,
        ],
        [
            -8.803419,
            -7.4095736,
            -48.113777,
            57.21296,
            1.0490589,
            -37.94751,
            -20.748789,
            -0.22258139,
            28.204493,
            4.5492225,
            0.5797138,
        ],
    ],
    cuml.SVR: [
        [
            3.53810340e-02,
            -8.11021507e-01,
            3.34369540e-02,
            -8.68727207e-01,
            1.06804073e-03,
            -1.14741415e-01,
            -1.35545099e00,
            3.87545109e-01,
            4.43311602e-01,
            1.08623052e00,
            2.65314579e-02,
        ],
        [
            -1.39247358e00,
            5.91157824e-02,
            -4.33764964e-01,
            1.04503572e-01,
            -4.41753864e-03,
            -1.09017754e00,
            5.90143979e-01,
            1.08445108e-01,
            -2.26831138e-01,
            9.69056726e-01,
            -1.18437767e-01,
        ],
        [
            -1.28573015e-01,
            -2.33658075e-01,
            -1.02735841e00,
            1.47447693e00,
            -1.99043751e-03,
            -1.11328888e00,
            -4.66209412e-01,
            -1.02243885e-01,
            8.18460345e-01,
            2.20144764e-01,
            -9.62769389e-02,
        ],
    ],
}

# For testing predict proba, we get one array of shap values per class
golden_classification_result = [
    [
        0.00152159,
        0.00247397,
        0.00250474,
        0.00155965,
        0.0113184,
        -0.01153999,
        0.19297145,
        0.17027254,
        0.00850102,
        -0.01293354,
        -0.00088981,
    ],
    [
        -0.00152159,
        -0.00247397,
        -0.00250474,
        -0.00155965,
        -0.0113184,
        0.01153999,
        -0.19297145,
        -0.17027254,
        -0.00850102,
        0.01293354,
        0.00088981,
    ],
]

housing_regression_result = np.array(
    [
        [
            -0.00182223,
            -0.01232004,
            -0.4782278,
            0.04781425,
            -0.01337761,
            -0.34830606,
            -0.4682865,
            -0.20812261,
        ],
        [
            -0.0013606,
            0.0110372,
            -0.445176,
            -0.08268094,
            0.00406259,
            -0.02185595,
            -0.47673094,
            -0.13557231,
        ],
    ],
    dtype=np.float32,
)

cuml_skl_class_dict = {
    cuml.LinearRegression: sklearn.linear_model.LinearRegression,
    cuml.KNeighborsRegressor: sklearn.neighbors.KNeighborsRegressor,
    cuml.SVR: sklearn.svm.SVR,
}


# results for individual function unit tests
shapley_kernel_results = [
    10000,
    0.1,
    0.0125,
    0.0035714285714285713,
    0.0017857142857142857,
    0.0014285714285714286,
    0.0017857142857142857,
    0.0035714285714285713,
    0.0125,
    0.1,
    10000,
]

full_powerset_result = [
    [1.0, 0.0, 0.0, 0.0, 0.0],
    [0.0, 1.0, 0.0, 0.0, 0.0],
    [0.0, 0.0, 1.0, 0.0, 0.0],
    [0.0, 0.0, 0.0, 1.0, 0.0],
    [0.0, 0.0, 0.0, 0.0, 1.0],
    [1.0, 1.0, 0.0, 0.0, 0.0],
    [1.0, 0.0, 1.0, 0.0, 0.0],
    [1.0, 0.0, 0.0, 1.0, 0.0],
    [1.0, 0.0, 0.0, 0.0, 1.0],
    [0.0, 1.0, 1.0, 0.0, 0.0],
    [0.0, 1.0, 0.0, 1.0, 0.0],
    [0.0, 1.0, 0.0, 0.0, 1.0],
    [0.0, 0.0, 1.0, 1.0, 0.0],
    [0.0, 0.0, 1.0, 0.0, 1.0],
    [0.0, 0.0, 0.0, 1.0, 1.0],
    [1.0, 1.0, 1.0, 0.0, 0.0],
    [1.0, 1.0, 0.0, 1.0, 0.0],
    [1.0, 1.0, 0.0, 0.0, 1.0],
    [1.0, 0.0, 1.0, 1.0, 0.0],
    [1.0, 0.0, 1.0, 0.0, 1.0],
    [1.0, 0.0, 0.0, 1.0, 1.0],
    [0.0, 1.0, 1.0, 1.0, 0.0],
    [0.0, 1.0, 1.0, 0.0, 1.0],
    [0.0, 1.0, 0.0, 1.0, 1.0],
    [0.0, 0.0, 1.0, 1.0, 1.0],
    [1.0, 1.0, 1.0, 1.0, 0.0],
    [1.0, 1.0, 1.0, 0.0, 1.0],
    [1.0, 1.0, 0.0, 1.0, 1.0],
    [1.0, 0.0, 1.0, 1.0, 1.0],
    [0.0, 1.0, 1.0, 1.0, 1.0],
]


full_powerset_weight_result = np.array(
    [
        0.2,
        0.2,
        0.2,
        0.2,
        0.2,
        0.06666667,
        0.06666667,
        0.06666667,
        0.06666667,
        0.06666667,
        0.06666667,
        0.06666667,
        0.06666667,
        0.06666667,
        0.06666667,
        0.06666667,
        0.06666667,
        0.06666667,
        0.06666667,
        0.06666667,
        0.06666667,
        0.06666667,
        0.06666667,
        0.06666667,
        0.06666667,
        0.2,
        0.2,
        0.2,
        0.2,
        0.2,
    ],
    dtype=np.float32,
)

partial_powerset_result = [
    [1.0, 0.0, 0.0, 0.0, 0.0, 0.0],
    [0.0, 1.0, 1.0, 1.0, 1.0, 1.0],
    [0.0, 1.0, 0.0, 0.0, 0.0, 0.0],
    [1.0, 0.0, 1.0, 1.0, 1.0, 1.0],
    [0.0, 0.0, 1.0, 0.0, 0.0, 0.0],
    [1.0, 1.0, 0.0, 1.0, 1.0, 1.0],
    [0.0, 0.0, 0.0, 1.0, 0.0, 0.0],
    [1.0, 1.0, 1.0, 0.0, 1.0, 1.0],
    [0.0, 0.0, 0.0, 0.0, 1.0, 0.0],
    [1.0, 1.0, 1.0, 1.0, 0.0, 1.0],
    [0.0, 0.0, 0.0, 0.0, 0.0, 1.0],
    [1.0, 1.0, 1.0, 1.0, 1.0, 0.0],
    [1.0, 1.0, 0.0, 0.0, 0.0, 0.0],
    [0.0, 0.0, 1.0, 1.0, 1.0, 1.0],
    [1.0, 0.0, 1.0, 0.0, 0.0, 0.0],
    [0.0, 1.0, 0.0, 1.0, 1.0, 1.0],
    [1.0, 0.0, 0.0, 1.0, 0.0, 0.0],
    [0.0, 1.0, 1.0, 0.0, 1.0, 1.0],
    [1.0, 0.0, 0.0, 0.0, 1.0, 0.0],
    [0.0, 1.0, 1.0, 1.0, 0.0, 1.0],
    [1.0, 0.0, 0.0, 0.0, 0.0, 1.0],
    [0.0, 1.0, 1.0, 1.0, 1.0, 0.0],
    [0.0, 1.0, 1.0, 0.0, 0.0, 0.0],
    [1.0, 0.0, 0.0, 1.0, 1.0, 1.0],
    [0.0, 1.0, 0.0, 1.0, 0.0, 0.0],
    [1.0, 0.0, 1.0, 0.0, 1.0, 1.0],
    [0.0, 1.0, 0.0, 0.0, 1.0, 0.0],
    [1.0, 0.0, 1.0, 1.0, 0.0, 1.0],
    [0.0, 1.0, 0.0, 0.0, 0.0, 1.0],
    [1.0, 0.0, 1.0, 1.0, 1.0, 0.0],
    [0.0, 0.0, 1.0, 1.0, 0.0, 0.0],
    [1.0, 1.0, 0.0, 0.0, 1.0, 1.0],
    [0.0, 0.0, 1.0, 0.0, 1.0, 0.0],
    [1.0, 1.0, 0.0, 1.0, 0.0, 1.0],
    [0.0, 0.0, 1.0, 0.0, 0.0, 1.0],
    [1.0, 1.0, 0.0, 1.0, 1.0, 0.0],
    [0.0, 0.0, 0.0, 1.0, 1.0, 0.0],
    [1.0, 1.0, 1.0, 0.0, 0.0, 1.0],
    [0.0, 0.0, 0.0, 1.0, 0.0, 1.0],
    [1.0, 1.0, 1.0, 0.0, 1.0, 0.0],
    [0.0, 0.0, 0.0, 0.0, 1.0, 1.0],
    [1.0, 1.0, 1.0, 1.0, 0.0, 0.0],
]

partial_powerset_weight_result = np.array(
    [
        0.16666667,
        0.16666667,
        0.16666667,
        0.16666667,
        0.16666667,
        0.16666667,
        0.16666667,
        0.16666667,
        0.16666667,
        0.16666667,
        0.16666667,
        0.16666667,
        0.041666668,
        0.041666668,
        0.041666668,
        0.041666668,
        0.041666668,
        0.041666668,
        0.041666668,
        0.041666668,
        0.041666668,
        0.041666668,
        0.041666668,
        0.041666668,
        0.041666668,
        0.041666668,
        0.041666668,
        0.041666668,
        0.041666668,
        0.041666668,
        0.041666668,
        0.041666668,
        0.041666668,
        0.041666668,
        0.041666668,
        0.041666668,
        0.041666668,
        0.041666668,
        0.041666668,
        0.041666668,
        0.041666668,
        0.041666668,
    ],
    dtype=np.float32,
)<|MERGE_RESOLUTION|>--- conflicted
+++ resolved
@@ -15,7 +15,6 @@
 #
 
 import math
-<<<<<<< HEAD
 import pytest
 from sklearn.model_selection import train_test_split
 from sklearn.datasets import make_regression
@@ -24,32 +23,17 @@
 import cuml
 from cuml import KernelExplainer, Lasso
 from cuml.testing.datasets import with_dtype
-=======
-
-import pytest
-import sklearn.neighbors
-from sklearn.model_selection import train_test_split
-
-import cuml
-from cuml import KernelExplainer, Lasso
-from cuml.datasets import make_regression
-from cuml.internals.import_utils import has_scipy, has_shap
-from cuml.internals.safe_imports import cpu_only_import, gpu_only_import
->>>>>>> b01e2d1d
 from cuml.testing.utils import (
     ClassEnumerator,
     create_synthetic_dataset,
     get_shap_values,
 )
-<<<<<<< HEAD
 from cuml.datasets import make_regression
 from cuml.internals.import_utils import has_shap
 from cuml.internals.import_utils import has_scipy
 import pytest
 from cuml.internals.safe_imports import cpu_only_import
 from cuml.internals.safe_imports import gpu_only_import
-=======
->>>>>>> b01e2d1d
 
 cp = gpu_only_import("cupy")
 np = cpu_only_import("numpy")
