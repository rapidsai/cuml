--- conflicted
+++ resolved
@@ -28,15 +28,12 @@
     stress_param,
     unit_param,
 )
-<<<<<<< HEAD
 from cuml.experimental.linear_model import Lars as cuLars
 import sys
 import pytest
 from cuml.internals.safe_imports import cpu_only_import
 from cuml.internals.safe_imports import gpu_only_import
 from cuml.testing.datasets import make_regression_dataset
-=======
->>>>>>> b01e2d1d
 
 cp = gpu_only_import("cupy")
 np = cpu_only_import("numpy")
