# Copyright (c) 2019-2025, NVIDIA CORPORATION.
#
# Licensed under the Apache License, Version 2.0 (the "License");
# you may not use this file except in compliance with the License.
# You may obtain a copy of the License at
#
#     http://www.apache.org/licenses/LICENSE-2.0
#
# Unless required by applicable law or agreed to in writing, software
# distributed under the License is distributed on an "AS IS" BASIS,
# WITHOUT WARRANTIES OR CONDITIONS OF ANY KIND, either express or implied.
# See the License for the specific language governing permissions and
# limitations under the License.
#

import pytest
import sklearn
<<<<<<< HEAD
=======
from hypothesis import assume, example, given, note
from hypothesis import strategies as st
from hypothesis import target
from hypothesis.extra.numpy import floating_dtypes
from packaging.version import Version
from sklearn.datasets import (
    load_breast_cancer,
    load_digits,
    make_classification,
    make_regression,
)
from sklearn.linear_model import ElasticNet as skElasticNet
from sklearn.linear_model import LinearRegression as skLinearRegression
from sklearn.linear_model import LogisticRegression as skLog
from sklearn.linear_model import Ridge as skRidge
from sklearn.model_selection import train_test_split

from cuml import ElasticNet as cuElasticNet
from cuml import LinearRegression as cuLinearRegression
from cuml import LogisticRegression as cuLog
from cuml import Ridge as cuRidge
from cuml.internals.array import elements_in_representable_range
>>>>>>> b01e2d1d
from cuml.internals.safe_imports import (
    cpu_only_import,
    cpu_only_import_from,
    gpu_only_import,
)
from cuml.testing.datasets import (
    regression_datasets,
    split_datasets,
    standard_classification_datasets,
    standard_regression_datasets,
    small_classification_dataset,
    small_regression_dataset,
    make_regression_dataset,
    make_classification_dataset,
    sklearn_compatible_dataset,
    cuml_compatible_dataset,
    make_classification,
    make_regression,
)
from cuml.testing.utils import (
    array_difference,
    array_equal,
    quality_param,
    stress_param,
    unit_param,
)
<<<<<<< HEAD
from hypothesis import assume, example, given, note
from hypothesis import strategies as st
from hypothesis import target
from hypothesis.extra.numpy import floating_dtypes
from sklearn.datasets import (
    load_breast_cancer,
    load_digits,
)
from sklearn.linear_model import LinearRegression as skLinearRegression
from sklearn.linear_model import LogisticRegression as skLog
from sklearn.linear_model import Ridge as skRidge
from sklearn.linear_model import ElasticNet as skElasticNet
from sklearn.model_selection import train_test_split

from cuml import ElasticNet as cuElasticNet
from cuml import LinearRegression as cuLinearRegression
from cuml import LogisticRegression as cuLog
from cuml import Ridge as cuRidge
=======
>>>>>>> b01e2d1d

cp = gpu_only_import("cupy")
np = cpu_only_import("numpy")
pd = cpu_only_import("pandas")
cudf = gpu_only_import("cudf")
rmm = gpu_only_import("rmm")

csr_matrix = cpu_only_import_from("scipy.sparse", "csr_matrix")


_ALGORITHMS = ["svd", "eig", "qr", "svd-qr", "svd-jacobi"]

algorithms = st.sampled_from(_ALGORITHMS)


# TODO(24.08): remove this test
def test_logreg_penalty_deprecation():
    with pytest.warns(
        FutureWarning,
        match="The 'none' option was deprecated in version 24.06",
    ):
        cuLog(penalty="none")


@pytest.mark.parametrize("ntargets", [1, 2])
@pytest.mark.parametrize("datatype", [np.float32, np.float64])
@pytest.mark.parametrize("algorithm", ["eig", "svd"])
@pytest.mark.parametrize(
    "nrows", [unit_param(1000), quality_param(5000), stress_param(500000)]
)
@pytest.mark.parametrize(
    "column_info",
    [
        unit_param([20, 10]),
        quality_param([100, 50]),
        stress_param([1000, 500]),
    ],
)
def test_linear_regression_model(
    datatype, algorithm, nrows, column_info, ntargets
):
    if algorithm == "svd" and nrows > 46340:
        pytest.skip(
            "svd solver is not supported for the data that has more"
            "than 46340 rows or columns if you are using CUDA version"
            "10.x"
        )
    if 1 < ntargets and algorithm != "svd":
        pytest.skip("The multi-target fit only supports using the svd solver.")

    ncols, n_info = column_info
    X_train, X_test, y_train, y_test = make_regression_dataset(
        datatype, nrows, ncols, n_info, n_targets=ntargets
    )

    # Initialization of cuML's linear regression model
    cuols = cuLinearRegression(fit_intercept=True, algorithm=algorithm)

    # fit and predict cuml linear regression model
    cuols.fit(X_train, y_train)
    cuols_predict = cuols.predict(X_test)

    if nrows < 500000:
        # sklearn linear regression model initialization, fit and predict
        skols = skLinearRegression(fit_intercept=True)
        skols.fit(X_train, y_train)

        skols_predict = skols.predict(X_test)

        assert array_equal(skols_predict, cuols_predict, 1e-1, with_sign=True)


@pytest.mark.parametrize("ntargets", [1, 2])
@pytest.mark.parametrize("datatype", [np.float32, np.float64])
@pytest.mark.parametrize("algorithm", ["eig", "svd", "qr", "svd-qr"])
@pytest.mark.parametrize(
    "fit_intercept, distribution",
    [
        (True, "lognormal"),
        (True, "exponential"),
        (True, "uniform"),
        (True, "exponential"),
        (False, "lognormal"),
        (False, "uniform"),
    ],
)
def test_weighted_linear_regression(
    ntargets, datatype, algorithm, fit_intercept, distribution
):
    nrows, ncols, n_info = 1000, 20, 10
    max_weight = 10
    noise = 20

    if 1 < ntargets and algorithm != "svd":
        pytest.skip("The multi-target fit only supports using the svd solver.")

    X_train, X_test, y_train, y_test = make_regression_dataset(
        datatype, nrows, ncols, n_info, noise=noise, n_targets=ntargets
    )

    # set weight per sample to be from 1 to max_weight
    if distribution == "uniform":
        wt = np.random.randint(1, high=max_weight, size=len(X_train))
        wt_test = np.random.randint(1, high=max_weight, size=len(X_test))
    elif distribution == "exponential":
        wt = np.random.exponential(size=len(X_train))
        wt_test = np.random.exponential(size=len(X_test))
    else:
        wt = np.random.lognormal(size=len(X_train))
        wt_test = np.random.lognormal(size=len(X_test))

    # Initialization of cuML's linear regression model
    cuols = cuLinearRegression(
        fit_intercept=fit_intercept, algorithm=algorithm
    )

    # fit and predict cuml linear regression model
    cuols.fit(X_train, y_train, sample_weight=wt)
    cuols_predict = cuols.predict(X_test)

    # sklearn linear regression model initialization, fit and predict
    skols = skLinearRegression(fit_intercept=fit_intercept)
    skols.fit(X_train, y_train, sample_weight=wt)

    skols_predict = skols.predict(X_test)

    assert array_equal(skols_predict, cuols_predict, 1e-1, with_sign=True)

    # Compare weighted scores
    sk_score = skols.score(X_test, y_test, sample_weight=wt_test)
    cu_score = cuols.score(X_test, y_test, sample_weight=wt_test)
    np.testing.assert_almost_equal(cu_score, sk_score)


@pytest.mark.skipif(
    rmm._cuda.gpu.runtimeGetVersion() < 11000,
    reason="svd solver does not support more than 46340 rows or columns for"
    " CUDA<11 and other solvers do not support single-column input",
)
def test_linear_regression_single_column():
    """Test that linear regression can be run on single column with more than
    46340 rows (a limitation on CUDA <11)"""
    model = cuLinearRegression()
    with pytest.warns(UserWarning):
        model.fit(cp.random.rand(46341), cp.random.rand(46341))


# The assumptions required to have this test pass are relatively strong.
# It should be possible to relax assumptions once #4963 is resolved.
# See also: test_linear_regression_model_default_generalized
@given(
    split_datasets(
        standard_regression_datasets(
            dtypes=floating_dtypes(sizes=(32, 64)),
            n_samples=st.just(1000),
            n_targets=st.integers(1, 10),
        ),
        test_sizes=st.just(0.2),
    )
)
@example(small_regression_dataset(np.float32))
@example(small_regression_dataset(np.float64))
def test_linear_regression_model_default(dataset):

    X_train, X_test, y_train, _ = dataset

    # Filter datasets based on required assumptions
    assume(sklearn_compatible_dataset(X_train, X_test, y_train))
    assume(cuml_compatible_dataset(X_train, X_test, y_train))

    # Initialization of cuML's linear regression model
    cuols = cuLinearRegression()

    # fit and predict cuml linear regression model
    cuols.fit(X_train, y_train)
    cuols_predict = cuols.predict(X_test)

    # sklearn linear regression model initialization and fit
    skols = skLinearRegression()
    skols.fit(X_train, y_train)

    skols_predict = skols.predict(X_test)

    target(float(array_difference(skols_predict, cuols_predict)))
    assert array_equal(skols_predict, cuols_predict, 1e-1, with_sign=True)


# TODO: Replace test_linear_regression_model_default with this test once #4963
# is resolved.
@pytest.mark.skip(reason="https://github.com/rapidsai/cuml/issues/4963")
@given(
    split_datasets(regression_datasets(dtypes=floating_dtypes(sizes=(32, 64))))
)
@example(small_regression_dataset(np.float32))
@example(small_regression_dataset(np.float64))
def test_linear_regression_model_default_generalized(dataset):

    X_train, X_test, y_train, _ = dataset

    # Filter datasets based on required assumptions
    assume(sklearn_compatible_dataset(X_train, X_test, y_train))
    assume(cuml_compatible_dataset(X_train, X_test, y_train))

    # Initialization of cuML's linear regression model
    cuols = cuLinearRegression()

    # fit and predict cuml linear regression model
    cuols.fit(X_train, y_train)
    cuols_predict = cuols.predict(X_test)

    # sklearn linear regression model initialization and fit
    skols = skLinearRegression()
    skols.fit(X_train, y_train)

    skols_predict = skols.predict(X_test)

    target(float(array_difference(skols_predict, cuols_predict)))
    assert array_equal(skols_predict, cuols_predict, 1e-1, with_sign=True)


@given(
    split_datasets(
        standard_regression_datasets(
            dtypes=floating_dtypes(sizes=(32, 64)),
        ),
    ),
)
@example(small_regression_dataset(np.float32))
@example(small_regression_dataset(np.float64))
def test_ridge_regression_model_default(dataset):

    assume(sklearn_compatible_dataset(*dataset))
    assume(cuml_compatible_dataset(*dataset))
    X_train, X_test, y_train, _ = dataset

    curidge = cuRidge()

    # fit and predict cuml ridge regression model
    curidge.fit(X_train, y_train)
    curidge_predict = curidge.predict(X_test)

    # sklearn ridge regression model initialization, fit and predict
    skridge = skRidge()
    skridge.fit(X_train, y_train)
    skridge_predict = skridge.predict(X_test)

    equal = array_equal(skridge_predict, curidge_predict, 1e-1, with_sign=True)
    note(equal)
    target(float(np.abs(equal.compute_difference())))
    assert equal


@pytest.mark.parametrize("datatype", [np.float32, np.float64])
@pytest.mark.parametrize("algorithm", ["eig", "svd"])
@pytest.mark.parametrize(
    "nrows", [unit_param(500), quality_param(5000), stress_param(500000)]
)
@pytest.mark.parametrize(
    "column_info",
    [
        unit_param([20, 10]),
        quality_param([100, 50]),
        stress_param([1000, 500]),
    ],
)
def test_ridge_regression_model(datatype, algorithm, nrows, column_info):

    if algorithm == "svd" and nrows > 46340:
        pytest.skip(
            "svd solver is not supported for the data that has more"
            "than 46340 rows or columns if you are using CUDA version"
            "10.x"
        )

    ncols, n_info = column_info
    X_train, X_test, y_train, y_test = make_regression_dataset(
        datatype, nrows, ncols, n_info
    )

    # Initialization of cuML's ridge regression model
    curidge = cuRidge(fit_intercept=False, solver=algorithm)

    # fit and predict cuml ridge regression model
    curidge.fit(X_train, y_train)
    curidge_predict = curidge.predict(X_test)

    if nrows < 500000:
        # sklearn ridge regression model initialization, fit and predict
        skridge = skRidge(fit_intercept=False)
        skridge.fit(X_train, y_train)

        skridge_predict = skridge.predict(X_test)

        assert array_equal(
            skridge_predict, curidge_predict, 1e-1, with_sign=True
        )


def test_ridge_and_least_squares_equal_when_alpha_is_0():
    X, y = make_regression(n_samples=5, n_features=4, random_state=0)

    ridge = cuRidge(alpha=0.0, fit_intercept=False)
    ols = cuLinearRegression(fit_intercept=False)

    ridge.fit(X, y)
    ols.fit(X, y)
    assert array_equal(ridge.coef_, ols.coef_)


@pytest.mark.parametrize("datatype", [np.float32, np.float64])
@pytest.mark.parametrize("algorithm", ["eig", "svd"])
@pytest.mark.parametrize(
    "fit_intercept, distribution",
    [
        (True, "lognormal"),
        (True, "exponential"),
        (True, "uniform"),
        (True, "exponential"),
        (False, "lognormal"),
        (False, "uniform"),
    ],
)
def test_weighted_ridge(datatype, algorithm, fit_intercept, distribution):
    nrows, ncols, n_info = 1000, 20, 10
    max_weight = 10
    noise = 20
    X_train, X_test, y_train, y_test = make_regression_dataset(
        datatype, nrows, ncols, n_info, noise=noise
    )

    # set weight per sample to be from 1 to max_weight
    if distribution == "uniform":
        wt = np.random.randint(1, high=max_weight, size=len(X_train))
    elif distribution == "exponential":
        wt = np.random.exponential(size=len(X_train))
    else:
        wt = np.random.lognormal(size=len(X_train))

    # Initialization of cuML's linear regression model
    curidge = cuRidge(fit_intercept=fit_intercept, solver=algorithm)

    # fit and predict cuml linear regression model
    curidge.fit(X_train, y_train, sample_weight=wt)
    curidge_predict = curidge.predict(X_test)

    # sklearn linear regression model initialization, fit and predict
    skridge = skRidge(fit_intercept=fit_intercept)
    skridge.fit(X_train, y_train, sample_weight=wt)

    skridge_predict = skridge.predict(X_test)

    assert array_equal(skridge_predict, curidge_predict, 1e-1, with_sign=True)


@pytest.mark.parametrize(
    "num_classes, dtype, penalty, l1_ratio, fit_intercept, C, tol",
    [
        # L-BFGS Solver
        (2, np.float32, None, 1.0, True, 1.0, 1e-3),
        (2, np.float64, "l2", 1.0, True, 1.0, 1e-8),
        (10, np.float32, "elasticnet", 0.0, True, 1.0, 1e-3),
        (10, np.float32, None, 1.0, False, 1.0, 1e-8),
        (10, np.float32, None, 1.0, False, 2.0, 1e-3),
        # OWL-QN Solver
        (2, np.float32, "l1", 1.0, True, 1.0, 1e-3),
        (2, np.float64, "elasticnet", 1.0, True, 1.0, 1e-8),
        (10, np.float32, "l1", 1.0, True, 1.0, 1e-3),
        (10, np.float32, "l1", 1.0, False, 1.0, 1e-8),
        (10, np.float32, "elasticnet", 1.0, False, 0.5, 1e-3),
    ],
)
@pytest.mark.parametrize("nrows", [unit_param(1000)])
@pytest.mark.parametrize("column_info", [unit_param([20, 10])])
# ignoring UserWarnings in sklearn about setting unused parameters
# like l1 for none penalty
@pytest.mark.filterwarnings("ignore::UserWarning:sklearn[.*]")
def test_logistic_regression(
    num_classes,
    dtype,
    penalty,
    l1_ratio,
    fit_intercept,
    nrows,
    column_info,
    C,
    tol,
):
    ncols, n_info = column_info
    # Checking sklearn >= 0.21 for testing elasticnet
    sk_check = Version(str(sklearn.__version__)) >= Version("0.21.0")
    if not sk_check and penalty == "elasticnet":
        pytest.skip(
            "Need sklearn > 0.21 for testing logistic with" "elastic net."
        )

    X_train, X_test, y_train, y_test = make_classification_dataset(
        datatype=dtype,
        nrows=nrows,
        ncols=ncols,
        n_info=n_info,
        num_classes=num_classes,
    )
    y_train = y_train.astype(dtype)
    y_test = y_test.astype(dtype)

    culog = cuLog(
        penalty=penalty,
        l1_ratio=l1_ratio,
        C=C,
        fit_intercept=fit_intercept,
        tol=tol,
    )
    culog.fit(X_train, y_train)

    # Only solver=saga supports elasticnet in scikit
    if penalty in ["elasticnet", "l1"]:
        if sk_check:
            sklog = skLog(
                penalty=penalty,
                l1_ratio=l1_ratio,
                solver="saga",
                C=C,
                fit_intercept=fit_intercept,
                multi_class="auto",
            )
        else:
            sklog = skLog(
                penalty=penalty,
                solver="saga",
                C=C,
                fit_intercept=fit_intercept,
                multi_class="auto",
            )
    else:
        sklog = skLog(
            penalty=penalty,
            solver="lbfgs",
            C=C,
            fit_intercept=fit_intercept,
            multi_class="auto",
        )

    sklog.fit(X_train, y_train)

    # Setting tolerance to lowest possible per loss to detect regressions
    # as much as possible
    cu_preds = culog.predict(X_test)
    tol_test = 0.012
    tol_train = 0.006
    if num_classes == 10 and penalty in ["elasticnet", "l1"]:
        tol_test *= 10
        tol_train *= 10

    assert (
        culog.score(X_train, y_train)
        >= sklog.score(X_train, y_train) - tol_train
    )
    assert (
        culog.score(X_test, y_test) >= sklog.score(X_test, y_test) - tol_test
    )
    assert len(np.unique(cu_preds)) == len(np.unique(y_test))

    if fit_intercept is False:
        assert np.array_equal(culog.intercept_, sklog.intercept_)


@given(
    dtype=floating_dtypes(sizes=(32, 64)),
    penalty=st.sampled_from((None, "l1", "l2", "elasticnet")),
    l1_ratio=st.one_of(st.none(), st.floats(min_value=0.0, max_value=1.0)),
)
@example(dtype=np.float32, penalty=None, l1_ratio=None)
@example(dtype=np.float64, penalty=None, l1_ratio=None)
def test_logistic_regression_unscaled(dtype, penalty, l1_ratio):
    if penalty == "elasticnet":
        assume(l1_ratio is not None)

    # Test logistic regression on the breast cancer dataset. We do not scale
    # the dataset which could lead to numerical problems (fixed in PR #2543).
    X, y = load_breast_cancer(return_X_y=True)
    X = X.astype(dtype)
    y = y.astype(dtype)
    X_train, X_test, y_train, y_test = train_test_split(X, y, random_state=42)
    params = {
        "penalty": penalty,
        "C": 1,
        "tol": 1e-4,
        "fit_intercept": True,
        "max_iter": 5000,
        "l1_ratio": l1_ratio,
    }
    culog = cuLog(**params)
    culog.fit(X_train, y_train)

    score_train = culog.score(X_train, y_train)
    score_test = culog.score(X_test, y_test)

    target(1 / score_train, label="inverse train score")
    target(1 / score_test, label="inverse test score")

    # TODO: Use a more rigorous approach to determine expected minimal scores
    # here. The values here are selected empirically and passed during test
    # development.
    assert score_train >= 0.94
    assert score_test >= 0.94


@pytest.mark.parametrize("dtype", [np.float32, np.float64])
def test_logistic_regression_model_default(dtype):

    X_train, X_test, y_train, y_test = small_classification_dataset(dtype)
    y_train = y_train.astype(dtype)
    y_test = y_test.astype(dtype)
    culog = cuLog()
    culog.fit(X_train, y_train)
    sklog = skLog(multi_class="auto")

    sklog.fit(X_train, y_train)

    assert culog.score(X_test, y_test) >= sklog.score(X_test, y_test) - 0.022


@given(
    dtype=st.sampled_from((np.float32, np.float64)),
    order=st.sampled_from(("C", "F")),
    sparse_input=st.booleans(),
    fit_intercept=st.booleans(),
    penalty=st.sampled_from((None, "l1", "l2")),
)
@example(
    dtype=np.float32,
    order="C",
    sparse_input=False,
    fit_intercept=True,
    penalty=None,
)
@example(
    dtype=np.float64,
    order="C",
    sparse_input=False,
    fit_intercept=True,
    penalty=None,
)
@example(
    dtype=np.float32,
    order="F",
    sparse_input=False,
    fit_intercept=True,
    penalty=None,
)
@example(
    dtype=np.float64,
    order="F",
    sparse_input=False,
    fit_intercept=True,
    penalty=None,
)
def test_logistic_regression_model_digits(
    dtype, order, sparse_input, fit_intercept, penalty
):

    # smallest sklearn score with max_iter = 10000
    # put it as a constant here, because sklearn 0.23.1 needs a lot of iters
    # to converge and has a bug returning an unrelated error if not converged.
    acceptable_score = 0.95

    digits = load_digits()

    X_dense = digits.data.astype(dtype)
    X_dense.reshape(X_dense.shape, order=order)
    X = csr_matrix(X_dense) if sparse_input else X_dense

    y = digits.target.astype(dtype)

    X_train, X_test, y_train, y_test = train_test_split(X, y, random_state=42)

    culog = cuLog(fit_intercept=fit_intercept, penalty=penalty)
    culog.fit(X_train, y_train)
    score = culog.score(X_test, y_test)

    assert score >= acceptable_score


@given(dtype=st.sampled_from((np.float32, np.float64)))
@example(dtype=np.float32)
def test_logistic_regression_sparse_only(dtype, nlp_20news):

    # sklearn score with max_iter = 10000
    sklearn_score = 0.878
    acceptable_score = sklearn_score - 0.01

    X, y = nlp_20news

    X = csr_matrix(X.astype(dtype))
    y = y.get().astype(dtype)

    X_train, X_test, y_train, y_test = train_test_split(X, y, random_state=42)

    culog = cuLog()
    culog.fit(X_train, y_train)
    score = culog.score(X_test, y_test)

    assert score >= acceptable_score


@given(
    dataset=split_datasets(
        standard_classification_datasets(
            dtypes=st.sampled_from((np.float32, np.float64)),
            n_classes=st.sampled_from((2, 10)),
            n_features=st.just(20),
            n_informative=st.just(10),
        )
    ),
    fit_intercept=st.booleans(),
    sparse_input=st.booleans(),
)
@example(
    dataset=small_classification_dataset(np.float32),
    fit_intercept=True,
    sparse_input=False,
)
@example(
    dataset=small_classification_dataset(np.float32),
    fit_intercept=False,
    sparse_input=True,
)
@example(
    dataset=small_classification_dataset(np.float64),
    fit_intercept=True,
    sparse_input=False,
)
@example(
    dataset=small_classification_dataset(np.float64),
    fit_intercept=False,
    sparse_input=True,
)
def test_logistic_regression_decision_function(
    dataset, fit_intercept, sparse_input
):

    X_train, X_test, y_train, y_test = dataset

    # Assumption needed to avoid qn.h: logistic loss invalid C error.
    assume(set(np.unique(y_train)) == set(np.unique(y_test)))
    num_classes = len(np.unique(np.concatenate((y_train, y_test))))

    if sparse_input:
        X_train = csr_matrix(X_train)
        X_test = csr_matrix(X_test)

    culog = cuLog(fit_intercept=fit_intercept, output_type="numpy")
    culog.fit(X_train, y_train)

    sklog = skLog(fit_intercept=fit_intercept)
    sklog.coef_ = culog.coef_
    sklog.intercept_ = culog.intercept_ if fit_intercept else 0
    sklog.classes_ = np.arange(num_classes)

    cu_dec_func = culog.decision_function(X_test)
    sk_dec_func = sklog.decision_function(X_test)

    assert array_equal(cu_dec_func, sk_dec_func)


@given(
    dataset=split_datasets(
        standard_classification_datasets(
            dtypes=st.sampled_from((np.float32, np.float64)),
            n_classes=st.sampled_from((2, 10)),
            n_features=st.just(20),
            n_informative=st.just(10),
        )
    ),
    fit_intercept=st.booleans(),
    sparse_input=st.booleans(),
)
@example(
    dataset=small_classification_dataset(np.float32),
    fit_intercept=True,
    sparse_input=False,
)
@example(
    dataset=small_classification_dataset(np.float32),
    fit_intercept=False,
    sparse_input=True,
)
@example(
    dataset=small_classification_dataset(np.float64),
    fit_intercept=True,
    sparse_input=False,
)
@example(
    dataset=small_classification_dataset(np.float64),
    fit_intercept=False,
    sparse_input=True,
)
def test_logistic_regression_predict_proba(
    dataset, fit_intercept, sparse_input
):

    X_train, X_test, y_train, y_test = dataset

    # Assumption needed to avoid qn.h: logistic loss invalid C error.
    assume(set(np.unique(y_train)) == set(np.unique(y_test)))
    num_classes = len(np.unique(y_train))

    if sparse_input:
        X_train = csr_matrix(X_train)
        X_test = csr_matrix(X_test)

    culog = cuLog(fit_intercept=fit_intercept, output_type="numpy")
    culog.fit(X_train, y_train)

    sklog = skLog(
        fit_intercept=fit_intercept,
        **(
            {"solver": "lbfgs", "multi_class": "multinomial"}
            if num_classes > 2
            else {}
        ),
    )
    sklog.coef_ = culog.coef_
    sklog.intercept_ = culog.intercept_ if fit_intercept else 0
    sklog.classes_ = np.arange(num_classes)

    cu_proba = culog.predict_proba(X_test)
    sk_proba = sklog.predict_proba(X_test)

    cu_log_proba = culog.predict_log_proba(X_test)
    sk_log_proba = sklog.predict_log_proba(X_test)

    assert array_equal(cu_proba, sk_proba)

    # if the probabilities pass test, then the margin of the logarithm
    # of the probabilities can be relaxed to avoid false positives.
    assert array_equal(
        cu_log_proba, sk_log_proba, unit_tol=1e-2, total_tol=1e-3
    )


@pytest.mark.parametrize("constructor", [np.array, cp.array, cudf.DataFrame])
@pytest.mark.parametrize("dtype", ["float32", "float64"])
def test_logistic_regression_input_type_consistency(constructor, dtype):
    X = constructor([[5, 10], [3, 1], [7, 8]]).astype(dtype)
    y = constructor([0, 1, 1]).astype(dtype)
    clf = cuLog().fit(X, y, convert_dtype=True)

    assert isinstance(clf.predict_proba(X), type(X))
    expected_type = cudf.Series if constructor == cudf.DataFrame else type(X)
    assert isinstance(clf.predict(X), expected_type)


@pytest.mark.parametrize(
    "y_kind", ["object", "fixed-string", "int32", "float32", "float16"]
)
@pytest.mark.parametrize("output_type", ["numpy", "cupy", "cudf", "pandas"])
def test_logistic_regression_complex_classes(y_kind, output_type):
    """Test that LogisticRegression handles non-numeric or non-monotonically
    increasing classes properly in both `fit` and `predict`"""
    if output_type == "cupy" and y_kind in ("object", "fixed-string"):
        pytest.skip("cupy doesn't support strings!")
    elif output_type in ("cudf", "pandas") and y_kind == "float16":
        pytest.skip("float16 dtype not supported")

    X, y_inds = make_classification(
        n_samples=100,
        n_features=20,
        n_informative=10,
        n_classes=3,
        random_state=0,
    )
    if y_kind == "object":
        classes = np.array(["apple", "banana", "carrot"], dtype="object")
        df_dtype = "object"
    elif y_kind == "fixed-string":
        classes = np.array(["apple", "banana", "carrot"], dtype="U")
        df_dtype = "object"
    else:
        classes = np.array([10, 20, 30], dtype=y_kind)
        df_dtype = classes.dtype

    y = classes.take(y_inds)

    cu_model = cuLog(output_type=output_type)
    sk_model = skLog()

    cu_model.fit(X, y)
    sk_model.fit(X, y)

    np.testing.assert_array_equal(
        cu_model.classes_, sk_model.classes_, strict=True
    )

    res = cu_model.predict(X)
    sol = sk_model.predict(X)
    if output_type == "numpy":
        assert res.dtype == sol.dtype
        assert isinstance(res, np.ndarray)
    elif output_type == "cupy":
        assert res.dtype == sol.dtype
        assert isinstance(res, cp.ndarray)
    elif output_type == "pandas":
        assert res.dtype == df_dtype
        assert isinstance(res, pd.Series)
    elif output_type == "cudf":
        assert res.dtype == df_dtype
        assert isinstance(res, cudf.Series)


@pytest.mark.parametrize("y_kind", ["pandas", "cudf"])
def test_logistic_regression_categorical_y(y_kind):
    X, y_inds = make_classification(
        n_samples=100,
        n_features=20,
        n_informative=10,
        n_classes=3,
        random_state=0,
    )
    categories = np.array(["apple", "banana", "carrot"], dtype="object")
    y = pd.Series(pd.Categorical.from_codes(y_inds, categories))
    if y_kind == "cudf":
        y = cudf.Series(y)

    model = cuLog(output_type="numpy")
    model.fit(X, y)
    np.testing.assert_array_equal(model.classes_, categories, strict=True)
    res = model.predict(X)
    assert isinstance(res, np.ndarray)
    assert res.dtype == "object"


@pytest.mark.parametrize("train_dtype", [np.float32, np.float64])
@pytest.mark.parametrize("test_dtype", [np.float64, np.float32])
def test_linreg_predict_convert_dtype(train_dtype, test_dtype):
    X, y = make_regression(
        n_samples=50, n_features=10, n_informative=5, random_state=0
    )
    X = X.astype(train_dtype)
    y = y.astype(train_dtype)
    X_train, X_test, y_train, y_test = train_test_split(
        X, y, train_size=0.8, random_state=0
    )

    clf = cuLinearRegression()
    clf.fit(X_train, y_train)
    clf.predict(X_test.astype(test_dtype))


@given(
    dataset=split_datasets(
        standard_regression_datasets(dtypes=floating_dtypes(sizes=(32, 64)))
    ),
    test_dtype=floating_dtypes(sizes=(32, 64)),
)
@example(dataset=small_regression_dataset(np.float32), test_dtype=np.float32)
@example(dataset=small_regression_dataset(np.float32), test_dtype=np.float64)
@example(dataset=small_regression_dataset(np.float64), test_dtype=np.float32)
@example(dataset=small_regression_dataset(np.float64), test_dtype=np.float64)
def test_ridge_predict_convert_dtype(dataset, test_dtype):
    assume(cuml_compatible_dataset(*dataset))
    X_train, X_test, y_train, _ = dataset

    clf = cuRidge()
    clf.fit(X_train, y_train)
    clf.predict(X_test.astype(test_dtype))


@given(
    dataset=split_datasets(
        standard_classification_datasets(
            dtypes=floating_dtypes(sizes=(32, 64))
        )
    ),
    test_dtype=floating_dtypes(sizes=(32, 64)),
)
@example(
    dataset=small_classification_dataset(np.float32), test_dtype=np.float32
)
@example(
    dataset=small_classification_dataset(np.float32), test_dtype=np.float64
)
@example(
    dataset=small_classification_dataset(np.float64), test_dtype=np.float32
)
@example(
    dataset=small_classification_dataset(np.float64), test_dtype=np.float64
)
def test_logistic_predict_convert_dtype(dataset, test_dtype):
    X_train, X_test, y_train, y_test = dataset

    # Assumption needed to avoid qn.h: logistic loss invalid C error.
    assume(set(np.unique(y_train)) == set(np.unique(y_test)))

    clf = cuLog()
    clf.fit(X_train, y_train)
    clf.predict(X_test.astype(test_dtype))


@pytest.fixture(
    scope="session", params=["binary", "multiclass-3", "multiclass-7"]
)
def regression_dataset(request):
    regression_type = request.param

    out = {}
    for test_status in ["regular", "stress_test"]:
        if test_status == "regular":
            n_samples, n_features = 100000, 5
        elif test_status == "stress_test":
            n_samples, n_features = 1000000, 20

        data = (np.random.rand(n_samples, n_features) * 2) - 1

        if regression_type == "binary":
            coef = (np.random.rand(n_features) * 2) - 1
            coef /= np.linalg.norm(coef)
            output = (data @ coef) > 0
        elif regression_type.startswith("multiclass"):
            n_classes = 3 if regression_type == "multiclass-3" else 7
            coef = (np.random.rand(n_features, n_classes) * 2) - 1
            coef /= np.linalg.norm(coef, axis=0)
            output = (data @ coef).argmax(axis=1)
        output = output.astype(np.int32)

        out[test_status] = (regression_type, data, coef, output)
    return out


@pytest.mark.parametrize(
    "option", ["sample_weight", "class_weight", "balanced", "no_weight"]
)
@pytest.mark.parametrize(
    "test_status", ["regular", stress_param("stress_test")]
)
def test_logistic_regression_weighting(
    regression_dataset, option, test_status
):
    regression_type, data, coef, output = regression_dataset[test_status]

    class_weight = None
    sample_weight = None
    if option == "sample_weight":
        n_samples = data.shape[0]
        sample_weight = np.abs(np.random.rand(n_samples))
    elif option == "class_weight":
        class_weight = np.random.rand(2)
        class_weight = {0: class_weight[0], 1: class_weight[1]}
    elif option == "balanced":
        class_weight = "balanced"

    culog = cuLog(fit_intercept=False, class_weight=class_weight)
    culog.fit(data, output, sample_weight=sample_weight)

    sklog = skLog(fit_intercept=False, class_weight=class_weight)
    sklog.fit(data, output, sample_weight=sample_weight)

    skcoef = np.squeeze(sklog.coef_)
    cucoef = np.squeeze(culog.coef_)
    if regression_type == "binary":
        skcoef /= np.linalg.norm(skcoef)
        cucoef /= np.linalg.norm(cucoef)
        unit_tol = 0.04
        total_tol = 0.08
    elif regression_type.startswith("multiclass"):
        skcoef /= np.linalg.norm(skcoef, axis=1)[:, None]
        cucoef /= np.linalg.norm(cucoef, axis=1)[:, None]
        unit_tol = 0.2
        total_tol = 0.3

    equality = array_equal(
        skcoef, cucoef, unit_tol=unit_tol, total_tol=total_tol
    )
    if not equality:
        print("\ncoef.shape: ", coef.shape)
        print("coef:\n", coef)
        print("cucoef.shape: ", cucoef.shape)
        print("cucoef:\n", cucoef)
    assert equality

    cuOut = culog.predict(data)
    skOut = sklog.predict(data)
    assert array_equal(skOut, cuOut, unit_tol=unit_tol, total_tol=total_tol)


@pytest.mark.parametrize("algo", [cuLog, cuRidge])
# ignoring warning about change of solver
@pytest.mark.filterwarnings("ignore::UserWarning:cuml[.*]")
def test_linear_models_set_params(algo):
    x = np.linspace(0, 1, 50)
    y = 2 * x

    model = algo()
    model.fit(x, y)
    coef_before = model.coef_

    if algo == cuLog:
        params = {"penalty": None, "C": 1, "max_iter": 30}
        model = algo(penalty=None, C=1, max_iter=30)
    else:
        model = algo(solver="svd", alpha=0.1)
        params = {"solver": "svd", "alpha": 0.1}
    model.fit(x, y)
    coef_after = model.coef_

    model = algo()
    model.set_params(**params)
    model.fit(x, y)
    coef_test = model.coef_

    assert not array_equal(coef_before, coef_after)
    assert array_equal(coef_after, coef_test)


@pytest.mark.parametrize("datatype", [np.float32, np.float64])
@pytest.mark.parametrize("alpha", [0.1, 1.0, 10.0])
@pytest.mark.parametrize("l1_ratio", [0.1, 0.5, 0.9])
@pytest.mark.parametrize(
    "nrows", [unit_param(1000), quality_param(5000), stress_param(500000)]
)
@pytest.mark.parametrize(
    "column_info",
    [
        unit_param([20, 10]),
        quality_param([100, 50]),
        stress_param([1000, 500]),
    ],
)
def test_elasticnet_solvers_eq(datatype, alpha, l1_ratio, nrows, column_info):

    ncols, n_info = column_info
    X_train, X_test, y_train, y_test = make_regression_dataset(
        datatype, nrows, ncols, n_info
    )

    kwargs = {"alpha": alpha, "l1_ratio": l1_ratio}
    cd = cuElasticNet(solver="cd", **kwargs)
    cd.fit(X_train, y_train)
    cd_res = cd.predict(X_test)

    qn = cuElasticNet(solver="qn", **kwargs)
    qn.fit(X_train, y_train)
    # the results of the two models should be close (even if both are bad)
    assert qn.score(X_test, cd_res) > 0.95
    # coefficients of the two models should be close
    assert np.corrcoef(cd.coef_, qn.coef_)[0, 1] > 0.98


@given(
    dataset=standard_regression_datasets(
        n_features=st.integers(min_value=1, max_value=10),
        dtypes=floating_dtypes(sizes=(32, 64)),
    ),
    algorithm=algorithms,
    xp=st.sampled_from([np, cp]),
    copy=st.sampled_from((True, False, ...)),
)
@example(make_regression(n_features=1), "svd", cp, True)
@example(make_regression(n_features=1), "svd", cp, False)
@example(make_regression(n_features=1), "svd", cp, ...)
@example(make_regression(n_features=1), "svd", np, False)
@example(make_regression(n_features=2), "svd", cp, False)
@example(make_regression(n_features=2), "eig", np, False)
def test_linear_regression_input_copy(dataset, algorithm, xp, copy):
    X, y = dataset
    X, y = xp.asarray(X), xp.asarray(y)
    X_copy = X.copy()

    if copy is ...:  # no argument
        cuLR = cuLinearRegression(algorithm=algorithm)
    else:
        cuLR = cuLinearRegression(algorithm=algorithm, copy_X=copy)

    cuLR.fit(X, y)

    if (X.shape[1] == 1 and xp is cp) and copy is False:
        assert not array_equal(X, X_copy)
    else:
        assert array_equal(X, X_copy)


@pytest.mark.parametrize("ntargets", [1, 2])
@pytest.mark.parametrize("datatype", [np.float32, np.float64])
@pytest.mark.parametrize("solver", ["cd", "qn"])
@pytest.mark.parametrize(
    "nrows", [unit_param(1000), quality_param(5000), stress_param(500000)]
)
@pytest.mark.parametrize(
    "column_info",
    [
        unit_param([20, 10]),
        quality_param([100, 50]),
        stress_param([1000, 500]),
    ],
)
def test_elasticnet_model(datatype, solver, nrows, column_info, ntargets):
    ncols, n_info = column_info
    X_train, X_test, y_train, y_test = make_regression_dataset(
        datatype, nrows, ncols, n_info, n_targets=ntargets
    )

    # Initialization of cuML's elastic net model
    cuelastic = cuElasticNet(alpha=0.1, l1_ratio=0.5, solver=solver)

    if ntargets > 1:
        with pytest.raises(
            ValueError,
            match="The .* solver does not support multi-target regression.",
        ):
            cuelastic.fit(X_train, y_train)
        return

    # fit and predict cuml elastic net model
    cuelastic.fit(X_train, y_train)
    cuelastic_predict = cuelastic.predict(X_test)

    if nrows < 500000:
        # sklearn elastic net model initialization, fit and predict
        skelastic = skElasticNet(alpha=0.1, l1_ratio=0.5)
        skelastic.fit(X_train, y_train)

        skelastic_predict = skelastic.predict(X_test)

        assert array_equal(
            skelastic_predict, cuelastic_predict, 3e-0, with_sign=True
        )<|MERGE_RESOLUTION|>--- conflicted
+++ resolved
@@ -15,31 +15,6 @@
 
 import pytest
 import sklearn
-<<<<<<< HEAD
-=======
-from hypothesis import assume, example, given, note
-from hypothesis import strategies as st
-from hypothesis import target
-from hypothesis.extra.numpy import floating_dtypes
-from packaging.version import Version
-from sklearn.datasets import (
-    load_breast_cancer,
-    load_digits,
-    make_classification,
-    make_regression,
-)
-from sklearn.linear_model import ElasticNet as skElasticNet
-from sklearn.linear_model import LinearRegression as skLinearRegression
-from sklearn.linear_model import LogisticRegression as skLog
-from sklearn.linear_model import Ridge as skRidge
-from sklearn.model_selection import train_test_split
-
-from cuml import ElasticNet as cuElasticNet
-from cuml import LinearRegression as cuLinearRegression
-from cuml import LogisticRegression as cuLog
-from cuml import Ridge as cuRidge
-from cuml.internals.array import elements_in_representable_range
->>>>>>> b01e2d1d
 from cuml.internals.safe_imports import (
     cpu_only_import,
     cpu_only_import_from,
@@ -66,7 +41,6 @@
     stress_param,
     unit_param,
 )
-<<<<<<< HEAD
 from hypothesis import assume, example, given, note
 from hypothesis import strategies as st
 from hypothesis import target
@@ -85,8 +59,6 @@
 from cuml import LinearRegression as cuLinearRegression
 from cuml import LogisticRegression as cuLog
 from cuml import Ridge as cuRidge
-=======
->>>>>>> b01e2d1d
 
 cp = gpu_only_import("cupy")
 np = cpu_only_import("numpy")
