#
# Copyright (c) 2018-2024, NVIDIA CORPORATION.
#
# Licensed under the Apache License, Version 2.0 (the "License");
# you may not use this file except in compliance with the License.
# You may obtain a copy of the License at
#
#     http://www.apache.org/licenses/LICENSE-2.0
#
# Unless required by applicable law or agreed to in writing, software
# distributed under the License is distributed on an "AS IS" BASIS,
# WITHOUT WARRANTIES OR CONDITIONS OF ANY KIND, either express or implied.
# See the License for the specific language governing permissions and
# limitations under the License.
#

from cuml.testing.utils import create_synthetic_dataset
from sklearn.feature_extraction.text import CountVectorizer
from sklearn import datasets
from sklearn.datasets import make_regression as skl_make_reg
from sklearn.datasets import make_classification as skl_make_clas
from sklearn.datasets import fetch_california_housing
from sklearn.datasets import fetch_20newsgroups
from sklearn.utils import Bunch
from datetime import timedelta
from math import ceil
<<<<<<< HEAD
import functools
=======
from ssl import create_default_context
from urllib.request import build_opener, HTTPSHandler, install_opener
import certifi
>>>>>>> 029b708d
import hypothesis
from cuml.internals.safe_imports import gpu_only_import
import pytest
import os
import subprocess
import time
import pandas as pd
import cudf.pandas

from cuml.internals.safe_imports import cpu_only_import

np = cpu_only_import("numpy")
cp = gpu_only_import("cupy")


# Add the import here for any plugins that should be loaded EVERY TIME
pytest_plugins = "cuml.testing.plugins.quick_run_plugin"


# Install SSL certificates
def pytest_sessionstart(session):
    ssl_context = create_default_context(cafile=certifi.where())
    https_handler = HTTPSHandler(context=ssl_context)
    install_opener(build_opener(https_handler))


CI = os.environ.get("CI") in ("true", "1")
HYPOTHESIS_ENABLED = os.environ.get("HYPOTHESIS_ENABLED") in (
    "true",
    "1",
)


# Configure hypothesis profiles

HEALTH_CHECKS_SUPPRESSED_BY_DEFAULT = (
    list(hypothesis.HealthCheck)
    if CI
    else [
        hypothesis.HealthCheck.data_too_large,
        hypothesis.HealthCheck.too_slow,
    ]
)


HYPOTHESIS_DEFAULT_PHASES = (
    (
        hypothesis.Phase.explicit,
        hypothesis.Phase.reuse,
        hypothesis.Phase.generate,
        hypothesis.Phase.target,
        hypothesis.Phase.shrink,
    )
    if HYPOTHESIS_ENABLED
    else (hypothesis.Phase.explicit,)
)


hypothesis.settings.register_profile(
    name="unit",
    deadline=None if CI else timedelta(milliseconds=2000),
    parent=hypothesis.settings.get_profile("default"),
    phases=HYPOTHESIS_DEFAULT_PHASES,
    max_examples=20,
    suppress_health_check=HEALTH_CHECKS_SUPPRESSED_BY_DEFAULT,
)

hypothesis.settings.register_profile(
    name="quality",
    parent=hypothesis.settings.get_profile("unit"),
    max_examples=100,
)

hypothesis.settings.register_profile(
    name="stress",
    parent=hypothesis.settings.get_profile("quality"),
    max_examples=200,
)


def pytest_addoption(parser):
    # Any custom option, that should be available at any time (not just a
    # plugin), goes here.

    group = parser.getgroup("cuML Custom Options")

    group.addoption(
        "--run_stress",
        action="store_true",
        default=False,
        help=(
            "Runs tests marked with 'stress'. These are the most intense "
            "tests that take the longest to run and are designed to stress "
            "the hardware's compute resources."
        ),
    )

    group.addoption(
        "--run_quality",
        action="store_true",
        default=False,
        help=(
            "Runs tests marked with 'quality'. These tests are more "
            "computationally intense than 'unit', but less than 'stress'"
        ),
    )

    group.addoption(
        "--run_unit",
        action="store_true",
        default=False,
        help=(
            "Runs tests marked with 'unit'. These are the quickest tests "
            "that are focused on accuracy and correctness."
        ),
    )


def pytest_collection_modifyitems(config, items):

    should_run_quality = config.getoption("--run_quality")
    should_run_stress = config.getoption("--run_stress")

    # Run unit is implied if no --run_XXX is set
    should_run_unit = config.getoption("--run_unit") or not (
        should_run_quality or should_run_stress
    )

    # Mark the tests as "skip" if needed
    if not should_run_unit:
        skip_unit = pytest.mark.skip(
            reason="Unit tests run with --run_unit flag."
        )
        for item in items:
            if "unit" in item.keywords:
                item.add_marker(skip_unit)

    if not should_run_quality:
        skip_quality = pytest.mark.skip(
            reason="Quality tests run with --run_quality flag."
        )
        for item in items:
            if "quality" in item.keywords:
                item.add_marker(skip_quality)

    if not should_run_stress:
        skip_stress = pytest.mark.skip(
            reason="Stress tests run with --run_stress flag."
        )
        for item in items:
            if "stress" in item.keywords:
                item.add_marker(skip_stress)


def pytest_configure(config):
    config.addinivalue_line(
        "markers",
        "cudf_pandas: mark test as requiring the cudf.pandas wrapper",
    )
    cp.cuda.set_allocator(None)
    # max_gpu_memory: Capacity of the GPU memory in GB
    pytest.max_gpu_memory = get_gpu_memory()
    pytest.adapt_stress_test = "CUML_ADAPT_STRESS_TESTS" in os.environ

    # Load special hypothesis profiles for either quality or stress tests.
    # Note that the profile can be manually overwritten with the
    # --hypothesis-profile command line option in which case the settings
    # specified here will be ignored.
    if config.getoption("--run_stress"):
        hypothesis.settings.load_profile("stress")
    elif config.getoption("--run_quality"):
        hypothesis.settings.load_profile("quality")
    else:
        hypothesis.settings.load_profile("unit")


def pytest_pyfunc_call(pyfuncitem):
    """Skip tests that require the cudf.pandas accelerator

    Tests marked with `@pytest.mark.cudf_pandas` will only be run if the
    cudf.pandas accelerator is enabled via the `cudf.pandas` plugin.
    """
    if "cudf_pandas" in pyfuncitem.keywords and not cudf.pandas.LOADED:
        pytest.skip("Test requires cudf.pandas accelerator")


@pytest.fixture(scope="session")
def nlp_20news():
    try:
        twenty_train = fetch_20newsgroups(
            subset="train", shuffle=True, random_state=42
        )
    except:  # noqa E722
        pytest.xfail(reason="Error fetching 20 newsgroup dataset")

    count_vect = CountVectorizer()
    X = count_vect.fit_transform(twenty_train.data)
    Y = cp.array(twenty_train.target)

    return X, Y


@pytest.fixture(scope="session")
def housing_dataset():
    try:
        data = fetch_california_housing()

    # failing to download has appeared as multiple varied errors in CI
    except:  # noqa E722
        pytest.xfail(reason="Error fetching housing dataset")

    X = cp.array(data["data"])
    y = cp.array(data["target"])

    feature_names = data["feature_names"]

    return X, y, feature_names


@functools.cache
def get_boston_data():
    n_retries = 3
    url = "https://raw.githubusercontent.com/scikit-learn/scikit-learn/baf828ca126bcb2c0ad813226963621cafe38adb/sklearn/datasets/data/boston_house_prices.csv"  # noqa: E501
    for _ in range(n_retries):
        try:
            return pd.read_csv(url, header=None)
        except Exception:
            time.sleep(1)
    raise RuntimeError(
        f"Failed to download file from {url} after {n_retries} retries."
    )


@pytest.fixture(scope="session")
def deprecated_boston_dataset():
    # dataset was removed in Scikit-learn 1.2, we should change it for a
    # better dataset for tests, see
    # https://github.com/rapidsai/cuml/issues/5158

    try:
        df = get_boston_data()
    except:  # noqa E722
        pytest.xfail(reason="Error fetching Boston housing dataset")
    n_samples = int(df[0][0])
    data = df[list(np.arange(13))].values[2:n_samples].astype(np.float64)
    targets = df[13].values[2:n_samples].astype(np.float64)

    return Bunch(
        data=data,
        target=targets,
    )


@pytest.fixture(
    scope="session",
    params=["digits", "deprecated_boston_dataset", "diabetes", "cancer"],
)
def test_datasets(request, deprecated_boston_dataset):
    test_datasets_dict = {
        "digits": datasets.load_digits(),
        "deprecated_boston_dataset": deprecated_boston_dataset,
        "diabetes": datasets.load_diabetes(),
        "cancer": datasets.load_breast_cancer(),
    }

    return test_datasets_dict[request.param]


@pytest.fixture(scope="session")
def random_seed(request):
    current_random_seed = os.getenv("PYTEST_RANDOM_SEED")
    if current_random_seed is not None and current_random_seed.isdigit():
        random_seed = int(current_random_seed)
    else:
        random_seed = np.random.randint(0, 1e6)
        os.environ["PYTEST_RANDOM_SEED"] = str(random_seed)
    print("\nRandom seed value:", random_seed)
    return random_seed


@pytest.hookimpl(tryfirst=True, hookwrapper=True)
def pytest_runtest_makereport(item, call):
    outcome = yield
    rep = outcome.get_result()
    setattr(item, "rep_" + rep.when, rep)


@pytest.fixture(scope="function")
def failure_logger(request):
    """
    To be used when willing to log the random seed used in some failing test.
    """
    yield
    if request.node.rep_call.failed:
        error_msg = " {} failed with seed: {}"
        error_msg = error_msg.format(
            request.node.nodeid, os.getenv("PYTEST_RANDOM_SEED")
        )
        print(error_msg)


@pytest.fixture(scope="session")
def exact_shap_regression_dataset():
    return create_synthetic_dataset(
        generator=skl_make_reg,
        n_samples=101,
        n_features=11,
        test_size=3,
        random_state_generator=42,
        random_state_train_test_split=42,
        noise=0.1,
    )


@pytest.fixture(scope="session")
def exact_shap_classification_dataset():
    return create_synthetic_dataset(
        generator=skl_make_clas,
        n_samples=101,
        n_features=11,
        test_size=3,
        random_state_generator=42,
        random_state_train_test_split=42,
    )


def get_gpu_memory():
    bash_command = "nvidia-smi --query-gpu=memory.total --format=csv"
    output = subprocess.check_output(bash_command, shell=True).decode("utf-8")
    lines = output.split("\n")
    lines.pop(0)
    gpus_memory = []
    for line in lines:
        tokens = line.split(" ")
        if len(tokens) > 1:
            gpus_memory.append(int(tokens[0]))
    gpus_memory.sort()
    max_gpu_memory = ceil(gpus_memory[-1] / 1024)

    return max_gpu_memory<|MERGE_RESOLUTION|>--- conflicted
+++ resolved
@@ -24,13 +24,10 @@
 from sklearn.utils import Bunch
 from datetime import timedelta
 from math import ceil
-<<<<<<< HEAD
-import functools
-=======
 from ssl import create_default_context
 from urllib.request import build_opener, HTTPSHandler, install_opener
 import certifi
->>>>>>> 029b708d
+import functools
 import hypothesis
 from cuml.internals.safe_imports import gpu_only_import
 import pytest
