--- conflicted
+++ resolved
@@ -17,27 +17,13 @@
 
 import pytest
 from sklearn import cluster
-<<<<<<< HEAD
 from cuml.datasets import make_blobs
 from cuml.testing.utils import (
     unit_param,
-=======
-from sklearn.metrics import adjusted_rand_score
-from sklearn.preprocessing import StandardScaler
-
-import cuml
-import cuml.internals.logger as logger
-from cuml.datasets import make_blobs
-from cuml.internals.safe_imports import cpu_only_import, gpu_only_import
-from cuml.testing.utils import (
-    array_equal,
-    get_pattern,
->>>>>>> b01e2d1d
     quality_param,
     stress_param,
     unit_param,
 )
-<<<<<<< HEAD
 from cuml.testing.datasets import make_pattern
 import pytest
 import random
@@ -45,8 +31,6 @@
 import cuml
 import cuml.internals.logger as logger
 from cuml.internals.safe_imports import cpu_only_import
-=======
->>>>>>> b01e2d1d
 
 np = cpu_only_import("numpy")
 
