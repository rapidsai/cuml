--- conflicted
+++ resolved
@@ -904,7 +904,6 @@
     np.testing.assert_equal(fil_preds.flatten(), gtil_preds.flatten())
 
 
-<<<<<<< HEAD
 @pytest.mark.parametrize("device_id", [None, 0, 1, 2])
 @pytest.mark.parametrize("model_kind", ["sklearn", "xgboost", "cuml"])
 def test_device_selection(device_id, model_kind, tmp_path):
@@ -997,7 +996,8 @@
 
     # 7. The section above didn't corrupt current device context
     assert cp.cuda.runtime.getDevice() == current_device
-=======
+
+
 def test_wide_data():
     n_rows = 50
     n_features = 100000
@@ -1009,5 +1009,4 @@
 
     # Inference should run without crashing
     fm = ForestInference.load_from_sklearn(clf, is_classifier=True)
-    _ = fm.predict(X)
->>>>>>> c826f038
+    _ = fm.predict(X)