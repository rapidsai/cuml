--- conflicted
+++ resolved
@@ -36,18 +36,9 @@
 )
 from sklearn.model_selection import train_test_split  # noqa: E402
 
-<<<<<<< HEAD
-from cuml import ForestInference
-from cuml.fil import get_fil_device_type, set_fil_device_type
-from cuml.internals.device_type import DeviceType
-from cuml.internals.global_settings import GlobalSettings
-from cuml.testing.utils import (
-    array_equal,
-=======
 from cuml import ForestInference  # noqa: E402
-from cuml.common.device_selection import using_device_type  # noqa: E402
+from cuml.fil import set_fil_device_type  # noqa: E402
 from cuml.testing.utils import (  # noqa: E402
->>>>>>> c1a572dc
     quality_param,
     stress_param,
     unit_param,
@@ -127,33 +118,8 @@
     return bst
 
 
-<<<<<<< HEAD
-@pytest.fixture
-def reset_fil_device_type():
-    """Ensures fil_device_type is reset after a test changing it"""
-    orig = GlobalSettings().fil_device_type
-    yield
-    GlobalSettings().fil_device_type = orig
-
-
-@pytest.mark.parametrize("device_type", ["gpu", "cpu"])
-def test_set_fil_device_type(device_type, reset_fil_device_type):
-    set_fil_device_type(device_type)
-    assert get_fil_device_type() is DeviceType.from_str(device_type)
-
-
-@pytest.mark.parametrize("device_type", ["gpu", "cpu"])
-def test_set_fil_device_type_context(device_type, reset_fil_device_type):
-    orig = get_fil_device_type()
-    with set_fil_device_type(device_type):
-        assert get_fil_device_type() is DeviceType.from_str(device_type)
-    assert get_fil_device_type() is orig
-
-
-=======
-@pytest.mark.parametrize("train_device", ("cpu", "gpu"))
-@pytest.mark.parametrize("infer_device", ("cpu", "gpu"))
->>>>>>> c1a572dc
+@pytest.mark.parametrize("train_device", ("cpu", "gpu"))
+@pytest.mark.parametrize("infer_device", ("cpu", "gpu"))
 @pytest.mark.parametrize(
     "n_rows", [unit_param(1000), quality_param(10000), stress_param(500000)]
 )
@@ -174,7 +140,7 @@
     n_classes,
     tmp_path,
 ):
-    with using_device_type(train_device):
+    with set_fil_device_type(train_device):
         classification = True  # change this to false to use regression
         random_state = np.random.RandomState(43210)
 
@@ -205,7 +171,7 @@
         xgb_proba = bst.predict(dvalidation)
 
         fm = ForestInference.load(model_path, is_classifier=True)
-    with using_device_type(infer_device):
+    with set_fil_device_type(infer_device):
         fil_proba = np.asarray(fm.predict_proba(X_validation))
         fil_proba = np.reshape(fil_proba, xgb_proba.shape)
         fm.optimize(batch_size=len(X_validation))
@@ -239,7 +205,7 @@
     tmp_path,
     max_depth,
 ):
-    with using_device_type(train_device):
+    with set_fil_device_type(train_device):
         classification = False
         random_state = np.random.RandomState(43210)
 
@@ -272,7 +238,7 @@
         fm = ForestInference.load(
             path=model_path, is_classifier=False, precision="single"
         )
-    with using_device_type(infer_device):
+    with set_fil_device_type(infer_device):
         fil_preds = np.asarray(fm.predict(X_validation))
         fil_preds = np.reshape(fil_preds, np.shape(xgb_preds))
         fm.optimize(data=X_validation)
@@ -323,7 +289,7 @@
     precision,
     model_class,
 ):
-    with using_device_type(train_device):
+    with set_fil_device_type(train_device):
         classification = True
         random_state = np.random.RandomState(43210)
 
@@ -360,7 +326,7 @@
         fm = ForestInference.load_from_sklearn(
             skl_model, precision=precision, is_classifier=True
         )
-    with using_device_type(infer_device):
+    with set_fil_device_type(infer_device):
         fil_proba = np.asarray(fm.predict_proba(X_validation))
         # Given a binary GradientBoostingClassifier,
         # FIL produces the probability score only for the positive class,
@@ -418,7 +384,7 @@
     max_depth,
 ):
 
-    with using_device_type(train_device):
+    with set_fil_device_type(train_device):
         random_state = np.random.RandomState(43210)
 
         X, y = simulate_data(
@@ -453,7 +419,7 @@
             is_classifier=False,
             precision="double",
         )
-    with using_device_type(infer_device):
+    with set_fil_device_type(infer_device):
         fil_preds = np.asarray(fm.predict(X_validation))
         fil_preds = np.reshape(fil_preds, np.shape(skl_preds))
         fm.optimize(batch_size=len(X_validation))
@@ -487,7 +453,7 @@
 def test_precision_xgboost(
     train_device, infer_device, precision, small_classifier_and_preds
 ):
-    with using_device_type(train_device):
+    with set_fil_device_type(train_device):
         model_path, model_type, X, xgb_preds = small_classifier_and_preds
         fm = ForestInference.load(
             model_path,
@@ -496,7 +462,7 @@
             precision=precision,
         )
 
-    with using_device_type(infer_device):
+    with set_fil_device_type(infer_device):
         fil_preds = np.asarray(fm.predict_proba(X))
         fil_preds = np.reshape(fil_preds, xgb_preds.shape)
 
@@ -510,7 +476,7 @@
 def test_performance_hyperparameters(
     train_device, infer_device, layout, chunk_size, small_classifier_and_preds
 ):
-    with using_device_type(train_device):
+    with set_fil_device_type(train_device):
         model_path, model_type, X, xgb_preds = small_classifier_and_preds
         fm = ForestInference.load(
             model_path,
@@ -519,7 +485,7 @@
             model_type=model_type,
         )
 
-    with using_device_type(infer_device):
+    with set_fil_device_type(infer_device):
         fil_proba = np.asarray(fm.predict_proba(X, chunk_size=chunk_size))
         fil_proba = np.reshape(fil_proba, xgb_preds.shape)
 
@@ -567,12 +533,12 @@
 @pytest.mark.parametrize("train_device", ("cpu", "gpu"))
 @pytest.mark.parametrize("infer_device", ("cpu", "gpu"))
 def test_output_args(train_device, infer_device, small_classifier_and_preds):
-    with using_device_type(train_device):
+    with set_fil_device_type(train_device):
         model_path, model_type, X, xgb_preds = small_classifier_and_preds
         fm = ForestInference.load(
             model_path, is_classifier=True, model_type=model_type
         )
-    with using_device_type(infer_device):
+    with set_fil_device_type(infer_device):
         X = np.asarray(X)
         fil_preds = np.asarray(fm.predict_proba(X))
         fil_preds = np.reshape(fil_preds, np.shape(xgb_preds))
@@ -676,12 +642,12 @@
     )
     lgm.fit(X_fit, y)
     lgm.booster_.save_model(model_path)
-    with using_device_type(train_device):
+    with set_fil_device_type(train_device):
         fm = ForestInference.load(
             model_path, is_classifier=True, model_type="lightgbm"
         )
     gbm_proba = lgm.predict_proba(X_predict)
-    with using_device_type(infer_device):
+    with set_fil_device_type(infer_device):
         fil_proba = fm.predict_proba(X_predict)
     # Given a binary classifier, FIL produces the probability score
     # only for the positive class,
@@ -703,7 +669,7 @@
     n_rows = 1000
     n_columns = 30
 
-    with using_device_type(train_device):
+    with set_fil_device_type(train_device):
         X, y = simulate_data(
             n_rows,
             n_columns,
@@ -728,7 +694,7 @@
         tl_model = treelite.frontend.from_xgboost(bst)
         pred_per_tree_tl = treelite.gtil.predict_per_tree(tl_model, X)
 
-    with using_device_type(infer_device):
+    with set_fil_device_type(infer_device):
         pred_per_tree = fm.predict_per_tree(X)
         margin_pred = bst.predict(xgb.DMatrix(X), output_margin=True)
         if n_classes == 2:
@@ -764,7 +730,7 @@
     n_columns = 30
     n_estimators = 10
 
-    with using_device_type(train_device):
+    with set_fil_device_type(train_device):
         X, y = simulate_data(
             n_rows,
             n_columns,
@@ -783,7 +749,7 @@
             skl_model, precision="native", is_classifier=True
         )
 
-    with using_device_type(infer_device):
+    with set_fil_device_type(infer_device):
         pred_per_tree = fm.predict_per_tree(X)
         fm.optimize(batch_size=len(X), predict_method="predict_per_tree")
         pred_per_tree_opt = fm.predict_per_tree(X)
@@ -807,7 +773,7 @@
     n_columns = 30
     num_boost_round = 10
 
-    with using_device_type(train_device):
+    with set_fil_device_type(train_device):
         X, y = simulate_data(
             n_rows,
             n_columns,
@@ -833,7 +799,7 @@
             model_path, is_classifier=True, model_type="xgboost_ubj"
         )
 
-    with using_device_type(infer_device):
+    with set_fil_device_type(infer_device):
         pred_leaf = fm.apply(X).astype(np.int32)
         expected_pred_leaf = bst.predict(xgb.DMatrix(X), pred_leaf=True)
         if n_classes == 2:
