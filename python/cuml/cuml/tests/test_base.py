--- conflicted
+++ resolved
@@ -19,22 +19,11 @@
 import pytest
 from pylibraft.common.cuda import Stream
 
-<<<<<<< HEAD
 from cuml.testing.datasets import small_classification_dataset
 from cuml.testing.utils import get_classes_from_package
 from cuml._thirdparty.sklearn.utils.skl_dependencies import (
     BaseEstimator as sklBaseEstimator,
 )
-=======
-import cuml
-from cuml._thirdparty.sklearn.utils.skl_dependencies import (
-    BaseEstimator as sklBaseEstimator,
-)
-from cuml.testing.utils import (
-    get_classes_from_package,
-    small_classification_dataset,
-)
->>>>>>> b01e2d1d
 
 all_base_children = get_classes_from_package(cuml, import_sub_packages=True)
 
