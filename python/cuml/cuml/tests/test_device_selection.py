--- conflicted
+++ resolved
@@ -532,35 +532,9 @@
 
 @pytest.mark.parametrize("train_device", ["cpu", "gpu"])
 @pytest.mark.parametrize("infer_device", ["cpu", "gpu"])
-<<<<<<< HEAD
-def test_dbscan_methods(train_device, infer_device):
-    eps = 8.0
-    ref_model = skDBSCAN(eps=eps)
-    ref_model.fit(X_train_blob)
-    ref_output = ref_model.fit_predict(X_train_blob)
-
-    model = DBSCAN(eps=eps)
-    with using_device_type(train_device):
-        model.fit(X_train_blob)
-    with using_device_type(infer_device):
-        output = model.fit_predict(X_train_blob)
-
-    assert array_equal(
-        ref_model.core_sample_indices_, ref_model.core_sample_indices_
-    )
-    assert adjusted_rand_score(ref_output, output) >= 0.95
-    assert_dbscan_equal(
-        ref_output, output, X_train_blob, model.core_sample_indices_, eps
-    )
-
-
-@pytest.mark.parametrize("train_device", ["cpu", "gpu"])
-@pytest.mark.parametrize("infer_device", ["cpu", "gpu"])
 @pytest.mark.filterwarnings(
     "ignore:.*output shape of ForestInference.*:FutureWarning"
 )
-=======
->>>>>>> ec5953b6
 def test_random_forest_regressor(train_device, infer_device):
     ref_model = skRFR(
         n_estimators=40,
