#
# Copyright (c) 2019-2022, NVIDIA CORPORATION.
#
# Licensed under the Apache License, Version 2.0 (the "License");
# you may not use this file except in compliance with the License.
# You may obtain a copy of the License at
#
#     http://www.apache.org/licenses/LICENSE-2.0
#
# Unless required by applicable law or agreed to in writing, software
# distributed under the License is distributed on an "AS IS" BASIS,
# WITHOUT WARRANTIES OR CONDITIONS OF ANY KIND, either express or implied.
# See the License for the specific language governing permissions and
# limitations under the License.
#

# distutils: language = c++

import os
import inspect
from importlib import import_module
from cuml.internals.safe_imports import cpu_only_import
np = cpu_only_import('numpy')
import nvtx
import typing

import cuml
import cuml.common
import cuml.internals.logger as logger
import cuml.internals
import cuml.internals.input_utils
from cuml.internals.available_devices import is_cuda_available
from cuml.internals.device_type import DeviceType
from cuml.internals.input_utils import (
    determine_array_type,
    input_to_cuml_array,
    input_to_host_array
)
from cuml.internals.memory_utils import determine_array_memtype
from cuml.internals.mem_type import MemoryType
from cuml.internals.memory_utils import using_memory_type
from cuml.internals.output_type import (
    INTERNAL_VALID_OUTPUT_TYPES,
    VALID_OUTPUT_TYPES
)
from cuml.internals.array import CumlArray
from cuml.internals.array_sparse import SparseCumlArray
from cuml.internals.safe_imports import (
    gpu_only_import, gpu_only_import_from
)

from cuml.common.doc_utils import generate_docstring
from cuml.internals.mixins import TagsMixin

cp_ndarray = gpu_only_import_from('cupy', 'ndarray')
cp = gpu_only_import('cupy')

<<<<<<< HEAD
IF GPUBUILD:
    import pylibraft.common.handle
=======
IF GPUBUILD == 1:
    import pylibraft.common.handle
    import cuml.common.cuda
>>>>>>> 14622eef


class Base(TagsMixin,
           metaclass=cuml.internals.BaseMetaClass):
    """
    Base class for all the ML algos. It handles some of the common operations
    across all algos. Every ML algo class exposed at cython level must inherit
    from this class.

    Typical estimator design using Base requires three main things:

    1. Call the base __init__ method explicitly from inheriting estimators in
        their __init__.

    2. Attributes that users will want to access, and are array-like should
        use cuml.internals.array, and have a preceding underscore `_` before
        the name the user expects. That way the __getattr__ of Base will
        convert it automatically to the appropriate output format for the
        user. For example, in DBSCAN the user expects to be able to access
        `model.labels_`, so the code actually has an attribute
        `model._labels_` that gets converted at the moment the user accesses
        `labels_` automatically. No need for extra code in inheriting classes
        as long as they follow that naming convention. It is recommended to
        create the attributes in the constructor assigned to None, and
        add a note for users that might look into the code to see what
        attributes the class might have. For example, in KMeans:

    .. code-block:: python

        def __init__(...)
            super(KMeans, self).__init__(handle, verbose, output_type)

            # initialize numeric variables

            # internal array attributes
            self._labels_ = None # accessed via estimator.labels_
            self._cluster_centers_ = None # accessed via estimator.cluster_centers_  # noqa

    3. To appropriately work for outputs mirroring the format of inputs of the
        user when appropriate, the code in the inheriting estimator must call
        the following methods, with input being the data sent by the user:

    - `self._set_output_type(input)` in `fit` methods that modify internal
        structures. This will allow users to receive the correct format when
        accessing internal attributes of the class (eg. labels_ in KMeans).:

    .. code-block:: python

        def fit(self, X):
            self._set_output_type(X)
            # rest of the fit code

    - `out_type = self._get_output_type(input)` in `predict`/`transform` style
        methods, that don't modify class attributes. out_type then can be used
        to return the correct format to the user. For example, in KMeans:

    .. code-block:: python

        def transform(self, X, convert_dtype=False):
            out_type = self._get_output_type(X)
            X_m, n_rows, n_cols, dtype = input_to_cuml_array(X ...)
            preds = CumlArray.zeros(...)

            # method code and call to C++ and whatever else is needed

            return preds.to_output(out_type)

    Parameters
    ----------
    handle : cuml.Handle
        Specifies the cuml.handle that holds internal CUDA state for
        computations in this model. Most importantly, this specifies the CUDA
        stream that will be used for the model's computations, so users can
        run different models concurrently in different streams by creating
        handles in several streams.
        If it is None, a new one is created.
    verbose : int or boolean, default=False
        Sets logging level. It must be one of `cuml.common.logger.level_*`.
        See :ref:`verbosity-levels` for more info.
    output_type : {'input', 'array', 'dataframe', 'series', 'df_obj', \
        'numba', 'cupy', 'numpy', 'cudf', 'pandas'}, default=None
        Return results and set estimator attributes to the indicated output
        type. If None, the output type set at the module level
        (`cuml.global_settings.output_type`) will be used. See
        :ref:`output-data-type-configuration` for more info.
    output_mem_type : {'host', 'device'}, default=None
        Return results with memory of the indicated type and use the
        indicated memory type for estimator attributes. If None, the memory
        type set at the module level (`cuml.global_settings.memory_type`) will
        be used.

    Examples
    --------

    .. code-block:: python

        from cuml import Base

        # assuming this ML algo has separate 'fit' and 'predict' methods
        class MyAlgo(Base):
            def __init__(self, ...):
                super(MyAlgo, self).__init__(...)
                # other setup logic

            def fit(self, data, ...):
                # check output format
                self._check_output_type(data)
                # train logic goes here

            def predict(self, data, ...):
                # check output format
                self._check_output_type(data)
                # inference logic goes here

            def get_param_names(self):
                # return a list of hyperparam names supported by this algo

        # stream and handle example:

        stream = cuml.cuda.Stream()
        handle = pylibraft.common.Handle(stream=stream)

        algo = MyAlgo(handle=handle)
        algo.fit(...)
        result = algo.predict(...)

        # final sync of all gpu-work launched inside this object
        # this is same as `cuml.cuda.Stream.sync()` call, but safer in case
        # the default stream inside the `raft::handle_t` is being used
        base.handle.sync()
        del base  # optional!
    """

    def __init__(self, *,
                 handle=None,
                 verbose=False,
                 output_type=None,
                 output_mem_type=None):
        """
        Constructor. All children must call init method of this base class.

        """
<<<<<<< HEAD
        if GPUBUILD:
            self.handle = pylibraft.common.handle.Handle() if handle is None \
                else handle
        else:
            self.handle = None

        # Internally, self.verbose follows the spdlog/c++ standard of
        # 0 is most logging, and logging decreases from there.
        # So if the user passes an int value for logging, we convert it.
        if verbose is True:
            self.verbose = logger.level_debug
        elif verbose is False:
            self.verbose = logger.level_info
=======
        if GPUBUILD == 1:
            self.handle = pylibraft.common.handle.Handle() if handle is None \
                else handle
>>>>>>> 14622eef
        else:
            self.handle = None

        IF GPUBUILD == 1:
            # Internally, self.verbose follows the spdlog/c++ standard of
            # 0 is most logging, and logging decreases from there.
            # So if the user passes an int value for logging, we convert it.
            if verbose is True:
                self.verbose = logger.level_debug
            elif verbose is False:
                self.verbose = logger.level_info
            else:
                self.verbose = verbose
        ELSE:
            self.verbose = verbose

        self.output_type = _check_output_type_str(
            cuml.global_settings.output_type
            if output_type is None else output_type)
        if output_mem_type is None:
            self.output_mem_type = cuml.global_settings.memory_type
        else:
            self.output_mem_type = MemoryType.from_str(output_mem_type)
        self._input_type = None
        self._input_mem_type = None
        self.target_dtype = None
        self.n_features_in_ = None

        nvtx_benchmark = os.getenv('NVTX_BENCHMARK')
        if nvtx_benchmark and nvtx_benchmark.lower() == 'true':
            self.set_nvtx_annotations()

    def __repr__(self):
        """
        Pretty prints the arguments of a class using Scikit-learn standard :)
        """
        cdef list signature = inspect.getfullargspec(self.__init__).args
        if len(signature) > 0 and signature[0] == 'self':
            del signature[0]
        cdef dict state = self.__dict__
        cdef str string = self.__class__.__name__ + '('
        cdef str key
        for key in signature:
            if key not in state:
                continue
            if type(state[key]) is str:
                string += "{}='{}', ".format(key, state[key])
            else:
                if hasattr(state[key], "__str__"):
                    string += "{}={}, ".format(key, state[key])
        string = string.rstrip(', ')
        output = string + ')'

        if hasattr(self, 'sk_model_'):
            output += ' <sk_model_ attribute used>'
        return output

    def get_param_names(self):
        """
        Returns a list of hyperparameter names owned by this class. It is
        expected that every child class overrides this method and appends its
        extra set of parameters that it in-turn owns. This is to simplify the
        implementation of `get_params` and `set_params` methods.
        """
        return ["handle", "verbose", "output_type"]

    def get_params(self, deep=True):
        """
        Returns a dict of all params owned by this class. If the child class
        has appropriately overridden the `get_param_names` method and does not
        need anything other than what is there in this method, then it doesn't
        have to override this method
        """
        params = dict()
        variables = self.get_param_names()
        for key in variables:
            var_value = getattr(self, key, None)
            params[key] = var_value
        return params

    def set_params(self, **params):
        """
        Accepts a dict of params and updates the corresponding ones owned by
        this class. If the child class has appropriately overridden the
        `get_param_names` method and does not need anything other than what is,
        there in this method, then it doesn't have to override this method
        """
        if not params:
            return self
        variables = self.get_param_names()
        for key, value in params.items():
            if key not in variables:
                raise ValueError("Bad param '%s' passed to set_params" % key)
            else:
                setattr(self, key, value)
        return self

    def __getstate__(self):
        # getstate and setstate are needed to tell pickle to treat this
        # as regular python classes instead of triggering __getattr__
        return self.__dict__

    def __setstate__(self, d):
        self.__dict__.update(d)

    def __getattr__(self, attr):
        """
        Redirects to `solver_model` if the attribute exists.
        """
        if attr == "solver_model":
            return self.__dict__['solver_model']
        if "solver_model" in self.__dict__.keys():
            return getattr(self.solver_model, attr)
        else:
            raise AttributeError(attr)

    def _set_base_attributes(self,
                             output_type=None,
                             target_dtype=None,
                             n_features=None):
        """
        Method to set the base class attributes - output type,
        target dtype and n_features. It combines the three different
        function calls. It's called in fit function from estimators.

        Parameters
        --------
        output_type : DataFrame (default = None)
            Is output_type is passed, aets the output_type on the
            dataframe passed
        target_dtype : Target column (default = None)
            If target_dtype is passed, we call _set_target_dtype
            on it
        n_features: int or DataFrame (default=None)
            If an int is passed, we set it to the number passed
            If dataframe, we set it based on the passed df.

        Examples
        --------

        .. code-block:: python

                # To set output_type and n_features based on X
                self._set_base_attributes(output_type=X, n_features=X)

                # To set output_type on X and n_features to 10
                self._set_base_attributes(output_type=X, n_features=10)

                # To only set target_dtype
                self._set_base_attributes(output_type=X, target_dtype=y)
        """
        if output_type is not None:
            self._set_output_type(output_type)
            self._set_output_mem_type(output_type)
        if target_dtype is not None:
            self._set_target_dtype(target_dtype)
        if n_features is not None:
            self._set_n_features_in(n_features)

    def _set_output_type(self, inp):
        self._input_type = determine_array_type(inp)

    def _set_output_mem_type(self, inp):
        self._input_mem_type = determine_array_memtype(
            inp
        )

    def _get_output_type(self, inp):
        """
        Method to be called by predict/transform methods of inheriting classes.
        Returns the appropriate output type depending on the type of the input,
        class output type and global output type.
        """

        # Default to the global type
        output_type = cuml.global_settings.output_type

        # If its None, default to our type
        if (output_type is None or output_type == "mirror"):
            output_type = self.output_type

        # If we are input, get the type from the input
        if output_type == 'input':
            output_type = determine_array_type(inp)

        return output_type

    def _get_output_mem_type(self, inp):
        """
        Method to be called by predict/transform methods of inheriting classes.
        Returns the appropriate memory type depending on the type of the input,
        class output type and global output type.
        """

        # Default to the global type
        mem_type = cuml.global_settings.memory_type

        # If we are input, get the type from the input
        if cuml.global_settings.output_type == 'input':
            mem_type = determine_array_memtype(inp)

        return mem_type

    def _set_target_dtype(self, target):
        self.target_dtype = cuml.internals.input_utils.determine_array_dtype(
            target)

    def _get_target_dtype(self):
        """
        Method to be called by predict/transform methods of
        inheriting classifier classes. Returns the appropriate output
        dtype depending on the dtype of the target.
        """
        try:
            out_dtype = self.target_dtype
        except AttributeError:
            out_dtype = None
        return out_dtype

    def _set_n_features_in(self, X):
        if isinstance(X, int):
            self.n_features_in_ = X
        else:
            self.n_features_in_ = X.shape[1]

    def _more_tags(self):
        # 'preserves_dtype' tag's Scikit definition currently only appies to
        # transformers and whether the transform method conserves the dtype
        # (in that case returns an empty list, otherwise the dtype it
        # casts to).
        # By default, our transform methods convert to self.dtype, but
        # we need to check whether the tag has been defined already.
        if hasattr(self, 'transform') and hasattr(self, 'dtype'):
            return {'preserves_dtype': [self.dtype]}
        return {}

    def set_nvtx_annotations(self):
        for func_name in ['fit', 'transform', 'predict', 'fit_transform',
                          'fit_predict']:
            if hasattr(self, func_name):
                message = self.__class__.__module__ + '.' + func_name
                msg = '{class_name}.{func_name} [{addr}]'
                msg = msg.format(class_name=self.__class__.__module__,
                                 func_name=func_name,
                                 addr=hex(id(self)))
                msg = msg[5:]  # remove cuml.
                func = getattr(self, func_name)
                func = nvtx.annotate(message=msg, domain="cuml_python")(func)
                setattr(self, func_name, func)


# Internal, non class owned helper functions
def _check_output_type_str(output_str):

    if (output_str is None):
        return "input"

    assert output_str != "mirror", \
        ("Cannot pass output_type='mirror' in Base.__init__(). Did you forget "
         "to pass `output_type=self.output_type` to a child estimator? "
         "Currently `cuml.global_settings.output_type==`{}`"
         ).format(cuml.global_settings.output_type)

    if isinstance(output_str, str):
        output_type = output_str.lower()
        # Check for valid output types + "input"
        if output_type in INTERNAL_VALID_OUTPUT_TYPES:
            # Return the original version if nothing has changed, otherwise
            # return the lowered. This is to try and keep references the same
            # to support sklearn.base.clone() where possible
            return output_str if output_type == output_str else output_type

    valid_output_types_str = ', '.join(
        [f"'{x}'" for x in VALID_OUTPUT_TYPES]
    )
    raise ValueError(
        f'output_type must be one of {valid_output_types_str}'
        f' Got: {output_str}'
    )


def _determine_stateless_output_type(output_type, input_obj):
    """
    This function determines the output type using the same steps that are
    performed in `cuml.common.base.Base`. This can be used to mimic the
    functionality in `Base` for stateless functions or objects that do not
    derive from `Base`.
    """

    # Default to the global type if not specified, otherwise, check the
    # output_type string
    temp_output = cuml.global_settings.output_type if output_type is None \
        else _check_output_type_str(output_type)

    # If we are using 'input', determine the the type from the input object
    if temp_output == 'input':
        temp_output = determine_array_type(input_obj)

    return temp_output


class UniversalBase(Base):

    def import_cpu_model(self):
        # skip the CPU estimator has been imported already
        if hasattr(self, '_cpu_model_class'):
            return
        if hasattr(self, '_cpu_estimator_import_path'):
            # if import path differs from the one of sklearn
            # look for _cpu_estimator_import_path
            estimator_path = self._cpu_estimator_import_path.split('.')
            model_path = '.'.join(estimator_path[:-1])
            model_name = estimator_path[-1]
        else:
            # import from similar path to the current estimator
            # class
            model_path = 'sklearn' + self.__class__.__module__[4:]
            model_name = self.__class__.__name__
        self._cpu_model_class = getattr(import_module(model_path), model_name)

        # Save list of available CPU estimator hyperparameters
        self._cpu_hyperparams = list(
            inspect.signature(self._cpu_model_class.__init__).parameters.keys()
        )

    def build_cpu_model(self):
        if hasattr(self, '_cpu_model'):
            return
        filtered_kwargs = {}
        for keyword, arg in self._full_kwargs.items():
            if keyword in self._cpu_hyperparams:
                filtered_kwargs[keyword] = arg
            else:
                logger.info("Unused keyword parameter: {} "
                            "during CPU estimator "
                            "initialization".format(keyword))

        # initialize model
        self._cpu_model = self._cpu_model_class(**filtered_kwargs)

    def gpu_to_cpu(self):
        # transfer attributes from GPU to CPU estimator
        for attr in self.get_attr_names():
            # check presence of attribute
            if hasattr(self, attr) or \
               isinstance(getattr(type(self), attr, None), property):
                # get the cuml attribute
                if hasattr(self, attr):
                    cu_attr = getattr(self, attr)
                else:
                    cu_attr = getattr(type(self), attr).fget(self)
                # if the cuml attribute is a CumlArrayDescriptorMeta
                if hasattr(cu_attr, 'get_input_value'):
                    # extract the actual value from the
                    # CumlArrayDescriptorMeta
                    cu_attr_value = cu_attr.get_input_value()
                    # check if descriptor is empty
                    if cu_attr_value is not None:
                        if cu_attr.input_type == 'cuml':
                            # transform cumlArray to numpy and set it
                            # as an attribute in the CPU estimator
                            setattr(self._cpu_model, attr,
                                    cu_attr_value.to_output('numpy'))
                        else:
                            # transfer all other types of attributes
                            # directly
                            setattr(self._cpu_model, attr,
                                    cu_attr_value)
                elif isinstance(cu_attr, CumlArray):
                    # transform cumlArray to numpy and set it
                    # as an attribute in the CPU estimator
                    setattr(self._cpu_model, attr,
                            cu_attr.to_output('numpy'))
                elif isinstance(cu_attr, cp_ndarray):
                    # transform cupy to numpy and set it
                    # as an attribute in the CPU estimator
                    setattr(self._cpu_model, attr,
                            cp.asnumpy(cu_attr))
                else:
                    # transfer all other types of attributes directly
                    setattr(self._cpu_model, attr, cu_attr)

    def cpu_to_gpu(self):
        # transfer attributes from CPU to GPU estimator
        with using_memory_type(
            (MemoryType.host, MemoryType.device)[
                is_cuda_available()
            ]
        ):
            for attr in self.get_attr_names():
                # check presence of attribute
                if hasattr(self._cpu_model, attr) or \
                    isinstance(getattr(type(self._cpu_model),
                                       attr, None), property):
                    # get the cpu attribute
                    if hasattr(self._cpu_model, attr):
                        cpu_attr = getattr(self._cpu_model, attr)
                    else:
                        cpu_attr = getattr(type(self._cpu_model),
                                           attr).fget(self._cpu_model)
                    # if the cpu attribute is an array
                    if isinstance(cpu_attr, np.ndarray):
                        # get data order wished for by
                        # CumlArrayDescriptor
                        if hasattr(self, attr + '_order'):
                            order = getattr(self, attr + '_order')
                        else:
                            order = 'K'
                        # transfer array to gpu and set it as a cuml
                        # attribute
                        cuml_array = input_to_cuml_array(
                            cpu_attr,
                            order=order,
                            convert_to_mem_type=(
                                MemoryType.host,
                                MemoryType.device
                            )[is_cuda_available()]
                        )[0]
                        setattr(self, attr, cuml_array)
                    else:
                        # transfer all other types of attributes
                        # directly
                        setattr(self, attr, cpu_attr)

    def args_to_cpu(self, *args, **kwargs):
        # put all the args on host
        new_args = tuple(input_to_host_array(arg)[0] for arg in args)

        # put all the kwargs on host
        new_kwargs = dict()
        for kw, arg in kwargs.items():
            new_kwargs[kw] = input_to_host_array(arg)[0]
        return new_args, new_kwargs

    def dispatch_func(self, func_name, gpu_func, *args, **kwargs):
        """
        This function will dispatch calls to training and inference according
        to the global configuration. It should work for all estimators
        sufficiently close the scikit-learn implementation as it uses
        it for training and inferences on host.

        Parameters
        ----------
        func_name : string
            name of the function to be dispatched
        gpu_func : function
            original cuML function
        args : arguments
            arguments to be passed to the function for the call
        kwargs : keyword arguments
            keyword arguments to be passed to the function for the call
        """
        # look for current device_type
        device_type = cuml.global_settings.device_type

        # GPU case
        if device_type == DeviceType.device:
            # call the function from the GPU estimator
            return gpu_func(self, *args, **kwargs)

        # CPU case
        elif device_type == DeviceType.host:
            # check if a CPU model already exists
            if not hasattr(self, '_cpu_model'):
                # import CPU estimator from library
                self.import_cpu_model()
                # create an instance of the estimator
                self.build_cpu_model()

                # new CPU model + CPU inference
                if func_name not in ['fit', 'fit_transform', 'fit_predict']:
                    # transfer trained attributes from GPU to CPU
                    self.gpu_to_cpu()

            # ensure args and kwargs are on the CPU
            args, kwargs = self.args_to_cpu(*args, **kwargs)

            # get the function from the GPU estimator
            cpu_func = getattr(self._cpu_model, func_name)
            # call the function from the GPU estimator
            res = cpu_func(*args, **kwargs)

            # CPU training
            if func_name in ['fit', 'fit_transform', 'fit_predict']:
                # mirror input type
                self._set_output_type(args[0])
                self._set_output_mem_type(args[0])

                # transfer trained attributes from CPU to GPU
                self.cpu_to_gpu()

                # return the cuml estimator when training
                if func_name == 'fit':
                    return self

            # return function result
            return res<|MERGE_RESOLUTION|>--- conflicted
+++ resolved
@@ -55,14 +55,9 @@
 cp_ndarray = gpu_only_import_from('cupy', 'ndarray')
 cp = gpu_only_import('cupy')
 
-<<<<<<< HEAD
-IF GPUBUILD:
-    import pylibraft.common.handle
-=======
 IF GPUBUILD == 1:
     import pylibraft.common.handle
     import cuml.common.cuda
->>>>>>> 14622eef
 
 
 class Base(TagsMixin,
@@ -205,25 +200,9 @@
         Constructor. All children must call init method of this base class.
 
         """
-<<<<<<< HEAD
-        if GPUBUILD:
-            self.handle = pylibraft.common.handle.Handle() if handle is None \
-                else handle
-        else:
-            self.handle = None
-
-        # Internally, self.verbose follows the spdlog/c++ standard of
-        # 0 is most logging, and logging decreases from there.
-        # So if the user passes an int value for logging, we convert it.
-        if verbose is True:
-            self.verbose = logger.level_debug
-        elif verbose is False:
-            self.verbose = logger.level_info
-=======
         if GPUBUILD == 1:
             self.handle = pylibraft.common.handle.Handle() if handle is None \
                 else handle
->>>>>>> 14622eef
         else:
             self.handle = None
 
