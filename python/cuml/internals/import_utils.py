#
# Copyright (c) 2019-2024, NVIDIA CORPORATION.
#
# Licensed under the Apache License, Version 2.0 (the "License");
# you may not use this file except in compliance with the License.
# You may obtain a copy of the License at
#
#     http://www.apache.org/licenses/LICENSE-2.0
#
# Unless required by applicable law or agreed to in writing, software
# distributed under the License is distributed on an "AS IS" BASIS,
# WITHOUT WARRANTIES OR CONDITIONS OF ANY KIND, either express or implied.
# See the License for the specific language governing permissions and
# limitations under the License.
#

import platform

from packaging.version import Version

from cuml.internals.safe_imports import gpu_only_import, UnavailableError
<<<<<<< HEAD
from packaging.version import Version
=======
>>>>>>> 6d3bb0d4


numba = gpu_only_import("numba")


def has_dask():
    try:
        import dask  # NOQA
        import dask.distributed  # NOQA
        import dask.dataframe  # NOQA

        return True
    except ImportError:
        return False


def has_dask_cudf():
    try:
        import dask_cudf  # NOQA

        return True
    except ImportError:
        return False


def has_dask_sql():
    try:
        import dask_sql  # NOQA

        return True
    except ImportError:
        return False


def has_cupy():
    try:
        import cupy  # NOQA

        return True
    except ImportError:
        return False


def has_ucp():
    try:
        import ucp  # NOQA

        return True
    except ImportError:
        return False


def has_umap():
    if platform.processor() == "aarch64":
        return False
    try:
        import umap  # NOQA

        return True
    except ImportError:
        return False


def has_lightgbm():
    try:
        import lightgbm  # NOQA

        return True
    except ImportError:
        return False


def has_xgboost():
    try:
        import xgboost  # NOQA

        return True
    except ImportError:
        return False
    except Exception as ex:
        import warnings

        warnings.warn(
            (
                "The XGBoost library was found but raised an exception during "
                "import. Importing xgboost will be skipped. "
                "Error message:\n{}"
            ).format(str(ex))
        )
        return False


def has_pytest_benchmark():
    try:
        import pytest_benchmark  # NOQA

        return True
    except ImportError:
        return False


def check_min_dask_version(version):
    try:
        import dask

        return Version(dask.__version__) >= Version(version)
    except ImportError:
        return False


def check_min_numba_version(version):
    try:
        return Version(str(numba.__version__)) >= Version(version)
    except UnavailableError:
        return False


def check_min_cupy_version(version):
    if has_cupy():
        import cupy

        return Version(str(cupy.__version__)) >= Version(version)
    else:
        return False


def has_scipy(raise_if_unavailable=False):
    try:
        import scipy  # NOQA

        return True
    except ImportError:
        if not raise_if_unavailable:
            return False
        else:
            raise ImportError("Scipy is not available.")


def has_sklearn():
    try:
        import sklearn  # NOQA

        return True
    except ImportError:
        return False


def has_hdbscan(raise_if_unavailable=False):
    try:
        import hdbscan  # NOQA

        return True
    except ImportError:
        if not raise_if_unavailable:
            return False
        else:
            raise ImportError(
                "hdbscan is not available. Please install hdbscan."
            )


def has_shap(min_version="0.37"):
    try:
        import shap  # noqa

        if min_version is None:
            return True
        else:
            return Version(str(shap.__version__)) >= Version(min_version)
    except ImportError:
        return False


def has_daskglm(min_version=None):
    try:
        import dask_glm  # noqa

        if min_version is None:
            return True
        else:
            return Version(str(dask_glm.__version__)) >= Version(min_version)
    except ImportError:
        return False


def dummy_function_always_false(*args, **kwargs):
    return False


class DummyClass(object):
    pass<|MERGE_RESOLUTION|>--- conflicted
+++ resolved
@@ -19,10 +19,6 @@
 from packaging.version import Version
 
 from cuml.internals.safe_imports import gpu_only_import, UnavailableError
-<<<<<<< HEAD
-from packaging.version import Version
-=======
->>>>>>> 6d3bb0d4
 
 
 numba = gpu_only_import("numba")
