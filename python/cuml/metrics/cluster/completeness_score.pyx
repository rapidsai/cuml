--- conflicted
+++ resolved
@@ -30,12 +30,8 @@
                               const int upper_class_range) except +
 
 
-<<<<<<< HEAD
 @cuml.internals.api_return_any()
-def completeness_score(labels_true, labels_pred, handle=None) -> float:
-=======
-def cython_completeness_score(labels_true, labels_pred, handle=None):
->>>>>>> 1f563ee2
+def cython_completeness_score(labels_true, labels_pred, handle=None) -> float:
     """
     Completeness metric of a cluster labeling given a ground truth.
 
