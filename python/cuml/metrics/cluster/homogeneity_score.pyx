--- conflicted
+++ resolved
@@ -30,12 +30,8 @@
                              const int upper_class_range) except +
 
 
-<<<<<<< HEAD
 @cuml.internals.api_return_any()
-def homogeneity_score(labels_true, labels_pred, handle=None) -> float:
-=======
-def cython_homogeneity_score(labels_true, labels_pred, handle=None):
->>>>>>> 1f563ee2
+def cython_homogeneity_score(labels_true, labels_pred, handle=None) -> float:
     """
     Computes the homogeneity metric of a cluster labeling given a ground truth.
 
