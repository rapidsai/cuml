# Original authors from Sckit-Learn:
#          Nicolas Tresegnie <nicolas.tresegnie@gmail.com>
#          Sergey Feldman <sergeyfeldman@gmail.com>
# License: BSD 3 clause


# This code originates from the Scikit-Learn library,
# it was since modified to allow GPU acceleration.
# This code is under BSD 3 clause license.
# Authors mentioned above do not endorse or promote this production.


import numbers
import warnings

import numpy
import cupy as np
import cuml
from cupy import sparse

from ....thirdparty_adapters import (_get_mask,
                                     _masked_column_median,
                                     _masked_column_mean,
                                     _masked_column_mode)
from ..utils.skl_dependencies import BaseEstimator, TransformerMixin
from cuml.common.mixins import AllowNaNTagMixin, SparseInputTagMixin, \
                               StringInputTagMixin
from ..utils.validation import check_is_fitted
from ..utils.validation import FLOAT_DTYPES
from ....common.array_sparse import SparseCumlArray
from ....common.array_descriptor import CumlArrayDescriptor
from ....internals import _deprecate_pos_args


def is_scalar_nan(x):
    return bool(isinstance(x, numbers.Real) and np.isnan(x))


def _check_inputs_dtype(X, missing_values):
    if (X.dtype.kind in ("f", "i", "u") and
            not isinstance(missing_values, numbers.Real)):
        raise ValueError("'X' and 'missing_values' types are expected to be"
                         " both numerical. Got X.dtype={} and "
                         " type(missing_values)={}."
                         .format(X.dtype, type(missing_values)))


def _get_elem_at_rank(rank, data, n_negative, n_zeros):
    """Find the value in data augmented with n_zeros for the given rank"""
    if rank < n_negative:
        return data[rank]
    if rank - n_negative < n_zeros:
        return 0
    return data[rank - n_zeros]


def _get_median(data, n_zeros):
    """Compute the median of data with n_zeros additional zeros.
    This function is used to support sparse matrices; it modifies data in-place
    """
    n_elems = len(data) + n_zeros
    if not n_elems:
        return np.nan
    n_negative = (data < 0).sum()
    middle, is_odd = divmod(n_elems, 2)
    data = np.sort(data)
    if is_odd:
        return _get_elem_at_rank(middle, data,
                                 n_negative, n_zeros)
    elm1 = _get_elem_at_rank(middle - 1, data,
                             n_negative, n_zeros)
    elm2 = _get_elem_at_rank(middle, data,
                             n_negative, n_zeros)
    return (elm1 + elm2) / 2.


def _most_frequent(array, extra_value, n_repeat):
    """Compute the most frequent value in a 1d array extended with
       [extra_value] * n_repeat, where extra_value is assumed to be not part
       of the array."""
    values, counts = np.unique(array,
                               return_counts=True)
    most_frequent_count = counts.max()
    if most_frequent_count > n_repeat:
        value = values[counts == most_frequent_count].min()
    elif n_repeat > most_frequent_count:
        value = extra_value
    else:
        value = min(extra_value, values[counts == most_frequent_count].min())
    return value


class _BaseImputer(TransformerMixin):
    """Base class for all imputers.

    It adds automatically support for `add_indicator`.
    """

    def __init__(self, *, missing_values=np.nan, add_indicator=False):
        self.missing_values = missing_values
        self.add_indicator = add_indicator

    def _fit_indicator(self, X):
        """Fit a MissingIndicator."""
        if self.add_indicator:
            with cuml.using_output_type("cupy"):
                self.indicator_ = MissingIndicator(
                    missing_values=self.missing_values, error_on_new=False
                )
                self.indicator_.fit(X)
        else:
            self.indicator_ = None

    def _transform_indicator(self, X):
        """Compute the indicator mask.'

        Note that X must be the original data as passed to the imputer before
        any imputation, since imputation may be done inplace in some cases.
        """
        if self.add_indicator:
            if not hasattr(self, 'indicator_'):
                raise ValueError(
                    "Make sure to call _fit_indicator before "
                    "_transform_indicator"
                )
            return self.indicator_.transform(X)

    def _concatenate_indicator(self, X_imputed, X_indicator):
        """Concatenate indicator mask with the imputed data."""
        if not self.add_indicator:
            return X_imputed

        hstack = sparse.hstack if sparse.issparse(X_imputed) else np.hstack
        if X_indicator is None:
            raise ValueError(
                "Data from the missing indicator are not provided. Call "
                "_fit_indicator and _transform_indicator in the imputer "
                "implementation."
                )

        return hstack((X_imputed, X_indicator))

    def _more_tags(self):
        return {'allow_nan': is_scalar_nan(self.missing_values)}


class SimpleImputer(_BaseImputer, BaseEstimator,
                    SparseInputTagMixin, AllowNaNTagMixin):
    """Imputation transformer for completing missing values.

    Parameters
    ----------
    missing_values : number, string, np.nan (default) or None
        The placeholder for the missing values. All occurrences of
        `missing_values` will be imputed. For pandas' dataframes with
        nullable integer dtypes with missing values, `missing_values`
        should be set to `np.nan`, since `pd.NA` will be converted to `np.nan`.

    strategy : string, default='mean'
        The imputation strategy.

        - If "mean", then replace missing values using the mean along
          each column. Can only be used with numeric data.
        - If "median", then replace missing values using the median along
          each column. Can only be used with numeric data.
        - If "most_frequent", then replace missing using the most frequent
          value along each column. Can be used with strings or numeric data.
        - If "constant", then replace missing values with fill_value. Can be
          used with strings or numeric data.

        strategy="constant" for fixed value imputation.

    fill_value : string or numerical value, default=None
        When strategy == "constant", fill_value is used to replace all
        occurrences of missing_values.
        If left to the default, fill_value will be 0 when imputing numerical
        data and "missing_value" for strings or object data types.

    verbose : integer, default=0
        Controls the verbosity of the imputer.

    copy : boolean, default=True
        If True, a copy of X will be created. If False, imputation will
        be done in-place whenever possible. Note that, in the following cases,
        a new copy will always be made, even if `copy=False`:

        - If X is not an array of floating values;
        - If X is encoded as a CSR matrix;
        - If add_indicator=True.

    add_indicator : boolean, default=False
        If True, a :class:`MissingIndicator` transform will stack onto output
        of the imputer's transform. This allows a predictive estimator
        to account for missingness despite imputation. If a feature has no
        missing values at fit/train time, the feature won't appear on
        the missing indicator even if there are missing values at
        transform/test time.

    Attributes
    ----------
    statistics_ : array of shape (n_features,)
        The imputation fill value for each feature.
        Computing statistics can result in `np.nan` values.
        During :meth:`transform`, features corresponding to `np.nan`
        statistics will be discarded.

    See also
    --------
    IterativeImputer : Multivariate imputation of missing values.

    Examples
    --------
    >>> import cupy as cp
    >>> from cuml.experimental.preprocessing import SimpleImputer
    >>> imp_mean = SimpleImputer(missing_values=cp.nan, strategy='mean')
    >>> imp_mean.fit(cp.asarray([[7, 2, 3], [4, cp.nan, 6], [10, 5, 9]]))
    SimpleImputer()
    >>> X = [[cp.nan, 2, 3], [4, cp.nan, 6], [10, cp.nan, 9]]
    >>> print(imp_mean.transform(cp.asarray(X)))
    [[ 7.   2.   3. ]
     [ 4.   3.5  6. ]
     [10.   3.5  9. ]]

    Notes
    -----
    Columns which only contained missing values at :meth:`fit` are discarded
    upon :meth:`transform` if strategy is not "constant".

    """

    statistics_ = CumlArrayDescriptor()

    @_deprecate_pos_args(version="0.20")
    def __init__(self, *, missing_values=np.nan, strategy="mean",
                 fill_value=None, copy=True, add_indicator=False):
        super().__init__(
            missing_values=missing_values,
            add_indicator=add_indicator
        )
        self.strategy = strategy
        self.fill_value = fill_value
        self.copy = copy

    def get_param_names(self):
        return super().get_param_names() + [
            "strategy",
            "fill_value",
            "verbose",
            "copy"
        ]

    def _validate_input(self, X, in_fit):
        allowed_strategies = ["mean", "median", "most_frequent", "constant"]
        if self.strategy not in allowed_strategies:
            raise ValueError("Can only use these strategies: {0} "
                             " got strategy={1}".format(allowed_strategies,
                                                        self.strategy))

        if self.strategy in ("most_frequent", "constant"):
            dtype = None
        else:
            dtype = FLOAT_DTYPES

        if not is_scalar_nan(self.missing_values):
            force_all_finite = True
        else:
            force_all_finite = "allow-nan"

        try:
            X = self._validate_data(X, reset=in_fit,
                                    accept_sparse='csc', dtype=dtype,
                                    force_all_finite=force_all_finite,
                                    copy=self.copy)
        except ValueError as ve:
            if "could not convert" in str(ve):
                new_ve = ValueError("Cannot use {} strategy with non-numeric "
                                    "data:\n{}".format(self.strategy, ve))
                raise new_ve from None
            else:
                raise ve

        _check_inputs_dtype(X, self.missing_values)
        if X.dtype.kind not in ("i", "u", "f", "O"):
            raise ValueError("SimpleImputer does not support data with dtype "
                             "{0}. Please provide either a numeric array (with"
                             " a floating point or integer dtype) or "
                             "categorical data represented either as an array "
                             "with integer dtype or an array of string values "
                             "with an object dtype.".format(X.dtype))

        return X

    def fit(self, X, y=None) -> "SimpleImputer":
        """Fit the imputer on X.

        Parameters
        ----------
        X : {array-like, sparse matrix}, shape (n_samples, n_features)
            Input data, where ``n_samples`` is the number of samples and
            ``n_features`` is the number of features.

        Returns
        -------
        self : SimpleImputer
        """

        if type(X) is list:
            X = np.asarray(X)

        X = self._validate_input(X, in_fit=True)
        super()._fit_indicator(X)

        # default fill_value is 0 for numerical input and "missing_value"
        # otherwise
        if self.fill_value is None:
            if X.dtype.kind in ("i", "u", "f"):
                fill_value = 0
            else:
                fill_value = "missing_value"
        else:
            fill_value = self.fill_value

        # fill_value should be numerical in case of numerical input
        if (self.strategy == "constant" and
                X.dtype.kind in ("i", "u", "f") and
                not isinstance(fill_value, numbers.Real)):
            raise ValueError("'fill_value'={0} is invalid. Expected a "
                             "numerical value when imputing numerical "
                             "data".format(fill_value))

        if sparse.issparse(X):
            # missing_values = 0 not allowed with sparse data as it would
            # force densification
            if self.missing_values == 0:
                raise ValueError("Imputation not possible when missing_values "
                                 "== 0 and input is sparse. Provide a dense "
                                 "array instead.")
            else:
                self.statistics_ = self._sparse_fit(X,
                                                    self.strategy,
                                                    self.missing_values,
                                                    fill_value)
        else:
            self.statistics_ = self._dense_fit(X,
                                               self.strategy,
                                               self.missing_values,
                                               fill_value)
        return self

    def _sparse_fit(self, X, strategy, missing_values, fill_value):
        """Fit the transformer on sparse data."""
        mask_data = _get_mask(X.data, missing_values)
        n_implicit_zeros = X.shape[0] - np.diff(X.indptr)

        statistics = np.empty(X.shape[1])

        if strategy == "constant":
            # for constant strategy, self.statistcs_ is used to store
            # fill_value in each column
            statistics.fill(fill_value)
        else:
            for i in range(X.shape[1]):
                column = X.data[X.indptr[i]:X.indptr[i + 1]]
                mask_column = mask_data[X.indptr[i]:X.indptr[i + 1]]
                column = column[~mask_column]

                # combine explicit and implicit zeros
                mask_zeros = _get_mask(column, 0)
                column = column[~mask_zeros]
                n_explicit_zeros = mask_zeros.sum()
                n_zeros = n_implicit_zeros[i] + n_explicit_zeros

                if strategy == "mean":
                    s = column.size + n_zeros
                    statistics[i] = np.nan if s == 0 else column.sum() / s

                elif strategy == "median":
                    statistics[i] = _get_median(column,
                                                n_zeros)

                elif strategy == "most_frequent":
                    statistics[i] = _most_frequent(column,
                                                   0,
                                                   n_zeros)
        return statistics

    def _dense_fit(self, X, strategy, missing_values, fill_value):
        """Fit the transformer on dense data."""
        # Mean
        if strategy == "mean":
            return _masked_column_mean(X, missing_values)

        # Median
        elif strategy == "median":
            return _masked_column_median(X, missing_values)

        # Most frequent
        elif strategy == "most_frequent":
            return _masked_column_mode(X, missing_values)

        # Constant
        elif strategy == "constant":
            return np.full(X.shape[1], fill_value, dtype=X.dtype)

    def transform(self, X) -> SparseCumlArray:
        """Impute all missing values in X.

        Parameters
        ----------
        X : {array-like, sparse matrix}, shape (n_samples, n_features)
            The input data to complete.
        """
        check_is_fitted(self)

        X = self._validate_input(X, in_fit=False)
        X_indicator = super()._transform_indicator(X)

        statistics = self.statistics_

        if X.shape[1] != statistics.shape[0]:
            raise ValueError("X has %d features per sample, expected %d"
                             % (X.shape[1], self.statistics_.shape[0]))

        # Delete the invalid columns if strategy is not constant
        if self.strategy == "constant":
            valid_statistics = statistics
        else:
            # same as np.isnan but also works for object dtypes
            invalid_mask = _get_mask(statistics, np.nan)
            valid_mask = np.logical_not(invalid_mask)
            valid_statistics = statistics[valid_mask]
            valid_statistics_indexes = np.flatnonzero(valid_mask)

            if invalid_mask.any():
                missing = np.arange(X.shape[1])[invalid_mask]
                if self.verbose:
                    warnings.warn("Deleting features without "
                                  "observed values: %s" % missing)
                X = X[:, valid_statistics_indexes]

        # Do actual imputation
        if sparse.issparse(X):
            if self.missing_values == 0:
                raise ValueError("Imputation not possible when missing_values "
                                 "== 0 and input is sparse. Provide a dense "
                                 "array instead.")
            else:
                mask = _get_mask(X.data, self.missing_values)
                indexes = np.repeat(
                    np.arange(len(X.indptr) - 1, dtype=np.int),
                    np.diff(X.indptr).tolist())[mask]

                X.data[mask] = valid_statistics[indexes].astype(X.dtype,
                                                                copy=False)
        else:
            mask = _get_mask(X, self.missing_values)
            if self.strategy == "constant":
                X[mask] = valid_statistics[0]
            else:
                for i, vi in enumerate(valid_statistics_indexes):
                    feature_idxs = np.flatnonzero(mask[:, vi])
                    X[feature_idxs, vi] = valid_statistics[i]

        X = super()._concatenate_indicator(X, X_indicator)
        return X


class MissingIndicator(TransformerMixin,
                       BaseEstimator,
                       AllowNaNTagMixin,
                       SparseInputTagMixin,
                       StringInputTagMixin):
    """Binary indicators for missing values.

    Note that this component typically should not be used in a vanilla
    :class:`Pipeline` consisting of transformers and a classifier, but rather
    could be added using a :class:`FeatureUnion` or :class:`ColumnTransformer`.

    Parameters
    ----------
    missing_values : number, string, np.nan (default) or None
        The placeholder for the missing values. All occurrences of
        `missing_values` will be imputed. For pandas' dataframes with
        nullable integer dtypes with missing values, `missing_values`
        should be set to `np.nan`, since `pd.NA` will be converted to `np.nan`.

    features : str, default=None
        Whether the imputer mask should represent all or a subset of
        features.

        - If "missing-only" (default), the imputer mask will only represent
          features containing missing values during fit time.
        - If "all", the imputer mask will represent all features.

    sparse : boolean or "auto", default=None
        Whether the imputer mask format should be sparse or dense.

        - If "auto" (default), the imputer mask will be of same type as
          input.
        - If True, the imputer mask will be a sparse matrix.
        - If False, the imputer mask will be a numpy array.

    error_on_new : boolean, default=None
        If True (default), transform will raise an error when there are
        features with missing values in transform that have no missing values
        in fit. This is applicable only when ``features="missing-only"``.

    Attributes
    ----------
    features_ : ndarray, shape (n_missing_features,) or (n_features,)
        The features indices which will be returned when calling ``transform``.
        They are computed during ``fit``. For ``features='all'``, it is
        to ``range(n_features)``.

    Examples
    --------
    >>> import numpy as np
    >>> from sklearn.impute import MissingIndicator
    >>> X1 = np.array([[np.nan, 1, 3],
    ...                [4, 0, np.nan],
    ...                [8, 1, 0]])
    >>> X2 = np.array([[5, 1, np.nan],
    ...                [np.nan, 2, 3],
    ...                [2, 4, 0]])
    >>> indicator = MissingIndicator()
    >>> indicator.fit(X1)
    MissingIndicator()
    >>> X2_tr = indicator.transform(X2)
    >>> X2_tr
    array([[False,  True],
           [ True, False],
           [False, False]])

    """
<<<<<<< HEAD

    features_ = CumlArrayDescriptor()

    @_deprecate_positional_args
=======
    @_deprecate_pos_args(version="0.20")
>>>>>>> fb088d99
    def __init__(self, *, missing_values=np.nan, features="missing-only",
                 sparse="auto", error_on_new=True):
        self.missing_values = missing_values
        self.features = features
        self.sparse = sparse
        self.error_on_new = error_on_new

    def get_param_names(self):
        return super().get_param_names() + [
            "missing_values",
            "features",
            "sparse",
            "error_on_new"
        ]

    def _get_missing_features_info(self, X):
        """Compute the imputer mask and the indices of the features
        containing missing values.

        Parameters
        ----------
        X : {ndarray or sparse matrix}, shape (n_samples, n_features)
            The input data with missing values. Note that ``X`` has been
            checked in ``fit`` and ``transform`` before to call this function.

        Returns
        -------
        imputer_mask : {ndarray or sparse matrix}, shape \
        (n_samples, n_features)
            The imputer mask of the original data.

        features_with_missing : ndarray, shape (n_features_with_missing)
            The features containing missing values.

        """
        if sparse.issparse(X):
            mask = _get_mask(X.data, self.missing_values)

            # The imputer mask will be constructed with the same sparse format
            # as X.
            sparse_constructor = (sparse.csr_matrix if X.format == 'csr'
                                  else sparse.csc_matrix)
            imputer_mask = sparse_constructor(
                (mask, X.indices.copy(), X.indptr.copy()),
                shape=X.shape, dtype=np.float32)
            # temporarly switch to using float32 as
            # cupy cannot operate with bool as of now

            if self.features == 'missing-only':
                n_missing = imputer_mask.sum(axis=0)

            if self.sparse is False:
                imputer_mask = imputer_mask.toarray()
            elif imputer_mask.format == 'csr':
                imputer_mask = imputer_mask.tocsc()
        else:
            imputer_mask = _get_mask(X, self.missing_values)

            if self.features == 'missing-only':
                n_missing = imputer_mask.sum(axis=0)

            if self.sparse is True:
                imputer_mask = sparse.csc_matrix(imputer_mask)

        if self.features == 'all':
            features_indices = np.arange(X.shape[1])
        else:
            features_indices = np.flatnonzero(n_missing)

        return imputer_mask, features_indices

    def _validate_input(self, X, in_fit):
        if not is_scalar_nan(self.missing_values):
            force_all_finite = True
        else:
            force_all_finite = "allow-nan"
        X = self._validate_data(X, reset=in_fit,
                                accept_sparse=('csc', 'csr'), dtype=None,
                                force_all_finite=force_all_finite)
        _check_inputs_dtype(X, self.missing_values)
        if X.dtype.kind not in ("i", "u", "f", "O"):
            raise ValueError("MissingIndicator does not support data with "
                             "dtype {0}. Please provide either a numeric array"
                             " (with a floating point or integer dtype) or "
                             "categorical data represented either as an array "
                             "with integer dtype or an array of string values "
                             "with an object dtype.".format(X.dtype))

        if sparse.issparse(X) and self.missing_values == 0:
            # missing_values = 0 not allowed with sparse data as it would
            # force densification
            raise ValueError("Sparse input with missing_values=0 is "
                             "not supported. Provide a dense "
                             "array instead.")

        return X

    def _fit(self, X, y=None):
        """Fit the transformer on X.

        Parameters
        ----------
        X : {array-like, sparse matrix}, shape (n_samples, n_features)
            Input data, where ``n_samples`` is the number of samples and
            ``n_features`` is the number of features.

        Returns
        -------
        imputer_mask : {ndarray or sparse matrix}, shape (n_samples, \
        n_features)
            The imputer mask of the original data.

        """
        X = self._validate_input(X, in_fit=True)
        self._n_features = X.shape[1]

        if self.features not in ('missing-only', 'all'):
            raise ValueError("'features' has to be either 'missing-only' or "
                             "'all'. Got {} instead.".format(self.features))

        if not ((isinstance(self.sparse, str) and
                self.sparse == "auto") or isinstance(self.sparse, bool)):
            raise ValueError("'sparse' has to be a boolean or 'auto'. "
                             "Got {!r} instead.".format(self.sparse))

        missing_features_info = self._get_missing_features_info(X)
        self.features_ = missing_features_info[1]

        return missing_features_info[0]

    def fit(self, X, y=None) -> "MissingIndicator":
        """Fit the transformer on X.

        Parameters
        ----------
        X : {array-like, sparse matrix}, shape (n_samples, n_features)
            Input data, where ``n_samples`` is the number of samples and
            ``n_features`` is the number of features.

        Returns
        -------
        self : object
            Returns self.
        """
        self._fit(X, y)

        return self

    def transform(self, X) -> SparseCumlArray:
        """Generate missing values indicator for X.

        Parameters
        ----------
        X : {array-like, sparse matrix}, shape (n_samples, n_features)
            The input data to complete.

        Returns
        -------
        Xt : {ndarray or sparse matrix}, shape (n_samples, n_features) \
        or (n_samples, n_features_with_missing)
            The missing indicator for input data. The data type of ``Xt``
            will be boolean.

        """
        check_is_fitted(self)
        X = self._validate_input(X, in_fit=False)

        if X.shape[1] != self._n_features:
            raise ValueError("X has a different number of features "
                             "than during fitting.")

        imputer_mask, features = self._get_missing_features_info(X)

        if self.features == "missing-only":
            with cuml.using_output_type("numpy"):
                np_features = np.asnumpy(features)
                features_diff_fit_trans = numpy.setdiff1d(np_features,
                                                          self.features_)
                if (self.error_on_new and features_diff_fit_trans.size > 0):
                    raise ValueError("The features {} have missing values "
                                     "in transform but have no missing values "
                                     "in fit.".format(features_diff_fit_trans))

            if self.features_.size < self._n_features:
                imputer_mask = imputer_mask[:, self.features_]

        return imputer_mask

    def fit_transform(self, X, y=None) -> SparseCumlArray:
        """Generate missing values indicator for X.

        Parameters
        ----------
        X : {array-like, sparse matrix}, shape (n_samples, n_features)
            The input data to complete.

        Returns
        -------
        Xt : {ndarray or sparse matrix}, shape (n_samples, n_features) \
        or (n_samples, n_features_with_missing)
            The missing indicator for input data. The data type of ``Xt``
            will be boolean.

        """
        imputer_mask = self._fit(X, y)

        if self.features_.size < self._n_features:
            imputer_mask = imputer_mask[:, self.features_]

        return imputer_mask<|MERGE_RESOLUTION|>--- conflicted
+++ resolved
@@ -532,14 +532,9 @@
            [False, False]])
 
     """
-<<<<<<< HEAD
-
     features_ = CumlArrayDescriptor()
 
-    @_deprecate_positional_args
-=======
     @_deprecate_pos_args(version="0.20")
->>>>>>> fb088d99
     def __init__(self, *, missing_values=np.nan, features="missing-only",
                  sparse="auto", error_on_new=True):
         self.missing_values = missing_values
