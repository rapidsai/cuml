# Original authors from Sckit-Learn:
#          Nicolas Tresegnie <nicolas.tresegnie@gmail.com>
#          Sergey Feldman <sergeyfeldman@gmail.com>
# License: BSD 3 clause


# This code originates from the Scikit-Learn library,
# it was since modified to allow GPU acceleration.
# This code is under BSD 3 clause license.
# Authors mentioned above do not endorse or promote this production.


import numbers
import warnings

import cupy as np
from cupy import sparse

from ....thirdparty_adapters import (_get_mask,
                                     _masked_column_median,
                                     _masked_column_mean,
                                     _masked_column_mode)
from ..utils.skl_dependencies import BaseEstimator, TransformerMixin
from cuml.common.mixins import AllowNaNTagMixin, SparseInputTagMixin, \
                               StringInputTagMixin
from ..utils.validation import check_is_fitted
from ..utils.validation import FLOAT_DTYPES
<<<<<<< HEAD
from ....common.import_utils import check_cupy8
=======
from ..utils.validation import _deprecate_positional_args
>>>>>>> b10f31fa
from ....common.array_sparse import SparseCumlArray
from ....common.array_descriptor import CumlArrayDescriptor
from ....internals import _deprecate_pos_args


def is_scalar_nan(x):
    return bool(isinstance(x, numbers.Real) and np.isnan(x))


def _check_inputs_dtype(X, missing_values):
    if (X.dtype.kind in ("f", "i", "u") and
            not isinstance(missing_values, numbers.Real)):
        raise ValueError("'X' and 'missing_values' types are expected to be"
                         " both numerical. Got X.dtype={} and "
                         " type(missing_values)={}."
                         .format(X.dtype, type(missing_values)))


def _get_elem_at_rank(rank, data, n_negative, n_zeros):
    """Find the value in data augmented with n_zeros for the given rank"""
    if rank < n_negative:
        return data[rank]
    if rank - n_negative < n_zeros:
        return 0
    return data[rank - n_zeros]


def _get_median(data, n_zeros):
    """Compute the median of data with n_zeros additional zeros.
    This function is used to support sparse matrices; it modifies data in-place
    """
    n_elems = len(data) + n_zeros
    if not n_elems:
        return np.nan
    n_negative = (data < 0).sum()
    middle, is_odd = divmod(n_elems, 2)
    data = np.sort(data)
    if is_odd:
        return _get_elem_at_rank(middle, data,
                                 n_negative, n_zeros)
    elm1 = _get_elem_at_rank(middle - 1, data,
                             n_negative, n_zeros)
    elm2 = _get_elem_at_rank(middle, data,
                             n_negative, n_zeros)
    return (elm1 + elm2) / 2.


def _most_frequent(array, extra_value, n_repeat):
    """Compute the most frequent value in a 1d array extended with
       [extra_value] * n_repeat, where extra_value is assumed to be not part
       of the array."""
    values, counts = np.unique(array,
                               return_counts=True)
    most_frequent_count = counts.max()
    if most_frequent_count > n_repeat:
        value = values[counts == most_frequent_count].min()
    elif n_repeat > most_frequent_count:
        value = extra_value
    else:
        value = min(extra_value, values[counts == most_frequent_count].min())
    return value


class _BaseImputer(TransformerMixin):
    """Base class for all imputers.

    It adds automatically support for `add_indicator`.
    """

    def __init__(self, *, missing_values=np.nan, add_indicator=False):
        self.missing_values = missing_values
        self.add_indicator = add_indicator

    def _fit_indicator(self, X):
        """Fit a MissingIndicator."""
        if self.add_indicator:
            self.indicator_ = MissingIndicator(
                missing_values=self.missing_values, error_on_new=False
            )
            self.indicator_.fit(X)
        else:
            self.indicator_ = None

    def _transform_indicator(self, X):
        """Compute the indicator mask.'

        Note that X must be the original data as passed to the imputer before
        any imputation, since imputation may be done inplace in some cases.
        """
        if self.add_indicator:
            if not hasattr(self, 'indicator_'):
                raise ValueError(
                    "Make sure to call _fit_indicator before "
                    "_transform_indicator"
                )
            return self.indicator_.transform(X)

    def _concatenate_indicator(self, X_imputed, X_indicator):
        """Concatenate indicator mask with the imputed data."""
        if not self.add_indicator:
            return X_imputed

        hstack = sparse.hstack if sparse.issparse(X_imputed) else np.hstack
        if X_indicator is None:
            raise ValueError(
                "Data from the missing indicator are not provided. Call "
                "_fit_indicator and _transform_indicator in the imputer "
                "implementation."
                )

        return hstack((X_imputed, X_indicator))

    def _more_tags(self):
        return {'allow_nan': is_scalar_nan(self.missing_values)}


class SimpleImputer(_BaseImputer,
                    BaseEstimator,
                    SparseInputTagMixin):
    """Imputation transformer for completing missing values.

    Parameters
    ----------
    missing_values : number, string, np.nan (default) or None
        The placeholder for the missing values. All occurrences of
        `missing_values` will be imputed. For pandas' dataframes with
        nullable integer dtypes with missing values, `missing_values`
        should be set to `np.nan`, since `pd.NA` will be converted to `np.nan`.

    strategy : string, default='mean'
        The imputation strategy.

        - If "mean", then replace missing values using the mean along
          each column. Can only be used with numeric data.
        - If "median", then replace missing values using the median along
          each column. Can only be used with numeric data.
        - If "most_frequent", then replace missing using the most frequent
          value along each column. Can be used with strings or numeric data.
        - If "constant", then replace missing values with fill_value. Can be
          used with strings or numeric data.

        strategy="constant" for fixed value imputation.

    fill_value : string or numerical value, default=None
        When strategy == "constant", fill_value is used to replace all
        occurrences of missing_values.
        If left to the default, fill_value will be 0 when imputing numerical
        data and "missing_value" for strings or object data types.

    verbose : integer, default=0
        Controls the verbosity of the imputer.

    copy : boolean, default=True
        If True, a copy of X will be created. If False, imputation will
        be done in-place whenever possible. Note that, in the following cases,
        a new copy will always be made, even if `copy=False`:

        - If X is not an array of floating values;
        - If X is encoded as a CSR matrix;
        - If add_indicator=True.

    add_indicator : boolean, default=False
        If True, a :class:`MissingIndicator` transform will stack onto output
        of the imputer's transform. This allows a predictive estimator
        to account for missingness despite imputation. If a feature has no
        missing values at fit/train time, the feature won't appear on
        the missing indicator even if there are missing values at
        transform/test time.

    Attributes
    ----------
    statistics_ : array of shape (n_features,)
        The imputation fill value for each feature.
        Computing statistics can result in `np.nan` values.
        During :meth:`transform`, features corresponding to `np.nan`
        statistics will be discarded.

    See also
    --------
    IterativeImputer : Multivariate imputation of missing values.

    Examples
    --------
    >>> import cupy as cp
    >>> from cuml.experimental.preprocessing import SimpleImputer
    >>> imp_mean = SimpleImputer(missing_values=cp.nan, strategy='mean')
    >>> imp_mean.fit(cp.asarray([[7, 2, 3], [4, cp.nan, 6], [10, 5, 9]]))
    SimpleImputer()
    >>> X = [[cp.nan, 2, 3], [4, cp.nan, 6], [10, cp.nan, 9]]
    >>> print(imp_mean.transform(cp.asarray(X)))
    [[ 7.   2.   3. ]
     [ 4.   3.5  6. ]
     [10.   3.5  9. ]]

    Notes
    -----
    Columns which only contained missing values at :meth:`fit` are discarded
    upon :meth:`transform` if strategy is not "constant".

    """

    statistics_ = CumlArrayDescriptor()

<<<<<<< HEAD
    @check_cupy8()
    @_deprecate_pos_args(version="0.20")
=======
    @_deprecate_positional_args
>>>>>>> b10f31fa
    def __init__(self, *, missing_values=np.nan, strategy="mean",
                 fill_value=None, copy=True, add_indicator=False):
        super().__init__(
            missing_values=missing_values,
            add_indicator=add_indicator
        )
        self.strategy = strategy
        self.fill_value = fill_value
        self.copy = copy

    def get_param_names(self):
        return super().get_param_names() + [
            "strategy",
            "fill_value",
            "copy"
        ]

    def _validate_input(self, X, in_fit):
        allowed_strategies = ["mean", "median", "most_frequent", "constant"]
        if self.strategy not in allowed_strategies:
            raise ValueError("Can only use these strategies: {0} "
                             " got strategy={1}".format(allowed_strategies,
                                                        self.strategy))

        if self.strategy in ("most_frequent", "constant"):
            dtype = None
        else:
            dtype = FLOAT_DTYPES

        if not is_scalar_nan(self.missing_values):
            force_all_finite = True
        else:
            force_all_finite = "allow-nan"

        try:
            X = self._validate_data(X, reset=in_fit,
                                    accept_sparse='csc', dtype=dtype,
                                    force_all_finite=force_all_finite,
                                    copy=self.copy)
        except ValueError as ve:
            if "could not convert" in str(ve):
                new_ve = ValueError("Cannot use {} strategy with non-numeric "
                                    "data:\n{}".format(self.strategy, ve))
                raise new_ve from None
            else:
                raise ve

        _check_inputs_dtype(X, self.missing_values)
        if X.dtype.kind not in ("i", "u", "f", "O"):
            raise ValueError("SimpleImputer does not support data with dtype "
                             "{0}. Please provide either a numeric array (with"
                             " a floating point or integer dtype) or "
                             "categorical data represented either as an array "
                             "with integer dtype or an array of string values "
                             "with an object dtype.".format(X.dtype))

        return X

    def fit(self, X, y=None) -> "SimpleImputer":
        """Fit the imputer on X.

        Parameters
        ----------
        X : {array-like, sparse matrix}, shape (n_samples, n_features)
            Input data, where ``n_samples`` is the number of samples and
            ``n_features`` is the number of features.

        Returns
        -------
        self : SimpleImputer
        """

        if type(X) is list:
            X = np.asarray(X)

        X = self._validate_input(X, in_fit=True)
        super()._fit_indicator(X)

        # default fill_value is 0 for numerical input and "missing_value"
        # otherwise
        if self.fill_value is None:
            if X.dtype.kind in ("i", "u", "f"):
                fill_value = 0
            else:
                fill_value = "missing_value"
        else:
            fill_value = self.fill_value

        # fill_value should be numerical in case of numerical input
        if (self.strategy == "constant" and
                X.dtype.kind in ("i", "u", "f") and
                not isinstance(fill_value, numbers.Real)):
            raise ValueError("'fill_value'={0} is invalid. Expected a "
                             "numerical value when imputing numerical "
                             "data".format(fill_value))

        if sparse.issparse(X):
            # missing_values = 0 not allowed with sparse data as it would
            # force densification
            if self.missing_values == 0:
                raise ValueError("Imputation not possible when missing_values "
                                 "== 0 and input is sparse. Provide a dense "
                                 "array instead.")
            else:
                self.statistics_ = self._sparse_fit(X,
                                                    self.strategy,
                                                    self.missing_values,
                                                    fill_value)
        else:
            self.statistics_ = self._dense_fit(X,
                                               self.strategy,
                                               self.missing_values,
                                               fill_value)
        return self

    def _sparse_fit(self, X, strategy, missing_values, fill_value):
        """Fit the transformer on sparse data."""
        mask_data = _get_mask(X.data, missing_values)
        n_implicit_zeros = X.shape[0] - np.diff(X.indptr)

        statistics = np.empty(X.shape[1])

        if strategy == "constant":
            # for constant strategy, self.statistcs_ is used to store
            # fill_value in each column
            statistics.fill(fill_value)
        else:
            for i in range(X.shape[1]):
                column = X.data[X.indptr[i]:X.indptr[i + 1]]
                mask_column = mask_data[X.indptr[i]:X.indptr[i + 1]]
                column = column[~mask_column]

                # combine explicit and implicit zeros
                mask_zeros = _get_mask(column, 0)
                column = column[~mask_zeros]
                n_explicit_zeros = mask_zeros.sum()
                n_zeros = n_implicit_zeros[i] + n_explicit_zeros

                if strategy == "mean":
                    s = column.size + n_zeros
                    statistics[i] = np.nan if s == 0 else column.sum() / s

                elif strategy == "median":
                    statistics[i] = _get_median(column,
                                                n_zeros)

                elif strategy == "most_frequent":
                    statistics[i] = _most_frequent(column,
                                                   0,
                                                   n_zeros)
        return statistics

    def _dense_fit(self, X, strategy, missing_values, fill_value):
        """Fit the transformer on dense data."""
        # Mean
        if strategy == "mean":
            return _masked_column_mean(X, missing_values)

        # Median
        elif strategy == "median":
            return _masked_column_median(X, missing_values)

        # Most frequent
        elif strategy == "most_frequent":
            return _masked_column_mode(X, missing_values)

        # Constant
        elif strategy == "constant":
            return np.full(X.shape[1], fill_value, dtype=X.dtype)

    def transform(self, X) -> SparseCumlArray:
        """Impute all missing values in X.

        Parameters
        ----------
        X : {array-like, sparse matrix}, shape (n_samples, n_features)
            The input data to complete.
        """
        check_is_fitted(self)

        X = self._validate_input(X, in_fit=False)
        X_indicator = super()._transform_indicator(X)

        statistics = self.statistics_

        if X.shape[1] != statistics.shape[0]:
            raise ValueError("X has %d features per sample, expected %d"
                             % (X.shape[1], self.statistics_.shape[0]))

        # Delete the invalid columns if strategy is not constant
        if self.strategy == "constant":
            valid_statistics = statistics
        else:
            # same as np.isnan but also works for object dtypes
            invalid_mask = _get_mask(statistics, np.nan)
            valid_mask = np.logical_not(invalid_mask)
            valid_statistics = statistics[valid_mask]
            valid_statistics_indexes = np.flatnonzero(valid_mask)

            if invalid_mask.any():
                missing = np.arange(X.shape[1])[invalid_mask]
                if self.verbose:
                    warnings.warn("Deleting features without "
                                  "observed values: %s" % missing)
                X = X[:, valid_statistics_indexes]

        # Do actual imputation
        if sparse.issparse(X):
            if self.missing_values == 0:
                raise ValueError("Imputation not possible when missing_values "
                                 "== 0 and input is sparse. Provide a dense "
                                 "array instead.")
            else:
                mask = _get_mask(X.data, self.missing_values)
                indexes = np.repeat(
                    np.arange(len(X.indptr) - 1, dtype=np.int),
                    np.diff(X.indptr).tolist())[mask]

                X.data[mask] = valid_statistics[indexes].astype(X.dtype,
                                                                copy=False)
        else:
            mask = _get_mask(X, self.missing_values)
            if self.strategy == "constant":
                X[mask] = valid_statistics[0]
            else:
                for i, vi in enumerate(valid_statistics_indexes):
                    feature_idxs = np.flatnonzero(mask[:, vi])
                    X[feature_idxs, vi] = valid_statistics[i]

        X = super()._concatenate_indicator(X, X_indicator)
        return X


class MissingIndicator(TransformerMixin,
                       BaseEstimator,
                       AllowNaNTagMixin,
                       SparseInputTagMixin,
                       StringInputTagMixin):
    """Binary indicators for missing values.

    Note that this component typically should not be used in a vanilla
    :class:`Pipeline` consisting of transformers and a classifier, but rather
    could be added using a :class:`FeatureUnion` or :class:`ColumnTransformer`.

    Read more in the :ref:`User Guide <impute>`.

    .. versionadded:: 0.20

    Parameters
    ----------
    missing_values : number, string, np.nan (default) or None
        The placeholder for the missing values. All occurrences of
        `missing_values` will be imputed. For pandas' dataframes with
        nullable integer dtypes with missing values, `missing_values`
        should be set to `np.nan`, since `pd.NA` will be converted to `np.nan`.

    features : str, default=None
        Whether the imputer mask should represent all or a subset of
        features.

        - If "missing-only" (default), the imputer mask will only represent
          features containing missing values during fit time.
        - If "all", the imputer mask will represent all features.

    sparse : boolean or "auto", default=None
        Whether the imputer mask format should be sparse or dense.

        - If "auto" (default), the imputer mask will be of same type as
          input.
        - If True, the imputer mask will be a sparse matrix.
        - If False, the imputer mask will be a numpy array.

    error_on_new : boolean, default=None
        If True (default), transform will raise an error when there are
        features with missing values in transform that have no missing values
        in fit. This is applicable only when ``features="missing-only"``.

    Attributes
    ----------
    features_ : ndarray, shape (n_missing_features,) or (n_features,)
        The features indices which will be returned when calling ``transform``.
        They are computed during ``fit``. For ``features='all'``, it is
        to ``range(n_features)``.

    Examples
    --------
    >>> import numpy as np
    >>> from sklearn.impute import MissingIndicator
    >>> X1 = np.array([[np.nan, 1, 3],
    ...                [4, 0, np.nan],
    ...                [8, 1, 0]])
    >>> X2 = np.array([[5, 1, np.nan],
    ...                [np.nan, 2, 3],
    ...                [2, 4, 0]])
    >>> indicator = MissingIndicator()
    >>> indicator.fit(X1)
    MissingIndicator()
    >>> X2_tr = indicator.transform(X2)
    >>> X2_tr
    array([[False,  True],
           [ True, False],
           [False, False]])

    """
    @_deprecate_pos_args(version="0.20")
    def __init__(self, *, missing_values=np.nan, features="missing-only",
                 sparse="auto", error_on_new=True):
        self.missing_values = missing_values
        self.features = features
        self.sparse = sparse
        self.error_on_new = error_on_new

    def _get_missing_features_info(self, X):
        """Compute the imputer mask and the indices of the features
        containing missing values.

        Parameters
        ----------
        X : {ndarray or sparse matrix}, shape (n_samples, n_features)
            The input data with missing values. Note that ``X`` has been
            checked in ``fit`` and ``transform`` before to call this function.

        Returns
        -------
        imputer_mask : {ndarray or sparse matrix}, shape \
        (n_samples, n_features)
            The imputer mask of the original data.

        features_with_missing : ndarray, shape (n_features_with_missing)
            The features containing missing values.

        """
        if sparse.issparse(X):
            mask = _get_mask(X.data, self.missing_values)

            # The imputer mask will be constructed with the same sparse format
            # as X.
            sparse_constructor = (sparse.csr_matrix if X.format == 'csr'
                                  else sparse.csc_matrix)
            imputer_mask = sparse_constructor(
                (mask, X.indices.copy(), X.indptr.copy()),
                shape=X.shape, dtype=bool)
            imputer_mask.eliminate_zeros()

            if self.features == 'missing-only':
                n_missing = imputer_mask.getnnz(axis=0)

            if self.sparse is False:
                imputer_mask = imputer_mask.toarray()
            elif imputer_mask.format == 'csr':
                imputer_mask = imputer_mask.tocsc()
        else:
            imputer_mask = _get_mask(X, self.missing_values)

            if self.features == 'missing-only':
                n_missing = imputer_mask.sum(axis=0)

            if self.sparse is True:
                imputer_mask = sparse.csc_matrix(imputer_mask)

        if self.features == 'all':
            features_indices = np.arange(X.shape[1])
        else:
            features_indices = np.flatnonzero(n_missing)

        return imputer_mask, features_indices

    def _validate_input(self, X, in_fit):
        if not is_scalar_nan(self.missing_values):
            force_all_finite = True
        else:
            force_all_finite = "allow-nan"
        X = self._validate_data(X, reset=in_fit,
                                accept_sparse=('csc', 'csr'), dtype=None,
                                force_all_finite=force_all_finite)
        _check_inputs_dtype(X, self.missing_values)
        if X.dtype.kind not in ("i", "u", "f", "O"):
            raise ValueError("MissingIndicator does not support data with "
                             "dtype {0}. Please provide either a numeric array"
                             " (with a floating point or integer dtype) or "
                             "categorical data represented either as an array "
                             "with integer dtype or an array of string values "
                             "with an object dtype.".format(X.dtype))

        if sparse.issparse(X) and self.missing_values == 0:
            # missing_values = 0 not allowed with sparse data as it would
            # force densification
            raise ValueError("Sparse input with missing_values=0 is "
                             "not supported. Provide a dense "
                             "array instead.")

        return X

    def _fit(self, X, y=None):
        """Fit the transformer on X.

        Parameters
        ----------
        X : {array-like, sparse matrix}, shape (n_samples, n_features)
            Input data, where ``n_samples`` is the number of samples and
            ``n_features`` is the number of features.

        Returns
        -------
        imputer_mask : {ndarray or sparse matrix}, shape (n_samples, \
        n_features)
            The imputer mask of the original data.

        """
        X = self._validate_input(X, in_fit=True)
        self._n_features = X.shape[1]

        if self.features not in ('missing-only', 'all'):
            raise ValueError("'features' has to be either 'missing-only' or "
                             "'all'. Got {} instead.".format(self.features))

        if not ((isinstance(self.sparse, str) and
                self.sparse == "auto") or isinstance(self.sparse, bool)):
            raise ValueError("'sparse' has to be a boolean or 'auto'. "
                             "Got {!r} instead.".format(self.sparse))

        missing_features_info = self._get_missing_features_info(X)
        self.features_ = missing_features_info[1]

        return missing_features_info[0]

    def fit(self, X, y=None) -> "MissingIndicator":
        """Fit the transformer on X.

        Parameters
        ----------
        X : {array-like, sparse matrix}, shape (n_samples, n_features)
            Input data, where ``n_samples`` is the number of samples and
            ``n_features`` is the number of features.

        Returns
        -------
        self : object
            Returns self.
        """
        self._fit(X, y)

        return self

    def transform(self, X) -> SparseCumlArray:
        """Generate missing values indicator for X.

        Parameters
        ----------
        X : {array-like, sparse matrix}, shape (n_samples, n_features)
            The input data to complete.

        Returns
        -------
        Xt : {ndarray or sparse matrix}, shape (n_samples, n_features) \
        or (n_samples, n_features_with_missing)
            The missing indicator for input data. The data type of ``Xt``
            will be boolean.

        """
        check_is_fitted(self)
        X = self._validate_input(X, in_fit=False)

        if X.shape[1] != self._n_features:
            raise ValueError("X has a different number of features "
                             "than during fitting.")

        imputer_mask, features = self._get_missing_features_info(X)

        if self.features == "missing-only":
            features_diff_fit_trans = np.setdiff1d(features, self.features_)
            if (self.error_on_new and features_diff_fit_trans.size > 0):
                raise ValueError("The features {} have missing values "
                                 "in transform but have no missing values "
                                 "in fit.".format(features_diff_fit_trans))

            if self.features_.size < self._n_features:
                imputer_mask = imputer_mask[:, self.features_]

        return imputer_mask

    def fit_transform(self, X, y=None):
        """Generate missing values indicator for X.

        Parameters
        ----------
        X : {array-like, sparse matrix}, shape (n_samples, n_features)
            The input data to complete.

        Returns
        -------
        Xt : {ndarray or sparse matrix}, shape (n_samples, n_features) \
        or (n_samples, n_features_with_missing)
            The missing indicator for input data. The data type of ``Xt``
            will be boolean.

        """
        imputer_mask = self._fit(X, y)

        if self.features_.size < self._n_features:
            imputer_mask = imputer_mask[:, self.features_]

        return imputer_mask<|MERGE_RESOLUTION|>--- conflicted
+++ resolved
@@ -25,11 +25,6 @@
                                StringInputTagMixin
 from ..utils.validation import check_is_fitted
 from ..utils.validation import FLOAT_DTYPES
-<<<<<<< HEAD
-from ....common.import_utils import check_cupy8
-=======
-from ..utils.validation import _deprecate_positional_args
->>>>>>> b10f31fa
 from ....common.array_sparse import SparseCumlArray
 from ....common.array_descriptor import CumlArrayDescriptor
 from ....internals import _deprecate_pos_args
@@ -233,12 +228,7 @@
 
     statistics_ = CumlArrayDescriptor()
 
-<<<<<<< HEAD
-    @check_cupy8()
     @_deprecate_pos_args(version="0.20")
-=======
-    @_deprecate_positional_args
->>>>>>> b10f31fa
     def __init__(self, *, missing_values=np.nan, strategy="mean",
                  fill_value=None, copy=True, add_indicator=False):
         super().__init__(
