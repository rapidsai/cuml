# Original authors from Sckit-Learn:
#          Alexandre Gramfort <alexandre.gramfort@inria.fr>
#          Mathieu Blondel <mathieu@mblondel.org>
#          Olivier Grisel <olivier.grisel@ensta.org>
#          Andreas Mueller <amueller@ais.uni-bonn.de>
#          Eric Martin <eric@ericmart.in>
#          Giorgio Patrini <giorgio.patrini@anu.edu.au>
#          Eric Chang <ericchang2017@u.northwestern.edu>
# License: BSD 3 clause


# This code originates from the Scikit-Learn library,
# it was since modified to allow GPU acceleration.
# This code is under BSD 3 clause license.
# Authors mentioned above do not endorse or promote this production.


from itertools import chain, combinations
import numbers
import warnings
from itertools import combinations_with_replacement as combinations_w_r

import cupy as np
from cuml.common.mixins import AllowNaNTagMixin
from cuml.common.mixins import StatelessTagMixin
from cupy import sparse
from scipy import stats
from scipy import optimize
from scipy.special import boxcox

from ..utils.skl_dependencies import BaseEstimator, TransformerMixin
from ....thirdparty_adapters import check_array
from ..utils.extmath import row_norms
from ..utils.extmath import _incremental_mean_and_var
from ..utils.validation import (check_is_fitted, FLOAT_DTYPES,
                                check_random_state,
                                _deprecate_positional_args)

from ..utils.sparsefuncs import (inplace_column_scale,
                                 min_max_axis,
                                 mean_variance_axis)

from ....thirdparty_adapters.sparsefuncs_fast import \
    (inplace_csr_row_normalize_l1, inplace_csr_row_normalize_l2,
     csr_polynomial_expansion)
from ....common.import_utils import check_cupy8

from ....common.array import CumlArray
from ....common.array_sparse import SparseCumlArray
from ....common.array_descriptor import CumlArrayDescriptor
from ....internals import api_return_generic
from ....common.memory_utils import using_output_type

BOUNDS_THRESHOLD = 1e-7

__all__ = [
    'Binarizer',
    'MinMaxScaler',
    'MaxAbsScaler',
    'Normalizer',
    'RobustScaler',
    'StandardScaler',
    'add_dummy_feature',
    'binarize',
    'normalize',
    'scale',
    'robust_scale',
    'maxabs_scale',
    'minmax_scale'
]


def _handle_zeros_in_scale(scale, copy=True):
    ''' Makes sure that whenever scale is zero, we handle it correctly.

    This happens in most scalers when we have constant features.'''

    # if we are fitting on 1D arrays, scale might be a scalar
    if np.isscalar(scale):
        if scale == .0:
            scale = 1.
        return scale
    elif isinstance(scale, np.ndarray):
        if copy:
            # New array to avoid side-effects
            scale = scale.copy()
        scale[scale == 0.0] = 1.0
        return scale


@_deprecate_positional_args
@api_return_generic(get_output_type=True)
def scale(X, *, axis=0, with_mean=True, with_std=True, copy=True):
    """Standardize a dataset along any axis

    Center to the mean and component wise scale to unit variance.

    Parameters
    ----------
    X : {array-like, sparse matrix}
        The data to center and scale.

    axis : int (0 by default)
        axis used to compute the means and standard deviations along. If 0,
        independently standardize each feature, otherwise (if 1) standardize
        each sample.

    with_mean : boolean, True by default
        If True, center the data before scaling.

    with_std : boolean, True by default
        If True, scale the data to unit variance (or equivalently,
        unit standard deviation).

    copy : boolean, optional, default True
        Whether a forced copy will be triggered. If copy=False, a copy might
        be triggered by a conversion.

    Notes
    -----
    This implementation will refuse to center sparse matrices
    since it would make them non-sparse and would potentially crash the
    program with memory exhaustion problems.

    Instead the caller is expected to either set explicitly
    `with_mean=False` (in that case, only variance scaling will be
    performed on the features of the sparse matrix) or to densify the matrix
    if he/she expects the materialized dense array to fit in memory.

    For optimal processing the caller should pass a CSC matrix.

    NaNs are treated as missing values: disregarded to compute the statistics,
    and maintained during the data transformation.

    We use a biased estimator for the standard deviation, equivalent to
    `numpy.std(x, ddof=0)`. Note that the choice of `ddof` is unlikely to
    affect model performance.

    See also
    --------
    StandardScaler: Performs scaling to unit variance using the``Transformer`` API

    """  # noqa
    X = check_array(X, accept_sparse=['csr', 'csc'], copy=copy,
                    ensure_2d=False, estimator='the scale function',
                    dtype=FLOAT_DTYPES, force_all_finite='allow-nan')

    if sparse.issparse(X):
        if with_mean:
            raise ValueError(
                "Cannot center sparse matrices: pass `with_mean=False` instead"
                " See docstring for motivation and alternatives.")
        if axis != 0:
            raise ValueError("Can only scale sparse matrix on axis=0, "
                             " got axis=%d" % axis)
        if with_std:
            _, var = mean_variance_axis(X, axis=0)
            var = _handle_zeros_in_scale(var, copy=False)
            inplace_column_scale(X, 1 / np.sqrt(var))
    else:
        X = np.asarray(X)
        if with_mean:
            mean_ = np.nanmean(X, axis)
        if with_std:
            scale_ = np.nanstd(X, axis)
        # Xr is a view on the original array that enables easy use of
        # broadcasting on the axis in which we are interested in
        Xr = np.rollaxis(X, axis)
        if with_mean:
            Xr -= mean_
            mean_1 = np.nanmean(Xr, axis=0)
            # Verify that mean_1 is 'close to zero'. If X contains very
            # large values, mean_1 can also be very large, due to a lack of
            # precision of mean_. In this case, a pre-scaling of the
            # concerned feature is efficient, for instance by its mean or
            # maximum.
            if not np.allclose(mean_1, 0):
                warnings.warn("Numerical issues were encountered "
                              "when centering the data "
                              "and might not be solved. Dataset may "
                              "contain too large values. You may need "
                              "to prescale your features.")
                Xr -= mean_1
        if with_std:
            scale_ = _handle_zeros_in_scale(scale_, copy=False)
            Xr /= scale_
            if with_mean:
                mean_2 = np.nanmean(Xr, axis=0)
                # If mean_2 is not 'close to zero', it comes from the fact that
                # scale_ is very small so that mean_2 = mean_1/scale_ > 0, even
                # if mean_1 was close to zero. The problem is thus essentially
                # due to the lack of precision of mean_. A solution is then to
                # subtract the mean again:
                if not np.allclose(mean_2, 0):
                    warnings.warn("Numerical issues were encountered "
                                  "when scaling the data "
                                  "and might not be solved. The standard "
                                  "deviation of the data is probably "
                                  "very close to 0. ")
                    Xr -= mean_2

    return X


class MinMaxScaler(TransformerMixin,
                   BaseEstimator,
                   AllowNaNTagMixin):
    """Transform features by scaling each feature to a given range.

    This estimator scales and translates each feature individually such
    that it is in the given range on the training set, e.g. between
    zero and one.

    The transformation is given by::

        X_std = (X - X.min(axis=0)) / (X.max(axis=0) - X.min(axis=0))
        X_scaled = X_std * (max - min) + min

    where min, max = feature_range.

    This transformation is often used as an alternative to zero mean,
    unit variance scaling.

    Parameters
    ----------
    feature_range : tuple (min, max), default=(0, 1)
        Desired range of transformed data.

    copy : bool, default=True
        Whether a forced copy will be triggered. If copy=False, a copy might
        be triggered by a conversion.

    Attributes
    ----------
    min_ : ndarray of shape (n_features,)
        Per feature adjustment for minimum. Equivalent to
        ``min - X.min(axis=0) * self.scale_``

    scale_ : ndarray of shape (n_features,)
        Per feature relative scaling of the data. Equivalent to
        ``(max - min) / (X.max(axis=0) - X.min(axis=0))``

    data_min_ : ndarray of shape (n_features,)
        Per feature minimum seen in the data

    data_max_ : ndarray of shape (n_features,)
        Per feature maximum seen in the data

    data_range_ : ndarray of shape (n_features,)
        Per feature range ``(data_max_ - data_min_)`` seen in the data

    n_samples_seen_ : int
        The number of samples processed by the estimator.
        It will be reset on new calls to fit, but increments across
        ``partial_fit`` calls.

    Examples
    --------
    >>> from cuml.experimental.preprocessing import MinMaxScaler
    >>> data = [[-1, 2], [-0.5, 6], [0, 10], [1, 18]]
    >>> scaler = MinMaxScaler()
    >>> print(scaler.fit(data))
    MinMaxScaler()
    >>> print(scaler.data_max_)
    [ 1. 18.]
    >>> print(scaler.transform(data))
    [[0.   0.  ]
     [0.25 0.25]
     [0.5  0.5 ]
     [1.   1.  ]]
    >>> print(scaler.transform([[2, 2]]))
    [[1.5 0. ]]

    See also
    --------
    minmax_scale: Equivalent function without the estimator API.

    Notes
    -----
    NaNs are treated as missing values: disregarded in fit, and maintained in
    transform.
    """

    scale_ = CumlArrayDescriptor()
    min_ = CumlArrayDescriptor()
    n_samples_seen_ = CumlArrayDescriptor()
    data_min_ = CumlArrayDescriptor()
    data_max_ = CumlArrayDescriptor()
    data_range_ = CumlArrayDescriptor()

    @_deprecate_positional_args
    def __init__(self, feature_range=(0, 1), *, copy=True):
        self.feature_range = feature_range
        self.copy = copy

    def _reset(self):
        """Reset internal data-dependent state of the scaler, if necessary.

        __init__ parameters are not touched.
        """

        # Checking one attribute is enough, becase they are all set together
        # in partial_fit
        if hasattr(self, 'scale_'):
            self.scale_ = None
            self.min_ = None
            self.n_samples_seen_ = None
            self.data_min_ = None
            self.data_max_ = None
            self.data_range_ = None

    def get_param_names(self):
        return super().get_param_names() + [
            "feature_range",
            "copy"
        ]

    def fit(self, X, y=None) -> "MinMaxScaler":
        """Compute the minimum and maximum to be used for later scaling.

        Parameters
        ----------
        X : array-like of shape (n_samples, n_features)
            The data used to compute the per-feature minimum and maximum
            used for later scaling along the features axis.

        y : None
            Ignored.

        Returns
        -------
        self : object
            Fitted scaler.
        """

        # Reset internal state before fitting
        self._reset()
        return self.partial_fit(X, y)

    def partial_fit(self, X, y=None) -> "MinMaxScaler":
        """Online computation of min and max on X for later scaling.

        All of X is processed as a single batch. This is intended for cases
        when :meth:`fit` is not feasible due to very large number of
        `n_samples` or because X is read from a continuous stream.

        Parameters
        ----------
        X : array-like of shape (n_samples, n_features)
            The data used to compute the mean and standard deviation
            used for later scaling along the features axis.

        y : None
            Ignored.

        Returns
        -------
        self : object
            Transformer instance.
        """
        feature_range = self.feature_range
        if feature_range[0] >= feature_range[1]:
            raise ValueError("Minimum of desired feature range must be smaller"
                             " than maximum. Got %s." % str(feature_range))

        first_pass = not hasattr(self, 'n_samples_seen_')
        X = self._validate_data(X, reset=first_pass,
                                estimator=self, dtype=FLOAT_DTYPES,
                                force_all_finite="allow-nan")

        data_min = np.nanmin(X, axis=0)
        data_max = np.nanmax(X, axis=0)

        if first_pass:
            self.n_samples_seen_ = X.shape[0]
        else:
            data_min = np.minimum(self.data_min_, data_min)
            data_max = np.maximum(self.data_max_, data_max)
            self.n_samples_seen_ += X.shape[0]

        data_range = data_max - data_min
        self.scale_ = ((feature_range[1] - feature_range[0]) /
                       _handle_zeros_in_scale(data_range))
        self.min_ = feature_range[0] - data_min * self.scale_
        self.data_min_ = data_min
        self.data_max_ = data_max
        self.data_range_ = data_range
        return self

    def transform(self, X) -> CumlArray:
        """Scale features of X according to feature_range.

        Parameters
        ----------
        X : array-like of shape (n_samples, n_features)
            Input data that will be transformed.

        Returns
        -------
        Xt : array-like of shape (n_samples, n_features)
            Transformed data.
        """
        check_is_fitted(self)

        X = check_array(X, copy=self.copy, dtype=FLOAT_DTYPES,
                        force_all_finite="allow-nan")

        X *= self.scale_
        X += self.min_

        return X

    def inverse_transform(self, X) -> CumlArray:
        """Undo the scaling of X according to feature_range.

        Parameters
        ----------
        X : array-like of shape (n_samples, n_features)
            Input data that will be transformed. It cannot be sparse.

        Returns
        -------
        Xt : array-like of shape (n_samples, n_features)
            Transformed data.
        """
        check_is_fitted(self)

        X = check_array(X, copy=self.copy, dtype=FLOAT_DTYPES,
                        force_all_finite="allow-nan")

        X -= self.min_
        X /= self.scale_
        return X


@_deprecate_positional_args
@api_return_generic(get_output_type=True)
def minmax_scale(X, feature_range=(0, 1), *, axis=0, copy=True):
    """Transform features by scaling each feature to a given range.

    This estimator scales and translates each feature individually such
    that it is in the given range on the training set, i.e. between
    zero and one.

    The transformation is given by (when ``axis=0``)::

        X_std = (X - X.min(axis=0)) / (X.max(axis=0) - X.min(axis=0))
        X_scaled = X_std * (max - min) + min

    where min, max = feature_range.

    The transformation is calculated as (when ``axis=0``)::

       X_scaled = scale * X + min - X.min(axis=0) * scale
       where scale = (max - min) / (X.max(axis=0) - X.min(axis=0))

    This transformation is often used as an alternative to zero mean,
    unit variance scaling.

    Parameters
    ----------
    X : array-like of shape (n_samples, n_features)
        The data.

    feature_range : tuple (min, max), default=(0, 1)
        Desired range of transformed data.

    axis : int, default=0
        Axis used to scale along. If 0, independently scale each feature,
        otherwise (if 1) scale each sample.

    copy : bool, default=True
        Whether a forced copy will be triggered. If copy=False, a copy might
        be triggered by a conversion.

    See also
    --------
    MinMaxScaler: Performs scaling to a given range using the``Transformer`` API
    """  # noqa
    # Unlike the scaler object, this function allows 1d input.
    # If copy is required, it will be done inside the scaler object.

    X = check_array(X, copy=False, ensure_2d=False,
                    dtype=FLOAT_DTYPES, force_all_finite='allow-nan')
    original_ndim = X.ndim

    if original_ndim == 1:
        X = X.reshape(X.shape[0], 1)

    with using_output_type('cupy'):
        s = MinMaxScaler(feature_range=feature_range, copy=copy)
        if axis == 0:
            X = s.fit_transform(X)
        else:
            X = s.fit_transform(X.T).T

        if original_ndim == 1:
            X = X.ravel()

        return X


class StandardScaler(TransformerMixin,
                     BaseEstimator,
                     AllowNaNTagMixin):
    """Standardize features by removing the mean and scaling to unit variance

    The standard score of a sample `x` is calculated as:

        z = (x - u) / s

    where `u` is the mean of the training samples or zero if `with_mean=False`,
    and `s` is the standard deviation of the training samples or one if
    `with_std=False`.

    Centering and scaling happen independently on each feature by computing
    the relevant statistics on the samples in the training set. Mean and
    standard deviation are then stored to be used on later data using
    :meth:`transform`.

    Standardization of a dataset is a common requirement for many
    machine learning estimators: they might behave badly if the
    individual features do not more or less look like standard normally
    distributed data (e.g. Gaussian with 0 mean and unit variance).

    For instance many elements used in the objective function of
    a learning algorithm (such as the RBF kernel of Support Vector
    Machines or the L1 and L2 regularizers of linear models) assume that
    all features are centered around 0 and have variance in the same
    order. If a feature has a variance that is orders of magnitude larger
    that others, it might dominate the objective function and make the
    estimator unable to learn from other features correctly as expected.

    This scaler can also be applied to sparse CSR or CSC matrices by passing
    `with_mean=False` to avoid breaking the sparsity structure of the data.

    Parameters
    ----------
    copy : boolean, optional, default True
        Whether a forced copy will be triggered. If copy=False, a copy might
        be triggered by a conversion.

    with_mean : boolean, True by default
        If True, center the data before scaling.
        This does not work (and will raise an exception) when attempted on
        sparse matrices, because centering them entails building a dense
        matrix which in common use cases is likely to be too large to fit in
        memory.

    with_std : boolean, True by default
        If True, scale the data to unit variance (or equivalently,
        unit standard deviation).

    Attributes
    ----------
    scale_ : ndarray or None, shape (n_features,)
        Per feature relative scaling of the data. This is calculated using
        `sqrt(var_)`. Equal to ``None`` when ``with_std=False``.

    mean_ : ndarray or None, shape (n_features,)
        The mean value for each feature in the training set.
        Equal to ``None`` when ``with_mean=False``.

    var_ : ndarray or None, shape (n_features,)
        The variance for each feature in the training set. Used to compute
        `scale_`. Equal to ``None`` when ``with_std=False``.

    n_samples_seen_ : int or array, shape (n_features,)
        The number of samples processed by the estimator for each feature.
        If there are not missing samples, the ``n_samples_seen`` will be an
        integer, otherwise it will be an array.
        Will be reset on new calls to fit, but increments across
        ``partial_fit`` calls.

    Examples
    --------
    >>> from cuml.experimental.preprocessing import StandardScaler
    >>> data = [[0, 0], [0, 0], [1, 1], [1, 1]]
    >>> scaler = StandardScaler()
    >>> print(scaler.fit(data))
    StandardScaler()
    >>> print(scaler.mean_)
    [0.5 0.5]
    >>> print(scaler.transform(data))
    [[-1. -1.]
     [-1. -1.]
     [ 1.  1.]
     [ 1.  1.]]
    >>> print(scaler.transform([[2, 2]]))
    [[3. 3.]]

    See also
    --------
    scale: Equivalent function without the estimator API.

    :class:`cuml.decomposition.PCA`
        Further removes the linear correlation across features with 'whiten=True'.

    Notes
    -----
    NaNs are treated as missing values: disregarded in fit, and maintained in
    transform.

    We use a biased estimator for the standard deviation, equivalent to
    `numpy.std(x, ddof=0)`. Note that the choice of `ddof` is unlikely to
    affect model performance.
    """  # noqa

    scale_ = CumlArrayDescriptor()
    n_samples_seen_ = CumlArrayDescriptor()
    mean_ = CumlArrayDescriptor()
    var_ = CumlArrayDescriptor()

    @_deprecate_positional_args
    def __init__(self, *, copy=True, with_mean=True, with_std=True):
        self.with_mean = with_mean
        self.with_std = with_std
        self.copy = copy

    def _reset(self):
        """Reset internal data-dependent state of the scaler, if necessary.

        __init__ parameters are not touched.
        """

        # Checking one attribute is enough, becase they are all set together
        # in partial_fit
        if hasattr(self, 'scale_'):
            self.scale_ = None
            self.n_samples_seen_ = None
            self.mean_ = None
            self.var_ = None

    def get_param_names(self):
        return super().get_param_names() + [
            "with_mean",
            "with_std",
            "copy"
        ]

    def fit(self, X, y=None) -> "StandardScaler":
        """Compute the mean and std to be used for later scaling.

        Parameters
        ----------
        X : {array-like, sparse matrix}, shape [n_samples, n_features]
            The data used to compute the mean and standard deviation
            used for later scaling along the features axis.

        y
            Ignored
        """

        # Reset internal state before fitting
        self._reset()
        return self.partial_fit(X, y)

    def partial_fit(self, X, y=None) -> "StandardScaler":
        """
        Online computation of mean and std on X for later scaling.

        All of X is processed as a single batch. This is intended for cases
        when :meth:`fit` is not feasible due to very large number of
        `n_samples` or because X is read from a continuous stream.

        The algorithm for incremental mean and std is given in Equation 1.5a,b
        in Chan, Tony F., Gene H. Golub, and Randall J. LeVeque. "Algorithms
        for computing the sample variance: Analysis and recommendations."
        The American Statistician 37.3 (1983): 242-247:

        Parameters
        ----------
        X : {array-like, sparse matrix}, shape [n_samples, n_features]
            The data used to compute the mean and standard deviation
            used for later scaling along the features axis.

        y : None
            Ignored.

        Returns
        -------
        self : object
            Transformer instance.
        """
        X = self._validate_data(X, accept_sparse=('csr', 'csc'),
                                estimator=self, dtype=FLOAT_DTYPES,
                                force_all_finite='allow-nan')

        # Even in the case of `with_mean=False`, we update the mean anyway
        # This is needed for the incremental computation of the var
        # See incr_mean_variance_axis and _incremental_mean_variance_axis

        # if n_samples_seen_ is an integer (i.e. no missing values), we need to
        # transform it to a NumPy array of shape (n_features,) required by
        # incr_mean_variance_axis and _incremental_variance_axis
        if (hasattr(self, 'n_samples_seen_') and
                isinstance(self.n_samples_seen_, numbers.Integral)):
            self.n_samples_seen_ = np.repeat(
                self.n_samples_seen_, X.shape[1]).astype(np.int64, copy=False)

        if sparse.issparse(X):
            if self.with_mean:
                raise ValueError(
                    "Cannot center sparse matrices: pass `with_mean=False` "
                    "instead. See docstring for motivation and alternatives.")

            if X.format == 'csr':
                X = X.tocsc()

            counts_nan = np.empty(X.shape[1])
            _isnan = np.isnan(X.data)

            start = X.indptr[0]
            for i, end in enumerate(X.indptr[1:]):
                counts_nan[i] = _isnan[start:end].sum()
                start = end

            if not hasattr(self, 'n_samples_seen_'):
                self.n_samples_seen_ = (
                        X.shape[0] - counts_nan).astype(np.int64, copy=False)

            if self.with_std:
                # First pass
                if not hasattr(self, 'scale_'):
                    self.mean_, self.var_ = mean_variance_axis(X, axis=0)

                # TODO
                """
                # Next passes
                else:
                    self.mean_, self.var_, self.n_samples_seen_ = \
                        incr_mean_variance_axis(X, axis=0,
                                                last_mean=self.mean_,
                                                last_var=self.var_,
                                                last_n=self.n_samples_seen_)
                """
            else:
                self.mean_ = None
                self.var_ = None
                if hasattr(self, 'scale_'):
                    self.n_samples_seen_ += X.shape[0] - counts_nan
        else:
            if not hasattr(self, 'n_samples_seen_'):
                self.n_samples_seen_ = np.zeros(X.shape[1], dtype=np.int64)

            # First pass
            if not hasattr(self, 'scale_'):
                self.mean_ = .0
                if self.with_std:
                    self.var_ = .0
                else:
                    self.var_ = None

            if not self.with_mean and not self.with_std:
                self.mean_ = None
                self.var_ = None
                self.n_samples_seen_ += X.shape[0] - np.isnan(X).sum(axis=0)
            else:
                self.mean_, self.var_, self.n_samples_seen_ = \
                    _incremental_mean_and_var(X, self.mean_, self.var_,
                                              self.n_samples_seen_)

        # for backward-compatibility, reduce n_samples_seen_ to an integer
        # if the number of samples is the same for each feature (i.e. no
        # missing values)
        ptp = np.amax(self.n_samples_seen_) - np.amin(self.n_samples_seen_)
        if ptp == 0:
            self.n_samples_seen_ = self.n_samples_seen_[0]
        del ptp

        if self.with_std:
            self.scale_ = _handle_zeros_in_scale(np.sqrt(self.var_))
        else:
            self.scale_ = None

        return self

    def transform(self, X, copy=None) -> SparseCumlArray:
        """Perform standardization by centering and scaling

        Parameters
        ----------
        X : {array-like, sparse matrix}, shape [n_samples, n_features]
            The data used to scale along the features axis.
        copy : bool, optional (default: None)
            Whether a forced copy will be triggered. If copy=False,
            a copy might be triggered by a conversion.
        """
        check_is_fitted(self)

        copy = copy if copy is not None else self.copy

        X = self._validate_data(X, reset=False,
                                accept_sparse=['csr', 'csc'], copy=copy,
                                estimator=self, dtype=FLOAT_DTYPES,
                                force_all_finite='allow-nan')

        if sparse.issparse(X):
            if self.with_mean:
                raise ValueError(
                    "Cannot center sparse matrices: pass `with_mean=False` "
                    "instead. See docstring for motivation and alternatives.")
            if self.scale_ is not None:
                inplace_column_scale(X, 1 / self.scale_)
        else:
            if self.with_mean:
                X -= self.mean_
            if self.with_std:
                X /= self.scale_

        return X

    def inverse_transform(self, X, copy=None) -> SparseCumlArray:
        """Scale back the data to the original representation

        Parameters
        ----------
        X : {array-like, sparse matrix}, shape [n_samples, n_features]
            The data used to scale along the features axis.
        copy : bool, optional (default: None)
            Whether a forced copy will be triggered. If copy=False,
            a copy might be triggered by a conversion.

        Returns
        -------
        X_tr : {array-like, sparse matrix}, shape [n_samples, n_features]
            Transformed array.
        """
        check_is_fitted(self)

        copy = copy if copy is not None else self.copy

        X = check_array(X, accept_sparse=['csr', 'csc'], copy=copy,
                        estimator=self, dtype=FLOAT_DTYPES,
                        force_all_finite='allow-nan')

        if sparse.issparse(X):
            if self.with_mean:
                raise ValueError(
                    "Cannot uncenter sparse matrices: pass `with_mean=False` "
                    "instead See docstring for motivation and alternatives.")
            if not sparse.isspmatrix_csr(X):
                X = X.tocsr()
                copy = False
            if copy:
                X = X.copy()
            if self.scale_ is not None:
                inplace_column_scale(X, self.scale_)
        else:
            X = np.asarray(X)
            if copy:
                X = X.copy()
            if self.with_std:
                X *= self.scale_
            if self.with_mean:
                X += self.mean_
        return X

<<<<<<< HEAD
    def _more_tags(self):
        return {'X_types_gpu': ['2darray', 'sparse'],
                'X_types': ['2darray', 'sparse'],
                'allow_nan': True}

=======
>>>>>>> fc718e47

class MaxAbsScaler(TransformerMixin,
                   BaseEstimator,
                   AllowNaNTagMixin):
    """Scale each feature by its maximum absolute value.

    This estimator scales and translates each feature individually such
    that the maximal absolute value of each feature in the
    training set will be 1.0. It does not shift/center the data, and
    thus does not destroy any sparsity.

    This scaler can also be applied to sparse CSR or CSC matrices.

    Parameters
    ----------
    copy : boolean, optional, default is True
        Whether a forced copy will be triggered. If copy=False, a copy might
        be triggered by a conversion.

    Attributes
    ----------
    scale_ : ndarray, shape (n_features,)
        Per feature relative scaling of the data.

    max_abs_ : ndarray, shape (n_features,)
        Per feature maximum absolute value.

    n_samples_seen_ : int
        The number of samples processed by the estimator. Will be reset on
        new calls to fit, but increments across ``partial_fit`` calls.

    Examples
    --------
    >>> from cuml.experimental.preprocessing import MaxAbsScaler
    >>> X = [[ 1., -1.,  2.],
    ...      [ 2.,  0.,  0.],
    ...      [ 0.,  1., -1.]]
    >>> transformer = MaxAbsScaler().fit(X)
    >>> transformer
    MaxAbsScaler()
    >>> transformer.transform(X)
    array([[ 0.5, -1. ,  1. ],
           [ 1. ,  0. ,  0. ],
           [ 0. ,  1. , -0.5]])

    See also
    --------
    maxabs_scale: Equivalent function without the estimator API.

    Notes
    -----
    NaNs are treated as missing values: disregarded in fit, and maintained in
    transform.
    """

    scale_ = CumlArrayDescriptor()
    n_samples_seen_ = CumlArrayDescriptor()
    max_abs_ = CumlArrayDescriptor()

    @check_cupy8()
    @_deprecate_positional_args
    def __init__(self, *, copy=True):
        self.copy = copy

    def _reset(self):
        """Reset internal data-dependent state of the scaler, if necessary.

        __init__ parameters are not touched.
        """

        # Checking one attribute is enough, becase they are all set together
        # in partial_fit
        if hasattr(self, 'scale_'):
            self.scale_ = None
            self.n_samples_seen_ = None
            self.max_abs_ = None

    def get_param_names(self):
        return super().get_param_names() + [
            "copy"
        ]

    def fit(self, X, y=None) -> "MaxAbsScaler":
        """Compute the maximum absolute value to be used for later scaling.

        Parameters
        ----------
        X : {array-like, sparse matrix}, shape [n_samples, n_features]
            The data used to compute the per-feature minimum and maximum
            used for later scaling along the features axis.
        """

        # Reset internal state before fitting
        self._reset()
        return self.partial_fit(X, y)

    def partial_fit(self, X, y=None) -> "MaxAbsScaler":
        """
        Online computation of max absolute value of X for later scaling.

        All of X is processed as a single batch. This is intended for cases
        when :meth:`fit` is not feasible due to very large number of
        `n_samples` or because X is read from a continuous stream.

        Parameters
        ----------
        X : {array-like, sparse matrix}, shape [n_samples, n_features]
            The data used to compute the mean and standard deviation
            used for later scaling along the features axis.

        y : None
            Ignored.

        Returns
        -------
        self : object
            Transformer instance.
        """
        first_pass = not hasattr(self, 'n_samples_seen_')
        X = self._validate_data(X, reset=first_pass,
                                accept_sparse=('csr', 'csc'), estimator=self,
                                dtype=FLOAT_DTYPES,
                                force_all_finite='allow-nan')

        if sparse.issparse(X):
            mins, maxs = min_max_axis(X, axis=0, ignore_nan=True)
            max_abs = np.maximum(np.abs(mins), np.abs(maxs))
        else:
            max_abs = np.nanmax(np.abs(X), axis=0)

        if first_pass:
            self.n_samples_seen_ = X.shape[0]
        else:
            max_abs = np.maximum(self.max_abs_, max_abs)
            self.n_samples_seen_ += X.shape[0]

        self.max_abs_ = max_abs
        self.scale_ = _handle_zeros_in_scale(max_abs)
        return self

    def transform(self, X) -> SparseCumlArray:
        """Scale the data

        Parameters
        ----------
        X : {array-like, sparse matrix}
            The data that should be scaled.
        """
        check_is_fitted(self)

        X = check_array(X, accept_sparse=('csr', 'csc'), copy=self.copy,
                        estimator=self, dtype=FLOAT_DTYPES,
                        force_all_finite='allow-nan')

        if sparse.issparse(X):
            inplace_column_scale(X, 1.0 / self.scale_)
        else:
            X /= self.scale_

        return X

    def inverse_transform(self, X) -> SparseCumlArray:
        """Scale back the data to the original representation

        Parameters
        ----------
        X : {array-like, sparse matrix}
            The data that should be transformed back.
        """
        check_is_fitted(self)

        X = check_array(X, accept_sparse=('csr', 'csc'), copy=self.copy,
                        estimator=self, dtype=FLOAT_DTYPES,
                        force_all_finite='allow-nan')

        if sparse.issparse(X):
            inplace_column_scale(X, self.scale_)
        else:
            X *= self.scale_
        return X

<<<<<<< HEAD
    def _more_tags(self):
        return {'X_types_gpu': ['2darray', 'sparse'],
                'X_types': ['2darray', 'sparse'],
                'allow_nan': True}

=======
>>>>>>> fc718e47

@check_cupy8()
@_deprecate_positional_args
@api_return_generic(get_output_type=True)
def maxabs_scale(X, *, axis=0, copy=True):
    """Scale each feature to the [-1, 1] range without breaking the sparsity.

    This estimator scales each feature individually such
    that the maximal absolute value of each feature in the
    training set will be 1.0.

    This scaler can also be applied to sparse CSR or CSC matrices.

    Parameters
    ----------
    X : {array-like, sparse matrix}, shape (n_samples, n_features)
        The data.

    axis : int (0 by default)
        axis used to scale along. If 0, independently scale each feature,
        otherwise (if 1) scale each sample.

    copy : boolean, optional, default is True
        Whether a forced copy will be triggered. If copy=False, a copy might
        be triggered by a conversion.

    See also
    --------
    MaxAbsScaler: Performs scaling to the [-1, 1] range using the``Transformer`` API

    Notes
    -----
    NaNs are treated as missing values: disregarded to compute the statistics,
    and maintained during the data transformation.
    """  # noqa
    # Unlike the scaler object, this function allows 1d input.

    # If copy is required, it will be done inside the scaler object.
    X = check_array(X, accept_sparse=('csr', 'csc'), copy=False,
                    ensure_2d=False, dtype=FLOAT_DTYPES,
                    force_all_finite='allow-nan')
    original_ndim = X.ndim

    if original_ndim == 1:
        X = X.reshape(X.shape[0], 1)

    s = MaxAbsScaler(copy=copy)
    if axis == 0:
        X = s.fit_transform(X)
    else:
        X = s.fit_transform(X.T).T

    if original_ndim == 1:
        X = X.ravel()

    return X


class RobustScaler(TransformerMixin,
                   BaseEstimator,
                   AllowNaNTagMixin):
    """Scale features using statistics that are robust to outliers.

    This Scaler removes the median and scales the data according to the
    quantile range (defaults to IQR: Interquartile Range). The IQR is the range
    between the 1st quartile (25th quantile) and the 3rd quartile (75th
    quantile).

    Centering and scaling happen independently on each feature by computing the
    relevant statistics on the samples in the training set. Median and
    interquartile range are then stored to be used on later data using the
    ``transform`` method.

    Standardization of a dataset is a common requirement for many machine
    learning estimators. Typically this is done by removing the mean and
    scaling to unit variance. However, outliers can often influence the sample
    mean / variance in a negative way. In such cases, the median and the
    interquartile range often give better results.

    Parameters
    ----------

    with_centering : boolean, default=True
        If True, center the data before scaling.
        This will cause ``transform`` to raise an exception when attempted on
        sparse matrices, because centering them entails building a dense
        matrix which in common use cases is likely to be too large to fit in
        memory.

    with_scaling : boolean, default=True
        If True, scale the data to interquartile range.

    quantile_range : tuple (q_min, q_max), 0.0 < q_min < q_max < 100.0
        Default: (25.0, 75.0) = (1st quantile, 3rd quantile) = IQR
        Quantile range used to calculate ``scale_``.

    copy : boolean, optional, default=True
        Whether a forced copy will be triggered. If copy=False, a copy might
        be triggered by a conversion.

    Attributes
    ----------
    center_ : array of floats
        The median value for each feature in the training set.

    scale_ : array of floats
        The (scaled) interquartile range for each feature in the training set.

    Examples
    --------
    >>> from cuml.experimental.preprocessing import RobustScaler
    >>> X = [[ 1., -2.,  2.],
    ...      [ -2.,  1.,  3.],
    ...      [ 4.,  1., -2.]]
    >>> transformer = RobustScaler().fit(X)
    >>> transformer
    RobustScaler()
    >>> transformer.transform(X)
    array([[ 0. , -2. ,  0. ],
           [-1. ,  0. ,  0.4],
           [ 1. ,  0. , -1.6]])

    See also
    --------

    robust_scale: Equivalent function without the estimator API.

    cuml.decomposition.PCA: Further removes the linear correlation across
        features with ``whiten=True``.

    """

    center_ = CumlArrayDescriptor()
    scale_ = CumlArrayDescriptor()

    @_deprecate_positional_args
    def __init__(self, *, with_centering=True, with_scaling=True,
                 quantile_range=(25.0, 75.0), copy=True):
        self.with_centering = with_centering
        self.with_scaling = with_scaling
        self.quantile_range = quantile_range
        self.copy = copy

    def get_param_names(self):
        return super().get_param_names() + [
            "with_centering",
            "with_scaling",
            "quantile_range",
            "copy"
        ]

    def fit(self, X, y=None) -> "RobustScaler":
        """Compute the median and quantiles to be used for scaling.

        Parameters
        ----------
        X : {array-like, CSC matrix}, shape [n_samples, n_features]
            The data used to compute the median and quantiles
            used for later scaling along the features axis.
        """
        # at fit, convert sparse matrices to csc for optimized computation of
        # the quantiles
        X = self._validate_data(X, accept_sparse='csc', estimator=self,
                                dtype=FLOAT_DTYPES,
                                force_all_finite='allow-nan')

        q_min, q_max = self.quantile_range
        if not 0 <= q_min <= q_max <= 100:
            raise ValueError("Invalid quantile range: %s" %
                             str(self.quantile_range))

        if self.with_centering:
            if sparse.issparse(X):
                raise ValueError(
                    "Cannot center sparse matrices: use `with_centering=False`"
                    " instead. See docstring for motivation and alternatives.")
            middle, is_odd = divmod(X.shape[0], 2)
            X_sorted = np.sort(X, axis=0)
            if is_odd:
                self.center_ = X_sorted[middle]
            else:
                elm1 = X_sorted[middle-1]
                elm2 = X_sorted[middle]
                self.center_ = (elm1 + elm2) / 2.
        else:
            self.center_ = None

        if self.with_scaling:
            quantiles = []
            for feature_idx in range(X.shape[1]):
                if sparse.issparse(X):
                    column_nnz_data = X.data[X.indptr[feature_idx]:
                                             X.indptr[feature_idx + 1]]
                    column_data = np.zeros(shape=X.shape[0], dtype=X.dtype)
                    column_data[:len(column_nnz_data)] = column_nnz_data
                else:
                    column_data = X[:, feature_idx]

                is_not_nan = ~np.isnan(column_data).astype(np.bool)
                column_data = column_data[is_not_nan]
                quantiles.append(np.percentile(column_data,
                                               self.quantile_range))

            quantiles = np.array(quantiles).T

            self.scale_ = quantiles[1] - quantiles[0]
            self.scale_ = _handle_zeros_in_scale(self.scale_, copy=False)
        else:
            self.scale_ = None

        return self

    def transform(self, X) -> SparseCumlArray:
        """Center and scale the data.

        Parameters
        ----------
        X : {array-like, sparse matrix}
            The data used to scale along the specified axis.
        """
        check_is_fitted(self)

        X = check_array(X, accept_sparse=('csr', 'csc'), copy=self.copy,
                        estimator=self, dtype=FLOAT_DTYPES,
                        force_all_finite='allow-nan')

        if sparse.issparse(X):
            if self.with_scaling:
                inplace_column_scale(X, 1.0 / self.scale_)
        else:
            if self.with_centering:
                X -= self.center_
            if self.with_scaling:
                X /= self.scale_
        return X

    def inverse_transform(self, X) -> SparseCumlArray:
        """Scale back the data to the original representation

        Parameters
        ----------
        X : {array-like, sparse matrix}
            The data used to scale along the specified axis.
        """
        check_is_fitted(self)

        X = check_array(X, accept_sparse=('csr', 'csc'), copy=self.copy,
                        estimator=self, dtype=FLOAT_DTYPES,
                        force_all_finite='allow-nan')

        if sparse.issparse(X):
            if self.with_scaling:
                inplace_column_scale(X, self.scale_)
        else:
            if self.with_scaling:
                X *= self.scale_
            if self.with_centering:
                X += self.center_
        return X

<<<<<<< HEAD
    def _more_tags(self):
        return {'X_types_gpu': ['2darray', 'sparse'],
                'X_types': ['2darray', 'sparse'],
                'allow_nan': True}

=======
>>>>>>> fc718e47

@_deprecate_positional_args
@api_return_generic(get_output_type=True)
def robust_scale(X, *, axis=0, with_centering=True, with_scaling=True,
                 quantile_range=(25.0, 75.0), copy=True):
    """
    Standardize a dataset along any axis

    Center to the median and component wise scale
    according to the interquartile range.

    Parameters
    ----------
    X : {array-like, sparse matrix}
        The data to center and scale.

    axis : int (0 by default)
        axis used to compute the medians and IQR along. If 0,
        independently scale each feature, otherwise (if 1) scale
        each sample.

    with_centering : boolean, True by default
        If True, center the data before scaling.

    with_scaling : boolean, True by default
        If True, scale the data to unit variance (or equivalently,
        unit standard deviation).

    quantile_range : tuple (q_min, q_max), 0.0 < q_min < q_max < 100.0
        Default: (25.0, 75.0) = (1st quantile, 3rd quantile) = IQR
        Quantile range used to calculate ``scale_``.

    copy : boolean, optional, default is True
        Whether a forced copy will be triggered. If copy=False, a copy might
        be triggered by a conversion.

    Notes
    -----
    This implementation will refuse to center sparse matrices
    since it would make them non-sparse and would potentially crash the
    program with memory exhaustion problems.

    Instead the caller is expected to either set explicitly
    `with_centering=False` (in that case, only variance scaling will be
    performed on the features of the CSR matrix) or to densify the matrix
    if he/she expects the materialized dense array to fit in memory.

    To avoid memory copy the caller should pass a CSR matrix.

    See also
    --------
    RobustScaler: Performs centering and scaling using the ``Transformer`` API

    """
    X = check_array(X, accept_sparse=('csr', 'csc'), copy=False,
                    ensure_2d=False, dtype=FLOAT_DTYPES,
                    force_all_finite='allow-nan')
    original_ndim = X.ndim

    if original_ndim == 1:
        X = X.reshape(X.shape[0], 1)

    with using_output_type("cupy"):
        s = RobustScaler(with_centering=with_centering,
                         with_scaling=with_scaling,
                         quantile_range=quantile_range,
                         copy=copy)
        if axis == 0:
            X = s.fit_transform(X)
        else:
            X = s.fit_transform(X.T).T

        if original_ndim == 1:
            X = X.ravel()

        return X


class PolynomialFeatures(TransformerMixin, BaseEstimator):
    """Generate polynomial and interaction features.

    Generate a new feature matrix consisting of all polynomial combinations
    of the features with degree less than or equal to the specified degree.
    For example, if an input sample is two dimensional and of the form
    [a, b], the degree-2 polynomial features are [1, a, b, a^2, ab, b^2].

    Parameters
    ----------
    degree : integer
        The degree of the polynomial features. Default = 2.

    interaction_only : boolean, default = False
        If true, only interaction features are produced: features that are
        products of at most ``degree`` *distinct* input features (so not
        ``x[1] ** 2``, ``x[0] * x[2] ** 3``, etc.).

    include_bias : boolean
        If True (default), then include a bias column, the feature in which
        all polynomial powers are zero (i.e. a column of ones - acts as an
        intercept term in a linear model).

    order : str in {'C', 'F'}, default 'C'
        Order of output array in the dense case. 'F' order is faster to
        compute, but may slow down subsequent estimators.

    Examples
    --------
    >>> import numpy as np
    >>> from cuml.experimental.preprocessing import PolynomialFeatures
    >>> X = np.arange(6).reshape(3, 2)
    >>> X
    array([[0, 1],
           [2, 3],
           [4, 5]])
    >>> poly = PolynomialFeatures(2)
    >>> poly.fit_transform(X)
    array([[ 1.,  0.,  1.,  0.,  0.,  1.],
           [ 1.,  2.,  3.,  4.,  6.,  9.],
           [ 1.,  4.,  5., 16., 20., 25.]])
    >>> poly = PolynomialFeatures(interaction_only=True)
    >>> poly.fit_transform(X)
    array([[ 1.,  0.,  1.,  0.],
           [ 1.,  2.,  3.,  6.],
           [ 1.,  4.,  5., 20.]])

    Attributes
    ----------
    powers_ : array, shape (n_output_features, n_input_features)
        powers_[i, j] is the exponent of the jth input in the ith output.

    n_input_features_ : int
        The total number of input features.

    n_output_features_ : int
        The total number of polynomial output features. The number of output
        features is computed by iterating over all suitably sized combinations
        of input features.

    Notes
    -----
    Be aware that the number of features in the output array scales
    polynomially in the number of features of the input array, and
    exponentially in the degree. High degrees can cause overfitting.
    """

    @check_cupy8()
    @_deprecate_positional_args
    def __init__(self, degree=2, *, interaction_only=False, include_bias=True,
                 order='C'):
        self.degree = degree
        self.interaction_only = interaction_only
        self.include_bias = include_bias
        self.order = order

    def get_param_names(self):
        return super().get_param_names() + [
            "degree",
            "interaction_only",
            "include_bias",
            "order"
        ]

    @staticmethod
    @check_cupy8()
    def _combinations(n_features, degree, interaction_only, include_bias):
        comb = (combinations if interaction_only else combinations_w_r)
        start = int(not include_bias)
        return chain.from_iterable(comb(range(n_features), i)
                                   for i in range(start, degree + 1))

    @property
    def powers_(self):
        check_is_fitted(self)

        combinations = self._combinations(self.n_input_features_, self.degree,
                                          self.interaction_only,
                                          self.include_bias)
        return np.vstack([np.bincount(c, minlength=self.n_input_features_)
                          for c in combinations])

    def get_feature_names(self, input_features=None):
        """
        Return feature names for output features

        Parameters
        ----------
        input_features : list of string, length n_features, optional
            String names for input features if available. By default,
            "x0", "x1", ... "xn_features" is used.

        Returns
        -------
        output_feature_names : list of string, length n_output_features

        """
        powers = self.powers_
        if input_features is None:
            input_features = ['x%d' % i for i in range(powers.shape[1])]
        feature_names = []
        for row in powers:
            inds = np.where(row)[0]
            if len(inds):
                name = " ".join("%s^%d" % (input_features[ind], exp)
                                if exp != 1 else input_features[ind]
                                for ind, exp in zip(inds, row[inds]))
            else:
                name = "1"
            feature_names.append(name)
        return feature_names

    def fit(self, X, y=None) -> "PolynomialFeatures":
        """
        Compute number of output features.


        Parameters
        ----------
        X : array-like, shape (n_samples, n_features)
            The data.

        Returns
        -------
        self : instance
        """
        n_samples, n_features = self._validate_data(
            X, accept_sparse=True).shape
        combinations = self._combinations(n_features, self.degree,
                                          self.interaction_only,
                                          self.include_bias)
        self.n_input_features_ = n_features
        self.n_output_features_ = sum(1 for _ in combinations)
        return self

    def transform(self, X) -> SparseCumlArray:
        """Transform data to polynomial features

        Parameters
        ----------
        X : {array-like, sparse matrix}, shape [n_samples, n_features]
            The data to transform, row by row.

            Prefer CSR over CSC for sparse input (for speed), but CSC is
            required if the degree is 4 or higher. If the degree is less than
            4 and the input format is CSC, it will be converted to CSR, have
            its polynomial features generated, then converted back to CSC.

            If the degree is 2 or 3, the method described in "Leveraging
            Sparsity to Speed Up Polynomial Feature Expansions of CSR Matrices
            Using K-Simplex Numbers" by Andrew Nystrom and John Hughes is
            used, which is much faster than the method used on CSC input. For
            this reason, a CSC input will be converted to CSR, and the output
            will be converted back to CSC prior to being returned, hence the
            preference of CSR.

        Returns
        -------
        XP : {array-like, sparse matrix}, shape [n_samples, NP]
            The matrix of features, where NP is the number of polynomial
            features generated from the combination of inputs.
        """
        check_is_fitted(self)

        X = check_array(X, order='F', dtype=FLOAT_DTYPES,
                        accept_sparse=('csr', 'csc'))

        n_samples, n_features = X.shape

        if n_features != self.n_input_features_:
            raise ValueError("X shape does not match training shape")

        if sparse.isspmatrix_csr(X):
            if self.degree > 3:
                return self.transform(X.tocsc())  # TODO keep order
            to_stack = []
            if self.include_bias:
                bias = np.ones(shape=(n_samples, 1), dtype=X.dtype)
                to_stack.append(sparse.csr_matrix(bias))
            to_stack.append(X)
            for deg in range(2, self.degree+1):
                Xp_next = csr_polynomial_expansion(X, self.interaction_only,
                                                   deg)
                if Xp_next is None:
                    break
                to_stack.append(Xp_next)
            XP = sparse.hstack(to_stack, format='csr')
        elif sparse.isspmatrix_csc(X) and self.degree < 4:
            return self.transform(X.tocsr())  # TODO convert to csc, keep order
        else:
            if sparse.isspmatrix(X):
                combinations = self._combinations(n_features, self.degree,
                                                  self.interaction_only,
                                                  self.include_bias)
                columns = []
                for comb in combinations:
                    if comb:
                        out_col = 1
                        for col_idx in comb:
                            out_col = X[:, col_idx].multiply(out_col)
                        columns.append(out_col)
                    else:
                        bias = sparse.csc_matrix(np.ones((X.shape[0], 1)))
                        columns.append(bias)
                XP = sparse.hstack(columns, dtype=X.dtype).tocsc()
            else:
                XP = np.empty((n_samples, self.n_output_features_),
                              dtype=X.dtype, order=self.order)

                # What follows is a faster implementation of:
                # for i, comb in enumerate(combinations):
                #     XP[:, i] = X[:, comb].prod(1)
                # This implementation uses two optimisations.
                # First one is broadcasting,
                # multiply ([X1, ..., Xn], X1) -> [X1 X1, ..., Xn X1]
                # multiply ([X2, ..., Xn], X2) -> [X2 X2, ..., Xn X2]
                # ...
                # multiply ([X[:, start:end], X[:, start]) -> ...
                # Second optimisation happens for degrees >= 3.
                # Xi^3 is computed reusing previous computation:
                # Xi^3 = Xi^2 * Xi.

                if self.include_bias:
                    XP[:, 0] = 1
                    current_col = 1
                else:
                    current_col = 0

                # d = 0
                XP[:, current_col:current_col + n_features] = X
                index = list(range(current_col,
                                   current_col + n_features))
                current_col += n_features
                index.append(current_col)

                # d >= 1
                for _ in range(1, self.degree):
                    new_index = []
                    end = index[-1]
                    for feature_idx in range(n_features):
                        start = index[feature_idx]
                        new_index.append(current_col)
                        if self.interaction_only:
                            start += (index[feature_idx + 1] -
                                      index[feature_idx])
                        next_col = current_col + end - start
                        if next_col <= current_col:
                            break
                        # XP[:, start:end] are terms of degree d - 1
                        # that exclude feature #feature_idx.
                        np.multiply(XP[:, start:end],
                                    X[:, feature_idx:feature_idx + 1],
                                    out=XP[:, current_col:next_col],
                                    casting='no')
                        current_col = next_col

                    new_index.append(current_col)
                    index = new_index

        return XP  # TODO keep order

    def _more_tags(self):
        return {'X_types_gpu': ['2darray', 'sparse'],
                'X_types': ['2darray', 'sparse'],
                'allow_nan': True}


@check_cupy8()
@_deprecate_positional_args
@api_return_generic(get_output_type=True)
def normalize(X, norm='l2', *, axis=1, copy=True, return_norm=False):
    """Scale input vectors individually to unit norm (vector length).

    Parameters
    ----------
    X : {array-like, sparse matrix}, shape [n_samples, n_features]
        The data to normalize, element by element.
        Please provide CSC matrix to normalize on axis 0,
        conversely provide CSR matrix to normalize on axis 1

    norm : 'l1', 'l2', or 'max', optional ('l2' by default)
        The norm to use to normalize each non zero sample (or each non-zero
        feature if axis is 0).

    axis : 0 or 1, optional (1 by default)
        axis used to normalize the data along. If 1, independently normalize
        each sample, otherwise (if 0) normalize each feature.

    copy : boolean, optional, default True
        Whether a forced copy will be triggered. If copy=False, a copy might
        be triggered by a conversion.

    return_norm : boolean, default False
        whether to return the computed norms

    Returns
    -------
    X : {array-like, sparse matrix}, shape [n_samples, n_features]
        Normalized input X.

    norms : array, shape [n_samples] if axis=1 else [n_features]
        An array of norms along given axis for X.
        When X is sparse, a NotImplementedError will be raised
        for norm 'l1' or 'l2'.

    See also
    --------
    Normalizer: Performs normalization using the ``Transformer`` API
    """
    if norm not in ('l1', 'l2', 'max'):
        raise ValueError("'%s' is not a supported norm" % norm)

    if axis == 0:
        sparse_format = 'csc'
    elif axis == 1:
        sparse_format = 'csr'
    else:
        raise ValueError("'%d' is not a supported axis" % axis)

    X = check_array(X, accept_sparse=sparse_format, copy=copy,
                    estimator='the normalize function', dtype=FLOAT_DTYPES)

    if axis == 0:
        X = X.T

    if sparse.issparse(X):
        if return_norm and norm in ('l1', 'l2'):
            raise NotImplementedError("return_norm=True is not implemented "
                                      "for sparse matrices with norm 'l1' "
                                      "or norm 'l2'")
        if norm == 'l1':
            inplace_csr_row_normalize_l1(X)
        elif norm == 'l2':
            inplace_csr_row_normalize_l2(X)
        elif norm == 'max':
            mins, maxes = min_max_axis(X, 1)
            norms = np.maximum(abs(mins), maxes)
            norms_elementwise = norms.repeat(np.diff(X.indptr).tolist())
            mask = norms_elementwise != 0
            X.data[mask] /= norms_elementwise[mask]
    else:
        if norm == 'l1':
            norms = np.abs(X).sum(axis=1)
        elif norm == 'l2':
            norms = row_norms(X)
        elif norm == 'max':
            norms = np.max(abs(X), axis=1)
        norms = _handle_zeros_in_scale(norms, copy=False)
        X /= norms[:, np.newaxis]

    if axis == 0:
        X = X.T

    if return_norm:
        return X, norms
    else:
        return X


class Normalizer(TransformerMixin,
                 BaseEstimator,
                 StatelessTagMixin):
    """Normalize samples individually to unit norm.

    Each sample (i.e. each row of the data matrix) with at least one
    non zero component is rescaled independently of other samples so
    that its norm (l1, l2 or inf) equals one.

    This transformer is able to work both with dense numpy arrays and
    sparse matrix

    Scaling inputs to unit norms is a common operation for text
    classification or clustering for instance. For instance the dot
    product of two l2-normalized TF-IDF vectors is the cosine similarity
    of the vectors and is the base similarity metric for the Vector
    Space Model commonly used by the Information Retrieval community.

    Parameters
    ----------
    norm : 'l1', 'l2', or 'max', optional ('l2' by default)
        The norm to use to normalize each non zero sample. If norm='max'
        is used, values will be rescaled by the maximum of the absolute
        values.

    copy : boolean, optional, default True
        Whether a forced copy will be triggered. If copy=False, a copy might
        be triggered by a conversion.

    Examples
    --------
    >>> from cuml.experimental.preprocessing import Normalizer
    >>> X = [[4, 1, 2, 2],
    ...      [1, 3, 9, 3],
    ...      [5, 7, 5, 1]]
    >>> transformer = Normalizer().fit(X)  # fit does nothing.
    >>> transformer
    Normalizer()
    >>> transformer.transform(X)
    array([[0.8, 0.2, 0.4, 0.4],
           [0.1, 0.3, 0.9, 0.3],
           [0.5, 0.7, 0.5, 0.1]])

    Notes
    -----
    This estimator is stateless (besides constructor parameters), the
    fit method does nothing but is useful when used in a pipeline.


    See also
    --------
    normalize: Equivalent function without the estimator API.
    """

    @check_cupy8()
    @_deprecate_positional_args
    def __init__(self, norm='l2', *, copy=True):
        self.norm = norm
        self.copy = copy

    def fit(self, X, y=None) -> "Normalizer":
        """Do nothing and return the estimator unchanged

        This method is just there to implement the usual API and hence
        work in pipelines.

        Parameters
        ----------
        X : {array-like, CSR matrix}
        """
        self._validate_data(X, accept_sparse='csr')
        return self

    def transform(self, X, copy=None) -> SparseCumlArray:
        """Scale each non zero row of X to unit norm

        Parameters
        ----------
        X : {array-like, CSR matrix}, shape [n_samples, n_features]
            The data to normalize, row by row.
        copy : bool, optional (default: None)
            Whether a forced copy will be triggered. If copy=False,
            a copy might be triggered by a conversion.
        """
        copy = copy if copy is not None else self.copy
        X = check_array(X, accept_sparse='csr')
        return normalize(X, norm=self.norm, axis=1, copy=copy)

<<<<<<< HEAD
    def _more_tags(self):
        return {'X_types_gpu': ['2darray', 'sparse'],
                'X_types': ['2darray', 'sparse'],
                'stateless': True}

=======
>>>>>>> fc718e47

@_deprecate_positional_args
@api_return_generic(get_output_type=True)
def binarize(X, *, threshold=0.0, copy=True):
    """Boolean thresholding of array-like or sparse matrix

    Parameters
    ----------
    X : {array-like, sparse matrix}, shape [n_samples, n_features]
        The data to binarize, element by element.

    threshold : float, optional (0.0 by default)
        Feature values below or equal to this are replaced by 0, above it by 1.
        Threshold may not be less than 0 for operations on sparse matrices.

    copy : boolean, optional, default True
        Whether a forced copy will be triggered. If copy=False, a copy might
        be triggered by a conversion.

    See also
    --------
    Binarizer: Performs binarization using the ``Transformer`` API
    """
    X = check_array(X, accept_sparse=['csr', 'csc'], copy=copy)
    if sparse.issparse(X):
        if threshold < 0:
            raise ValueError('Cannot binarize a sparse matrix with threshold '
                             '< 0')
        cond = X.data > threshold
        not_cond = np.logical_not(cond)
        X.data[cond] = 1
        X.data[not_cond] = 0
        X.eliminate_zeros()
    else:
        cond = X > threshold
        not_cond = np.logical_not(cond)
        X[cond] = 1
        X[not_cond] = 0
    return X


class Binarizer(TransformerMixin,
                BaseEstimator,
                StatelessTagMixin):
    """Binarize data (set feature values to 0 or 1) according to a threshold

    Values greater than the threshold map to 1, while values less than
    or equal to the threshold map to 0. With the default threshold of 0,
    only positive values map to 1.

    Binarization is a common operation on text count data where the
    analyst can decide to only consider the presence or absence of a
    feature rather than a quantified number of occurrences for instance.

    It can also be used as a pre-processing step for estimators that
    consider boolean random variables (e.g. modelled using the Bernoulli
    distribution in a Bayesian setting).

    Parameters
    ----------
    threshold : float, optional (0.0 by default)
        Feature values below or equal to this are replaced by 0, above it by 1.
        Threshold may not be less than 0 for operations on sparse matrices.

    copy : boolean, optional, default True
        Whether a forced copy will be triggered. If copy=False, a copy might
        be triggered by a conversion.

    Examples
    --------
    >>> from cuml.experimental.preprocessing import Binarizer
    >>> X = [[ 1., -1.,  2.],
    ...      [ 2.,  0.,  0.],
    ...      [ 0.,  1., -1.]]
    >>> transformer = Binarizer().fit(X)  # fit does nothing.
    >>> transformer
    Binarizer()
    >>> transformer.transform(X)
    array([[1., 0., 1.],
           [1., 0., 0.],
           [0., 1., 0.]])

    Notes
    -----
    If the input is a sparse matrix, only the non-zero values are subject
    to update by the Binarizer class.

    This estimator is stateless (besides constructor parameters), the
    fit method does nothing but is useful when used in a pipeline.

    See also
    --------
    binarize: Equivalent function without the estimator API.
    """

    @_deprecate_positional_args
    def __init__(self, *, threshold=0.0, copy=True):
        self.threshold = threshold
        self.copy = copy

    def fit(self, X, y=None) -> "Binarizer":
        """Do nothing and return the estimator unchanged

        This method is just there to implement the usual API and hence
        work in pipelines.

        Parameters
        ----------
        X : {array-like, sparse matrix}
        """
        self._validate_data(X, accept_sparse=['csr', 'csc'])
        return self

    def transform(self, X, copy=None) -> SparseCumlArray:
        """Binarize each element of X

        Parameters
        ----------
        X : {array-like, sparse matrix}, shape [n_samples, n_features]
            The data to binarize, element by element.

        copy : bool
            Whether a forced copy will be triggered. If copy=False,
            a copy might be triggered by a conversion.
        """
        copy = copy if copy is not None else self.copy
        return binarize(X, threshold=self.threshold, copy=copy)

<<<<<<< HEAD
    def _more_tags(self):
        return {'X_types_gpu': ['2darray', 'sparse'],
                'X_types': ['2darray', 'sparse'],
                'stateless': True}


@api_return_generic(get_output_type=True)
def add_dummy_feature(X, value=1.0):
    """Augment dataset with an additional dummy feature.

    This is useful for fitting an intercept term with implementations which
    cannot otherwise fit it directly.

    Parameters
    ----------
    X : {array-like, sparse matrix}, shape [n_samples, n_features]
        Data.

    value : float
        Value to use for the dummy feature.

    Returns
    -------

    X : {array, sparse matrix}, shape [n_samples, n_features + 1]
        Same data with dummy feature added as first column.

    Examples
    --------

    >>> from cuml.preprocessing import add_dummy_feature
    >>> add_dummy_feature([[0, 1], [1, 0]])
    array([[1., 0., 1.],
           [1., 1., 0.]])
    """
    X = check_array(X, accept_sparse=['csc', 'csr', 'coo'], dtype=FLOAT_DTYPES)
    n_samples, n_features = X.shape
    shape = (n_samples, n_features + 1)
    if sparse.issparse(X):
        if sparse.isspmatrix_coo(X):
            # Shift columns to the right.
            col = X.col + 1
            # Column indices of dummy feature are 0 everywhere.
            col = np.concatenate((np.zeros(n_samples), col))
            # Row indices of dummy feature are 0, ..., n_samples-1.
            row = np.concatenate((np.arange(n_samples), X.row))
            # Prepend the dummy feature n_samples times.
            data = np.concatenate((np.full(n_samples, value), X.data))
            X = sparse.coo_matrix((data, (row, col)), shape)
            return X
        elif sparse.isspmatrix_csc(X):
            # Shift index pointers since we need to add n_samples elements.
            indptr = X.indptr + n_samples
            # indptr[0] must be 0.
            indptr = np.concatenate((np.array([0]), indptr))
            # Row indices of dummy feature are 0, ..., n_samples-1.
            indices = np.concatenate((np.arange(n_samples), X.indices))
            # Prepend the dummy feature n_samples times.
            data = np.concatenate((np.full(n_samples, value), X.data))
            X = sparse.csc_matrix((data, indices, indptr), shape)
            return X
        else:
            klass = X.__class__
            with using_output_type('cupy'):
                res = add_dummy_feature(X.tocoo(), value)
            X = klass(res)
            return X
    else:
        X = np.hstack((np.full((n_samples, 1), value), X))
        return X

=======
>>>>>>> fc718e47

class KernelCenterer(TransformerMixin, BaseEstimator):
    """Center a kernel matrix

    Let K(x, z) be a kernel defined by phi(x)^T phi(z), where phi is a
    function mapping x to a Hilbert space. KernelCenterer centers (i.e.,
    normalize to have zero mean) the data without explicitly computing phi(x).
    It is equivalent to centering phi(x) with
    sklearn.preprocessing.StandardScaler(with_std=False).

    Read more in the :ref:`User Guide <kernel_centering>`.

    Attributes
    ----------
    K_fit_rows_ : array, shape (n_samples,)
        Average of each column of kernel matrix

    K_fit_all_ : float
        Average of kernel matrix

    Examples
    --------
    >>> from sklearn.preprocessing import KernelCenterer
    >>> from sklearn.metrics.pairwise import pairwise_kernels
    >>> X = [[ 1., -2.,  2.],
    ...      [ -2.,  1.,  3.],
    ...      [ 4.,  1., -2.]]
    >>> K = pairwise_kernels(X, metric='linear')
    >>> K
    array([[  9.,   2.,  -2.],
           [  2.,  14., -13.],
           [ -2., -13.,  21.]])
    >>> transformer = KernelCenterer().fit(K)
    >>> transformer
    KernelCenterer()
    >>> transformer.transform(K)
    array([[  5.,   0.,  -5.],
           [  0.,  14., -14.],
           [ -5., -14.,  19.]])
    """

    def __init__(self):
        # Needed for backported inspect.signature compatibility with PyPy
        pass

    def fit(self, K, y=None):
        """Fit KernelCenterer

        Parameters
        ----------
        K : numpy array of shape [n_samples, n_samples]
            Kernel matrix.

        Returns
        -------
        self : returns an instance of self.
        """

        K = self._validate_data(K, dtype=FLOAT_DTYPES)

        if K.shape[0] != K.shape[1]:
            raise ValueError("Kernel matrix must be a square matrix."
                             " Input is a {}x{} matrix."
                             .format(K.shape[0], K.shape[1]))

        n_samples = K.shape[0]
        self.K_fit_rows_ = np.sum(K, axis=0) / n_samples
        self.K_fit_all_ = self.K_fit_rows_.sum() / n_samples
        return self

    def transform(self, K, copy=True):
        """Center kernel matrix.

        Parameters
        ----------
        K : numpy array of shape [n_samples1, n_samples2]
            Kernel matrix.

        copy : boolean, optional, default True
            Whether a forced copy will be triggered. If copy=False,
            a copy might be triggered by a conversion.

        Returns
        -------
        K_new : numpy array of shape [n_samples1, n_samples2]
        """
        check_is_fitted(self)

        K = check_array(K, copy=copy, dtype=FLOAT_DTYPES)

        K_pred_cols = (np.sum(K, axis=1) /
                       self.K_fit_rows_.shape[0])[:, np.newaxis]

        K -= self.K_fit_rows_
        K -= K_pred_cols
        K += self.K_fit_all_

        return K

    @property
    def _pairwise(self):
        return True


<<<<<<< HEAD
class QuantileTransformer(TransformerMixin, BaseEstimator):
=======
def add_dummy_feature(X, value=1.0):
    """Augment dataset with an additional dummy feature.

    This is useful for fitting an intercept term with implementations which
    cannot otherwise fit it directly.

    Parameters
    ----------
    X : {array-like, sparse matrix}, shape [n_samples, n_features]
        Data.

    value : float
        Value to use for the dummy feature.

    Returns
    -------

    X : {array, sparse matrix}, shape [n_samples, n_features + 1]
        Same data with dummy feature added as first column.

    Examples
    --------

    >>> from cuml.experimental.preprocessing import add_dummy_feature
    >>> add_dummy_feature([[0, 1], [1, 0]])
    array([[1., 0., 1.],
           [1., 1., 0.]])
    """
    output_type = get_input_type(X)
    X = check_array(X, accept_sparse=['csc', 'csr', 'coo'], dtype=FLOAT_DTYPES)
    n_samples, n_features = X.shape
    shape = (n_samples, n_features + 1)
    if sparse.issparse(X):
        if sparse.isspmatrix_coo(X):
            # Shift columns to the right.
            col = X.col + 1
            # Column indices of dummy feature are 0 everywhere.
            col = np.concatenate((np.zeros(n_samples), col))
            # Row indices of dummy feature are 0, ..., n_samples-1.
            row = np.concatenate((np.arange(n_samples), X.row))
            # Prepend the dummy feature n_samples times.
            data = np.concatenate((np.full(n_samples, value), X.data))
            X = sparse.coo_matrix((data, (row, col)), shape)
            return to_output_type(X, output_type)
        elif sparse.isspmatrix_csc(X):
            # Shift index pointers since we need to add n_samples elements.
            indptr = X.indptr + n_samples
            # indptr[0] must be 0.
            indptr = np.concatenate((np.array([0]), indptr))
            # Row indices of dummy feature are 0, ..., n_samples-1.
            indices = np.concatenate((np.arange(n_samples), X.indices))
            # Prepend the dummy feature n_samples times.
            data = np.concatenate((np.full(n_samples, value), X.data))
            X = sparse.csc_matrix((data, indices, indptr), shape)
            return to_output_type(X, output_type)
        else:
            klass = X.__class__
            X = klass(add_dummy_feature(X.tocoo(), value))
            return to_output_type(X, output_type)
    else:
        X = np.hstack((np.full((n_samples, 1), value), X))
        return to_output_type(X, output_type)


class QuantileTransformer(TransformerMixin,
                          BaseEstimator,
                          AllowNaNTagMixin):
>>>>>>> fc718e47
    """Transform features using quantiles information.

    This method transforms the features to follow a uniform or a normal
    distribution. Therefore, for a given feature, this transformation tends
    to spread out the most frequent values. It also reduces the impact of
    (marginal) outliers: this is therefore a robust preprocessing scheme.

    The transformation is applied on each feature independently. First an
    estimate of the cumulative distribution function of a feature is
    used to map the original values to a uniform distribution. The obtained
    values are then mapped to the desired output distribution using the
    associated quantile function. Features values of new/unseen data that fall
    below or above the fitted range will be mapped to the bounds of the output
    distribution. Note that this transform is non-linear. It may distort linear
    correlations between variables measured at the same scale but renders
    variables measured at different scales more directly comparable.

    Read more in the :ref:`User Guide <preprocessing_transformer>`.

    .. versionadded:: 0.19

    Parameters
    ----------
    n_quantiles : int, optional (default=1000 or n_samples)
        Number of quantiles to be computed. It corresponds to the number
        of landmarks used to discretize the cumulative distribution function.
        If n_quantiles is larger than the number of samples, n_quantiles is set
        to the number of samples as a larger number of quantiles does not give
        a better approximation of the cumulative distribution function
        estimator.

    output_distribution : str, optional (default='uniform')
        Marginal distribution for the transformed data. The choices are
        'uniform' (default) or 'normal'.

    ignore_implicit_zeros : bool, optional (default=False)
        Only applies to sparse matrices. If True, the sparse entries of the
        matrix are discarded to compute the quantile statistics. If False,
        these entries are treated as zeros.

    subsample : int, optional (default=1e5)
        Maximum number of samples used to estimate the quantiles for
        computational efficiency. Note that the subsampling procedure may
        differ for value-identical sparse and dense matrices.

    random_state : int, RandomState instance or None, optional (default=None)
        Determines random number generation for subsampling and smoothing
        noise.
        Please see ``subsample`` for more details.
        Pass an int for reproducible results across multiple function calls.
        See :term:`Glossary <random_state>`

    copy : boolean, optional, (default=True)
        Set to False to perform inplace transformation and avoid a copy (if the
        input is already a numpy array).

    Attributes
    ----------
    n_quantiles_ : integer
        The actual number of quantiles used to discretize the cumulative
        distribution function.

    quantiles_ : ndarray, shape (n_quantiles, n_features)
        The values corresponding the quantiles of reference.

    references_ : ndarray, shape(n_quantiles, )
        Quantiles of references.

    Examples
    --------
    >>> import numpy as np
    >>> from sklearn.preprocessing import QuantileTransformer
    >>> rng = np.random.RandomState(0)
    >>> X = np.sort(rng.normal(loc=0.5, scale=0.25, size=(25, 1)), axis=0)
    >>> qt = QuantileTransformer(n_quantiles=10, random_state=0)
    >>> qt.fit_transform(X)
    array([...])

    See also
    --------
    quantile_transform : Equivalent function without the estimator API.
    PowerTransformer : Perform mapping to a normal distribution using a power
        transform.
    StandardScaler : Perform standardization that is faster, but less robust
        to outliers.
    RobustScaler : Perform robust standardization that removes the influence
        of outliers but does not put outliers and inliers on the same scale.

    Notes
    -----
    NaNs are treated as missing values: disregarded in fit, and maintained in
    transform.

    For a comparison of the different scalers, transformers, and normalizers,
    see :ref:`examples/preprocessing/plot_all_scaling.py
    <sphx_glr_auto_examples_preprocessing_plot_all_scaling.py>`.
    """

    @_deprecate_positional_args
    def __init__(self, *, n_quantiles=1000, output_distribution='uniform',
                 ignore_implicit_zeros=False, subsample=int(1e5),
                 random_state=None, copy=True):
        self.n_quantiles = n_quantiles
        self.output_distribution = output_distribution
        self.ignore_implicit_zeros = ignore_implicit_zeros
        self.subsample = subsample
        self.random_state = random_state
        self.copy = copy

    def _dense_fit(self, X, random_state):
        """Compute percentiles for dense matrices.

        Parameters
        ----------
        X : ndarray, shape (n_samples, n_features)
            The data used to scale along the features axis.
        """
        if self.ignore_implicit_zeros:
            warnings.warn("'ignore_implicit_zeros' takes effect only with"
                          " sparse matrix. This parameter has no effect.")

        n_samples, n_features = X.shape
        references = self.references_ * 100

        self.quantiles_ = []
        for col in X.T:
            if self.subsample < n_samples:
                subsample_idx = random_state.choice(n_samples,
                                                    size=self.subsample,
                                                    replace=False)
                col = col.take(subsample_idx, mode='clip')
            self.quantiles_.append(np.nanpercentile(col, references))
        self.quantiles_ = np.transpose(self.quantiles_)
        # Due to floating-point precision error in `np.nanpercentile`,
        # make sure that quantiles are monotonically increasing.
        # Upstream issue in numpy:
        # https://github.com/numpy/numpy/issues/14685
        self.quantiles_ = np.maximum.accumulate(self.quantiles_)

    def _sparse_fit(self, X, random_state):
        """Compute percentiles for sparse matrices.

        Parameters
        ----------
        X : sparse matrix CSC, shape (n_samples, n_features)
            The data used to scale along the features axis. The sparse matrix
            needs to be nonnegative.
        """
        n_samples, n_features = X.shape
        references = self.references_ * 100

        self.quantiles_ = []
        for feature_idx in range(n_features):
            column_nnz_data = X.data[X.indptr[feature_idx]:
                                     X.indptr[feature_idx + 1]]
            if len(column_nnz_data) > self.subsample:
                column_subsample = (self.subsample * len(column_nnz_data) //
                                    n_samples)
                if self.ignore_implicit_zeros:
                    column_data = np.zeros(shape=column_subsample,
                                           dtype=X.dtype)
                else:
                    column_data = np.zeros(shape=self.subsample, dtype=X.dtype)
                column_data[:column_subsample] = random_state.choice(
                    column_nnz_data, size=column_subsample, replace=False)
            else:
                if self.ignore_implicit_zeros:
                    column_data = np.zeros(shape=len(column_nnz_data),
                                           dtype=X.dtype)
                else:
                    column_data = np.zeros(shape=n_samples, dtype=X.dtype)
                column_data[:len(column_nnz_data)] = column_nnz_data

            if not column_data.size:
                # if no nnz, an error will be raised for computing the
                # quantiles. Force the quantiles to be zeros.
                self.quantiles_.append([0] * len(references))
            else:
                self.quantiles_.append(
                        np.nanpercentile(column_data, references))
        self.quantiles_ = np.transpose(self.quantiles_)
        # due to floating-point precision error in `np.nanpercentile`,
        # make sure the quantiles are monotonically increasing
        # Upstream issue in numpy:
        # https://github.com/numpy/numpy/issues/14685
        self.quantiles_ = np.maximum.accumulate(self.quantiles_)

    def fit(self, X, y=None):
        """Compute the quantiles used for transforming.

        Parameters
        ----------
        X : ndarray or sparse matrix, shape (n_samples, n_features)
            The data used to scale along the features axis. If a sparse
            matrix is provided, it will be converted into a sparse
            ``csc_matrix``. Additionally, the sparse matrix needs to be
            nonnegative if `ignore_implicit_zeros` is False.

        Returns
        -------
        self : object
        """
        if self.n_quantiles <= 0:
            raise ValueError("Invalid value for 'n_quantiles': %d. "
                             "The number of quantiles must be at least one."
                             % self.n_quantiles)

        if self.subsample <= 0:
            raise ValueError("Invalid value for 'subsample': %d. "
                             "The number of subsamples must be at least one."
                             % self.subsample)

        if self.n_quantiles > self.subsample:
            raise ValueError("The number of quantiles cannot be greater than"
                             " the number of samples used. Got {} quantiles"
                             " and {} samples.".format(self.n_quantiles,
                                                       self.subsample))

        X = self._check_inputs(X, in_fit=True, copy=False)
        n_samples = X.shape[0]

        if self.n_quantiles > n_samples:
            warnings.warn("n_quantiles (%s) is greater than the total number "
                          "of samples (%s). n_quantiles is set to "
                          "n_samples."
                          % (self.n_quantiles, n_samples))
        self.n_quantiles_ = max(1, min(self.n_quantiles, n_samples))

        rng = check_random_state(self.random_state)

        # Create the quantiles of reference
        self.references_ = np.linspace(0, 1, self.n_quantiles_,
                                       endpoint=True)
        if sparse.issparse(X):
            self._sparse_fit(X, rng)
        else:
            self._dense_fit(X, rng)

        return self

    def _transform_col(self, X_col, quantiles, inverse):
        """Private function to transform a single feature"""

        output_distribution = self.output_distribution

        if not inverse:
            lower_bound_x = quantiles[0]
            upper_bound_x = quantiles[-1]
            lower_bound_y = 0
            upper_bound_y = 1
        else:
            lower_bound_x = 0
            upper_bound_x = 1
            lower_bound_y = quantiles[0]
            upper_bound_y = quantiles[-1]
            # for inverse transform, match a uniform distribution
            with np.errstate(invalid='ignore'):  # hide NaN comparison warnings
                if output_distribution == 'normal':
                    X_col = stats.norm.cdf(X_col)
                # else output distribution is already a uniform distribution

        # find index for lower and higher bounds
        with np.errstate(invalid='ignore'):  # hide NaN comparison warnings
            if output_distribution == 'normal':
                lower_bounds_idx = (X_col - BOUNDS_THRESHOLD <
                                    lower_bound_x)
                upper_bounds_idx = (X_col + BOUNDS_THRESHOLD >
                                    upper_bound_x)
            if output_distribution == 'uniform':
                lower_bounds_idx = (X_col == lower_bound_x)
                upper_bounds_idx = (X_col == upper_bound_x)

        isfinite_mask = ~np.isnan(X_col)
        X_col_finite = X_col[isfinite_mask]
        if not inverse:
            # Interpolate in one direction and in the other and take the
            # mean. This is in case of repeated values in the features
            # and hence repeated quantiles
            #
            # If we don't do this, only one extreme of the duplicated is
            # used (the upper when we do ascending, and the
            # lower for descending). We take the mean of these two
            X_col[isfinite_mask] = .5 * (
                np.interp(X_col_finite, quantiles, self.references_)
                - np.interp(-X_col_finite, -quantiles[::-1],
                            -self.references_[::-1]))
        else:
            X_col[isfinite_mask] = np.interp(X_col_finite,
                                             self.references_, quantiles)

        X_col[upper_bounds_idx] = upper_bound_y
        X_col[lower_bounds_idx] = lower_bound_y
        # for forward transform, match the output distribution
        if not inverse:
            with np.errstate(invalid='ignore'):  # hide NaN comparison warnings
                if output_distribution == 'normal':
                    X_col = stats.norm.ppf(X_col)
                    # find the value to clip the data to avoid mapping to
                    # infinity. Clip such that the inverse transform will be
                    # consistent
                    clip_min = stats.norm.ppf(BOUNDS_THRESHOLD - np.spacing(1))
                    clip_max = stats.norm.ppf(1 - (BOUNDS_THRESHOLD -
                                                   np.spacing(1)))
                    X_col = np.clip(X_col, clip_min, clip_max)
                # else output distribution is uniform and the ppf is the
                # identity function so we let X_col unchanged

        return X_col

    def _check_inputs(self, X, in_fit, accept_sparse_negative=False,
                      copy=False):
        """Check inputs before fit and transform"""
        # In theory reset should be equal to `in_fit`, but there are tests
        # checking the input number of feature and they expect a specific
        # string, which is not the same one raised by check_n_features. So we
        # don't check n_features_in_ here for now (it's done with adhoc code in
        # the estimator anyway).
        # TODO: set reset=in_fit when addressing reset in
        # predict/transform/etc.
        reset = True

        X = self._validate_data(X, reset=reset,
                                accept_sparse='csc', copy=copy,
                                dtype=FLOAT_DTYPES,
                                force_all_finite='allow-nan')
        # we only accept positive sparse matrix when ignore_implicit_zeros is
        # false and that we call fit or transform.
        with np.errstate(invalid='ignore'):  # hide NaN comparison warnings
            if (not accept_sparse_negative and not self.ignore_implicit_zeros
                    and (sparse.issparse(X) and np.any(X.data < 0))):
                raise ValueError('QuantileTransformer only accepts'
                                 ' non-negative sparse matrices.')

        # check the output distribution
        if self.output_distribution not in ('normal', 'uniform'):
            raise ValueError("'output_distribution' has to be either 'normal'"
                             " or 'uniform'. Got '{}' instead.".format(
                                 self.output_distribution))

        return X

    def _check_is_fitted(self, X):
        """Check the inputs before transforming"""
        check_is_fitted(self)
        # check that the dimension of X are adequate with the fitted data
        if X.shape[1] != self.quantiles_.shape[1]:
            raise ValueError('X does not have the same number of features as'
                             ' the previously fitted data. Got {} instead of'
                             ' {}.'.format(X.shape[1],
                                           self.quantiles_.shape[1]))

    def _transform(self, X, inverse=False):
        """Forward and inverse transform.

        Parameters
        ----------
        X : ndarray, shape (n_samples, n_features)
            The data used to scale along the features axis.

        inverse : bool, optional (default=False)
            If False, apply forward transform. If True, apply
            inverse transform.

        Returns
        -------
        X : ndarray, shape (n_samples, n_features)
            Projected data
        """

        if sparse.issparse(X):
            for feature_idx in range(X.shape[1]):
                column_slice = slice(X.indptr[feature_idx],
                                     X.indptr[feature_idx + 1])
                X.data[column_slice] = self._transform_col(
                    X.data[column_slice], self.quantiles_[:, feature_idx],
                    inverse)
        else:
            for feature_idx in range(X.shape[1]):
                X[:, feature_idx] = self._transform_col(
                    X[:, feature_idx], self.quantiles_[:, feature_idx],
                    inverse)

        return X

    def transform(self, X):
        """Feature-wise transformation of the data.

        Parameters
        ----------
        X : ndarray or sparse matrix, shape (n_samples, n_features)
            The data used to scale along the features axis. If a sparse
            matrix is provided, it will be converted into a sparse
            ``csc_matrix``. Additionally, the sparse matrix needs to be
            nonnegative if `ignore_implicit_zeros` is False.

        Returns
        -------
        Xt : ndarray or sparse matrix, shape (n_samples, n_features)
            The projected data.
        """
        X = self._check_inputs(X, in_fit=False, copy=self.copy)
        self._check_is_fitted(X)

        return self._transform(X, inverse=False)

    def inverse_transform(self, X):
        """Back-projection to the original space.

        Parameters
        ----------
        X : ndarray or sparse matrix, shape (n_samples, n_features)
            The data used to scale along the features axis. If a sparse
            matrix is provided, it will be converted into a sparse
            ``csc_matrix``. Additionally, the sparse matrix needs to be
            nonnegative if `ignore_implicit_zeros` is False.

        Returns
        -------
        Xt : ndarray or sparse matrix, shape (n_samples, n_features)
            The projected data.
        """
        X = self._check_inputs(X, in_fit=False, accept_sparse_negative=True,
                               copy=self.copy)
        self._check_is_fitted(X)

        return self._transform(X, inverse=True)


@_deprecate_positional_args
def quantile_transform(X, *, axis=0, n_quantiles=1000,
                       output_distribution='uniform',
                       ignore_implicit_zeros=False,
                       subsample=int(1e5),
                       random_state=None,
                       copy=True):
    """Transform features using quantiles information.

    This method transforms the features to follow a uniform or a normal
    distribution. Therefore, for a given feature, this transformation tends
    to spread out the most frequent values. It also reduces the impact of
    (marginal) outliers: this is therefore a robust preprocessing scheme.

    The transformation is applied on each feature independently. First an
    estimate of the cumulative distribution function of a feature is
    used to map the original values to a uniform distribution. The obtained
    values are then mapped to the desired output distribution using the
    associated quantile function. Features values of new/unseen data that fall
    below or above the fitted range will be mapped to the bounds of the output
    distribution. Note that this transform is non-linear. It may distort linear
    correlations between variables measured at the same scale but renders
    variables measured at different scales more directly comparable.

    Read more in the :ref:`User Guide <preprocessing_transformer>`.

    Parameters
    ----------
    X : array-like, sparse matrix
        The data to transform.

    axis : int, (default=0)
        Axis used to compute the means and standard deviations along. If 0,
        transform each feature, otherwise (if 1) transform each sample.

    n_quantiles : int, optional (default=1000 or n_samples)
        Number of quantiles to be computed. It corresponds to the number
        of landmarks used to discretize the cumulative distribution function.
        If n_quantiles is larger than the number of samples, n_quantiles is set
        to the number of samples as a larger number of quantiles does not give
        a better approximation of the cumulative distribution function
        estimator.

    output_distribution : str, optional (default='uniform')
        Marginal distribution for the transformed data. The choices are
        'uniform' (default) or 'normal'.

    ignore_implicit_zeros : bool, optional (default=False)
        Only applies to sparse matrices. If True, the sparse entries of the
        matrix are discarded to compute the quantile statistics. If False,
        these entries are treated as zeros.

    subsample : int, optional (default=1e5)
        Maximum number of samples used to estimate the quantiles for
        computational efficiency. Note that the subsampling procedure may
        differ for value-identical sparse and dense matrices.

    random_state : int, RandomState instance or None, optional (default=None)
        Determines random number generation for subsampling and smoothing
        noise.
        Please see ``subsample`` for more details.
        Pass an int for reproducible results across multiple function calls.
        See :term:`Glossary <random_state>`

    copy : boolean, optional, (default=True)
        Set to False to perform inplace transformation and avoid a copy (if the
        input is already a numpy array). If True, a copy of `X` is transformed,
        leaving the original `X` unchanged

        ..versionchnanged:: 0.23
            The default value of `copy` changed from False to True in 0.23.

    Returns
    -------
    Xt : ndarray or sparse matrix, shape (n_samples, n_features)
        The transformed data.

    Examples
    --------
    >>> import numpy as np
    >>> from sklearn.preprocessing import quantile_transform
    >>> rng = np.random.RandomState(0)
    >>> X = np.sort(rng.normal(loc=0.5, scale=0.25, size=(25, 1)), axis=0)
    >>> quantile_transform(X, n_quantiles=10, random_state=0, copy=True)
    array([...])

    See also
    --------
    QuantileTransformer : Performs quantile-based scaling using the
        ``Transformer`` API (e.g. as part of a preprocessing
        :class:`sklearn.pipeline.Pipeline`).
    power_transform : Maps data to a normal distribution using a
        power transformation.
    scale : Performs standardization that is faster, but less robust
        to outliers.
    robust_scale : Performs robust standardization that removes the influence
        of outliers but does not put outliers and inliers on the same scale.

    Notes
    -----
    NaNs are treated as missing values: disregarded in fit, and maintained in
    transform.

    For a comparison of the different scalers, transformers, and normalizers,
    see :ref:`examples/preprocessing/plot_all_scaling.py
    <sphx_glr_auto_examples_preprocessing_plot_all_scaling.py>`.
    """
    n = QuantileTransformer(n_quantiles=n_quantiles,
                            output_distribution=output_distribution,
                            subsample=subsample,
                            ignore_implicit_zeros=ignore_implicit_zeros,
                            random_state=random_state,
                            copy=copy)
    if axis == 0:
        return n.fit_transform(X)
    elif axis == 1:
        return n.fit_transform(X.T).T
    else:
        raise ValueError("axis should be either equal to 0 or 1. Got"
                         " axis={}".format(axis))


class PowerTransformer(TransformerMixin,
                       BaseEstimator,
                       AllowNaNTagMixin):
    """Apply a power transform featurewise to make data more Gaussian-like.

    Power transforms are a family of parametric, monotonic transformations
    that are applied to make data more Gaussian-like. This is useful for
    modeling issues related to heteroscedasticity (non-constant variance),
    or other situations where normality is desired.

    Currently, PowerTransformer supports the Box-Cox transform and the
    Yeo-Johnson transform. The optimal parameter for stabilizing variance and
    minimizing skewness is estimated through maximum likelihood.

    Box-Cox requires input data to be strictly positive, while Yeo-Johnson
    supports both positive or negative data.

    By default, zero-mean, unit-variance normalization is applied to the
    transformed data.

    Read more in the :ref:`User Guide <preprocessing_transformer>`.

    .. versionadded:: 0.20

    Parameters
    ----------
    method : str, (default='yeo-johnson')
        The power transform method. Available methods are:

        - 'yeo-johnson' [1]_, works with positive and negative values
        - 'box-cox' [2]_, only works with strictly positive values

    standardize : boolean, default=True
        Set to True to apply zero-mean, unit-variance normalization to the
        transformed output.

    copy : boolean, optional, default=True
        Set to False to perform inplace computation during transformation.

    Attributes
    ----------
    lambdas_ : array of float, shape (n_features,)
        The parameters of the power transformation for the selected features.

    Examples
    --------
    >>> import numpy as np
    >>> from sklearn.preprocessing import PowerTransformer
    >>> pt = PowerTransformer()
    >>> data = [[1, 2], [3, 2], [4, 5]]
    >>> print(pt.fit(data))
    PowerTransformer()
    >>> print(pt.lambdas_)
    [ 1.386... -3.100...]
    >>> print(pt.transform(data))
    [[-1.316... -0.707...]
     [ 0.209... -0.707...]
     [ 1.106...  1.414...]]

    See also
    --------
    power_transform : Equivalent function without the estimator API.

    QuantileTransformer : Maps data to a standard normal distribution with
        the parameter `output_distribution='normal'`.

    Notes
    -----
    NaNs are treated as missing values: disregarded in ``fit``, and maintained
    in ``transform``.

    For a comparison of the different scalers, transformers, and normalizers,
    see :ref:`examples/preprocessing/plot_all_scaling.py
    <sphx_glr_auto_examples_preprocessing_plot_all_scaling.py>`.

    References
    ----------

    .. [1] I.K. Yeo and R.A. Johnson, "A new family of power transformations to
           improve normality or symmetry." Biometrika, 87(4), pp.954-959,
           (2000).

    .. [2] G.E.P. Box and D.R. Cox, "An Analysis of Transformations", Journal
           of the Royal Statistical Society B, 26, 211-252 (1964).

    """
    @_deprecate_positional_args
    def __init__(self, method='yeo-johnson', *, standardize=True, copy=True):
        self.method = method
        self.standardize = standardize
        self.copy = copy

    def fit(self, X, y=None):
        """Estimate the optimal parameter lambda for each feature.

        The optimal lambda parameter for minimizing skewness is estimated on
        each feature independently using maximum likelihood.

        Parameters
        ----------
        X : array-like, shape (n_samples, n_features)
            The data used to estimate the optimal transformation parameters.

        y : Ignored

        Returns
        -------
        self : object
        """
        self._fit(X, y=y, force_transform=False)
        return self

    def fit_transform(self, X, y=None):
        return self._fit(X, y, force_transform=True)

    def _fit(self, X, y=None, force_transform=False):
        X = self._check_input(X, in_fit=True, check_positive=True,
                              check_method=True)

        if not self.copy and not force_transform:  # if call from fit()
            X = X.copy()  # force copy so that fit does not change X inplace

        optim_function = {'box-cox': self._box_cox_optimize,
                          'yeo-johnson': self._yeo_johnson_optimize
                          }[self.method]
        with np.errstate(invalid='ignore'):  # hide NaN warnings
            self.lambdas_ = np.array([optim_function(col) for col in X.T])

        if self.standardize or force_transform:
            transform_function = {'box-cox': boxcox,
                                  'yeo-johnson': self._yeo_johnson_transform
                                  }[self.method]
            for i, lmbda in enumerate(self.lambdas_):
                with np.errstate(invalid='ignore'):  # hide NaN warnings
                    X[:, i] = transform_function(X[:, i], lmbda)

        if self.standardize:
            self._scaler = StandardScaler(copy=False)
            if force_transform:
                X = self._scaler.fit_transform(X)
            else:
                self._scaler.fit(X)

        return X

    def transform(self, X):
        """Apply the power transform to each feature using the fitted lambdas.

        Parameters
        ----------
        X : array-like, shape (n_samples, n_features)
            The data to be transformed using a power transformation.

        Returns
        -------
        X_trans : array-like, shape (n_samples, n_features)
            The transformed data.
        """
        check_is_fitted(self)
        X = self._check_input(X, in_fit=False, check_positive=True,
                              check_shape=True)

        transform_function = {'box-cox': boxcox,
                              'yeo-johnson': self._yeo_johnson_transform
                              }[self.method]
        for i, lmbda in enumerate(self.lambdas_):
            with np.errstate(invalid='ignore'):  # hide NaN warnings
                X[:, i] = transform_function(X[:, i], lmbda)

        if self.standardize:
            X = self._scaler.transform(X)

        return X

    def inverse_transform(self, X):
        """Apply the inverse power transformation using the fitted lambdas.

        The inverse of the Box-Cox transformation is given by::

            if lambda_ == 0:
                X = exp(X_trans)
            else:
                X = (X_trans * lambda_ + 1) ** (1 / lambda_)

        The inverse of the Yeo-Johnson transformation is given by::

            if X >= 0 and lambda_ == 0:
                X = exp(X_trans) - 1
            elif X >= 0 and lambda_ != 0:
                X = (X_trans * lambda_ + 1) ** (1 / lambda_) - 1
            elif X < 0 and lambda_ != 2:
                X = 1 - (-(2 - lambda_) * X_trans + 1) ** (1 / (2 - lambda_))
            elif X < 0 and lambda_ == 2:
                X = 1 - exp(-X_trans)

        Parameters
        ----------
        X : array-like, shape (n_samples, n_features)
            The transformed data.

        Returns
        -------
        X : array-like, shape (n_samples, n_features)
            The original data
        """
        check_is_fitted(self)
        X = self._check_input(X, in_fit=False, check_shape=True)

        if self.standardize:
            X = self._scaler.inverse_transform(X)

        inv_fun = {'box-cox': self._box_cox_inverse_tranform,
                   'yeo-johnson': self._yeo_johnson_inverse_transform
                   }[self.method]
        for i, lmbda in enumerate(self.lambdas_):
            with np.errstate(invalid='ignore'):  # hide NaN warnings
                X[:, i] = inv_fun(X[:, i], lmbda)

        return X

    def _box_cox_inverse_tranform(self, x, lmbda):
        """Return inverse-transformed input x following Box-Cox inverse
        transform with parameter lambda.
        """
        if lmbda == 0:
            x_inv = np.exp(x)
        else:
            x_inv = (x * lmbda + 1) ** (1 / lmbda)

        return x_inv

    def _yeo_johnson_inverse_transform(self, x, lmbda):
        """Return inverse-transformed input x following Yeo-Johnson inverse
        transform with parameter lambda.
        """
        x_inv = np.zeros_like(x)
        pos = x >= 0

        # when x >= 0
        if abs(lmbda) < np.spacing(1.):
            x_inv[pos] = np.exp(x[pos]) - 1
        else:  # lmbda != 0
            x_inv[pos] = np.power(x[pos] * lmbda + 1, 1 / lmbda) - 1

        # when x < 0
        if abs(lmbda - 2) > np.spacing(1.):
            x_inv[~pos] = 1 - np.power(-(2 - lmbda) * x[~pos] + 1,
                                       1 / (2 - lmbda))
        else:  # lmbda == 2
            x_inv[~pos] = 1 - np.exp(-x[~pos])

        return x_inv

    def _yeo_johnson_transform(self, x, lmbda):
        """Return transformed input x following Yeo-Johnson transform with
        parameter lambda.
        """

        out = np.zeros_like(x)
        pos = x >= 0  # binary mask

        # when x >= 0
        if abs(lmbda) < np.spacing(1.):
            out[pos] = np.log1p(x[pos])
        else:  # lmbda != 0
            out[pos] = (np.power(x[pos] + 1, lmbda) - 1) / lmbda

        # when x < 0
        if abs(lmbda - 2) > np.spacing(1.):
            out[~pos] = -(np.power(-x[~pos] + 1, 2 - lmbda) - 1) / (2 - lmbda)
        else:  # lmbda == 2
            out[~pos] = -np.log1p(-x[~pos])

        return out

    def _box_cox_optimize(self, x):
        """Find and return optimal lambda parameter of the Box-Cox transform by
        MLE, for observed data x.

        We here use scipy builtins which uses the brent optimizer.
        """
        # the computation of lambda is influenced by NaNs so we need to
        # get rid of them
        _, lmbda = stats.boxcox(x[~np.isnan(x)], lmbda=None)

        return lmbda

    def _yeo_johnson_optimize(self, x):
        """Find and return optimal lambda parameter of the Yeo-Johnson
        transform by MLE, for observed data x.

        Like for Box-Cox, MLE is done via the brent optimizer.
        """

        def _neg_log_likelihood(lmbda):
            """Return the negative log likelihood of the observed data x as a
            function of lambda."""
            x_trans = self._yeo_johnson_transform(x, lmbda)
            n_samples = x.shape[0]

            loglike = -n_samples / 2 * np.log(x_trans.var())
            loglike += (lmbda - 1) * (np.sign(x) * np.log1p(np.abs(x))).sum()

            return -loglike

        # the computation of lambda is influenced by NaNs so we need to
        # get rid of them
        x = x[~np.isnan(x)]
        # choosing bracket -2, 2 like for boxcox
        return optimize.brent(_neg_log_likelihood, brack=(-2, 2))

    def _check_input(self, X, in_fit, check_positive=False, check_shape=False,
                     check_method=False):
        """Validate the input before fit and transform.

        Parameters
        ----------
        X : array-like, shape (n_samples, n_features)

        check_positive : bool
            If True, check that all data is positive and non-zero (only if
            ``self.method=='box-cox'``).

        check_shape : bool
            If True, check that n_features matches the length of self.lambdas_

        check_method : bool
            If True, check that the transformation method is valid.
        """
        X = self._validate_data(X, ensure_2d=True, dtype=FLOAT_DTYPES,
                                copy=self.copy, force_all_finite='allow-nan')

        with np.warnings.catch_warnings():
            np.warnings.filterwarnings(
                'ignore', r'All-NaN (slice|axis) encountered')
            if (check_positive and self.method == 'box-cox' and
                    np.nanmin(X) <= 0):
                raise ValueError("The Box-Cox transformation can only be "
                                 "applied to strictly positive data")

        if check_shape and not X.shape[1] == len(self.lambdas_):
            raise ValueError("Input data has a different number of features "
                             "than fitting data. Should have {n}, data has {m}"
                             .format(n=len(self.lambdas_), m=X.shape[1]))

        valid_methods = ('box-cox', 'yeo-johnson')
        if check_method and self.method not in valid_methods:
            raise ValueError("'method' must be one of {}, "
                             "got {} instead."
                             .format(valid_methods, self.method))

        return X


@_deprecate_positional_args
def power_transform(X, method='yeo-johnson', *, standardize=True, copy=True):
    """
    Power transforms are a family of parametric, monotonic transformations
    that are applied to make data more Gaussian-like. This is useful for
    modeling issues related to heteroscedasticity (non-constant variance),
    or other situations where normality is desired.

    Currently, power_transform supports the Box-Cox transform and the
    Yeo-Johnson transform. The optimal parameter for stabilizing variance and
    minimizing skewness is estimated through maximum likelihood.

    Box-Cox requires input data to be strictly positive, while Yeo-Johnson
    supports both positive or negative data.

    By default, zero-mean, unit-variance normalization is applied to the
    transformed data.

    Read more in the :ref:`User Guide <preprocessing_transformer>`.

    Parameters
    ----------
    X : array-like, shape (n_samples, n_features)
        The data to be transformed using a power transformation.

    method : {'yeo-johnson', 'box-cox'}, default='yeo-johnson'
        The power transform method. Available methods are:

        - 'yeo-johnson' [1]_, works with positive and negative values
        - 'box-cox' [2]_, only works with strictly positive values

        .. versionchanged:: 0.23
            The default value of the `method` parameter changed from
            'box-cox' to 'yeo-johnson' in 0.23.

    standardize : boolean, default=True
        Set to True to apply zero-mean, unit-variance normalization to the
        transformed output.

    copy : boolean, optional, default=True
        Set to False to perform inplace computation during transformation.

    Returns
    -------
    X_trans : array-like, shape (n_samples, n_features)
        The transformed data.

    Examples
    --------
    >>> import numpy as np
    >>> from sklearn.preprocessing import power_transform
    >>> data = [[1, 2], [3, 2], [4, 5]]
    >>> print(power_transform(data, method='box-cox'))
    [[-1.332... -0.707...]
     [ 0.256... -0.707...]
     [ 1.076...  1.414...]]

    See also
    --------
    PowerTransformer : Equivalent transformation with the
        ``Transformer`` API (e.g. as part of a preprocessing
        :class:`sklearn.pipeline.Pipeline`).

    quantile_transform : Maps data to a standard normal distribution with
        the parameter `output_distribution='normal'`.

    Notes
    -----
    NaNs are treated as missing values: disregarded in ``fit``, and maintained
    in ``transform``.

    For a comparison of the different scalers, transformers, and normalizers,
    see :ref:`examples/preprocessing/plot_all_scaling.py
    <sphx_glr_auto_examples_preprocessing_plot_all_scaling.py>`.

    References
    ----------

    .. [1] I.K. Yeo and R.A. Johnson, "A new family of power transformations to
           improve normality or symmetry." Biometrika, 87(4), pp.954-959,
           (2000).

    .. [2] G.E.P. Box and D.R. Cox, "An Analysis of Transformations", Journal
           of the Royal Statistical Society B, 26, 211-252 (1964).
    """
    pt = PowerTransformer(method=method, standardize=standardize, copy=copy)
    return pt.fit_transform(X)<|MERGE_RESOLUTION|>--- conflicted
+++ resolved
@@ -856,14 +856,11 @@
                 X += self.mean_
         return X
 
-<<<<<<< HEAD
     def _more_tags(self):
         return {'X_types_gpu': ['2darray', 'sparse'],
                 'X_types': ['2darray', 'sparse'],
                 'allow_nan': True}
 
-=======
->>>>>>> fc718e47
 
 class MaxAbsScaler(TransformerMixin,
                    BaseEstimator,
@@ -1045,14 +1042,11 @@
             X *= self.scale_
         return X
 
-<<<<<<< HEAD
     def _more_tags(self):
         return {'X_types_gpu': ['2darray', 'sparse'],
                 'X_types': ['2darray', 'sparse'],
                 'allow_nan': True}
 
-=======
->>>>>>> fc718e47
 
 @check_cupy8()
 @_deprecate_positional_args
@@ -1313,14 +1307,11 @@
                 X += self.center_
         return X
 
-<<<<<<< HEAD
     def _more_tags(self):
         return {'X_types_gpu': ['2darray', 'sparse'],
                 'X_types': ['2darray', 'sparse'],
                 'allow_nan': True}
 
-=======
->>>>>>> fc718e47
 
 @_deprecate_positional_args
 @api_return_generic(get_output_type=True)
@@ -1866,14 +1857,11 @@
         X = check_array(X, accept_sparse='csr')
         return normalize(X, norm=self.norm, axis=1, copy=copy)
 
-<<<<<<< HEAD
     def _more_tags(self):
         return {'X_types_gpu': ['2darray', 'sparse'],
                 'X_types': ['2darray', 'sparse'],
                 'stateless': True}
 
-=======
->>>>>>> fc718e47
 
 @_deprecate_positional_args
 @api_return_generic(get_output_type=True)
@@ -2002,7 +1990,6 @@
         copy = copy if copy is not None else self.copy
         return binarize(X, threshold=self.threshold, copy=copy)
 
-<<<<<<< HEAD
     def _more_tags(self):
         return {'X_types_gpu': ['2darray', 'sparse'],
                 'X_types': ['2darray', 'sparse'],
@@ -2074,8 +2061,6 @@
         X = np.hstack((np.full((n_samples, 1), value), X))
         return X
 
-=======
->>>>>>> fc718e47
 
 class KernelCenterer(TransformerMixin, BaseEstimator):
     """Center a kernel matrix
@@ -2180,77 +2165,9 @@
         return True
 
 
-<<<<<<< HEAD
-class QuantileTransformer(TransformerMixin, BaseEstimator):
-=======
-def add_dummy_feature(X, value=1.0):
-    """Augment dataset with an additional dummy feature.
-
-    This is useful for fitting an intercept term with implementations which
-    cannot otherwise fit it directly.
-
-    Parameters
-    ----------
-    X : {array-like, sparse matrix}, shape [n_samples, n_features]
-        Data.
-
-    value : float
-        Value to use for the dummy feature.
-
-    Returns
-    -------
-
-    X : {array, sparse matrix}, shape [n_samples, n_features + 1]
-        Same data with dummy feature added as first column.
-
-    Examples
-    --------
-
-    >>> from cuml.experimental.preprocessing import add_dummy_feature
-    >>> add_dummy_feature([[0, 1], [1, 0]])
-    array([[1., 0., 1.],
-           [1., 1., 0.]])
-    """
-    output_type = get_input_type(X)
-    X = check_array(X, accept_sparse=['csc', 'csr', 'coo'], dtype=FLOAT_DTYPES)
-    n_samples, n_features = X.shape
-    shape = (n_samples, n_features + 1)
-    if sparse.issparse(X):
-        if sparse.isspmatrix_coo(X):
-            # Shift columns to the right.
-            col = X.col + 1
-            # Column indices of dummy feature are 0 everywhere.
-            col = np.concatenate((np.zeros(n_samples), col))
-            # Row indices of dummy feature are 0, ..., n_samples-1.
-            row = np.concatenate((np.arange(n_samples), X.row))
-            # Prepend the dummy feature n_samples times.
-            data = np.concatenate((np.full(n_samples, value), X.data))
-            X = sparse.coo_matrix((data, (row, col)), shape)
-            return to_output_type(X, output_type)
-        elif sparse.isspmatrix_csc(X):
-            # Shift index pointers since we need to add n_samples elements.
-            indptr = X.indptr + n_samples
-            # indptr[0] must be 0.
-            indptr = np.concatenate((np.array([0]), indptr))
-            # Row indices of dummy feature are 0, ..., n_samples-1.
-            indices = np.concatenate((np.arange(n_samples), X.indices))
-            # Prepend the dummy feature n_samples times.
-            data = np.concatenate((np.full(n_samples, value), X.data))
-            X = sparse.csc_matrix((data, indices, indptr), shape)
-            return to_output_type(X, output_type)
-        else:
-            klass = X.__class__
-            X = klass(add_dummy_feature(X.tocoo(), value))
-            return to_output_type(X, output_type)
-    else:
-        X = np.hstack((np.full((n_samples, 1), value), X))
-        return to_output_type(X, output_type)
-
-
 class QuantileTransformer(TransformerMixin,
                           BaseEstimator,
                           AllowNaNTagMixin):
->>>>>>> fc718e47
     """Transform features using quantiles information.
 
     This method transforms the features to follow a uniform or a normal
