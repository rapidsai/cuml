--- conflicted
+++ resolved
@@ -917,12 +917,7 @@
     n_samples_seen_ = CumlArrayDescriptor()
     max_abs_ = CumlArrayDescriptor()
 
-<<<<<<< HEAD
-    @check_cupy8()
     @_deprecate_pos_args(version="0.20")
-=======
-    @_deprecate_positional_args
->>>>>>> b10f31fa
     def __init__(self, *, copy=True):
         self.copy = copy
 
@@ -1044,12 +1039,7 @@
         return X
 
 
-<<<<<<< HEAD
-@check_cupy8()
 @_deprecate_pos_args(version="0.20")
-=======
-@_deprecate_positional_args
->>>>>>> b10f31fa
 @api_return_generic(get_output_type=True)
 def maxabs_scale(X, *, axis=0, copy=True):
     """Scale each feature to the [-1, 1] range without breaking the sparsity.
@@ -1456,12 +1446,7 @@
     exponentially in the degree. High degrees can cause overfitting.
     """
 
-<<<<<<< HEAD
-    @check_cupy8()
     @_deprecate_pos_args(version="0.20")
-=======
-    @_deprecate_positional_args
->>>>>>> b10f31fa
     def __init__(self, degree=2, *, interaction_only=False, include_bias=True,
                  order='C'):
         self.degree = degree
@@ -1674,12 +1659,7 @@
         return XP  # TODO keep order
 
 
-<<<<<<< HEAD
-@check_cupy8()
 @_deprecate_pos_args(version="0.20")
-=======
-@_deprecate_positional_args
->>>>>>> b10f31fa
 @api_return_generic(get_output_type=True)
 def normalize(X, norm='l2', *, axis=1, copy=True, return_norm=False):
     """Scale input vectors individually to unit norm (vector length).
@@ -1825,12 +1805,7 @@
     normalize: Equivalent function without the estimator API.
     """
 
-<<<<<<< HEAD
-    @check_cupy8()
     @_deprecate_pos_args(version="0.20")
-=======
-    @_deprecate_positional_args
->>>>>>> b10f31fa
     def __init__(self, norm='l2', *, copy=True):
         self.norm = norm
         self.copy = copy
