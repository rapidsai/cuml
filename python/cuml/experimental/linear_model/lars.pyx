--- conflicted
+++ resolved
@@ -1,9 +1,5 @@
 #
-<<<<<<< HEAD
-# Copyright (c) 2020-2021, NVIDIA CORPORATION.
-=======
 # Copyright (c) 2020-2022, NVIDIA CORPORATION.
->>>>>>> d2099b8f
 #
 # Licensed under the Apache License, Version 2.0 (the "License");
 # you may not use this file except in compliance with the License.
@@ -83,13 +79,9 @@
     .. note:: This algorithm assumes that the offset is removed from `X` and
         `y`, and each feature is normalized:
 
-<<<<<<< HEAD
         .. math::
 
             sum_i y_i = 0, sum_i x_{i,j} = 0, sum_i x_{i,j}^2=1 for j=0..n_col-1
-=======
-    :math:`sum_i y_i = 0, sum_i x_{i,j} = 0,sum_i x_{i,j}^2=1 for j=0..n_col-1`
->>>>>>> d2099b8f
 
     Parameters
     -----------
@@ -107,16 +99,10 @@
     fit_path : boolean (default = True)
         Whether to return all the coefficients along the reularization path
         in the `coef_path_` attribute.
-<<<<<<< HEAD
     precompute : bool, 'auto', or array-like with shape = (n_features, \
             n_features). (default = 'auto')
         Whether to precompute the Gram matrix. The user can provide the Gram
         matrix as an argument.
-=======
-    precompute : bool, 'auto', or array-like with shape = (n_features,
-        n_features). Default 'auto'. Whether to precompute the Gram matrix. The
-        user can provide the Gram matrix as an argument.
->>>>>>> d2099b8f
     n_nonzero_coefs : int (default 500)
         The maximum number of coefficients to fit. This gives an upper limit of
         how many features we select for prediction. This number is also an
@@ -148,11 +134,7 @@
     coef_path_ : array of floats or doubles, shape = [n_alphas, n_alphas + 1]
         The coefficients along the regularization path. Stored only if `fit_path`
         is True. Note that we only store coefficients for indices in the active
-<<<<<<< HEAD
         set (i.e. :py:`coef_path_[:,-1] == coef_[active_]`)
-=======
-        set (i.e. ``coef_path_[:,-1] == coef_[active_]``)
->>>>>>> d2099b8f
     coef_ : array, shape (n_features)
         The estimated coefficients for the regression model.
     intercept_ : scalar, float or double
@@ -167,17 +149,10 @@
 
     References
     ----------
-<<<<<<< HEAD
-    .. [1] B. Efron, T. Hastie, I. Johnstone, R Tibshirani, Least Angle
-        Regression The Annals of Statistics (2004) Vol 32, No 2, 407-499
-        http://statweb.stanford.edu/~tibs/ftp/lars.pdf
-    
-=======
     .. [1] `B. Efron, T. Hastie, I. Johnstone, R Tibshirani, Least Angle
        Regression The Annals of Statistics (2004) Vol 32, No 2, 407-499
        <http://statweb.stanford.edu/~tibs/ftp/lars.pdf>`_
 
->>>>>>> d2099b8f
     """
 
     alphas_ = CumlArrayDescriptor()
