#
# Copyright (c) 2019-2021, NVIDIA CORPORATION.
#
# Licensed under the Apache License, Version 2.0 (the "License");
# you may not use this file except in compliance with the License.
# You may obtain a copy of the License at
#
#     http://www.apache.org/licenses/LICENSE-2.0
#
# Unless required by applicable law or agreed to in writing, software
# distributed under the License is distributed on an "AS IS" BASIS,
# WITHOUT WARRANTIES OR CONDITIONS OF ANY KIND, either express or implied.
# See the License for the specific language governing permissions and
# limitations under the License.
#

import ctypes
import math
import numpy as np
import warnings

from libcpp cimport bool
from libc.stdint cimport uintptr_t, uint64_t
from libc.stdlib cimport calloc, malloc, free
from libcpp.vector cimport vector
from libcpp.string cimport string

from cuml.raft.common.handle import Handle
from cuml import ForestInference
from cuml.common.base import Base
from cuml.raft.common.handle cimport handle_t
cimport cuml.common.cuda

cdef extern from "treelite/c_api.h":
    ctypedef void* ModelHandle
    ctypedef void* ModelBuilderHandle
    cdef const char* TreeliteGetLastError()

cdef extern from "cuml/ensemble/randomforest.hpp" namespace "ML":
    cdef enum CRITERION:
        GINI,
        ENTROPY,
        MSE,
        MAE,
        CRITERION_END

cdef extern from "cuml/ensemble/randomforest.hpp" namespace "ML":

    cdef enum RF_type:
        CLASSIFICATION,
        REGRESSION

    cdef enum task_category:
        REGRESSION_MODEL = 1,
        CLASSIFICATION_MODEL = 2

    cdef struct RF_metrics:
        RF_type rf_type
        float accuracy
        double mean_abs_error
        double mean_squared_error
        double median_abs_error

    cdef struct RF_params:
        int n_trees
        bool bootstrap
        float max_samples
        int seed
        pass

    cdef cppclass RandomForestMetaData[T, L]:
        void* trees
        RF_params rf_params

    #
    # Treelite handling
    #
    cdef void build_treelite_forest[T, L](ModelHandle*,
                                          RandomForestMetaData[T, L]*,
                                          int,
                                          int) except +

    cdef void delete_rf_metadata[T, L](RandomForestMetaData[T, L]*) except +

    #
    # Text representation of random forest
    #
    cdef string get_rf_summary_text[T, L](RandomForestMetaData[T, L]*) except +
    cdef string get_rf_detailed_text[T, L](RandomForestMetaData[T, L]*
                                           ) except +
    cdef string get_rf_json[T, L](RandomForestMetaData[T, L]*) except +

<<<<<<< HEAD
    cdef RF_params set_rf_params(int,
                                 int,
                                 float,
                                 int,
                                 int,
                                 int,
                                 int,
                                 float,
                                 bool,
                                 bool,
                                 int,
                                 float,
                                 int,
                                 CRITERION,
                                 bool,
                                 int,
                                 bool,
                                 int) except +
=======
    cdef RF_params set_rf_class_obj(int,
                                    int,
                                    float,
                                    int,
                                    int,
                                    int,
                                    int,
                                    float,
                                    bool,
                                    bool,
                                    int,
                                    float,
                                    uint64_t,
                                    CRITERION,
                                    bool,
                                    int,
                                    bool,
                                    int) except +
>>>>>>> a3c62b14

    cdef vector[unsigned char] save_model(ModelHandle)

    cdef ModelHandle concatenate_trees(
        vector[ModelHandle] &treelite_handles) except +<|MERGE_RESOLUTION|>--- conflicted
+++ resolved
@@ -90,7 +90,6 @@
                                            ) except +
     cdef string get_rf_json[T, L](RandomForestMetaData[T, L]*) except +
 
-<<<<<<< HEAD
     cdef RF_params set_rf_params(int,
                                  int,
                                  float,
@@ -103,32 +102,12 @@
                                  bool,
                                  int,
                                  float,
-                                 int,
+                                 uint64_t,
                                  CRITERION,
                                  bool,
                                  int,
                                  bool,
                                  int) except +
-=======
-    cdef RF_params set_rf_class_obj(int,
-                                    int,
-                                    float,
-                                    int,
-                                    int,
-                                    int,
-                                    int,
-                                    float,
-                                    bool,
-                                    bool,
-                                    int,
-                                    float,
-                                    uint64_t,
-                                    CRITERION,
-                                    bool,
-                                    int,
-                                    bool,
-                                    int) except +
->>>>>>> a3c62b14
 
     cdef vector[unsigned char] save_model(ModelHandle)
 
