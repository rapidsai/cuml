--- conflicted
+++ resolved
@@ -53,17 +53,12 @@
                     'random_state', 'warm_start', 'class_weight',
                     'criterion']
 
-<<<<<<< HEAD
-    criterion_dict = {'0': GINI, '1': ENTROPY, '2': MSE,
-                      '3': MAE, '4': POISSON, '5': CRITERION_END}
-=======
     criterion_dict = {'0': GINI, 'gini': GINI,
                       '1': ENTROPY, 'entropy': ENTROPY,
                       '2': MSE, 'mse': MSE,
                       '3': MAE, 'mae': MAE,
                       '4': POISSON, 'poisson': POISSON,
                       '5': CRITERION_END}
->>>>>>> d0aaafc5
 
     classes_ = CumlArrayDescriptor()
 
