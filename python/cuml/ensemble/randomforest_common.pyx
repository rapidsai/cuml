--- conflicted
+++ resolved
@@ -68,13 +68,8 @@
                  n_jobs=None, max_leaf_nodes=None, min_impurity_decrease=0.0,
                  min_impurity_split=None, oob_score=None, random_state=None,
                  warm_start=None, class_weight=None,
-<<<<<<< HEAD
                  criterion=None,
-                 max_batch_size=128, **kwargs):
-=======
-                 criterion=None, use_experimental_backend=True,
-                 max_batch_size=4096):
->>>>>>> 166667bf
+                 max_batch_size=4096, **kwargs):
 
         sklearn_params = {"criterion": criterion,
                           "min_weight_fraction_leaf": min_weight_fraction_leaf,
