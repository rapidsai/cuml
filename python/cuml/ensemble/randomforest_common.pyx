#
# Copyright (c) 2020-2021, NVIDIA CORPORATION.
#
# Licensed under the Apache License, Version 2.0 (the "License");
# you may not use this file except in compliance with the License.
# You may obtain a copy of the License at
#
#     http://www.apache.org/licenses/LICENSE-2.0
#
# Unless required by applicable law or agreed to in writing, software
# distributed under the License is distributed on an "AS IS" BASIS,
# WITHOUT WARRANTIES OR CONDITIONS OF ANY KIND, either express or implied.
# See the License for the specific language governing permissions and
# limitations under the License.
#

import ctypes
import cupy as cp
import math
import warnings
import typing
from inspect import signature

import numpy as np
from cuml import ForestInference
from cuml.fil.fil import TreeliteModel
from cuml.raft.common.handle import Handle
from cuml.common.base import Base
from cuml.common.array import CumlArray
import cuml.internals

from cython.operator cimport dereference as deref

from cuml.ensemble.randomforest_shared import treelite_serialize, \
    treelite_deserialize
from cuml.ensemble.randomforest_shared cimport *
from cuml.common import input_to_cuml_array
from cuml.common.array_descriptor import CumlArrayDescriptor


class BaseRandomForestModel(Base):
    _param_names = ['n_estimators', 'max_depth', 'handle',
                    'max_features', 'n_bins',
                    'split_algo', 'split_criterion', 'min_samples_leaf',
                    'min_samples_split',
                    'min_impurity_decrease',
                    'bootstrap', 'bootstrap_features',
                    'verbose', 'max_samples',
                    'max_leaves',
                    'accuracy_metric', 'use_experimental_backend',
                    'max_batch_size']

    criterion_dict = {'0': GINI, '1': ENTROPY, '2': MSE,
                      '3': MAE, '4': CRITERION_END}

    classes_ = CumlArrayDescriptor()

    def __init__(self, *, split_criterion, n_streams=8, n_estimators=100,
                 max_depth=16, handle=None, max_features='auto', n_bins=8,
                 split_algo=1, bootstrap=True, bootstrap_features=False,
                 verbose=False, min_samples_leaf=1, min_samples_split=2,
                 max_samples=1.0, max_leaves=-1, accuracy_metric=None,
                 dtype=None, output_type=None, min_weight_fraction_leaf=None,
                 n_jobs=None, max_leaf_nodes=None, min_impurity_decrease=0.0,
                 min_impurity_split=None, oob_score=None, random_state=None,
<<<<<<< HEAD
                 warm_start=None, class_weight=None,
                 criterion=None, use_experimental_backend=False,
=======
                 warm_start=None, class_weight=None, quantile_per_tree=False,
                 criterion=None, use_experimental_backend=True,
>>>>>>> fc23461f
                 max_batch_size=128):

        sklearn_params = {"criterion": criterion,
                          "min_weight_fraction_leaf": min_weight_fraction_leaf,
                          "max_leaf_nodes": max_leaf_nodes,
                          "min_impurity_split": min_impurity_split,
                          "oob_score": oob_score, "n_jobs": n_jobs,
                          "warm_start": warm_start,
                          "class_weight": class_weight}

        for key, vals in sklearn_params.items():
            if vals:
                raise TypeError(
                    " The Scikit-learn variable ", key,
                    " is not supported in cuML,"
                    " please read the cuML documentation at "
                    "(https://docs.rapids.ai/api/cuml/nightly/"
                    "api.html#random-forest) for more information")

        if ((random_state is not None) and (n_streams != 1)):
            warnings.warn("For reproducible results in Random Forest"
                          " Classifier or for almost reproducible results"
                          " in Random Forest Regressor, n_streams==1 is "
                          "recommended. If n_streams is > 1, results may vary "
                          "due to stream/thread timing differences, even when "
                          "random_state is set")
        if handle is None:
            handle = Handle(n_streams)

        super(BaseRandomForestModel, self).__init__(
            handle=handle,
            verbose=verbose,
            output_type=output_type)

        if max_depth < 0:
            raise ValueError("Must specify max_depth >0 ")

        self.split_algo = split_algo
        if (str(split_criterion) not in
                BaseRandomForestModel.criterion_dict.keys()):
            warnings.warn("The split criterion chosen was not present"
                          " in the list of options accepted by the model"
                          " and so the CRITERION_END option has been chosen.")
            self.split_criterion = CRITERION_END
        else:
            self.split_criterion = \
                BaseRandomForestModel.criterion_dict[str(split_criterion)]

        self.min_samples_leaf = min_samples_leaf
        self.min_samples_split = min_samples_split
        self.min_impurity_decrease = min_impurity_decrease
        self.bootstrap_features = bootstrap_features
        self.max_samples = max_samples
        self.max_leaves = max_leaves
        self.n_estimators = n_estimators
        self.max_depth = max_depth
        self.max_features = max_features
        self.bootstrap = bootstrap
        self.n_bins = n_bins
        self.n_cols = None
        self.dtype = dtype
        self.accuracy_metric = accuracy_metric
        self.use_experimental_backend = use_experimental_backend
        self.max_batch_size = max_batch_size
        self.n_streams = handle.getNumInternalStreams()
        self.random_state = random_state
        self.rf_forest = 0
        self.rf_forest64 = 0
        self.model_pbuf_bytes = bytearray()
        self.treelite_handle = None
        self.treelite_serialized_model = None

    def _get_max_feat_val(self) -> float:
        if type(self.max_features) == int:
            return self.max_features/self.n_cols
        elif type(self.max_features) == float:
            return self.max_features
        elif self.max_features == 'sqrt':
            return 1/np.sqrt(self.n_cols)
        elif self.max_features == 'log2':
            return math.log2(self.n_cols)/self.n_cols
        elif self.max_features == 'auto':
            if self.RF_type == CLASSIFICATION:
                return 1/np.sqrt(self.n_cols)
            else:
                return 1.0
        else:
            raise ValueError(
                "Wrong value passed in for max_features"
                " please read the documentation present at "
                "(https://docs.rapids.ai/api/cuml/nightly/api.html"
                "#random-forest)")

    def _get_serialized_model(self):
        """
        Returns the self.model_pbuf_bytes.
        Cuml RF model gets converted to treelite protobuf bytes by:

            * Converting the cuml RF model to a treelite model. The treelite
            models handle (pointer) is returned
            * The treelite model handle is used to convert the treelite model
            to a treelite protobuf model which is stored in a temporary file.
            The protobuf model information is read from the temporary file and
            the byte information is returned.

        The treelite handle is stored `self.treelite_handle` and the treelite
        protobuf model bytes are stored in `self.model_pbuf_bytes`. If either
        of information is already present in the model then the respective
        step is skipped.
        """
        if self.treelite_serialized_model:
            return self.treelite_serialized_model
        elif self.treelite_handle:
            fit_mod_ptr = self.treelite_handle
        else:
            fit_mod_ptr = self._obtain_treelite_handle()
        cdef uintptr_t model_ptr = <uintptr_t> fit_mod_ptr
        self.treelite_serialized_model = treelite_serialize(model_ptr)
        return self.treelite_serialized_model

    def _obtain_treelite_handle(self):
        assert self.treelite_serialized_model or self.rf_forest, \
            "Attempting to create treelite from un-fit forest."

        cdef ModelHandle tl_handle = NULL
        if self.treelite_handle:
            return self.treelite_handle  # Use cached version

        elif self.treelite_serialized_model:  # bytes -> Treelite
            tl_handle = <ModelHandle><uintptr_t>treelite_deserialize(
                self.treelite_serialized_model)

        else:
            if self.RF_type == CLASSIFICATION:
                build_treelite_forest(
                    &tl_handle,
                    <RandomForestMetaData[float, int]*>
                    <uintptr_t> self.rf_forest,
                    <int> self.n_cols,
                    <int> self.num_classes)
            else:
                build_treelite_forest(
                    &tl_handle,
                    <RandomForestMetaData[float, float]*>
                    <uintptr_t> self.rf_forest,
                    <int> self.n_cols,
                    <int> REGRESSION_MODEL)

        self.treelite_handle = <uintptr_t> tl_handle
        return self.treelite_handle

    @cuml.internals.api_base_return_generic(set_output_type=True,
                                            set_n_features_in=True,
                                            get_output_type=False)
    def _dataset_setup_for_fit(
            self, X, y,
            convert_dtype) -> typing.Tuple[CumlArray, CumlArray, float]:
        # Reset the old tree data for new fit call
        self._reset_forest_data()

        X_m, self.n_rows, self.n_cols, self.dtype = \
            input_to_cuml_array(X, check_dtype=[np.float32, np.float64],
                                order='F')
        if self.n_bins > self.n_rows:
            raise ValueError("The number of bins,`n_bins` can not be greater"
                             " than the number of samples used for training.")

        if self.RF_type == CLASSIFICATION:
            y_m, _, _, y_dtype = \
                input_to_cuml_array(
                    y, check_dtype=np.int32,
                    convert_to_dtype=(np.int32 if convert_dtype
                                      else None),
                    check_rows=self.n_rows, check_cols=1)
            if y_dtype != np.int32:
                raise TypeError("The labels `y` need to be of dtype"
                                " `int32`")
            self.classes_ = cp.unique(y_m)
            self.num_classes = len(self.classes_)
            for i in range(self.num_classes):
                if i not in self.classes_:
                    raise ValueError("The labels need "
                                     "to be consecutive values from "
                                     "0 to the number of unique label values")

        else:
            y_m, _, _, y_dtype = \
                input_to_cuml_array(
                    y,
                    convert_to_dtype=(self.dtype if convert_dtype
                                      else None),
                    check_rows=self.n_rows, check_cols=1)

        if self.dtype == np.float64:
            warnings.warn("To use pickling or GPU-based prediction first "
                          "train using float32 data to fit the estimator")

        max_feature_val = self._get_max_feat_val()
        if type(self.min_samples_leaf) == float:
            self.min_samples_leaf = \
                math.ceil(self.min_samples_leaf * self.n_rows)
        if type(self.min_samples_split) == float:
            self.min_samples_split = \
                math.ceil(self.min_samples_split * self.n_rows)
        return X_m, y_m, max_feature_val

    def _tl_handle_from_bytes(self, treelite_serialized_model):
        if not treelite_serialized_model:
            raise ValueError(
                '_tl_handle_from_bytes() requires non-empty serialized model')
        return treelite_deserialize(treelite_serialized_model)

    def _concatenate_treelite_handle(self, treelite_handle):
        cdef ModelHandle concat_model_handle = NULL
        cdef vector[ModelHandle] *model_handles \
            = new vector[ModelHandle]()
        cdef uintptr_t mod_ptr
        for i in treelite_handle:
            mod_ptr = <uintptr_t>i
            model_handles.push_back((
                <ModelHandle> mod_ptr))

        self._reset_forest_data()
        concat_model_handle = concatenate_trees(deref(model_handles))
        cdef uintptr_t concat_model_ptr = <uintptr_t> concat_model_handle
        self.treelite_handle = concat_model_ptr
        self.treelite_serialized_model = treelite_serialize(concat_model_ptr)

        # Fix up some instance variables that should match the new TL model
        tl_model = TreeliteModel.from_treelite_model_handle(
            self.treelite_handle,
            take_handle_ownership=False)
        self.n_cols = tl_model.num_features
        self.n_estimators = tl_model.num_trees

        return self

    def _predict_model_on_gpu(self, X, algo, convert_dtype,
                              fil_sparse_format, threshold=0.5,
                              output_class=False,
                              predict_proba=False) -> CumlArray:
        _, n_rows, n_cols, dtype = \
            input_to_cuml_array(X, order='F',
                                check_cols=self.n_cols)

        if dtype == np.float64 and not convert_dtype:
            raise TypeError("GPU based predict only accepts np.float32 data. \
                            Please set convert_dtype=True to convert the test \
                            data to the same dtype as the data used to train, \
                            ie. np.float32. If you would like to use test \
                            data of dtype=np.float64 please set \
                            predict_model='CPU' to use the CPU implementation \
                            of predict.")

        treelite_handle = self._obtain_treelite_handle()

        storage_type = \
            _check_fil_parameter_validity(depth=self.max_depth,
                                          fil_sparse_format=fil_sparse_format,
                                          algo=algo)
        fil_model = ForestInference(handle=self.handle, verbose=self.verbose,
                                    output_type=self.output_type)
        tl_to_fil_model = \
            fil_model.load_using_treelite_handle(treelite_handle,
                                                 output_class=output_class,
                                                 threshold=threshold,
                                                 algo=algo,
                                                 storage_type=storage_type)

        if (predict_proba):
            preds = tl_to_fil_model.predict_proba(X)
        else:
            preds = tl_to_fil_model.predict(X)
        return preds

    def get_param_names(self):
        return super().get_param_names() + BaseRandomForestModel._param_names

    def set_params(self, **params):
        self.treelite_serialized_model = None

        super().set_params(**params)


def _check_fil_parameter_validity(depth, algo, fil_sparse_format):
    """
    Check if the FIL storage format type passed by the user is right
    for the trained cuml Random Forest model they have.

    Parameters
    ----------
    depth : max depth value used to train model
    algo : string (default = 'auto')
        This is optional and required only while performing the
        predict operation on the GPU.

         * ``'naive'`` - simple inference using shared memory
         * ``'tree_reorg'`` - similar to naive but trees rearranged to be more
           coalescing-friendly
         * ``'batch_tree_reorg'`` - similar to tree_reorg but predicting
           multiple rows per thread block
         * ``'auto'`` - choose the algorithm automatically. Currently
         * ``'batch_tree_reorg'`` is used for dense storage
           and 'naive' for sparse storage

    fil_sparse_format : boolean or string (default = 'auto')
        This variable is used to choose the type of forest that will be
        created in the Forest Inference Library. It is not required
        while using predict_model='CPU'.

         * ``'auto'`` - choose the storage type automatically
           (currently True is chosen by auto)
         * ``False`` - create a dense forest
         * ``True`` - create a sparse forest, requires algo='naive'
           or algo='auto'

    Returns
    ----------
    fil_sparse_format
    """
    accepted_fil_spars_format = {True, False, 'auto'}

    if (depth > 16 and (fil_sparse_format is False or
                        algo == 'tree_reorg' or
                        algo == 'batch_tree_reorg')):
        raise ValueError("While creating a forest with max_depth greater "
                         "than 16, `fil_sparse_format` should be True. "
                         "If `fil_sparse_format=False` then the memory"
                         "consumed while creating the FIL forest is very "
                         "large and the process will be aborted. In "
                         "addition, `algo` must be either set to `naive' "
                         "or `auto` to set 'fil_sparse_format=True`.")
    if fil_sparse_format not in accepted_fil_spars_format:
        raise ValueError(
            "The value entered for spares_forest is not "
            "supported. Please refer to the documentation at "
            "(https://docs.rapids.ai/api/cuml/nightly/api.html"
            "#forest-inferencing) to see the accepted values.")
    return fil_sparse_format


def _obtain_fil_model(treelite_handle, depth,
                      output_class=True,
                      threshold=0.5, algo='auto',
                      fil_sparse_format='auto'):
    """
    Creates a Forest Inference (FIL) model using the treelite
    handle obtained from the cuML Random Forest model.

    Returns
    ----------
    fil_model :
        A Forest Inference model which can be used to perform
        inferencing on the random forest model.
    """
    storage_format = \
        _check_fil_parameter_validity(depth=depth,
                                      fil_sparse_format=fil_sparse_format,
                                      algo=algo)

    # Use output_type="input" to prevent an error
    fil_model = ForestInference(output_type="input")

    tl_to_fil_model = \
        fil_model.load_using_treelite_handle(treelite_handle,
                                             output_class=output_class,
                                             threshold=threshold,
                                             algo=algo,
                                             storage_type=storage_format)

    return tl_to_fil_model<|MERGE_RESOLUTION|>--- conflicted
+++ resolved
@@ -63,13 +63,8 @@
                  dtype=None, output_type=None, min_weight_fraction_leaf=None,
                  n_jobs=None, max_leaf_nodes=None, min_impurity_decrease=0.0,
                  min_impurity_split=None, oob_score=None, random_state=None,
-<<<<<<< HEAD
                  warm_start=None, class_weight=None,
-                 criterion=None, use_experimental_backend=False,
-=======
-                 warm_start=None, class_weight=None, quantile_per_tree=False,
                  criterion=None, use_experimental_backend=True,
->>>>>>> fc23461f
                  max_batch_size=128):
 
         sklearn_params = {"criterion": criterion,
