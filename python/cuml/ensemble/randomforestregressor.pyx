#
# Copyright (c) 2019-2020, NVIDIA CORPORATION.
#
# Licensed under the Apache License, Version 2.0 (the "License");
# you may not use this file except in compliance with the License.
# You may obtain a copy of the License at
#
#     http://www.apache.org/licenses/LICENSE-2.0
#
# Unless required by applicable law or agreed to in writing, software
# distributed under the License is distributed on an "AS IS" BASIS,
# WITHOUT WARRANTIES OR CONDITIONS OF ANY KIND, either express or implied.
# See the License for the specific language governing permissions and
# limitations under the License.
#

# cython: profile=False
# distutils: language = c++
# cython: embedsignature = True
# cython: language_level = 3

<<<<<<< HEAD
import ctypes
=======
import cudf
import math
>>>>>>> f2311118
import numpy as np
import rmm
import warnings

import cuml.common.logger as logger

from cuml import ForestInference
from cuml.common.array import CumlArray

from cuml.common.base import RegressorMixin
from cuml.common.handle import Handle
from cuml.common import input_to_cuml_array, rmm_cupy_ary

from cuml.ensemble.randomforest_common import BaseRandomForestModel
from cuml.ensemble.randomforest_common import _obtain_fil_model
from cuml.ensemble.randomforest_shared cimport *
<<<<<<< HEAD

=======
from cuml.ensemble.randomforest_shared import treelite_serialize, \
    treelite_deserialize
>>>>>>> f2311118
from cuml.fil.fil import TreeliteModel

from cython.operator cimport dereference as deref

from libcpp cimport bool
from libcpp.vector cimport vector
from libc.stdint cimport uintptr_t
from libc.stdlib cimport calloc, malloc, free

from numba import cuda

from cuml.common.handle cimport cumlHandle
cimport cuml.common.handle
cimport cuml.common.cuda

cimport cython


cdef extern from "cuml/ensemble/randomforest.hpp" namespace "ML":

    cdef void fit(cumlHandle & handle,
                  RandomForestMetaData[float, float]*,
                  float*,
                  int,
                  int,
                  float*,
                  RF_params,
                  int) except +

    cdef void fit(cumlHandle & handle,
                  RandomForestMetaData[double, double]*,
                  double*,
                  int,
                  int,
                  double*,
                  RF_params,
                  int) except +

    cdef void predict(cumlHandle& handle,
                      RandomForestMetaData[float, float] *,
                      float*,
                      int,
                      int,
                      float*,
                      int) except +

    cdef void predict(cumlHandle& handle,
                      RandomForestMetaData[double, double]*,
                      double*,
                      int,
                      int,
                      double*,
                      int) except +

    cdef RF_metrics score(cumlHandle& handle,
                          RandomForestMetaData[float, float]*,
                          float*,
                          int,
                          float*,
                          int) except +

    cdef RF_metrics score(cumlHandle& handle,
                          RandomForestMetaData[double, double]*,
                          double*,
                          int,
                          double*,
                          int) except +


class RandomForestRegressor(BaseRandomForestModel, RegressorMixin):

    """
    Implements a Random Forest regressor model which fits multiple decision
    trees in an ensemble.
    Note that the underlying algorithm for tree node splits differs from that
    used in scikit-learn. By default, the cuML Random Forest uses a
    histogram-based algorithm to determine splits, rather than an exact
    count. You can tune the size of the histograms with the n_bins parameter.

    **Known Limitations**: This is an early release of the cuML
    Random Forest code. It contains a few known limitations:

       * GPU-based inference is only supported if the model was trained
         with 32-bit (float32) datatypes. CPU-based inference may be used
         in this case as a slower fallback.
       * Very deep / very wide models may exhaust available GPU memory.
         Future versions of cuML will provide an alternative algorithm to
         reduce memory consumption.

    Examples
    ---------
    .. code-block:: python

            import numpy as np
            from cuml.test.utils import get_handle
            from cuml.ensemble import RandomForestRegressor as curfc
            from cuml.test.utils import get_handle
            X = np.asarray([[0,10],[0,20],[0,30],[0,40]], dtype=np.float32)
            y = np.asarray([0.0,1.0,2.0,3.0], dtype=np.float32)
            cuml_model = curfc(max_features=1.0, n_bins=8,
                               split_algo=0, min_rows_per_node=2,
                               n_estimators=40, accuracy_metric='mse')
            cuml_model.fit(X,y)
            cuml_score = cuml_model.score(X,y)
            print("MSE score of cuml : ", cuml_score)

    Output:

    .. code-block:: python

            MSE score of cuml :  0.1123437201231765

    Parameters
    -----------
    n_estimators : int (default = 100)
        Number of trees in the forest. (Default changed to 100 in cuML 0.11)
    handle : cuml.Handle
        If it is None, a new one is created just for this class.
    split_algo : int (default = 1)
        The algorithm to determine how nodes are split in the tree.
        0 for HIST and 1 for GLOBAL_QUANTILE. HIST curently uses a slower
        tree-building algorithm so GLOBAL_QUANTILE is recommended for most
        cases.
    split_criterion : int (default = 2)
        The criterion used to split nodes.
        0 for GINI, 1 for ENTROPY,
        2 for MSE, or 3 for MAE
        0 and 1 not valid for regression
    bootstrap : boolean (default = True)
       Control bootstrapping.
        If True, each tree in the forest is built
        on a bootstrapped sample with replacement.
        If False, sampling without replacement is done.
    bootstrap_features : boolean (default = False)
        Control bootstrapping for features.
        If features are drawn with or without replacement
    rows_sample : float (default = 1.0)
        Ratio of dataset rows used while fitting each tree.
    max_depth : int (default = 16)
        Maximum tree depth. Unlimited (i.e, until leaves are pure),
        if -1. Unlimited depth is not supported with split_algo=1.
        *Note that this default differs from scikit-learn's
        random forest, which defaults to unlimited depth.*
    max_leaves : int (default = -1)
        Maximum leaf nodes per tree. Soft constraint. Unlimited,
        if -1.
     max_features : int, float, or string (default = 'auto')
        Ratio of number of features (columns) to consider
        per node split.
        If int then max_features/n_features.
        If float then max_features is used as a fraction.
        If 'auto' then max_features=1.0.
        If 'sqrt' then max_features=1/sqrt(n_features).
        If 'log2' then max_features=log2(n_features)/n_features.
    n_bins : int (default = 8)
        Number of bins used by the split algorithm.
    min_rows_per_node : int or float (default = 2)
        The minimum number of samples (rows) needed to split a node.
        If int then number of sample rows
        If float the min_rows_per_sample*n_rows
    min_impurity_decrease : float (default = 0.0)
        The minimum decrease in impurity required for node to be split
    accuracy_metric : string (default = 'mse')
        Decides the metric used to evaluate the performance of the model.
        for median of abs error : 'median_ae'
        for mean of abs error : 'mean_ae'
        for mean square error' : 'mse'
    quantile_per_tree : boolean (default = False)
        Whether quantile is computed for individal trees in RF.
        Only relevant for GLOBAL_QUANTILE split_algo.
    seed : int (default = None)
        Seed for the random number generator. Unseeded by default. Does not
        currently fully guarantee the exact same results.

    """
<<<<<<< HEAD
=======
    variables = ['n_estimators', 'max_depth', 'handle',
                 'max_features', 'n_bins',
                 'split_algo', 'split_criterion', 'min_rows_per_node',
                 'min_impurity_decrease',
                 'bootstrap', 'bootstrap_features',
                 'rows_sample',
                 'max_leaves', 'quantile_per_tree',
                 'accuracy_metric']

    def __init__(self, n_estimators=100, max_depth=16, handle=None,
                 max_features='auto', n_bins=8, n_streams=8,
                 split_algo=1, split_criterion=2,
                 bootstrap=True, bootstrap_features=False,
                 verbose=False, min_rows_per_node=2,
                 rows_sample=1.0, max_leaves=-1,
                 accuracy_metric='mse', output_type=None,
                 min_samples_leaf=None, dtype=None,
                 min_weight_fraction_leaf=None, n_jobs=None,
                 max_leaf_nodes=None, min_impurity_decrease=0.0,
                 min_impurity_split=None, oob_score=None,
                 random_state=None, warm_start=None, class_weight=None,
                 quantile_per_tree=False, criterion=None, seed=None):
        sklearn_params = {"criterion": criterion,
                          "min_samples_leaf": min_samples_leaf,
                          "min_weight_fraction_leaf": min_weight_fraction_leaf,
                          "max_leaf_nodes": max_leaf_nodes,
                          "min_impurity_split": min_impurity_split,
                          "oob_score": oob_score, "n_jobs": n_jobs,
                          "random_state": random_state,
                          "warm_start": warm_start,
                          "class_weight": class_weight}

        for key, vals in sklearn_params.items():
            if vals is not None:
                raise TypeError(" The Scikit-learn variable ", key,
                                " is not supported in cuML,"
                                " please read the cuML documentation for"
                                " more information")

        if handle is None:
            handle = Handle(n_streams)

        super(RandomForestRegressor, self).__init__(handle=handle,
                                                    verbose=verbose,
                                                    output_type=output_type)
        if max_depth < 0:
            raise ValueError("Must specify max_depth >0 ")

        self.split_algo = split_algo
        criterion_dict = {'0': GINI, '1': ENTROPY, '2': MSE,
                          '3': MAE, '4': CRITERION_END}
        if str(split_criterion) not in criterion_dict.keys():
            warnings.warn("The split criterion chosen was not present"
                          " in the list of options accepted by the model"
                          " and so the CRITERION_END option has been chosen.")
            self.split_criterion = CRITERION_END
        else:
            self.split_criterion = criterion_dict[str(split_criterion)]

        self.min_rows_per_node = min_rows_per_node
        self.min_impurity_decrease = min_impurity_decrease
        self.bootstrap_features = bootstrap_features
        self.rows_sample = rows_sample
        self.max_leaves = max_leaves
        self.n_estimators = n_estimators
        self.max_depth = max_depth
        self.max_features = max_features
        self.bootstrap = bootstrap
        self.treelite_handle = None
        self.n_bins = n_bins
        self.n_cols = None
        self.dtype = None
        self.accuracy_metric = accuracy_metric
        self.quantile_per_tree = quantile_per_tree
        self.n_streams = handle.getNumInternalStreams()
        self.seed = seed
        if ((seed is not None) and (n_streams != 1)):
            warnings.warn("Setting the random seed does not fully guarantee"
                          " the exact same results at this time.")
        self.rf_forest = None
        self.rf_forest64 = None
        self.treelite_serialized_model = None
>>>>>>> f2311118

    def __init__(self, split_criterion=2,
                 accuracy_metric='mse',
                 **kwargs):
        self.RF_type = REGRESSION
        super(RandomForestRegressor, self).__init__(
            split_criterion=split_criterion,
            accuracy_metric=accuracy_metric,
            **kwargs)
    """
    TODO:
        Add the preprocess and postprocess functions
        in the cython code to normalize the labels
    """
    def __getstate__(self):
        state = self.__dict__.copy()
        cdef size_t params_t
        cdef  RandomForestMetaData[float, float] *rf_forest
        cdef  RandomForestMetaData[double, double] *rf_forest64
        cdef size_t params_t64
        if self.n_cols:
            # only if model has been fit previously
            self._get_serialized_model()  # Ensure we have this cached
            if self.rf_forest:
                params_t = <uintptr_t> self.rf_forest
                rf_forest = \
                    <RandomForestMetaData[float, float]*>params_t
                state["rf_params"] = rf_forest.rf_params

            if self.rf_forest64:
                params_t64 = <uintptr_t> self.rf_forest64
                rf_forest64 = \
                    <RandomForestMetaData[double, double]*>params_t64
                state["rf_params64"] = rf_forest64.rf_params

        state['n_cols'] = self.n_cols
        state["verbose"] = self.verbose
<<<<<<< HEAD
        state["model_pbuf_bytes"] = self.model_pbuf_bytes
=======
        state["treelite_serialized_model"] = self.treelite_serialized_model
        state['handle'] = self.handle
>>>>>>> f2311118
        state["treelite_handle"] = None
        state["split_criterion"] = self.split_criterion
        state["handle"] = self.handle

        return state

    def __setstate__(self, state):
        super(RandomForestRegressor, self).__init__(
            split_criterion=state["split_criterion"],
            handle=state["handle"], verbose=state['verbose'])
        cdef  RandomForestMetaData[float, float] *rf_forest = \
            new RandomForestMetaData[float, float]()
        cdef  RandomForestMetaData[double, double] *rf_forest64 = \
            new RandomForestMetaData[double, double]()

        self.n_cols = state['n_cols']
        if self.n_cols:
            rf_forest.rf_params = state["rf_params"]
            state["rf_forest"] = <uintptr_t>rf_forest

            rf_forest64.rf_params = state["rf_params64"]
            state["rf_forest64"] = <uintptr_t>rf_forest64

        self.treelite_serialized_model = state["treelite_serialized_model"]
        self.__dict__.update(state)

    def __del__(self):
        self._reset_forest_data()

    def _reset_forest_data(self):
        """Free memory allocated by this instance and clear instance vars."""
        if self.rf_forest:
            delete_rf_metadata(
                <RandomForestMetaData[float, float]*><uintptr_t>
                self.rf_forest)
            self.rf_forest = 0
        if self.rf_forest64:
            delete_rf_metadata(
                <RandomForestMetaData[double, double]*><uintptr_t>
                self.rf_forest64)
            self.rf_forest64 = 0

        if self.treelite_handle:
            TreeliteModel.free_treelite_model(self.treelite_handle)

        self.treelite_handle = None
        self.treelite_serialized_model = None
        self.n_cols = None

<<<<<<< HEAD
=======
    def _get_max_feat_val(self):
        if type(self.max_features) == int:
            return self.max_features/self.n_cols
        elif type(self.max_features) == float:
            return self.max_features
        elif self.max_features == 'sqrt':
            return 1/np.sqrt(self.n_cols)
        elif self.max_features == 'auto':
            return 1.0
        elif self.max_features == 'log2':
            return math.log2(self.n_cols)/self.n_cols
        else:
            raise ValueError("Wrong value passed in for max_features"
                             " please read the documentation")

    def _obtain_treelite_handle(self):
        """Returns a handle to a treelite-formatted version of the model.
        This will create a new treelite model if necessary, or return
        a cached version when available. The handle is cached in the
        instanced and freed at instance deletion. Caller should not
        delete the returned model."""
        if self.treelite_handle is not None:
            return self.treelite_handle  # Cached version
        cdef ModelHandle tl_handle = NULL
        cdef RandomForestMetaData[float, float] *rf_forest = \
            <RandomForestMetaData[float, float]*><uintptr_t> self.rf_forest
        assert self.treelite_serialized_model or self.rf_forest, \
            "Attempting to create treelite from un-fit forest."

        if self.treelite_serialized_model:  # bytes -> Treelite
            tl_handle = <ModelHandle><uintptr_t>treelite_deserialize(
                self.treelite_serialized_model)
        else:                 # RF -> Treelite
            task_category = REGRESSION_MODEL
            build_treelite_forest(
                &tl_handle,
                rf_forest,
                <int> self.n_cols,
                <int> task_category)
        self.treelite_handle = <uintptr_t>tl_handle
        return self.treelite_handle

    def _get_serialized_model(self):
        """
        Returns the self.treelite_serialized_model.
        Cuml RF model gets converted to treelite protobuf bytes by:
            1. converting the cuml RF model to a treelite model. The treelite
            models handle (pointer) is returned
            2. The treelite model handle is converted to bytes.
        The treelite model bytes are stored in
        `self.treelite_serialized_model`. If the model bytes are present, we
        can skip _obtain_treelite_handle().
        """
        if self.treelite_serialized_model:
            return self.treelite_serialized_model
        elif self.treelite_handle:
            fit_mod_ptr = self.treelite_handle
        else:
            fit_mod_ptr = self._obtain_treelite_handle()
        cdef uintptr_t model_ptr = <uintptr_t> fit_mod_ptr
        self.treelite_serialized_model = treelite_serialize(model_ptr)
        return self.treelite_serialized_model

>>>>>>> f2311118
    def convert_to_treelite_model(self):
        """
        Converts the cuML RF model to a Treelite model

        Returns
        ----------
        tl_to_fil_model : Treelite version of this model
        """
        treelite_handle = self._obtain_treelite_handle()
        return TreeliteModel.from_treelite_model_handle(treelite_handle)

    def convert_to_fil_model(self, output_class=False,
                             algo='auto',
                             fil_sparse_format='auto'):
        """
        Create a Forest Inference (FIL) model from the trained cuML
        Random Forest model.
        Parameters
        ----------
        output_class : boolean (default = False)
            This is optional and required only while performing the
            predict operation on the GPU.
            If true, return a 1 or 0 depending on whether the raw
            prediction exceeds the threshold. If False, just return
            the raw prediction.
        algo : string (default = 'auto')
            This is optional and required only while performing the
            predict operation on the GPU.
            'naive' - simple inference using shared memory
            'tree_reorg' - similar to naive but trees rearranged to be more
            coalescing-friendly
            'batch_tree_reorg' - similar to tree_reorg but predicting
            multiple rows per thread block
            `auto` - choose the algorithm automatically. Currently
            'batch_tree_reorg' is used for dense storage
            and 'naive' for sparse storage
        fil_sparse_format : boolean or string (default = 'auto')
            This variable is used to choose the type of forest that will be
            created in the Forest Inference Library. It is not required
            while using predict_model='CPU'.
            'auto' - choose the storage type automatically
            (currently True is chosen by auto)
            False - create a dense forest
            True - create a sparse forest, requires algo='naive'
            or algo='auto'
        Returns
        ----------
        fil_model :
            A Forest Inference model which can be used to perform
            inferencing on the random forest model.
        """
        treelite_handle = self._obtain_treelite_handle()
        return _obtain_fil_model(treelite_handle=treelite_handle,
                                 depth=self.max_depth,
                                 output_class=output_class,
                                 algo=algo,
                                 fil_sparse_format=fil_sparse_format)

    """
    TODO : Move functions duplicated in the RF classifier and regressor
           to a shared file. Cuml issue #1854 has been created to track this.
    """
<<<<<<< HEAD
=======
    def _tl_handle_from_bytes(self, treelite_serialized_model):
        if not treelite_serialized_model:
            raise ValueError(
                '_tl_handle_from_bytes() requires non-empty serialized model')
        return treelite_deserialize(treelite_serialized_model)

    def _concatenate_treelite_handle(self, treelite_handle):
        cdef ModelHandle concat_model_handle = NULL
        cdef vector[ModelHandle] *model_handles \
            = new vector[ModelHandle]()
        cdef uintptr_t mod_ptr
        for i in treelite_handle:
            mod_ptr = <uintptr_t>i
            model_handles.push_back((
                <ModelHandle> mod_ptr))

        self._reset_forest_data()
        concat_model_handle = concatenate_trees(deref(model_handles))
        cdef uintptr_t concat_model_ptr = <uintptr_t> concat_model_handle
        self.treelite_handle = concat_model_ptr
        self.treelite_serialized_model = treelite_serialize(concat_model_ptr)

        # Fix up some instance variables that should match the new TL model
        tl_model = TreeliteModel.from_treelite_model_handle(
            self.treelite_handle,
            take_handle_ownership=False)
        self.n_cols = tl_model.num_features
        self.n_estimators = tl_model.num_trees

        return self
>>>>>>> f2311118

    def fit(self, X, y, convert_dtype=False):
        """
        Perform Random Forest Regression on the input data

        Parameters
        ----------
        X : array-like (device or host) shape = (n_samples, n_features)
            Dense matrix (floats or doubles) of shape (n_samples, n_features).
            Acceptable formats: cuDF DataFrame, NumPy ndarray, Numba device
            ndarray, cuda array interface compliant array like CuPy
        y : array-like (device or host) shape = (n_samples, 1)
            Dense vector (int32) of shape (n_samples, 1).
            Acceptable formats: NumPy ndarray, Numba device
            ndarray, cuda array interface compliant array like CuPy
            These labels should be contiguous integers from 0 to n_classes.
        convert_dtype : bool, optional (default = False)
            When set to True, the fit method will, when necessary, convert
            y to be the same data type as X if they differ. This will increase
            memory used for the method.
        """
        X_m, y_m, max_feature_val = self._dataset_setup_for_fit(X, y,
                                                                convert_dtype)

        # Reset the old tree data for new fit call
        cdef uintptr_t X_ptr, y_ptr
        X_ptr = X_m.ptr
        y_ptr = y_m.ptr
        cdef cumlHandle* handle_ =\
            <cumlHandle*><uintptr_t>self.handle.getHandle()

        cdef RandomForestMetaData[float, float] *rf_forest = \
            new RandomForestMetaData[float, float]()
        self.rf_forest = <uintptr_t> rf_forest
        cdef RandomForestMetaData[double, double] *rf_forest64 = \
            new RandomForestMetaData[double, double]()
        self.rf_forest64 = <uintptr_t> rf_forest64

        if self.seed is None:
            seed_val = <uintptr_t>NULL
        else:
            seed_val = <uintptr_t>self.seed

        rf_params = set_rf_class_obj(<int> self.max_depth,
                                     <int> self.max_leaves,
                                     <float> max_feature_val,
                                     <int> self.n_bins,
                                     <int> self.split_algo,
                                     <int> self.min_rows_per_node,
                                     <float> self.min_impurity_decrease,
                                     <bool> self.bootstrap_features,
                                     <bool> self.bootstrap,
                                     <int> self.n_estimators,
                                     <float> self.rows_sample,
                                     <int> seed_val,
                                     <CRITERION> self.split_criterion,
                                     <bool> self.quantile_per_tree,
                                     <int> self.n_streams)

        if self.dtype == np.float32:
            fit(handle_[0],
                rf_forest,
                <float*> X_ptr,
                <int> self.n_rows,
                <int> self.n_cols,
                <float*> y_ptr,
                rf_params,
                <int> self.verbose)

        else:
            rf_params64 = rf_params
            fit(handle_[0],
                rf_forest64,
                <double*> X_ptr,
                <int> self.n_rows,
                <int> self.n_cols,
                <double*> y_ptr,
                rf_params64,
                <int> self.verbose)
        # make sure that the `fit` is complete before the following delete
        # call happens
        self.handle.sync()
        del X_m
        del y_m
        return self

<<<<<<< HEAD
=======
    def _predict_model_on_gpu(self, X, algo, convert_dtype,
                              fil_sparse_format):
        out_type = self._get_output_type(X)
        _, n_rows, n_cols, dtype = \
            input_to_cuml_array(X, order='F',
                                check_cols=self.n_cols)

        if dtype == np.float64 and not convert_dtype:
            raise TypeError("GPU based predict only accepts np.float32 data. \
                            Please set convert_dtype=True to convert the test \
                            data to the same dtype as the data used to train, \
                            ie. np.float32. If you would like to use test \
                            data of dtype=np.float64 please set \
                            predict_model='CPU' to use the CPU implementation \
                            of predict.")

        treelite_handle = self._obtain_treelite_handle()

        storage_type = \
            _check_fil_parameter_validity(depth=self.max_depth,
                                          fil_sparse_format=fil_sparse_format,
                                          algo=algo)

        fil_model = ForestInference()
        tl_to_fil_model = \
            fil_model.load_using_treelite_handle(treelite_handle,
                                                 output_class=False,
                                                 algo=algo,
                                                 storage_type=storage_type)

        preds = tl_to_fil_model.predict(X, out_type)
        return preds

>>>>>>> f2311118
    def _predict_model_on_cpu(self, X, convert_dtype):
        out_type = self._get_output_type(X)
        cdef uintptr_t X_ptr
        X_m, n_rows, n_cols, dtype = \
            input_to_cuml_array(X, order='C',
                                convert_to_dtype=(self.dtype if convert_dtype
                                                  else None),
                                check_cols=self.n_cols)
        X_ptr = X_m.ptr

        preds = CumlArray.zeros(n_rows, dtype=dtype)
        cdef uintptr_t preds_ptr = preds.ptr

        cdef cumlHandle* handle_ =\
            <cumlHandle*><uintptr_t>self.handle.getHandle()

        cdef RandomForestMetaData[float, float] *rf_forest = \
            <RandomForestMetaData[float, float]*><uintptr_t> self.rf_forest

        cdef RandomForestMetaData[double, double] *rf_forest64 = \
            <RandomForestMetaData[double, double]*><uintptr_t> self.rf_forest64
        if self.dtype == np.float32:
            predict(handle_[0],
                    rf_forest,
                    <float*> X_ptr,
                    <int> n_rows,
                    <int> n_cols,
                    <float*> preds_ptr,
                    <int> self.verbose)

        elif self.dtype == np.float64:
            predict(handle_[0],
                    rf_forest64,
                    <double*> X_ptr,
                    <int> n_rows,
                    <int> n_cols,
                    <double*> preds_ptr,
                    <int> self.verbose)
        else:
            raise TypeError("supports only float32 and float64 input,"
                            " but input of type '%s' passed."
                            % (str(self.dtype)))

        self.handle.sync()
        # synchronous w/o a stream
        del(X_m)
        return preds.to_output(out_type)

    def predict(self, X, predict_model="GPU",
                algo='auto', convert_dtype=True,
                fil_sparse_format='auto'):
        """
        Predicts the labels for X.

        Parameters
        ----------
        X : array-like (device or host) shape = (n_samples, n_features)
            Dense matrix (floats or doubles) of shape (n_samples, n_features).
            Acceptable formats: cuDF DataFrame, NumPy ndarray, Numba device
            ndarray, cuda array interface compliant array like CuPy
        predict_model : String (default = 'GPU')
            'GPU' to predict using the GPU, 'CPU' otherwise. The GPU can only
            be used if the model was trained on float32 data and `X` is float32
            or convert_dtype is set to True.
        algo : string (default = 'auto')
            This is optional and required only while performing the
            predict operation on the GPU.
            'naive' - simple inference using shared memory
            'tree_reorg' - similar to naive but trees rearranged to be more
            coalescing-friendly
            'batch_tree_reorg' - similar to tree_reorg but predicting
            multiple rows per thread block
            `auto` - choose the algorithm automatically. Currently
            'batch_tree_reorg' is used for dense storage
            and 'naive' for sparse storage
        convert_dtype : bool, optional (default = True)
            When set to True, the predict method will, when necessary, convert
            the input to the data type which was used to train the model. This
            will increase memory used for the method.
        fil_sparse_format : boolean or string (default = auto)
            This variable is used to choose the type of forest that will be
            created in the Forest Inference Library. It is not required
            while using predict_model='CPU'.
            'auto' - choose the storage type automatically
            (currently True is chosen by auto)
            False - create a dense forest
            True - create a sparse forest, requires algo='naive'
            or algo='auto'

        Returns
        ----------
        y : NumPy
            Dense vector (int) of shape (n_samples, 1)

        """
        if predict_model == "CPU":
            preds = self._predict_model_on_cpu(X, convert_dtype)

        elif self.dtype == np.float64:
            raise TypeError("GPU based predict only accepts np.float32 data. \
                            In order use the GPU predict the model should \
                            also be trained using a np.float32 dataset. \
                            If you would like to use np.float64 dtype \
                            then please use the CPU based predict by \
                            setting predict_model = 'CPU'")

        else:
            preds = self._predict_model_on_gpu(
                X=X,
                algo=algo,
                convert_dtype=convert_dtype,
                fil_sparse_format=fil_sparse_format)

        return preds

    def score(self, X, y, algo='auto', convert_dtype=True,
              fil_sparse_format='auto', predict_model="GPU"):
        """
        Calculates the accuracy metric score of the model for X.

        Parameters
        ----------
        X : array-like (device or host) shape = (n_samples, n_features)
            Dense matrix (floats or doubles) of shape (n_samples, n_features).
            Acceptable formats: cuDF DataFrame, NumPy ndarray, Numba device
            ndarray, cuda array interface compliant array like CuPy
        y : NumPy
            Dense vector (int) of shape (n_samples, 1)
        algo : string (default = 'auto')
            This is optional and required only while performing the
            predict operation on the GPU.
            'naive' - simple inference using shared memory
            'tree_reorg' - similar to naive but trees rearranged to be more
            coalescing-friendly
            'batch_tree_reorg' - similar to tree_reorg but predicting
            multiple rows per thread block
            `auto` - choose the algorithm automatically. Currently
            'batch_tree_reorg' is used for dense storage
            and 'naive' for sparse storage
        convert_dtype : boolean, default=True
            whether to convert input data to correct dtype automatically
        predict_model : String (default = 'GPU')
            'GPU' to predict using the GPU, 'CPU' otherwise. The GPU can only
            be used if the model was trained on float32 data and `X` is float32
            or convert_dtype is set to True.
        fil_sparse_format : boolean or string (default = auto)
            This variable is used to choose the type of forest that will be
            created in the Forest Inference Library. It is not required
            while using predict_model='CPU'.
            'auto' - choose the storage type automatically
            (currently True is chosen by auto)
            False - create a dense forest
            True - create a sparse forest, requires algo='naive'
            or algo='auto'

        Returns
        ----------
        mean_square_error : float or
        median_abs_error : float or
        mean_abs_error : float
        """
        cdef uintptr_t y_ptr
        _, n_rows, _, dtype = \
            input_to_cuml_array(X,
                                convert_to_dtype=(self.dtype if convert_dtype
                                                  else None))
        y_m, n_rows, _, y_dtype = \
            input_to_cuml_array(y,
                                convert_to_dtype=(dtype if convert_dtype
                                                  else False))
        y_ptr = y_m.ptr
        preds = self.predict(X, algo=algo,
                             convert_dtype=convert_dtype,
                             fil_sparse_format=fil_sparse_format,
                             predict_model=predict_model)

        cdef uintptr_t preds_ptr
        preds_m, _, _, _ = \
            input_to_cuml_array(preds, convert_to_dtype=dtype)
        preds_ptr = preds_m.ptr

        cdef cumlHandle* handle_ =\
            <cumlHandle*><uintptr_t>self.handle.getHandle()

        cdef RandomForestMetaData[float, float] *rf_forest = \
            <RandomForestMetaData[float, float]*><uintptr_t> self.rf_forest

        cdef RandomForestMetaData[double, double] *rf_forest64 = \
            <RandomForestMetaData[double, double]*><uintptr_t> self.rf_forest64

        if self.dtype == np.float32:
            self.temp_stats = score(handle_[0],
                                    rf_forest,
                                    <float*> y_ptr,
                                    <int> n_rows,
                                    <float*> preds_ptr,
                                    <int> self.verbose)

        elif self.dtype == np.float64:
            self.temp_stats = score(handle_[0],
                                    rf_forest64,
                                    <double*> y_ptr,
                                    <int> n_rows,
                                    <double*> preds_ptr,
                                    <int> self.verbose)

        if self.accuracy_metric == 'median_ae':
            stats = self.temp_stats['median_abs_error']
        if self.accuracy_metric == 'mean_ae':
            stats = self.temp_stats['mean_abs_error']
        else:
            stats = self.temp_stats['mean_squared_error']

        self.handle.sync()
        del(y_m)
        del(preds_m)
        return stats

    def get_params(self, deep=True):
        """
        Returns the value of all parameters
        required to configure this estimator as a dictionary.
        Parameters
        -----------
        deep : boolean (default = True)
        """
        return self._get_params(deep=deep)

    def set_params(self, **params):
        """
        Sets the value of parameters required to
        configure this estimator, it functions similar to
        the sklearn set_params.
        Parameters
        -----------
        params : dict of new params
        """
<<<<<<< HEAD
        return self._set_params(**params)
=======
        self.treelite_serialized_model = None
        if not params:
            return self
        for key, value in params.items():
            if key not in RandomForestRegressor.variables:
                raise ValueError('Invalid parameter for estimator')
            else:
                setattr(self, key, value)

        return self
>>>>>>> f2311118

    def print_summary(self):
        """
        Prints the summary of the forest used to train and test the model
        """
        cdef RandomForestMetaData[float, float] *rf_forest = \
            <RandomForestMetaData[float, float]*><uintptr_t> self.rf_forest

        cdef RandomForestMetaData[double, double] *rf_forest64 = \
            <RandomForestMetaData[double, double]*><uintptr_t> self.rf_forest64

        if self.dtype == np.float64:
            print_rf_summary(rf_forest64)
        else:
            print_rf_summary(rf_forest)

    def print_detailed(self):
        """
        Prints the detailed information about the forest used to
        train and test the Random Forest model
        """
        cdef RandomForestMetaData[float, float] *rf_forest = \
            <RandomForestMetaData[float, float]*><uintptr_t> self.rf_forest

        cdef RandomForestMetaData[double, double] *rf_forest64 = \
            <RandomForestMetaData[double, double]*><uintptr_t> self.rf_forest64

        if self.dtype == np.float64:
            print_rf_detailed(rf_forest64)
        else:
            print_rf_detailed(rf_forest)<|MERGE_RESOLUTION|>--- conflicted
+++ resolved
@@ -19,12 +19,6 @@
 # cython: embedsignature = True
 # cython: language_level = 3
 
-<<<<<<< HEAD
-import ctypes
-=======
-import cudf
-import math
->>>>>>> f2311118
 import numpy as np
 import rmm
 import warnings
@@ -41,12 +35,7 @@
 from cuml.ensemble.randomforest_common import BaseRandomForestModel
 from cuml.ensemble.randomforest_common import _obtain_fil_model
 from cuml.ensemble.randomforest_shared cimport *
-<<<<<<< HEAD
-
-=======
-from cuml.ensemble.randomforest_shared import treelite_serialize, \
-    treelite_deserialize
->>>>>>> f2311118
+
 from cuml.fil.fil import TreeliteModel
 
 from cython.operator cimport dereference as deref
@@ -67,7 +56,7 @@
 
 cdef extern from "cuml/ensemble/randomforest.hpp" namespace "ML":
 
-    cdef void fit(cumlHandle & handle,
+    cdef void fit(cumlHandle& handle,
                   RandomForestMetaData[float, float]*,
                   float*,
                   int,
@@ -76,7 +65,7 @@
                   RF_params,
                   int) except +
 
-    cdef void fit(cumlHandle & handle,
+    cdef void fit(cumlHandle& handle,
                   RandomForestMetaData[double, double]*,
                   double*,
                   int,
@@ -222,91 +211,6 @@
         currently fully guarantee the exact same results.
 
     """
-<<<<<<< HEAD
-=======
-    variables = ['n_estimators', 'max_depth', 'handle',
-                 'max_features', 'n_bins',
-                 'split_algo', 'split_criterion', 'min_rows_per_node',
-                 'min_impurity_decrease',
-                 'bootstrap', 'bootstrap_features',
-                 'rows_sample',
-                 'max_leaves', 'quantile_per_tree',
-                 'accuracy_metric']
-
-    def __init__(self, n_estimators=100, max_depth=16, handle=None,
-                 max_features='auto', n_bins=8, n_streams=8,
-                 split_algo=1, split_criterion=2,
-                 bootstrap=True, bootstrap_features=False,
-                 verbose=False, min_rows_per_node=2,
-                 rows_sample=1.0, max_leaves=-1,
-                 accuracy_metric='mse', output_type=None,
-                 min_samples_leaf=None, dtype=None,
-                 min_weight_fraction_leaf=None, n_jobs=None,
-                 max_leaf_nodes=None, min_impurity_decrease=0.0,
-                 min_impurity_split=None, oob_score=None,
-                 random_state=None, warm_start=None, class_weight=None,
-                 quantile_per_tree=False, criterion=None, seed=None):
-        sklearn_params = {"criterion": criterion,
-                          "min_samples_leaf": min_samples_leaf,
-                          "min_weight_fraction_leaf": min_weight_fraction_leaf,
-                          "max_leaf_nodes": max_leaf_nodes,
-                          "min_impurity_split": min_impurity_split,
-                          "oob_score": oob_score, "n_jobs": n_jobs,
-                          "random_state": random_state,
-                          "warm_start": warm_start,
-                          "class_weight": class_weight}
-
-        for key, vals in sklearn_params.items():
-            if vals is not None:
-                raise TypeError(" The Scikit-learn variable ", key,
-                                " is not supported in cuML,"
-                                " please read the cuML documentation for"
-                                " more information")
-
-        if handle is None:
-            handle = Handle(n_streams)
-
-        super(RandomForestRegressor, self).__init__(handle=handle,
-                                                    verbose=verbose,
-                                                    output_type=output_type)
-        if max_depth < 0:
-            raise ValueError("Must specify max_depth >0 ")
-
-        self.split_algo = split_algo
-        criterion_dict = {'0': GINI, '1': ENTROPY, '2': MSE,
-                          '3': MAE, '4': CRITERION_END}
-        if str(split_criterion) not in criterion_dict.keys():
-            warnings.warn("The split criterion chosen was not present"
-                          " in the list of options accepted by the model"
-                          " and so the CRITERION_END option has been chosen.")
-            self.split_criterion = CRITERION_END
-        else:
-            self.split_criterion = criterion_dict[str(split_criterion)]
-
-        self.min_rows_per_node = min_rows_per_node
-        self.min_impurity_decrease = min_impurity_decrease
-        self.bootstrap_features = bootstrap_features
-        self.rows_sample = rows_sample
-        self.max_leaves = max_leaves
-        self.n_estimators = n_estimators
-        self.max_depth = max_depth
-        self.max_features = max_features
-        self.bootstrap = bootstrap
-        self.treelite_handle = None
-        self.n_bins = n_bins
-        self.n_cols = None
-        self.dtype = None
-        self.accuracy_metric = accuracy_metric
-        self.quantile_per_tree = quantile_per_tree
-        self.n_streams = handle.getNumInternalStreams()
-        self.seed = seed
-        if ((seed is not None) and (n_streams != 1)):
-            warnings.warn("Setting the random seed does not fully guarantee"
-                          " the exact same results at this time.")
-        self.rf_forest = None
-        self.rf_forest64 = None
-        self.treelite_serialized_model = None
->>>>>>> f2311118
 
     def __init__(self, split_criterion=2,
                  accuracy_metric='mse',
@@ -344,15 +248,10 @@
 
         state['n_cols'] = self.n_cols
         state["verbose"] = self.verbose
-<<<<<<< HEAD
-        state["model_pbuf_bytes"] = self.model_pbuf_bytes
-=======
         state["treelite_serialized_model"] = self.treelite_serialized_model
         state['handle'] = self.handle
->>>>>>> f2311118
         state["treelite_handle"] = None
         state["split_criterion"] = self.split_criterion
-        state["handle"] = self.handle
 
         return state
 
@@ -399,72 +298,6 @@
         self.treelite_serialized_model = None
         self.n_cols = None
 
-<<<<<<< HEAD
-=======
-    def _get_max_feat_val(self):
-        if type(self.max_features) == int:
-            return self.max_features/self.n_cols
-        elif type(self.max_features) == float:
-            return self.max_features
-        elif self.max_features == 'sqrt':
-            return 1/np.sqrt(self.n_cols)
-        elif self.max_features == 'auto':
-            return 1.0
-        elif self.max_features == 'log2':
-            return math.log2(self.n_cols)/self.n_cols
-        else:
-            raise ValueError("Wrong value passed in for max_features"
-                             " please read the documentation")
-
-    def _obtain_treelite_handle(self):
-        """Returns a handle to a treelite-formatted version of the model.
-        This will create a new treelite model if necessary, or return
-        a cached version when available. The handle is cached in the
-        instanced and freed at instance deletion. Caller should not
-        delete the returned model."""
-        if self.treelite_handle is not None:
-            return self.treelite_handle  # Cached version
-        cdef ModelHandle tl_handle = NULL
-        cdef RandomForestMetaData[float, float] *rf_forest = \
-            <RandomForestMetaData[float, float]*><uintptr_t> self.rf_forest
-        assert self.treelite_serialized_model or self.rf_forest, \
-            "Attempting to create treelite from un-fit forest."
-
-        if self.treelite_serialized_model:  # bytes -> Treelite
-            tl_handle = <ModelHandle><uintptr_t>treelite_deserialize(
-                self.treelite_serialized_model)
-        else:                 # RF -> Treelite
-            task_category = REGRESSION_MODEL
-            build_treelite_forest(
-                &tl_handle,
-                rf_forest,
-                <int> self.n_cols,
-                <int> task_category)
-        self.treelite_handle = <uintptr_t>tl_handle
-        return self.treelite_handle
-
-    def _get_serialized_model(self):
-        """
-        Returns the self.treelite_serialized_model.
-        Cuml RF model gets converted to treelite protobuf bytes by:
-            1. converting the cuml RF model to a treelite model. The treelite
-            models handle (pointer) is returned
-            2. The treelite model handle is converted to bytes.
-        The treelite model bytes are stored in
-        `self.treelite_serialized_model`. If the model bytes are present, we
-        can skip _obtain_treelite_handle().
-        """
-        if self.treelite_serialized_model:
-            return self.treelite_serialized_model
-        elif self.treelite_handle:
-            fit_mod_ptr = self.treelite_handle
-        else:
-            fit_mod_ptr = self._obtain_treelite_handle()
-        cdef uintptr_t model_ptr = <uintptr_t> fit_mod_ptr
-        self.treelite_serialized_model = treelite_serialize(model_ptr)
-        return self.treelite_serialized_model
-
->>>>>>> f2311118
     def convert_to_treelite_model(self):
         """
         Converts the cuML RF model to a Treelite model
@@ -527,40 +360,6 @@
     TODO : Move functions duplicated in the RF classifier and regressor
            to a shared file. Cuml issue #1854 has been created to track this.
     """
-<<<<<<< HEAD
-=======
-    def _tl_handle_from_bytes(self, treelite_serialized_model):
-        if not treelite_serialized_model:
-            raise ValueError(
-                '_tl_handle_from_bytes() requires non-empty serialized model')
-        return treelite_deserialize(treelite_serialized_model)
-
-    def _concatenate_treelite_handle(self, treelite_handle):
-        cdef ModelHandle concat_model_handle = NULL
-        cdef vector[ModelHandle] *model_handles \
-            = new vector[ModelHandle]()
-        cdef uintptr_t mod_ptr
-        for i in treelite_handle:
-            mod_ptr = <uintptr_t>i
-            model_handles.push_back((
-                <ModelHandle> mod_ptr))
-
-        self._reset_forest_data()
-        concat_model_handle = concatenate_trees(deref(model_handles))
-        cdef uintptr_t concat_model_ptr = <uintptr_t> concat_model_handle
-        self.treelite_handle = concat_model_ptr
-        self.treelite_serialized_model = treelite_serialize(concat_model_ptr)
-
-        # Fix up some instance variables that should match the new TL model
-        tl_model = TreeliteModel.from_treelite_model_handle(
-            self.treelite_handle,
-            take_handle_ownership=False)
-        self.n_cols = tl_model.num_features
-        self.n_estimators = tl_model.num_trees
-
-        return self
->>>>>>> f2311118
-
     def fit(self, X, y, convert_dtype=False):
         """
         Perform Random Forest Regression on the input data
@@ -646,42 +445,6 @@
         del y_m
         return self
 
-<<<<<<< HEAD
-=======
-    def _predict_model_on_gpu(self, X, algo, convert_dtype,
-                              fil_sparse_format):
-        out_type = self._get_output_type(X)
-        _, n_rows, n_cols, dtype = \
-            input_to_cuml_array(X, order='F',
-                                check_cols=self.n_cols)
-
-        if dtype == np.float64 and not convert_dtype:
-            raise TypeError("GPU based predict only accepts np.float32 data. \
-                            Please set convert_dtype=True to convert the test \
-                            data to the same dtype as the data used to train, \
-                            ie. np.float32. If you would like to use test \
-                            data of dtype=np.float64 please set \
-                            predict_model='CPU' to use the CPU implementation \
-                            of predict.")
-
-        treelite_handle = self._obtain_treelite_handle()
-
-        storage_type = \
-            _check_fil_parameter_validity(depth=self.max_depth,
-                                          fil_sparse_format=fil_sparse_format,
-                                          algo=algo)
-
-        fil_model = ForestInference()
-        tl_to_fil_model = \
-            fil_model.load_using_treelite_handle(treelite_handle,
-                                                 output_class=False,
-                                                 algo=algo,
-                                                 storage_type=storage_type)
-
-        preds = tl_to_fil_model.predict(X, out_type)
-        return preds
-
->>>>>>> f2311118
     def _predict_model_on_cpu(self, X, convert_dtype):
         out_type = self._get_output_type(X)
         cdef uintptr_t X_ptr
@@ -919,20 +682,7 @@
         -----------
         params : dict of new params
         """
-<<<<<<< HEAD
         return self._set_params(**params)
-=======
-        self.treelite_serialized_model = None
-        if not params:
-            return self
-        for key, value in params.items():
-            if key not in RandomForestRegressor.variables:
-                raise ValueError('Invalid parameter for estimator')
-            else:
-                setattr(self, key, value)
-
-        return self
->>>>>>> f2311118
 
     def print_summary(self):
         """
