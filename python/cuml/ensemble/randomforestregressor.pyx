--- conflicted
+++ resolved
@@ -163,15 +163,10 @@
         Number of trees in the forest. (Default changed to 100 in cuML 0.11)
     split_criterion : int or string (default = 2 ('mse'))
         The criterion used to split nodes.
-<<<<<<< HEAD
-        0 for GINI, 1 for ENTROPY,
-        2 for MSE, 3 for MAE, 4 for POISSON
-        0 and 1 not valid for regression
-=======
         0 or 'gini' for GINI, 1 or 'entropy' for ENTROPY,
-        2 or 'mse' for MSE
-        only 2 or 'mse' valid for regression
->>>>>>> 9f9e16f9
+        2 or 'mse' for MSE,
+        4 or 'poisson' for POISSON,
+        0, 'gini', 1, 'entropy' not valid for regression.
     bootstrap : boolean (default = True)
         Control bootstrapping.
         If True, each tree in the forest is built
