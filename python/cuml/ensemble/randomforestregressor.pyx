#
# Copyright (c) 2019-2020, NVIDIA CORPORATION.
#
# Licensed under the Apache License, Version 2.0 (the "License");
# you may not use this file except in compliance with the License.
# You may obtain a copy of the License at
#
#     http://www.apache.org/licenses/LICENSE-2.0
#
# Unless required by applicable law or agreed to in writing, software
# distributed under the License is distributed on an "AS IS" BASIS,
# WITHOUT WARRANTIES OR CONDITIONS OF ANY KIND, either express or implied.
# See the License for the specific language governing permissions and
# limitations under the License.
#

# cython: profile=False
# distutils: language = c++
# cython: embedsignature = True
# cython: language_level = 3

import numpy as np
import rmm
import warnings

import cuml.common.logger as logger

from cuml import ForestInference
from cuml.common.array import CumlArray

from cuml.common.base import RegressorMixin
from cuml.common.doc_utils import generate_docstring
from cuml.common.doc_utils import insert_into_docstring
from cuml.raft.common.handle import Handle
from cuml.common import input_to_cuml_array, rmm_cupy_ary

from cuml.ensemble.randomforest_common import BaseRandomForestModel
from cuml.ensemble.randomforest_common import _obtain_fil_model
from cuml.ensemble.randomforest_shared cimport *

from cuml.fil.fil import TreeliteModel

from cython.operator cimport dereference as deref

from libcpp cimport bool
from libcpp.vector cimport vector
from libc.stdint cimport uintptr_t
from libc.stdlib cimport calloc, malloc, free

from numba import cuda

from cuml.raft.common.handle cimport handle_t
cimport cuml.common.cuda

cimport cython


cdef extern from "cuml/ensemble/randomforest.hpp" namespace "ML":

    cdef void fit(handle_t& handle,
                  RandomForestMetaData[float, float]*,
                  float*,
                  int,
                  int,
                  float*,
                  RF_params,
                  int) except +

    cdef void fit(handle_t& handle,
                  RandomForestMetaData[double, double]*,
                  double*,
                  int,
                  int,
                  double*,
                  RF_params,
                  int) except +

    cdef void predict(handle_t& handle,
                      RandomForestMetaData[float, float] *,
                      float*,
                      int,
                      int,
                      float*,
                      int) except +

    cdef void predict(handle_t& handle,
                      RandomForestMetaData[double, double]*,
                      double*,
                      int,
                      int,
                      double*,
                      int) except +

    cdef RF_metrics score(handle_t& handle,
                          RandomForestMetaData[float, float]*,
                          float*,
                          int,
                          float*,
                          int) except +

    cdef RF_metrics score(handle_t& handle,
                          RandomForestMetaData[double, double]*,
                          double*,
                          int,
                          double*,
                          int) except +


class RandomForestRegressor(BaseRandomForestModel, RegressorMixin):

    """
    Implements a Random Forest regressor model which fits multiple decision
    trees in an ensemble.

    .. note:: that the underlying algorithm for tree node splits differs from
        that used in scikit-learn. By default, the cuML Random Forest uses a
        histogram-based algorithm to determine splits, rather than an exact
        count. You can tune the size of the histograms with the n_bins
        parameter.

    **Known Limitations**: This is an early release of the cuML
    Random Forest code. It contains a few known limitations:

     * GPU-based inference is only supported if the model was trained
       with 32-bit (float32) datatypes. CPU-based inference may be used
       in this case as a slower fallback.
     * Very deep / very wide models may exhaust available GPU memory.
       Future versions of cuML will provide an alternative algorithm to
       reduce memory consumption.

    Examples
    --------

    .. code-block:: python

        import numpy as np
        from cuml.test.utils import get_handle
        from cuml.ensemble import RandomForestRegressor as curfc
        from cuml.test.utils import get_handle
        X = np.asarray([[0,10],[0,20],[0,30],[0,40]], dtype=np.float32)
        y = np.asarray([0.0,1.0,2.0,3.0], dtype=np.float32)
        cuml_model = curfc(max_features=1.0, n_bins=8,
                            split_algo=0, min_rows_per_node=2,
                            n_estimators=40, accuracy_metric='r2')
        cuml_model.fit(X,y)
        cuml_score = cuml_model.score(X,y)
        print("MSE score of cuml : ", cuml_score)

    Output:

    .. code-block:: python

        MSE score of cuml :  0.1123437201231765

    Parameters
    -----------
    n_estimators : int (default = 100)
        Number of trees in the forest. (Default changed to 100 in cuML 0.11)
    handle : cuml.Handle
        If it is None, a new one is created just for this class.
    split_algo : int (default = 1)
        The algorithm to determine how nodes are split in the tree.
        0 for HIST and 1 for GLOBAL_QUANTILE. HIST curently uses a slower
        tree-building algorithm so GLOBAL_QUANTILE is recommended for most
        cases.
    split_criterion : int (default = 2)
        The criterion used to split nodes.
        0 for GINI, 1 for ENTROPY,
        2 for MSE, or 3 for MAE
        0 and 1 not valid for regression
    bootstrap : boolean (default = True)
        Control bootstrapping.
        If True, each tree in the forest is built
        on a bootstrapped sample with replacement.
        If False, sampling without replacement is done.
    bootstrap_features : boolean (default = False)
        Control bootstrapping for features.
        If features are drawn with or without replacement
    rows_sample : float (default = 1.0)
        Ratio of dataset rows used while fitting each tree.
    max_depth : int (default = 16)
        Maximum tree depth. Unlimited (i.e, until leaves are pure),
        if -1. Unlimited depth is not supported with split_algo=1.
        *Note that this default differs from scikit-learn's
        random forest, which defaults to unlimited depth.*
    max_leaves : int (default = -1)
        Maximum leaf nodes per tree. Soft constraint. Unlimited,
        if -1.
    max_features : int, float, or string (default = 'auto')
        Ratio of number of features (columns) to consider
        per node split.
        If int then max_features/n_features.
        If float then max_features is used as a fraction.
        If 'auto' then max_features=1.0.
        If 'sqrt' then max_features=1/sqrt(n_features).
        If 'log2' then max_features=log2(n_features)/n_features.
    n_bins : int (default = 8)
        Number of bins used by the split algorithm.
    min_rows_per_node : int or float (default = 2)
        The minimum number of samples (rows) needed to split a node.
        If int then number of sample rows
        If float the min_rows_per_sample*n_rows
    min_impurity_decrease : float (default = 0.0)
        The minimum decrease in impurity required for node to be split
    accuracy_metric : string (default = 'r2')
        Decides the metric used to evaluate the performance of the model.
        In the 0.16 release, the default scoring metric was changed
        from mean squared error to r-squared.
        for r-squared : 'r2'
        for median of abs error : 'median_ae'
        for mean of abs error : 'mean_ae'
        for mean square error' : 'mse'
    quantile_per_tree : boolean (default = False)
        Whether quantile is computed for individal trees in RF.
        Only relevant for GLOBAL_QUANTILE split_algo.
    random_state : int (default = None)
        Seed for the random number generator. Unseeded by default. Does not
        currently fully guarantee the exact same results.
    seed : int (default = None)
        Deprecated in favor of `random_state`.
        Seed for the random number generator. Unseeded by default. Does not
        currently fully guarantee the exact same results.

    """

    def __init__(self, split_criterion=2,
                 accuracy_metric='r2',
                 **kwargs):
        self.RF_type = REGRESSION
        super(RandomForestRegressor, self).__init__(
            split_criterion=split_criterion,
            accuracy_metric=accuracy_metric,
            **kwargs)
    """
    TODO:
        Add the preprocess and postprocess functions
        in the cython code to normalize the labels
    """
    def __getstate__(self):
        state = self.__dict__.copy()
        cdef size_t params_t
        cdef  RandomForestMetaData[float, float] *rf_forest
        cdef  RandomForestMetaData[double, double] *rf_forest64
        cdef size_t params_t64
        if self.n_cols:
            # only if model has been fit previously
            self._get_serialized_model()  # Ensure we have this cached
            if self.rf_forest:
                params_t = <uintptr_t> self.rf_forest
                rf_forest = \
                    <RandomForestMetaData[float, float]*>params_t
                state["rf_params"] = rf_forest.rf_params

            if self.rf_forest64:
                params_t64 = <uintptr_t> self.rf_forest64
                rf_forest64 = \
                    <RandomForestMetaData[double, double]*>params_t64
                state["rf_params64"] = rf_forest64.rf_params

        state['n_cols'] = self.n_cols
        state["verbose"] = self.verbose
        state["treelite_serialized_model"] = self.treelite_serialized_model
        state['handle'] = self.handle
        state["treelite_handle"] = None
        state["split_criterion"] = self.split_criterion

        return state

    def __setstate__(self, state):
        super(RandomForestRegressor, self).__init__(
            split_criterion=state["split_criterion"],
            handle=state["handle"], verbose=state['verbose'])
        cdef  RandomForestMetaData[float, float] *rf_forest = \
            new RandomForestMetaData[float, float]()
        cdef  RandomForestMetaData[double, double] *rf_forest64 = \
            new RandomForestMetaData[double, double]()

        self.n_cols = state['n_cols']
        if self.n_cols:
            rf_forest.rf_params = state["rf_params"]
            state["rf_forest"] = <uintptr_t>rf_forest

            rf_forest64.rf_params = state["rf_params64"]
            state["rf_forest64"] = <uintptr_t>rf_forest64

        self.treelite_serialized_model = state["treelite_serialized_model"]
        self.__dict__.update(state)

    def __del__(self):
        self._reset_forest_data()

    def _reset_forest_data(self):
        """Free memory allocated by this instance and clear instance vars."""
        if self.rf_forest:
            delete_rf_metadata(
                <RandomForestMetaData[float, float]*><uintptr_t>
                self.rf_forest)
            self.rf_forest = 0
        if self.rf_forest64:
            delete_rf_metadata(
                <RandomForestMetaData[double, double]*><uintptr_t>
                self.rf_forest64)
            self.rf_forest64 = 0

        if self.treelite_handle:
            TreeliteModel.free_treelite_model(self.treelite_handle)

        self.treelite_handle = None
        self.treelite_serialized_model = None
        self.n_cols = None

    def convert_to_treelite_model(self):
        """
        Converts the cuML RF model to a Treelite model

        Returns
        ----------
        tl_to_fil_model : Treelite version of this model
        """
        treelite_handle = self._obtain_treelite_handle()
        return TreeliteModel.from_treelite_model_handle(treelite_handle)

    def convert_to_fil_model(self, output_class=False,
                             algo='auto',
                             fil_sparse_format='auto'):
        """
        Create a Forest Inference (FIL) model from the trained cuML
        Random Forest model.

        Parameters
        ----------
        output_class : boolean (default = False)
            This is optional and required only while performing the
            predict operation on the GPU.
            If true, return a 1 or 0 depending on whether the raw
            prediction exceeds the threshold. If False, just return
            the raw prediction.

        algo : string (default = 'auto')
            This is optional and required only while performing the
            predict operation on the GPU.
            'naive' - simple inference using shared memory
            'tree_reorg' - similar to naive but trees rearranged to be more
            coalescing-friendly
            'batch_tree_reorg' - similar to tree_reorg but predicting
            multiple rows per thread block
            `auto` - choose the algorithm automatically. Currently
            'batch_tree_reorg' is used for dense storage
            and 'naive' for sparse storage

        fil_sparse_format : boolean or string (default = 'auto')
            This variable is used to choose the type of forest that will be
            created in the Forest Inference Library. It is not required
            while using predict_model='CPU'.
            'auto' - choose the storage type automatically
            (currently True is chosen by auto)
            False - create a dense forest
            True - create a sparse forest, requires algo='naive'
            or algo='auto'

        Returns
        -------

        fil_model
            A Forest Inference model which can be used to perform
            inferencing on the random forest model.

        """
        treelite_handle = self._obtain_treelite_handle()
        return _obtain_fil_model(treelite_handle=treelite_handle,
                                 depth=self.max_depth,
                                 output_class=output_class,
                                 algo=algo,
                                 fil_sparse_format=fil_sparse_format)

    @generate_docstring()
    def fit(self, X, y, convert_dtype=True):
        """
        Perform Random Forest Regression on the input data

        """
        X_m, y_m, max_feature_val = self._dataset_setup_for_fit(X, y,
                                                                convert_dtype)

        # Reset the old tree data for new fit call
        cdef uintptr_t X_ptr, y_ptr
        X_ptr = X_m.ptr
        y_ptr = y_m.ptr

        cdef handle_t* handle_ =\
            <handle_t*><uintptr_t>self.handle.getHandle()

        cdef RandomForestMetaData[float, float] *rf_forest = \
            new RandomForestMetaData[float, float]()
        self.rf_forest = <uintptr_t> rf_forest
        cdef RandomForestMetaData[double, double] *rf_forest64 = \
            new RandomForestMetaData[double, double]()
        self.rf_forest64 = <uintptr_t> rf_forest64
        if self.random_state is None:
            seed_val = <uintptr_t>NULL
        else:
            seed_val = <uintptr_t>self.random_state

        rf_params = set_rf_class_obj(<int> self.max_depth,
                                     <int> self.max_leaves,
                                     <float> max_feature_val,
                                     <int> self.n_bins,
                                     <int> self.split_algo,
                                     <int> self.min_rows_per_node,
                                     <float> self.min_impurity_decrease,
                                     <bool> self.bootstrap_features,
                                     <bool> self.bootstrap,
                                     <int> self.n_estimators,
                                     <float> self.rows_sample,
                                     <int> seed_val,
                                     <CRITERION> self.split_criterion,
                                     <bool> self.quantile_per_tree,
                                     <int> self.n_streams)

        if self.dtype == np.float32:
            fit(handle_[0],
                rf_forest,
                <float*> X_ptr,
                <int> self.n_rows,
                <int> self.n_cols,
                <float*> y_ptr,
                rf_params,
                <int> self.verbose)

        else:
            rf_params64 = rf_params
            fit(handle_[0],
                rf_forest64,
                <double*> X_ptr,
                <int> self.n_rows,
                <int> self.n_cols,
                <double*> y_ptr,
                rf_params64,
                <int> self.verbose)
        # make sure that the `fit` is complete before the following delete
        # call happens
        self.handle.sync()
        del X_m
        del y_m
        return self

    def _predict_model_on_cpu(self, X, convert_dtype):
        out_type = self._get_output_type(X)
        cdef uintptr_t X_ptr
        X_m, n_rows, n_cols, dtype = \
            input_to_cuml_array(X, order='C',
                                convert_to_dtype=(self.dtype if convert_dtype
                                                  else None),
                                check_cols=self.n_cols)
        X_ptr = X_m.ptr

        preds = CumlArray.zeros(n_rows, dtype=dtype)
        cdef uintptr_t preds_ptr = preds.ptr

        cdef handle_t* handle_ =\
            <handle_t*><uintptr_t>self.handle.getHandle()

        cdef RandomForestMetaData[float, float] *rf_forest = \
            <RandomForestMetaData[float, float]*><uintptr_t> self.rf_forest

        cdef RandomForestMetaData[double, double] *rf_forest64 = \
            <RandomForestMetaData[double, double]*><uintptr_t> self.rf_forest64
        if self.dtype == np.float32:
            predict(handle_[0],
                    rf_forest,
                    <float*> X_ptr,
                    <int> n_rows,
                    <int> n_cols,
                    <float*> preds_ptr,
                    <int> self.verbose)

        elif self.dtype == np.float64:
            predict(handle_[0],
                    rf_forest64,
                    <double*> X_ptr,
                    <int> n_rows,
                    <int> n_cols,
                    <double*> preds_ptr,
                    <int> self.verbose)
        else:
            raise TypeError("supports only float32 and float64 input,"
                            " but input of type '%s' passed."
                            % (str(self.dtype)))

        self.handle.sync()
        # synchronous w/o a stream
        del(X_m)
        return preds.to_output(out_type)

    @insert_into_docstring(parameters=[('dense', '(n_samples, n_features)')],
                           return_values=[('dense', '(n_samples, 1)')])
    def predict(self, X, predict_model="GPU",
                algo='auto', convert_dtype=True,
                fil_sparse_format='auto'):
        """
        Predicts the labels for X.

        Parameters
        ----------
        X : {}
        predict_model : String (default = 'GPU')
            'GPU' to predict using the GPU, 'CPU' otherwise. The GPU can only
            be used if the model was trained on float32 data and `X` is float32
            or convert_dtype is set to True.
        algo : string (default = 'auto')
            This is optional and required only while performing the
            predict operation on the GPU.
            'naive' - simple inference using shared memory
            'tree_reorg' - similar to naive but trees rearranged to be more
            coalescing-friendly
            'batch_tree_reorg' - similar to tree_reorg but predicting
            multiple rows per thread block
            `auto` - choose the algorithm automatically. Currently
            'batch_tree_reorg' is used for dense storage
            and 'naive' for sparse storage
        convert_dtype : bool, optional (default = True)
            When set to True, the predict method will, when necessary, convert
            the input to the data type which was used to train the model. This
            will increase memory used for the method.
        fil_sparse_format : boolean or string (default = auto)
            This variable is used to choose the type of forest that will be
            created in the Forest Inference Library. It is not required
            while using predict_model='CPU'.
            'auto' - choose the storage type automatically
            (currently True is chosen by auto)
            False - create a dense forest
            True - create a sparse forest, requires algo='naive'
            or algo='auto'

        Returns
        ----------
        y : {}

        """
        if predict_model == "CPU":
            preds = self._predict_model_on_cpu(X, convert_dtype)

        elif self.dtype == np.float64:
            raise TypeError("GPU based predict only accepts np.float32 data. \
                            In order use the GPU predict the model should \
                            also be trained using a np.float32 dataset. \
                            If you would like to use np.float64 dtype \
                            then please use the CPU based predict by \
                            setting predict_model = 'CPU'")

        else:
            preds = self._predict_model_on_gpu(
                X=X,
                algo=algo,
                convert_dtype=convert_dtype,
                fil_sparse_format=fil_sparse_format)

        return preds

    @insert_into_docstring(parameters=[('dense', '(n_samples, n_features)'),
                                       ('dense', '(n_samples, 1)')])
    def score(self, X, y, algo='auto', convert_dtype=True,
              fil_sparse_format='auto', predict_model="GPU"):
        """
        Calculates the accuracy metric score of the model for X.
        In the 0.16 release, the default scoring metric was changed
        from mean squared error to r-squared.

        Parameters
        ----------
        X : {}
        y : {}
        algo : string (default = 'auto')
            This is optional and required only while performing the
            predict operation on the GPU.
            'naive' - simple inference using shared memory
            'tree_reorg' - similar to naive but trees rearranged to be more
            coalescing-friendly
            'batch_tree_reorg' - similar to tree_reorg but predicting
            multiple rows per thread block
            `auto` - choose the algorithm automatically. Currently
            'batch_tree_reorg' is used for dense storage
            and 'naive' for sparse storage
        convert_dtype : boolean, default=True
            whether to convert input data to correct dtype automatically
        predict_model : String (default = 'GPU')
            'GPU' to predict using the GPU, 'CPU' otherwise. The GPU can only
            be used if the model was trained on float32 data and `X` is float32
            or convert_dtype is set to True.
        fil_sparse_format : boolean or string (default = auto)
            This variable is used to choose the type of forest that will be
            created in the Forest Inference Library. It is not required
            while using predict_model='CPU'.
            'auto' - choose the storage type automatically
            (currently True is chosen by auto)
            False - create a dense forest
            True - create a sparse forest, requires algo='naive'
            or algo='auto'

        Returns
        ----------
        mean_square_error : float or
        median_abs_error : float or
        mean_abs_error : float
        """
        from cuml.metrics.regression import r2_score

        cdef uintptr_t y_ptr
        _, n_rows, _, dtype = \
            input_to_cuml_array(X,
                                convert_to_dtype=(self.dtype if convert_dtype
                                                  else None))
        y_m, n_rows, _, y_dtype = \
            input_to_cuml_array(y,
                                convert_to_dtype=(dtype if convert_dtype
                                                  else False))
        y_ptr = y_m.ptr
        preds = self.predict(X, algo=algo,
                             convert_dtype=convert_dtype,
                             fil_sparse_format=fil_sparse_format,
                             predict_model=predict_model)

        cdef uintptr_t preds_ptr
        preds_m, _, _, _ = \
            input_to_cuml_array(preds, convert_to_dtype=dtype)
        preds_ptr = preds_m.ptr

<<<<<<< HEAD
        cdef handle_t* handle_ =\
            <handle_t*><uintptr_t>self.handle.getHandle()
=======
        # shortcut for default accuracy metric of r^2
        if self.accuracy_metric == "r2":
            stats = r2_score(y_m, preds, handle=self.handle)
            self.handle.sync()
            del(y_m)
            del(preds_m)
            return stats

        cdef cumlHandle* handle_ =\
            <cumlHandle*><uintptr_t>self.handle.getHandle()
>>>>>>> e14b2439

        cdef RandomForestMetaData[float, float] *rf_forest = \
            <RandomForestMetaData[float, float]*><uintptr_t> self.rf_forest

        cdef RandomForestMetaData[double, double] *rf_forest64 = \
            <RandomForestMetaData[double, double]*><uintptr_t> self.rf_forest64

        if self.dtype == np.float32:
            self.temp_stats = score(handle_[0],
                                    rf_forest,
                                    <float*> y_ptr,
                                    <int> n_rows,
                                    <float*> preds_ptr,
                                    <int> self.verbose)

        elif self.dtype == np.float64:
            self.temp_stats = score(handle_[0],
                                    rf_forest64,
                                    <double*> y_ptr,
                                    <int> n_rows,
                                    <double*> preds_ptr,
                                    <int> self.verbose)

        if self.accuracy_metric == 'median_ae':
            stats = self.temp_stats['median_abs_error']
        if self.accuracy_metric == 'mean_ae':
            stats = self.temp_stats['mean_abs_error']
        else:
            stats = self.temp_stats['mean_squared_error']

        self.handle.sync()
        del(y_m)
        del(preds_m)
        return stats

    def get_params(self, deep=True):
        """
        Returns the value of all parameters
        required to configure this estimator as a dictionary.
        Parameters
        -----------
        deep : boolean (default = True)
        """
        return self._get_params(deep=deep)

    def set_params(self, **params):
        """
        Sets the value of parameters required to
        configure this estimator, it functions similar to
        the sklearn set_params.
        Parameters
        -----------
        params : dict of new params
        """
        return self._set_params(**params)

    def print_summary(self):
        """
        Prints the summary of the forest used to train and test the model
        """
        cdef RandomForestMetaData[float, float] *rf_forest = \
            <RandomForestMetaData[float, float]*><uintptr_t> self.rf_forest

        cdef RandomForestMetaData[double, double] *rf_forest64 = \
            <RandomForestMetaData[double, double]*><uintptr_t> self.rf_forest64

        if self.dtype == np.float64:
            print_rf_summary(rf_forest64)
        else:
            print_rf_summary(rf_forest)

    def print_detailed(self):
        """
        Prints the detailed information about the forest used to
        train and test the Random Forest model
        """
        cdef RandomForestMetaData[float, float] *rf_forest = \
            <RandomForestMetaData[float, float]*><uintptr_t> self.rf_forest

        cdef RandomForestMetaData[double, double] *rf_forest64 = \
            <RandomForestMetaData[double, double]*><uintptr_t> self.rf_forest64

        if self.dtype == np.float64:
            print_rf_detailed(rf_forest64)
        else:
            print_rf_detailed(rf_forest)<|MERGE_RESOLUTION|>--- conflicted
+++ resolved
@@ -625,10 +625,6 @@
             input_to_cuml_array(preds, convert_to_dtype=dtype)
         preds_ptr = preds_m.ptr
 
-<<<<<<< HEAD
-        cdef handle_t* handle_ =\
-            <handle_t*><uintptr_t>self.handle.getHandle()
-=======
         # shortcut for default accuracy metric of r^2
         if self.accuracy_metric == "r2":
             stats = r2_score(y_m, preds, handle=self.handle)
@@ -637,9 +633,8 @@
             del(preds_m)
             return stats
 
-        cdef cumlHandle* handle_ =\
-            <cumlHandle*><uintptr_t>self.handle.getHandle()
->>>>>>> e14b2439
+        cdef handle_t* handle_ =\
+            <handle_t*><uintptr_t>self.handle.getHandle()
 
         cdef RandomForestMetaData[float, float] *rf_forest = \
             <RandomForestMetaData[float, float]*><uintptr_t> self.rf_forest
