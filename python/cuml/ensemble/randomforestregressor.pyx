#
# Copyright (c) 2019-2021, NVIDIA CORPORATION.
#
# Licensed under the Apache License, Version 2.0 (the "License");
# you may not use this file except in compliance with the License.
# You may obtain a copy of the License at
#
#     http://www.apache.org/licenses/LICENSE-2.0
#
# Unless required by applicable law or agreed to in writing, software
# distributed under the License is distributed on an "AS IS" BASIS,
# WITHOUT WARRANTIES OR CONDITIONS OF ANY KIND, either express or implied.
# See the License for the specific language governing permissions and
# limitations under the License.
#

# distutils: language = c++

import numpy as np
import rmm
import warnings

import cuml.common.logger as logger

from cuml import ForestInference
from cuml.common.array import CumlArray
import cuml.internals

from cuml.common.mixins import RegressorMixin
from cuml.common.doc_utils import generate_docstring
from cuml.common.doc_utils import insert_into_docstring
from cuml.raft.common.handle import Handle
from cuml.common import input_to_cuml_array

from cuml.ensemble.randomforest_common import BaseRandomForestModel
from cuml.ensemble.randomforest_common import _obtain_fil_model
from cuml.ensemble.randomforest_shared cimport *

from cuml.fil.fil import TreeliteModel

from cython.operator cimport dereference as deref

from libcpp cimport bool
from libcpp.vector cimport vector
from libc.stdint cimport uintptr_t, uint64_t
from libc.stdlib cimport calloc, malloc, free

from numba import cuda

from cuml.common.cuda import nvtx_range_wrap, nvtx_range_push, nvtx_range_pop
from cuml.raft.common.handle cimport handle_t
cimport cuml.common.cuda

cimport cython


cdef extern from "cuml/ensemble/randomforest.hpp" namespace "ML":

    cdef void fit(handle_t& handle,
                  RandomForestMetaData[float, float]*,
                  float*,
                  int,
                  int,
                  float*,
                  RF_params,
                  int) except +

    cdef void fit(handle_t& handle,
                  RandomForestMetaData[double, double]*,
                  double*,
                  int,
                  int,
                  double*,
                  RF_params,
                  int) except +

    cdef void predict(handle_t& handle,
                      RandomForestMetaData[float, float] *,
                      float*,
                      int,
                      int,
                      float*,
                      int) except +

    cdef void predict(handle_t& handle,
                      RandomForestMetaData[double, double]*,
                      double*,
                      int,
                      int,
                      double*,
                      int) except +

    cdef RF_metrics score(handle_t& handle,
                          RandomForestMetaData[float, float]*,
                          float*,
                          int,
                          float*,
                          int) except +

    cdef RF_metrics score(handle_t& handle,
                          RandomForestMetaData[double, double]*,
                          double*,
                          int,
                          double*,
                          int) except +


class RandomForestRegressor(BaseRandomForestModel,
                            RegressorMixin):

    """
    Implements a Random Forest regressor model which fits multiple decision
    trees in an ensemble.

    .. note:: Note that the underlying algorithm for tree node splits differs
      from that used in scikit-learn. By default, the cuML Random Forest uses a
      histogram-based algorithm to determine splits, rather than an exact
      count. You can tune the size of the histograms with the n_bins parameter.

    **Known Limitations**: This is an early release of the cuML
    Random Forest code. It contains a few known limitations:

      * GPU-based inference is only supported if the model was trained
        with 32-bit (float32) datatypes. CPU-based inference may be used
        in this case as a slower fallback.
      * Very deep / very wide models may exhaust available GPU memory.
        Future versions of cuML will provide an alternative algorithm to
        reduce memory consumption.

    Examples
    --------

    .. code-block:: python

        import numpy as np
        from cuml.test.utils import get_handle
        from cuml.ensemble import RandomForestRegressor as curfc
        from cuml.test.utils import get_handle
        X = np.asarray([[0,10],[0,20],[0,30],[0,40]], dtype=np.float32)
        y = np.asarray([0.0,1.0,2.0,3.0], dtype=np.float32)
        cuml_model = curfc(max_features=1.0, n_bins=8,
                            split_algo=0, min_samples_leaf=1,
                            min_samples_split=2,
                            n_estimators=40, accuracy_metric='r2')
        cuml_model.fit(X,y)
        cuml_score = cuml_model.score(X,y)
        print("MSE score of cuml : ", cuml_score)

    Output:

    .. code-block:: none

        MSE score of cuml :  0.1123437201231765

    Parameters
    -----------
    n_estimators : int (default = 100)
        Number of trees in the forest. (Default changed to 100 in cuML 0.11)
    split_algo : int (default = 1)
        The algorithm to determine how nodes are split in the tree.
        0 for HIST and 1 for GLOBAL_QUANTILE. HIST currently uses a slower
        tree-building algorithm so GLOBAL_QUANTILE is recommended for most
        cases.
    split_criterion : int (default = 2)
        The criterion used to split nodes.
        0 for GINI, 1 for ENTROPY,
        2 for MSE, or 3 for MAE
        0 and 1 not valid for regression
    bootstrap : boolean (default = True)
        Control bootstrapping.
        If True, each tree in the forest is built
        on a bootstrapped sample with replacement.
        If False, the whole dataset is used to build each tree.
    bootstrap_features : boolean (default = False)
        Control bootstrapping for features.
        If features are drawn with or without replacement
    max_samples : float (default = 1.0)
        Ratio of dataset rows used while fitting each tree.
    max_depth : int (default = 16)
        Maximum tree depth. Unlimited (i.e, until leaves are pure),
        if -1. Unlimited depth is not supported with split_algo=1.
        *Note that this default differs from scikit-learn's
        random forest, which defaults to unlimited depth.*
    max_leaves : int (default = -1)
        Maximum leaf nodes per tree. Soft constraint. Unlimited,
        if -1.
    max_features : int, float, or string (default = 'auto')
        Ratio of number of features (columns) to consider
        per node split.
        If int then max_features/n_features.
        If float then max_features is used as a fraction.
        If 'auto' then max_features=1.0.
        If 'sqrt' then max_features=1/sqrt(n_features).
        If 'log2' then max_features=log2(n_features)/n_features.
    n_bins : int (default = 8)
        Number of bins used by the split algorithm.
    min_samples_leaf : int or float (default = 1)
        The minimum number of samples (rows) in each leaf node.
        If int, then min_samples_leaf represents the minimum number.
        If float, then min_samples_leaf represents a fraction and
        ceil(min_samples_leaf * n_rows) is the minimum number of samples
        for each leaf node.
    min_samples_split : int or float (default = 2)
        The minimum number of samples required to split an internal node.
        If int, then min_samples_split represents the minimum number.
        If float, then min_samples_split represents a fraction and
        ceil(min_samples_split * n_rows) is the minimum number of samples
        for each split.
    min_impurity_decrease : float (default = 0.0)
        The minimum decrease in impurity required for node to be split
    accuracy_metric : string (default = 'r2')
        Decides the metric used to evaluate the performance of the model.
        In the 0.16 release, the default scoring metric was changed
        from mean squared error to r-squared.
        for r-squared : 'r2'
        for median of abs error : 'median_ae'
        for mean of abs error : 'mean_ae'
        for mean square error' : 'mse'
    quantile_per_tree : boolean (default = False)
        Whether quantile is computed for individual trees in RF.
        Only relevant when `split_algo = GLOBAL_QUANTILE`.

        .. deprecated:: 0.19
           Parameter 'quantile_per_tree' is deprecated and will be removed in
           subsequent release.
    use_experimental_backend : boolean (default = False)
<<<<<<< HEAD
        If set to true and following conditions are also met, experimental
        decision tree training implementation would be used:

         * split_algo = 1 (GLOBAL_QUANTILE)
         * quantile_per_tree = false (No per tree quantile computation)

=======
        If set to true and  following conditions are also met, experimental
        decision tree training implementation would be used only if
        `split_algo = 1` (GLOBAL_QUANTILE) and `quantile_per_tree = False`
        (No per tree quantile computation).
>>>>>>> 668aea16
    max_batch_size: int (default = 128)
        Maximum number of nodes that can be processed in a given batch. This is
        used only when 'use_experimental_backend' is true.
    random_state : int (default = None)
        Seed for the random number generator. Unseeded by default. Does not
        currently fully guarantee the exact same results. **Note: Parameter
        `seed` is removed since release 0.19.**

    handle : cuml.Handle
        Specifies the cuml.handle that holds internal CUDA state for
        computations in this model. Most importantly, this specifies the CUDA
        stream that will be used for the model's computations, so users can
        run different models concurrently in different streams by creating
        handles in several streams.
        If it is None, a new one is created.
    verbose : int or boolean, default=False
        Sets logging level. It must be one of `cuml.common.logger.level_*`.
        See :ref:`verbosity-levels` for more info.
    output_type : {'input', 'cudf', 'cupy', 'numpy', 'numba'}, default=None
        Variable to control output type of the results and attributes of
        the estimator. If None, it'll inherit the output type set at the
        module level, `cuml.global_settings.output_type`.
        See :ref:`output-data-type-configuration` for more info.

    """

    def __init__(self, *,
                 split_criterion=2,
                 accuracy_metric='r2',
                 handle=None,
                 verbose=False,
                 output_type=None,
                 **kwargs):
        self.RF_type = REGRESSION
        super(RandomForestRegressor, self).__init__(
            split_criterion=split_criterion,
            accuracy_metric=accuracy_metric,
            handle=handle,
            verbose=verbose,
            output_type=output_type,
            **kwargs)
    """
    TODO:
        Add the preprocess and postprocess functions
        in the cython code to normalize the labels
    """
    def __getstate__(self):
        state = self.__dict__.copy()
        cdef size_t params_t
        cdef  RandomForestMetaData[float, float] *rf_forest
        cdef  RandomForestMetaData[double, double] *rf_forest64
        cdef size_t params_t64
        if self.n_cols:
            # only if model has been fit previously
            self._get_serialized_model()  # Ensure we have this cached
            if self.rf_forest:
                params_t = <uintptr_t> self.rf_forest
                rf_forest = \
                    <RandomForestMetaData[float, float]*>params_t
                state["rf_params"] = rf_forest.rf_params

            if self.rf_forest64:
                params_t64 = <uintptr_t> self.rf_forest64
                rf_forest64 = \
                    <RandomForestMetaData[double, double]*>params_t64
                state["rf_params64"] = rf_forest64.rf_params

        state['n_cols'] = self.n_cols
        state["verbose"] = self.verbose
        state["treelite_serialized_model"] = self.treelite_serialized_model
        state['handle'] = self.handle
        state["treelite_handle"] = None
        state["split_criterion"] = self.split_criterion

        return state

    def __setstate__(self, state):
        super(RandomForestRegressor, self).__init__(
            split_criterion=state["split_criterion"],
            handle=state["handle"], verbose=state['verbose'])
        cdef  RandomForestMetaData[float, float] *rf_forest = \
            new RandomForestMetaData[float, float]()
        cdef  RandomForestMetaData[double, double] *rf_forest64 = \
            new RandomForestMetaData[double, double]()

        self.n_cols = state['n_cols']
        if self.n_cols:
            rf_forest.rf_params = state["rf_params"]
            state["rf_forest"] = <uintptr_t>rf_forest

            rf_forest64.rf_params = state["rf_params64"]
            state["rf_forest64"] = <uintptr_t>rf_forest64

        self.treelite_serialized_model = state["treelite_serialized_model"]
        self.__dict__.update(state)

    def __del__(self):
        self._reset_forest_data()

    def _reset_forest_data(self):
        """Free memory allocated by this instance and clear instance vars."""
        if self.rf_forest:
            delete_rf_metadata(
                <RandomForestMetaData[float, float]*><uintptr_t>
                self.rf_forest)
            self.rf_forest = 0
        if self.rf_forest64:
            delete_rf_metadata(
                <RandomForestMetaData[double, double]*><uintptr_t>
                self.rf_forest64)
            self.rf_forest64 = 0

        if self.treelite_handle:
            TreeliteModel.free_treelite_model(self.treelite_handle)

        self.treelite_handle = None
        self.treelite_serialized_model = None
        self.n_cols = None

    def convert_to_treelite_model(self):
        """
        Converts the cuML RF model to a Treelite model

        Returns
        ----------
        tl_to_fil_model : Treelite version of this model
        """
        treelite_handle = self._obtain_treelite_handle()
        return TreeliteModel.from_treelite_model_handle(treelite_handle)

    def convert_to_fil_model(self, output_class=False,
                             algo='auto',
                             fil_sparse_format='auto'):
        """
        Create a Forest Inference (FIL) model from the trained cuML
        Random Forest model.

        Parameters
        ----------
        output_class : boolean (default = False)
            This is optional and required only while performing the
            predict operation on the GPU.
            If true, return a 1 or 0 depending on whether the raw
            prediction exceeds the threshold. If False, just return
            the raw prediction.

        algo : string (default = 'auto')
            This is optional and required only while performing the
            predict operation on the GPU.

             * ``'naive'`` - simple inference using shared memory
             * ``'tree_reorg'`` - similar to naive but trees rearranged to be
               more coalescing-friendly
             * ``'batch_tree_reorg'`` - similar to tree_reorg but predicting
               multiple rows per thread block
             * ``'auto'`` - choose the algorithm automatically. Currently
             * ``'batch_tree_reorg'`` is used for dense storage
               and 'naive' for sparse storage

        fil_sparse_format : boolean or string (default = 'auto')
            This variable is used to choose the type of forest that will be
            created in the Forest Inference Library. It is not required
            while using predict_model='CPU'.

             * ``'auto'`` - choose the storage type automatically
               (currently True is chosen by auto)
             * ``False`` - create a dense forest
             * ``True`` - create a sparse forest, requires algo='naive'
               or algo='auto'

        Returns
        -------

        fil_model
            A Forest Inference model which can be used to perform
            inferencing on the random forest model.

        """
        treelite_handle = self._obtain_treelite_handle()
        return _obtain_fil_model(treelite_handle=treelite_handle,
                                 depth=self.max_depth,
                                 output_class=output_class,
                                 algo=algo,
                                 fil_sparse_format=fil_sparse_format)

    @generate_docstring()
    @cuml.internals.api_base_return_any_skipall
    def fit(self, X, y, convert_dtype=True):
        """
        Perform Random Forest Regression on the input data

        """
        nvtx_range_push("Fit RF-Regressor @randomforestregressor.pyx")

        X_m, y_m, max_feature_val = self._dataset_setup_for_fit(X, y,
                                                                convert_dtype)

        # Reset the old tree data for new fit call
        cdef uintptr_t X_ptr, y_ptr
        X_ptr = X_m.ptr
        y_ptr = y_m.ptr

        cdef handle_t* handle_ =\
            <handle_t*><uintptr_t>self.handle.getHandle()

        cdef RandomForestMetaData[float, float] *rf_forest = \
            new RandomForestMetaData[float, float]()
        self.rf_forest = <uintptr_t> rf_forest
        cdef RandomForestMetaData[double, double] *rf_forest64 = \
            new RandomForestMetaData[double, double]()
        self.rf_forest64 = <uintptr_t> rf_forest64
        if self.random_state is None:
            seed_val = <uintptr_t>NULL
        else:
            seed_val = <uintptr_t>self.random_state

        rf_params = set_rf_params(<int> self.max_depth,
                                  <int> self.max_leaves,
                                  <float> max_feature_val,
                                  <int> self.n_bins,
                                  <int> self.split_algo,
                                  <int> self.min_samples_leaf,
                                  <int> self.min_samples_split,
                                  <float> self.min_impurity_decrease,
                                  <bool> self.bootstrap_features,
                                  <bool> self.bootstrap,
                                  <int> self.n_estimators,
                                  <float> self.max_samples,
                                  <uint64_t> seed_val,
                                  <CRITERION> self.split_criterion,
                                  <bool> self.quantile_per_tree,
                                  <int> self.n_streams,
                                  <bool> self.use_experimental_backend,
                                  <int> self.max_batch_size)

        if self.dtype == np.float32:
            fit(handle_[0],
                rf_forest,
                <float*> X_ptr,
                <int> self.n_rows,
                <int> self.n_cols,
                <float*> y_ptr,
                rf_params,
                <int> self.verbose)

        else:
            rf_params64 = rf_params
            fit(handle_[0],
                rf_forest64,
                <double*> X_ptr,
                <int> self.n_rows,
                <int> self.n_cols,
                <double*> y_ptr,
                rf_params64,
                <int> self.verbose)
        # make sure that the `fit` is complete before the following delete
        # call happens
        self.handle.sync()
        del X_m
        del y_m
        nvtx_range_pop()
        return self

    def _predict_model_on_cpu(self, X, convert_dtype) -> CumlArray:
        cdef uintptr_t X_ptr
        X_m, n_rows, n_cols, dtype = \
            input_to_cuml_array(X, order='C',
                                convert_to_dtype=(self.dtype if convert_dtype
                                                  else None),
                                check_cols=self.n_cols)
        X_ptr = X_m.ptr

        preds = CumlArray.zeros(n_rows, dtype=dtype)
        cdef uintptr_t preds_ptr = preds.ptr

        cdef handle_t* handle_ =\
            <handle_t*><uintptr_t>self.handle.getHandle()

        cdef RandomForestMetaData[float, float] *rf_forest = \
            <RandomForestMetaData[float, float]*><uintptr_t> self.rf_forest

        cdef RandomForestMetaData[double, double] *rf_forest64 = \
            <RandomForestMetaData[double, double]*><uintptr_t> self.rf_forest64
        if self.dtype == np.float32:
            predict(handle_[0],
                    rf_forest,
                    <float*> X_ptr,
                    <int> n_rows,
                    <int> n_cols,
                    <float*> preds_ptr,
                    <int> self.verbose)

        elif self.dtype == np.float64:
            predict(handle_[0],
                    rf_forest64,
                    <double*> X_ptr,
                    <int> n_rows,
                    <int> n_cols,
                    <double*> preds_ptr,
                    <int> self.verbose)
        else:
            raise TypeError("supports only float32 and float64 input,"
                            " but input of type '%s' passed."
                            % (str(self.dtype)))

        self.handle.sync()
        # synchronous w/o a stream
        del(X_m)
        return preds

    @insert_into_docstring(parameters=[('dense', '(n_samples, n_features)')],
                           return_values=[('dense', '(n_samples, 1)')])
    def predict(self, X, predict_model="GPU",
                algo='auto', convert_dtype=True,
                fil_sparse_format='auto') -> CumlArray:
        """
        Predicts the labels for X.

        Parameters
        ----------
        X : {}
        predict_model : String (default = 'GPU')
            'GPU' to predict using the GPU, 'CPU' otherwise. The GPU can only
            be used if the model was trained on float32 data and `X` is float32
            or convert_dtype is set to True.
        algo : string (default = 'auto')
            This is optional and required only while performing the
            predict operation on the GPU.

             * ``'naive'`` - simple inference using shared memory
             * ``'tree_reorg'`` - similar to naive but trees rearranged to be
               more coalescing-friendly
             * ``'batch_tree_reorg'`` - similar to tree_reorg but predicting
               multiple rows per thread block
             * ``'auto'`` - choose the algorithm automatically. Currently
             * ``'batch_tree_reorg'`` is used for dense storage
               and 'naive' for sparse storage

        convert_dtype : bool, optional (default = True)
            When set to True, the predict method will, when necessary, convert
            the input to the data type which was used to train the model. This
            will increase memory used for the method.
        fil_sparse_format : boolean or string (default = auto)
            This variable is used to choose the type of forest that will be
            created in the Forest Inference Library. It is not required
            while using predict_model='CPU'.

             * ``'auto'`` - choose the storage type automatically
               (currently True is chosen by auto)
             * ``False`` - create a dense forest
             * ``True`` - create a sparse forest, requires algo='naive'
               or algo='auto'

        Returns
        ----------
        y : {}

        """
        nvtx_range_push("predict RF-Regressor @randomforestregressor.pyx")
        if predict_model == "CPU":
            preds = self._predict_model_on_cpu(X, convert_dtype)

        elif self.dtype == np.float64:
            raise TypeError("GPU based predict only accepts np.float32 data. \
                            In order use the GPU predict the model should \
                            also be trained using a np.float32 dataset. \
                            If you would like to use np.float64 dtype \
                            then please use the CPU based predict by \
                            setting predict_model = 'CPU'")

        else:
            preds = self._predict_model_on_gpu(
                X=X,
                algo=algo,
                convert_dtype=convert_dtype,
                fil_sparse_format=fil_sparse_format)

        nvtx_range_pop()
        return preds

    @insert_into_docstring(parameters=[('dense', '(n_samples, n_features)'),
                                       ('dense', '(n_samples, 1)')])
    def score(self, X, y, algo='auto', convert_dtype=True,
              fil_sparse_format='auto', predict_model="GPU"):
        """
        Calculates the accuracy metric score of the model for X.
        In the 0.16 release, the default scoring metric was changed
        from mean squared error to r-squared.

        Parameters
        ----------
        X : {}
        y : {}
        algo : string (default = 'auto')
            This is optional and required only while performing the
            predict operation on the GPU.

             * ``'naive'`` - simple inference using shared memory
             * ``'tree_reorg'`` - similar to naive but trees rearranged to be
               more coalescing-friendly
             * ``'batch_tree_reorg'`` - similar to tree_reorg but predicting
               multiple rows per thread block
             * ``'auto'`` - choose the algorithm automatically. Currently
             * ``'batch_tree_reorg'`` is used for dense storage
               and 'naive' for sparse storage

        convert_dtype : boolean, default=True
            whether to convert input data to correct dtype automatically
        predict_model : String (default = 'GPU')
            'GPU' to predict using the GPU, 'CPU' otherwise. The GPU can only
            be used if the model was trained on float32 data and `X` is float32
            or convert_dtype is set to True.
        fil_sparse_format : boolean or string (default = auto)
            This variable is used to choose the type of forest that will be
            created in the Forest Inference Library. It is not required
            while using predict_model='CPU'.

             * ``'auto'`` - choose the storage type automatically
               (currently True is chosen by auto)
             * ``False`` - create a dense forest
             * ``True`` - create a sparse forest, requires algo='naive'
               or algo='auto'

        Returns
        ----------
        mean_square_error : float or
        median_abs_error : float or
        mean_abs_error : float
        """
        nvtx_range_push("score RF-Regressor @randomforestregressor.pyx")
        from cuml.metrics.regression import r2_score

        cdef uintptr_t y_ptr
        _, n_rows, _, dtype = \
            input_to_cuml_array(X,
                                convert_to_dtype=(self.dtype if convert_dtype
                                                  else None))
        y_m, n_rows, _, y_dtype = \
            input_to_cuml_array(y,
                                convert_to_dtype=(dtype if convert_dtype
                                                  else False))
        y_ptr = y_m.ptr
        preds = self.predict(X, algo=algo,
                             convert_dtype=convert_dtype,
                             fil_sparse_format=fil_sparse_format,
                             predict_model=predict_model)

        cdef uintptr_t preds_ptr
        preds_m, _, _, _ = \
            input_to_cuml_array(preds, convert_to_dtype=dtype)
        preds_ptr = preds_m.ptr

        # shortcut for default accuracy metric of r^2
        if self.accuracy_metric == "r2":
            stats = r2_score(y_m, preds, handle=self.handle)
            self.handle.sync()
            del(y_m)
            del(preds_m)
            return stats

        cdef handle_t* handle_ =\
            <handle_t*><uintptr_t>self.handle.getHandle()

        cdef RandomForestMetaData[float, float] *rf_forest = \
            <RandomForestMetaData[float, float]*><uintptr_t> self.rf_forest

        cdef RandomForestMetaData[double, double] *rf_forest64 = \
            <RandomForestMetaData[double, double]*><uintptr_t> self.rf_forest64

        if self.dtype == np.float32:
            self.temp_stats = score(handle_[0],
                                    rf_forest,
                                    <float*> y_ptr,
                                    <int> n_rows,
                                    <float*> preds_ptr,
                                    <int> self.verbose)

        elif self.dtype == np.float64:
            self.temp_stats = score(handle_[0],
                                    rf_forest64,
                                    <double*> y_ptr,
                                    <int> n_rows,
                                    <double*> preds_ptr,
                                    <int> self.verbose)

        if self.accuracy_metric == 'median_ae':
            stats = self.temp_stats['median_abs_error']
        if self.accuracy_metric == 'mean_ae':
            stats = self.temp_stats['mean_abs_error']
        else:
            stats = self.temp_stats['mean_squared_error']

        self.handle.sync()
        del(y_m)
        del(preds_m)
        nvtx_range_pop()
        return stats

    def get_summary_text(self):
        """
        Obtain the text summary of the random forest model
        """
        cdef RandomForestMetaData[float, float] *rf_forest = \
            <RandomForestMetaData[float, float]*><uintptr_t> self.rf_forest

        cdef RandomForestMetaData[double, double] *rf_forest64 = \
            <RandomForestMetaData[double, double]*><uintptr_t> self.rf_forest64

        if self.dtype == np.float64:
            return get_rf_summary_text(rf_forest64).decode('utf-8')
        else:
            return get_rf_summary_text(rf_forest).decode('utf-8')

    def get_detailed_text(self):
        """
        Obtain the detailed information for the random forest model, as text
        """
        cdef RandomForestMetaData[float, float] *rf_forest = \
            <RandomForestMetaData[float, float]*><uintptr_t> self.rf_forest

        cdef RandomForestMetaData[double, double] *rf_forest64 = \
            <RandomForestMetaData[double, double]*><uintptr_t> self.rf_forest64

        if self.dtype == np.float64:
            return get_rf_detailed_text(rf_forest64).decode('utf-8')
        else:
            return get_rf_detailed_text(rf_forest).decode('utf-8')

    def get_json(self):
        """
        Export the Random Forest model as a JSON string
        """
        cdef RandomForestMetaData[float, float] *rf_forest = \
            <RandomForestMetaData[float, float]*><uintptr_t> self.rf_forest

        cdef RandomForestMetaData[double, double] *rf_forest64 = \
            <RandomForestMetaData[double, double]*><uintptr_t> self.rf_forest64

        if self.dtype == np.float64:
            return get_rf_json(rf_forest64).decode('utf-8')
        return get_rf_json(rf_forest).decode('utf-8')<|MERGE_RESOLUTION|>--- conflicted
+++ resolved
@@ -224,19 +224,10 @@
            Parameter 'quantile_per_tree' is deprecated and will be removed in
            subsequent release.
     use_experimental_backend : boolean (default = False)
-<<<<<<< HEAD
-        If set to true and following conditions are also met, experimental
-        decision tree training implementation would be used:
-
-         * split_algo = 1 (GLOBAL_QUANTILE)
-         * quantile_per_tree = false (No per tree quantile computation)
-
-=======
         If set to true and  following conditions are also met, experimental
         decision tree training implementation would be used only if
         `split_algo = 1` (GLOBAL_QUANTILE) and `quantile_per_tree = False`
         (No per tree quantile computation).
->>>>>>> 668aea16
     max_batch_size: int (default = 128)
         Maximum number of nodes that can be processed in a given batch. This is
         used only when 'use_experimental_backend' is true.
