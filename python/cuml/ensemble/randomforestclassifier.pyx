
#
# Copyright (c) 2019-2020, NVIDIA CORPORATION.
#
# Licensed under the Apache License, Version 2.0 (the "License");
# you may not use this file except in compliance with the License.
# You may obtain a copy of the License at
#
#     http://www.apache.org/licenses/LICENSE-2.0
#
# Unless required by applicable law or agreed to in writing, software
# distributed under the License is distributed on an "AS IS" BASIS,
# WITHOUT WARRANTIES OR CONDITIONS OF ANY KIND, either express or implied.
# See the License for the specific language governing permissions and
# limitations under the License.
#

# distutils: language = c++

import numpy as np
import rmm
import warnings

import cuml.common.logger as logger

from cuml import ForestInference
from cuml.common.array import CumlArray
from cuml.common.base import ClassifierMixin
import cuml.internals
from cuml.common.doc_utils import generate_docstring
from cuml.common.doc_utils import insert_into_docstring
from cuml.raft.common.handle import Handle
from cuml.common import input_to_cuml_array

from cuml.ensemble.randomforest_common import BaseRandomForestModel
from cuml.ensemble.randomforest_common import _obtain_fil_model
from cuml.ensemble.randomforest_shared cimport *

from cuml.fil.fil import TreeliteModel

from cython.operator cimport dereference as deref

from libcpp cimport bool
from libcpp.vector cimport vector
from libc.stdint cimport uintptr_t
from libc.stdlib cimport calloc, malloc, free

from numba import cuda

from cuml.common.cuda import nvtx_range_wrap, nvtx_range_push, nvtx_range_pop
from cuml.raft.common.handle cimport handle_t
cimport cuml.common.cuda

cimport cython


cdef extern from "cuml/ensemble/randomforest.hpp" namespace "ML":

    cdef void fit(handle_t& handle,
                  RandomForestMetaData[float, int]*,
                  float*,
                  int,
                  int,
                  int*,
                  int,
                  RF_params,
                  int) except +

    cdef void fit(handle_t& handle,
                  RandomForestMetaData[double, int]*,
                  double*,
                  int,
                  int,
                  int*,
                  int,
                  RF_params,
                  int) except +

    cdef void predict(handle_t& handle,
                      RandomForestMetaData[float, int] *,
                      float*,
                      int,
                      int,
                      int*,
                      bool) except +

    cdef void predict(handle_t& handle,
                      RandomForestMetaData[double, int]*,
                      double*,
                      int,
                      int,
                      int*,
                      bool) except +

    cdef void predictGetAll(handle_t& handle,
                            RandomForestMetaData[float, int] *,
                            float*,
                            int,
                            int,
                            int*,
                            bool) except +

    cdef void predictGetAll(handle_t& handle,
                            RandomForestMetaData[double, int]*,
                            double*,
                            int,
                            int,
                            int*,
                            bool) except +

    cdef RF_metrics score(handle_t& handle,
                          RandomForestMetaData[float, int]*,
                          int*,
                          int,
                          int*,
                          bool) except +

    cdef RF_metrics score(handle_t& handle,
                          RandomForestMetaData[double, int]*,
                          int*,
                          int,
                          int*,
                          bool) except +


class RandomForestClassifier(BaseRandomForestModel, ClassifierMixin):
    """
    Implements a Random Forest classifier model which fits multiple decision
    tree classifiers in an ensemble.

    Note that the underlying algorithm for tree node splits differs from that
    used in scikit-learn. By default, the cuML Random Forest uses a
    histogram-based algorithms to determine splits, rather than an exact
    count. You can tune the size of the histograms with the n_bins parameter.

    .. note:: This is an early release of the cuML
        Random Forest code. It contains a few known limitations:

       * GPU-based inference is only supported if the model was trained
         with 32-bit (float32) datatypes. CPU-based inference may be used
         in this case as a slower fallback.
       * Very deep / very wide models may exhaust available GPU memory.
         Future versions of cuML will provide an alternative algorithm to
         reduce memory consumption.
       * While training the model for multi class classification problems,
         using deep trees or `max_features=1.0` provides better performance.

    Examples
    --------
    .. code-block:: python

            import numpy as np
            from cuml.ensemble import RandomForestClassifier as cuRFC

            X = np.random.normal(size=(10,4)).astype(np.float32)
            y = np.asarray([0,1]*5, dtype=np.int32)

            cuml_model = cuRFC(max_features=1.0,
                               n_bins=8,
                               n_estimators=40)
            cuml_model.fit(X,y)
            cuml_predict = cuml_model.predict(X)

            print("Predicted labels : ", cuml_predict)

    Output:

    .. code-block:: none

            Predicted labels :  [0 1 0 1 0 1 0 1 0 1]

    Parameters
    -----------
    n_estimators : int (default = 100)
        Number of trees in the forest. (Default changed to 100 in cuML 0.11)
    split_criterion : The criterion used to split nodes.
        0 for GINI, 1 for ENTROPY
        2 and 3 not valid for classification
        (default = 0)
    split_algo : int (default = 1)
        The algorithm to determine how nodes are split in the tree.
        0 for HIST and 1 for GLOBAL_QUANTILE. HIST curently uses a slower
        tree-building algorithm so GLOBAL_QUANTILE is recommended for most
        cases.
    bootstrap : boolean (default = True)
        Control bootstrapping.
        If True, each tree in the forest is built
        on a bootstrapped sample with replacement.
        If False, sampling without replacement is done.
    bootstrap_features : boolean (default = False)
        Control bootstrapping for features.
        If features are drawn with or without replacement
    rows_sample : float (default = 1.0)
        Ratio of dataset rows used while fitting each tree.
    max_depth : int (default = 16)
        Maximum tree depth. Unlimited (i.e, until leaves are pure),
        if -1. Unlimited depth is not supported.
        *Note that this default differs from scikit-learn's
        random forest, which defaults to unlimited depth.*
    max_leaves : int (default = -1)
        Maximum leaf nodes per tree. Soft constraint. Unlimited,
        if -1.
    max_features : int, float, or string (default = 'auto')
        Ratio of number of features (columns) to consider per node split.
        If int then max_features/n_features.
        If float then max_features is used as a fraction.
        If 'auto' then max_features=1/sqrt(n_features).
        If 'sqrt' then max_features=1/sqrt(n_features).
        If 'log2' then max_features=log2(n_features)/n_features.
    n_bins : int (default = 8)
        Number of bins used by the split algorithm.
    min_rows_per_node : int or float (default = 2)
        The minimum number of samples (rows) needed to split a node.
        If int then number of sample rows.
        If float the min_rows_per_sample*n_rows
    min_impurity_decrease : float (default = 0.0)
        Minimum decrease in impurity requried for
        node to be spilt.
    quantile_per_tree : boolean (default = False)
        Whether quantile is computed for individal trees in RF.
        Only relevant for GLOBAL_QUANTILE split_algo.
    use_experimental_backend : boolean (default = False)
        If set to true and  following conditions are also met, experimental
         decision tree training implementation would be used:
            split_algo = 1 (GLOBAL_QUANTILE)
            max_features = 1.0 (Feature sub-sampling disabled)
            quantile_per_tree = false (No per tree quantile computation)
    max_batch_size: int (default = 128)
        Maximum number of nodes that can be processed in a given batch. This is
        used only when 'use_experimental_backend' is true.
    random_state : int (default = None)
        Seed for the random number generator. Unseeded by default.
    seed : int (default = None)
        Seed for the random number generator. Unseeded by default.

        .. deprecated:: 0.16
           Parameter `seed` is deprecated and will be removed in 0.17. Please
           use `random_state` instead

    handle : cuml.Handle
        Specifies the cuml.handle that holds internal CUDA state for
        computations in this model. Most importantly, this specifies the CUDA
        stream that will be used for the model's computations, so users can
        run different models concurrently in different streams by creating
        handles in several streams.
        If it is None, a new one is created.
    verbose : int or boolean, default=False
        Sets logging level. It must be one of `cuml.common.logger.level_*`.
        See :ref:`verbosity-levels` for more info.
    output_type : {'input', 'cudf', 'cupy', 'numpy', 'numba'}, default=None
        Variable to control output type of the results and attributes of
        the estimator. If None, it'll inherit the output type set at the
        module level, `cuml.global_output_type`.
        See :ref:`output-data-type-configuration` for more info.

    """

    def __init__(self, split_criterion=0, handle=None, verbose=False,
                 output_type=None, **kwargs):

        self.RF_type = CLASSIFICATION
        self.num_classes = 2
        super(RandomForestClassifier, self).__init__(
            split_criterion=split_criterion,
            handle=handle,
            verbose=verbose,
            output_type=output_type,
            **kwargs)

    """
    TODO:
        Add the preprocess and postprocess functions
        in the cython code to normalize the labels
        Link to the above issue on github :
        https://github.com/rapidsai/cuml/issues/691
    """
    def __getstate__(self):
        state = self.__dict__.copy()
        cdef size_t params_t
        cdef  RandomForestMetaData[float, int] *rf_forest
        cdef  RandomForestMetaData[double, int] *rf_forest64
        cdef size_t params_t64
        if self.n_cols:
            # only if model has been fit previously
            self._get_serialized_model()  # Ensure we have this cached
            if self.rf_forest:
                params_t = <uintptr_t> self.rf_forest
                rf_forest = \
                    <RandomForestMetaData[float, int]*>params_t
                state["rf_params"] = rf_forest.rf_params

            if self.rf_forest64:
                params_t64 = <uintptr_t> self.rf_forest64
                rf_forest64 = \
                    <RandomForestMetaData[double, int]*>params_t64
                state["rf_params64"] = rf_forest64.rf_params

        state["n_cols"] = self.n_cols
        state["verbose"] = self.verbose
        state["treelite_serialized_model"] = self.treelite_serialized_model
        state["treelite_handle"] = None
        state["split_criterion"] = self.split_criterion
        state["handle"] = self.handle
        return state

    def __setstate__(self, state):
        super(RandomForestClassifier, self).__init__(
            split_criterion=state["split_criterion"],
            handle=state["handle"],
            verbose=state["verbose"])
        cdef  RandomForestMetaData[float, int] *rf_forest = \
            new RandomForestMetaData[float, int]()
        cdef  RandomForestMetaData[double, int] *rf_forest64 = \
            new RandomForestMetaData[double, int]()

        self.n_cols = state['n_cols']
        if self.n_cols:
            rf_forest.rf_params = state["rf_params"]
            state["rf_forest"] = <uintptr_t>rf_forest

            rf_forest64.rf_params = state["rf_params64"]
            state["rf_forest64"] = <uintptr_t>rf_forest64

        self.treelite_serialized_model = state["treelite_serialized_model"]
        self.__dict__.update(state)

    def __del__(self):
        self._reset_forest_data()

    def _reset_forest_data(self):
        """Free memory allocated by this instance and clear instance vars."""
        if self.rf_forest:
            delete_rf_metadata(
                <RandomForestMetaData[float, int]*><uintptr_t>
                self.rf_forest)
            self.rf_forest = 0
        if self.rf_forest64:
            delete_rf_metadata(
                <RandomForestMetaData[double, int]*><uintptr_t>
                self.rf_forest64)
            self.rf_forest64 = 0

        if self.treelite_handle:
            TreeliteModel.free_treelite_model(self.treelite_handle)

        self.treelite_handle = None
        self.treelite_serialized_model = None
        self.n_cols = None

    def convert_to_treelite_model(self):
        """
        Converts the cuML RF model to a Treelite model

        Returns
        ----------
        tl_to_fil_model : Treelite version of this model
        """
        treelite_handle = self._obtain_treelite_handle()
        return TreeliteModel.from_treelite_model_handle(treelite_handle)

    def convert_to_fil_model(self, output_class=True,
                             threshold=0.5, algo='auto',
                             fil_sparse_format='auto'):
        """
        Create a Forest Inference (FIL) model from the trained cuML
        Random Forest model.

        Parameters
        ----------

        output_class : boolean (default = True)
            This is optional and required only while performing the
            predict operation on the GPU.
            If true, return a 1 or 0 depending on whether the raw
            prediction exceeds the threshold. If False, just return
            the raw prediction.
        algo : string (default = 'auto')
            This is optional and required only while performing the
            predict operation on the GPU.
            'naive' - simple inference using shared memory
            'tree_reorg' - similar to naive but trees rearranged to be more
            coalescing-friendly
            'batch_tree_reorg' - similar to tree_reorg but predicting
            multiple rows per thread block
            `auto` - choose the algorithm automatically. Currently
            'batch_tree_reorg' is used for dense storage
            and 'naive' for sparse storage
        threshold : float (default = 0.5)
            Threshold used for classification. Optional and required only
            while performing the predict operation on the GPU.
            It is applied if output_class == True, else it is ignored
        fil_sparse_format : boolean or string (default = auto)
            This variable is used to choose the type of forest that will be
            created in the Forest Inference Library. It is not required
            while using predict_model='CPU'.
            'auto' - choose the storage type automatically
            (currently True is chosen by auto)
            False - create a dense forest
            True - create a sparse forest, requires algo='naive'
            or algo='auto'

        Returns
        -------

        fil_model
            A Forest Inference model which can be used to perform
            inferencing on the random forest model.

        """
        treelite_handle = self._obtain_treelite_handle()
        return _obtain_fil_model(treelite_handle=treelite_handle,
                                 depth=self.max_depth,
                                 output_class=output_class,
                                 threshold=threshold,
                                 algo=algo,
                                 fil_sparse_format=fil_sparse_format)

    @generate_docstring(skip_parameters_heading=True,
                        y='dense_intdtype',
                        convert_dtype_cast='np.float32')
    @cuml.internals.api_base_return_any(set_output_type=False,
                                        set_output_dtype=True,
                                        set_n_features_in=False)
    def fit(self, X, y, convert_dtype=True):
        """
        Perform Random Forest Classification on the input data

        Parameters
        ----------
        convert_dtype : bool, optional (default = True)
            When set to True, the fit method will, when necessary, convert
            y to be of dtype int32. This will increase memory used for
            the method.
        """
<<<<<<< HEAD
        nvtx_range_push("Fit RF-Classifier @randomforestclassifier.pyx")
        self._set_base_attributes(target_dtype=y)

=======
>>>>>>> d30edd9f
        X_m, y_m, max_feature_val = self._dataset_setup_for_fit(X, y,
                                                                convert_dtype)
        cdef uintptr_t X_ptr, y_ptr

        X_ptr = X_m.ptr
        y_ptr = y_m.ptr

        cdef handle_t* handle_ =\
            <handle_t*><uintptr_t>self.handle.getHandle()

        cdef RandomForestMetaData[float, int] *rf_forest = \
            new RandomForestMetaData[float, int]()
        self.rf_forest = <uintptr_t> rf_forest
        cdef RandomForestMetaData[double, int] *rf_forest64 = \
            new RandomForestMetaData[double, int]()
        self.rf_forest64 = <uintptr_t> rf_forest64

        if self.random_state is None:
            seed_val = <uintptr_t>NULL
        else:
            seed_val = <uintptr_t>self.random_state

        rf_params = set_rf_class_obj(<int> self.max_depth,
                                     <int> self.max_leaves,
                                     <float> max_feature_val,
                                     <int> self.n_bins,
                                     <int> self.split_algo,
                                     <int> self.min_rows_per_node,
                                     <float> self.min_impurity_decrease,
                                     <bool> self.bootstrap_features,
                                     <bool> self.bootstrap,
                                     <int> self.n_estimators,
                                     <float> self.rows_sample,
                                     <int> seed_val,
                                     <CRITERION> self.split_criterion,
                                     <bool> self.quantile_per_tree,
                                     <int> self.n_streams,
                                     <bool> self.use_experimental_backend,
                                     <int> self.max_batch_size)

        if self.dtype == np.float32:
            fit(handle_[0],
                rf_forest,
                <float*> X_ptr,
                <int> self.n_rows,
                <int> self.n_cols,
                <int*> y_ptr,
                <int> self.num_classes,
                rf_params,
                <int> self.verbose)

        elif self.dtype == np.float64:
            rf_params64 = rf_params
            fit(handle_[0],
                rf_forest64,
                <double*> X_ptr,
                <int> self.n_rows,
                <int> self.n_cols,
                <int*> y_ptr,
                <int> self.num_classes,
                rf_params64,
                <int> self.verbose)

        else:
            raise TypeError("supports only np.float32 and np.float64 input,"
                            " but input of type '%s' passed."
                            % (str(self.dtype)))
        # make sure that the `fit` is complete before the following delete
        # call happens
        self.handle.sync()
        del X_m
        del y_m
        nvtx_range_pop()
        return self

    @cuml.internals.api_base_return_array(get_output_dtype=True)
    def _predict_model_on_cpu(self, X, convert_dtype) -> CumlArray:
        cdef uintptr_t X_ptr
        X_m, n_rows, n_cols, dtype = \
            input_to_cuml_array(X, order='C',
                                convert_to_dtype=(self.dtype if convert_dtype
                                                  else None),
                                check_cols=self.n_cols)
        X_ptr = X_m.ptr
        preds = CumlArray.zeros(n_rows, dtype=np.int32)
        cdef uintptr_t preds_ptr = preds.ptr

        cdef handle_t* handle_ =\
            <handle_t*><uintptr_t>self.handle.getHandle()

        cdef RandomForestMetaData[float, int] *rf_forest = \
            <RandomForestMetaData[float, int]*><uintptr_t> self.rf_forest

        cdef RandomForestMetaData[double, int] *rf_forest64 = \
            <RandomForestMetaData[double, int]*><uintptr_t> self.rf_forest64
        if self.dtype == np.float32:
            predict(handle_[0],
                    rf_forest,
                    <float*> X_ptr,
                    <int> n_rows,
                    <int> n_cols,
                    <int*> preds_ptr,
                    <int> self.verbose)

        elif self.dtype == np.float64:
            predict(handle_[0],
                    rf_forest64,
                    <double*> X_ptr,
                    <int> n_rows,
                    <int> n_cols,
                    <int*> preds_ptr,
                    <int> self.verbose)
        else:
            raise TypeError("supports only np.float32 and np.float64 input,"
                            " but input of type '%s' passed."
                            % (str(self.dtype)))

        self.handle.sync()
        # synchronous w/o a stream
        del(X_m)
        return preds

    @insert_into_docstring(parameters=[('dense', '(n_samples, n_features)')],
                           return_values=[('dense', '(n_samples, 1)')])
    def predict(self, X, predict_model="GPU",
                output_class=True, threshold=0.5,
                algo='auto', num_classes=None,
                convert_dtype=True,
                fil_sparse_format='auto') -> CumlArray:
        """
        Predicts the labels for X.

        Parameters
        ----------
        X : {}
        predict_model : String (default = 'GPU')
            'GPU' to predict using the GPU, 'CPU' otherwise. The 'GPU' can only
            be used if the model was trained on float32 data and `X` is float32
            or convert_dtype is set to True. Also the 'GPU' should only be
            used for binary classification problems.
        output_class : boolean (default = True)
            This is optional and required only while performing the
            predict operation on the GPU.
            If true, return a 1 or 0 depending on whether the raw
            prediction exceeds the threshold. If False, just return
            the raw prediction.
        algo : string (default = 'auto')
            This is optional and required only while performing the
            predict operation on the GPU.
            'naive' - simple inference using shared memory
            'tree_reorg' - similar to naive but trees rearranged to be more
            coalescing-friendly
            'batch_tree_reorg' - similar to tree_reorg but predicting
            multiple rows per thread block
            `auto` - choose the algorithm automatically. Currently
            'batch_tree_reorg' is used for dense storage
            and 'naive' for sparse storage
        threshold : float (default = 0.5)
            Threshold used for classification. Optional and required only
            while performing the predict operation on the GPU.
            It is applied if output_class == True, else it is ignored
        num_classes : int (default = None)
            number of different classes present in the dataset.

            .. deprecated:: 0.16
                Parameter 'num_classes' is deprecated and will be removed in
                an upcoming version. The number of classes passed must match
                the number of classes the model was trained on.

        convert_dtype : bool, optional (default = True)
            When set to True, the predict method will, when necessary, convert
            the input to the data type which was used to train the model. This
            will increase memory used for the method.
        fil_sparse_format : boolean or string (default = auto)
            This variable is used to choose the type of forest that will be
            created in the Forest Inference Library. It is not required
            while using predict_model='CPU'.
            'auto' - choose the storage type automatically
            (currently True is chosen by auto)
            False - create a dense forest
            True - create a sparse forest, requires algo='naive'
            or algo='auto'

        Returns
        ----------
        y : {}
        """
        nvtx_range_push("predict RF-Classifier @randomforestclassifier.pyx")
        if num_classes:
            warnings.warn("num_classes is deprecated and will be removed"
                          " in an upcoming version")
            if num_classes != self.num_classes:
                raise NotImplementedError("limiting num_classes for predict"
                                          " is not implemented")
        if predict_model == "CPU":
            preds = self._predict_model_on_cpu(X,
                                               convert_dtype=convert_dtype)

        elif self.dtype == np.float64:
            raise TypeError("GPU based predict only accepts np.float32 data. \
                            In order use the GPU predict the model should \
                            also be trained using a np.float32 dataset. \
                            If you would like to use np.float64 dtype \
                            then please use the CPU based predict by \
                            setting predict_model = 'CPU'")

        else:
            preds = \
                self._predict_model_on_gpu(X=X, output_class=output_class,
                                           threshold=threshold,
                                           algo=algo,
                                           convert_dtype=convert_dtype,
                                           fil_sparse_format=fil_sparse_format,
                                           predict_proba=False)

        nvtx_range_pop()
        return preds

    def _predict_get_all(self, X, convert_dtype=True) -> CumlArray:
        """
        Predicts the labels for X.

        Parameters
        ----------
        X : array-like (device or host) shape = (n_samples, n_features)
            Dense matrix (floats or doubles) of shape (n_samples, n_features).
            Acceptable formats: cuDF DataFrame, NumPy ndarray, Numba device
            ndarray, cuda array interface compliant array like CuPy

        Returns
        ----------
        y : NumPy
           Dense vector (int) of shape (n_samples, 1)
        """
        cdef uintptr_t X_ptr, preds_ptr
        X_m, n_rows, n_cols, dtype = \
            input_to_cuml_array(X, order='C',
                                convert_to_dtype=(self.dtype if convert_dtype
                                                  else None),
                                check_cols=self.n_cols)
        X_ptr = X_m.ptr

        preds = CumlArray.zeros(n_rows * self.n_estimators, dtype=np.int32)
        preds_ptr = preds.ptr

        cdef handle_t* handle_ =\
            <handle_t*><uintptr_t>self.handle.getHandle()
        cdef RandomForestMetaData[float, int] *rf_forest = \
            <RandomForestMetaData[float, int]*><uintptr_t> self.rf_forest

        cdef RandomForestMetaData[double, int] *rf_forest64 = \
            <RandomForestMetaData[double, int]*><uintptr_t> self.rf_forest64
        if self.dtype == np.float32:
            predictGetAll(handle_[0],
                          rf_forest,
                          <float*> X_ptr,
                          <int> n_rows,
                          <int> n_cols,
                          <int*> preds_ptr,
                          <int> self.verbose)

        elif self.dtype == np.float64:
            predictGetAll(handle_[0],
                          rf_forest64,
                          <double*> X_ptr,
                          <int> n_rows,
                          <int> n_cols,
                          <int*> preds_ptr,
                          <int> self.verbose)
        else:
            raise TypeError("supports only np.float32 and np.float64 input,"
                            " but input of type '%s' passed."
                            % (str(self.dtype)))
        self.handle.sync()
        del(X_m)
        return preds

    @insert_into_docstring(parameters=[('dense', '(n_samples, n_features)')],
                           return_values=[('dense', '(n_samples, 1)')])
    def predict_proba(self, X, output_class=True,
                      threshold=0.5, algo='auto',
                      num_classes=None, convert_dtype=True,
                      fil_sparse_format='auto') -> CumlArray:
        """
        Predicts class probabilites for X. This function uses the GPU
        implementation of predict. Therefore, data with 'dtype = np.float32'
        should be used with this function.

        Parameters
        ----------
        X : {}
        output_class: boolean (default = True)
            This is optional and required only while performing the
            predict operation on the GPU.
            If true, return a 1 or 0 depending on whether the raw
            prediction exceeds the threshold. If False, just return
            the raw prediction.
        algo : string (default = 'auto')
            This is optional and required only while performing the
            predict operation on the GPU.
            'naive' - simple inference using shared memory
            'tree_reorg' - similar to naive but trees rearranged to be more
            coalescing-friendly
            'batch_tree_reorg' - similar to tree_reorg but predicting
            multiple rows per thread block
            `auto` - choose the algorithm automatically. Currently
            'batch_tree_reorg' is used for dense storage
            and 'naive' for sparse storage
        threshold : float (default = 0.5)
            Threshold used for classification. Optional and required only
            while performing the predict operation on the GPU.
            It is applied if output_class == True, else it is ignored
        num_classes : int (default = None)
            number of different classes present in the dataset.

            .. deprecated:: 0.16
                Parameter 'num_classes' is deprecated and will be removed in
                an upcoming version. The number of classes passed must match
                the number of classes the model was trained on.

        convert_dtype : bool, optional (default = True)
            When set to True, the predict method will, when necessary, convert
            the input to the data type which was used to train the model. This
            will increase memory used for the method.
        fil_sparse_format : boolean or string (default = auto)
            This variable is used to choose the type of forest that will be
            created in the Forest Inference Library. It is not required
            while using predict_model='CPU'.
            'auto' - choose the storage type automatically
            (currently True is chosen by auto)
            False - create a dense forest
            True - create a sparse forest, requires algo='naive'
            or algo='auto'

        Returns
        -------
        y : {}
        """
        if self.dtype == np.float64:
            raise TypeError("GPU based predict only accepts np.float32 data. \
                            In order use the GPU predict the model should \
                            also be trained using a np.float32 dataset. \
                            If you would like to use np.float64 dtype \
                            then please use the CPU based predict by \
                            setting predict_model = 'CPU'")

        if num_classes:
            warnings.warn("num_classes is deprecated and will be removed"
                          " in an upcoming version")
            if num_classes != self.num_classes:
                raise NotImplementedError("The number of classes in the test "
                                          "dataset should be equal to the "
                                          "number of classes present in the "
                                          "training dataset.")

        preds_proba = \
            self._predict_model_on_gpu(X, output_class=output_class,
                                       threshold=threshold,
                                       algo=algo,
                                       convert_dtype=convert_dtype,
                                       fil_sparse_format=fil_sparse_format,
                                       predict_proba=True)

        return preds_proba

    @insert_into_docstring(parameters=[('dense', '(n_samples, n_features)'),
                                       ('dense_intdtype', '(n_samples, 1)')])
    def score(self, X, y, threshold=0.5,
              algo='auto', num_classes=None, predict_model="GPU",
              convert_dtype=True, fil_sparse_format='auto'):
        """
        Calculates the accuracy metric score of the model for X.

        Parameters
        ----------
        X : {}
        y : {}
        algo : string (default = 'auto')
            This is optional and required only while performing the
            predict operation on the GPU.
            'naive' - simple inference using shared memory
            'tree_reorg' - similar to naive but trees rearranged to be more
            coalescing-friendly
            'batch_tree_reorg' - similar to tree_reorg but predicting
            multiple rows per thread block
            `auto` - choose the algorithm automatically. Currently
            'batch_tree_reorg' is used for dense storage
            and 'naive' for sparse storage
        threshold : float
            threshold is used to for classification
            This is optional and required only while performing the
            predict operation on the GPU.
        num_classes : int (default = None)
            number of different classes present in the dataset.

            .. deprecated:: 0.16
                Parameter 'num_classes' is deprecated and will be removed in
                an upcoming version. The number of classes passed must match
                the number of classes the model was trained on.

        convert_dtype : boolean, default=True
            whether to convert input data to correct dtype automatically
        predict_model : String (default = 'GPU')
            'GPU' to predict using the GPU, 'CPU' otherwise. The 'GPU' can only
            be used if the model was trained on float32 data and `X` is float32
            or convert_dtype is set to True. Also the 'GPU' should only be
            used for binary classification problems.
        fil_sparse_format : boolean or string (default = auto)
            This variable is used to choose the type of forest that will be
            created in the Forest Inference Library. It is not required
            while using predict_model='CPU'.
            'auto' - choose the storage type automatically
            (currently True is chosen by auto)
            False - create a dense forest
            True - create a sparse forest, requires algo='naive'
            or algo='auto'

        Returns
        -------
        accuracy : float
           Accuracy of the model [0.0 - 1.0]
        """

        nvtx_range_push("score RF-Classifier @randomforestclassifier.pyx")
        cdef uintptr_t X_ptr, y_ptr
        _, n_rows, _, _ = \
            input_to_cuml_array(X, check_dtype=self.dtype,
                                convert_to_dtype=(self.dtype if convert_dtype
                                                  else None),
                                check_cols=self.n_cols)
        y_m, n_rows, _, y_dtype = \
            input_to_cuml_array(y, check_dtype=np.int32,
                                convert_to_dtype=(np.int32 if convert_dtype
                                                  else False))
        y_ptr = y_m.ptr
        preds = self.predict(X, output_class=True,
                             threshold=threshold, algo=algo,
                             convert_dtype=convert_dtype,
                             predict_model=predict_model,
                             num_classes=num_classes,
                             fil_sparse_format=fil_sparse_format)

        cdef uintptr_t preds_ptr
        preds_m, _, _, _ = \
            input_to_cuml_array(preds, convert_to_dtype=np.int32)
        preds_ptr = preds_m.ptr

        cdef handle_t* handle_ =\
            <handle_t*><uintptr_t>self.handle.getHandle()

        cdef RandomForestMetaData[float, int] *rf_forest = \
            <RandomForestMetaData[float, int]*><uintptr_t> self.rf_forest

        cdef RandomForestMetaData[double, int] *rf_forest64 = \
            <RandomForestMetaData[double, int]*><uintptr_t> self.rf_forest64

        if self.dtype == np.float32:
            self.stats = score(handle_[0],
                               rf_forest,
                               <int*> y_ptr,
                               <int> n_rows,
                               <int*> preds_ptr,
                               <int> self.verbose)
        elif self.dtype == np.float64:
            self.stats = score(handle_[0],
                               rf_forest64,
                               <int*> y_ptr,
                               <int> n_rows,
                               <int*> preds_ptr,
                               <int> self.verbose)
        else:
            raise TypeError("supports only np.float32 and np.float64 input,"
                            " but input of type '%s' passed."
                            % (str(self.dtype)))

        self.handle.sync()
        del(y_m)
        del(preds_m)
        nvtx_range_pop()
        return self.stats['accuracy']

    def print_summary(self):
        """
        Prints the summary of the forest used to train and test the model
        """
        cdef RandomForestMetaData[float, int] *rf_forest = \
            <RandomForestMetaData[float, int]*><uintptr_t> self.rf_forest

        cdef RandomForestMetaData[double, int] *rf_forest64 = \
            <RandomForestMetaData[double, int]*><uintptr_t> self.rf_forest64

        if self.dtype == np.float64:
            print_rf_summary(rf_forest64)
        else:
            print_rf_summary(rf_forest)

    def print_detailed(self):
        """
        Prints the detailed information about the forest used to
        train and test the Random Forest model
        """
        cdef RandomForestMetaData[float, int] *rf_forest = \
            <RandomForestMetaData[float, int]*><uintptr_t> self.rf_forest

        cdef RandomForestMetaData[double, int] *rf_forest64 = \
            <RandomForestMetaData[double, int]*><uintptr_t> self.rf_forest64

        if self.dtype == np.float64:
            print_rf_detailed(rf_forest64)
        else:
            print_rf_detailed(rf_forest)

    def dump_as_json(self):
        """
        Dump (export) the Random Forest model as a JSON string
        """
        cdef RandomForestMetaData[float, int] *rf_forest = \
            <RandomForestMetaData[float, int]*><uintptr_t> self.rf_forest

        cdef RandomForestMetaData[double, int] *rf_forest64 = \
            <RandomForestMetaData[double, int]*><uintptr_t> self.rf_forest64

        if self.dtype == np.float64:
            return dump_rf_as_json(rf_forest64).decode('utf-8')
        return dump_rf_as_json(rf_forest).decode('utf-8')<|MERGE_RESOLUTION|>--- conflicted
+++ resolved
@@ -432,12 +432,8 @@
             y to be of dtype int32. This will increase memory used for
             the method.
         """
-<<<<<<< HEAD
         nvtx_range_push("Fit RF-Classifier @randomforestclassifier.pyx")
-        self._set_base_attributes(target_dtype=y)
-
-=======
->>>>>>> d30edd9f
+
         X_m, y_m, max_feature_val = self._dataset_setup_for_fit(X, y,
                                                                 convert_dtype)
         cdef uintptr_t X_ptr, y_ptr
