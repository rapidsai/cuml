--- conflicted
+++ resolved
@@ -353,10 +353,7 @@
         self.n_streams = n_streams
         self.file_name = None
         self.pickle = False
-<<<<<<< HEAD
-
-=======
->>>>>>> 1abc04bf
+
         cdef RandomForestMetaData[float, int] *rf_forest = \
             new RandomForestMetaData[float, int]()
         self.rf_forest = <size_t> rf_forest
@@ -383,27 +380,18 @@
         cdef  RandomForestMetaData[double, int] *rf_forest64 = \
             <RandomForestMetaData[double, int]*>params_t64
 
-<<<<<<< HEAD
         state['verbose'] = self.verbose
         self._get_fil_mod()
         print("state : ", state)
-=======
->>>>>>> 1abc04bf
         state["pickle"] = True
         state["mod_ptr"] = self.mod_ptr
 
         state["file_name"] = self.file_name
         print(" file_name in getstate : ", self.file_name)
         print(" params_t in getstate : ", rf_forest.rf_params)
-<<<<<<< HEAD
         print(" state['dtype'] : ", state["dtype"])
 
         if self["dtype"] == np.float32:
-=======
-        state['verbose'] = self.verbose
-        print(" state['dtype'] : ", state["dtype"])
-        if state["dtype"] == np.float32:
->>>>>>> 1abc04bf
             state["rf_params"] = rf_forest.rf_params
             del state["rf_forest"]
         else:
@@ -413,15 +401,12 @@
         return state
 
     def __del__(self):
-<<<<<<< HEAD
         cdef RandomForestMetaData[float, int]* rf_forest = \
             <RandomForestMetaData[float, int]*><size_t> self.rf_forest
         cdef RandomForestMetaData[double, int]* rf_forest64 = \
             <RandomForestMetaData[double, int]*><size_t> self.rf_forest64
         free(rf_forest)
         free(rf_forest64)
-=======
->>>>>>> 1abc04bf
         os.remove(self.file_name)
 
     def __setstate__(self, state):
@@ -434,13 +419,6 @@
             new RandomForestMetaData[double, int]()
         print("state in set state : ", state)
         print(" state['dtype'] in set state: ", state["dtype"])
-
-<<<<<<< HEAD
-        print("state in set state : ", state)
-        print(" state['dtype'] in set state: ", state["dtype"])
-
-=======
->>>>>>> 1abc04bf
         self.pickle = state["pickle"]
         print(" self.pickle is : ", self.pickle)
 
@@ -472,14 +450,8 @@
         self.mod_ptr = self._get_treelite(num_features=self.n_cols)
         cdef uintptr_t model_ptr = <uintptr_t> self.mod_ptr
         self.file_name = './model.buffer'
-        save_model(<ModelHandle> model_ptr, file_name)
-
-    def _get_fil_mod(self):
-        self.mod_ptr = self._get_treelite(num_features=self.n_cols)
-        cdef uintptr_t model_ptr = <uintptr_t> self.mod_ptr
-        self.file_name = './model.buffer'
         save_model(<ModelHandle> model_ptr, 
-        	       <char*> self.file_name)
+        	         <char*> self.file_name)
 
     def fit(self, X, y):
         """
@@ -613,7 +585,7 @@
                                              algo=algo)
         print(" tl_to_fil_model : ", tl_to_fil_model)
         preds = tl_to_fil_model.predict(X)
-        return preds, tm_mod
+        return preds
 
     def _predict_model_on_cpu(self, X):
         cdef uintptr_t X_ptr
@@ -929,12 +901,6 @@
 
         cdef RandomForestMetaData[double, int] *rf_forest64 = \
             <RandomForestMetaData[double, int]*><size_t> self.rf_forest64
-
-<<<<<<< HEAD
-=======
-        # cdef ModelHandle tl_model
-
->>>>>>> 1abc04bf
         if self.dtype == np.float32:
             build_treelite_forest(& cuml_model_ptr,
                                   rf_forest,
