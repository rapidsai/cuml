
#
# Copyright (c) 2019-2021, NVIDIA CORPORATION.
#
# Licensed under the Apache License, Version 2.0 (the "License");
# you may not use this file except in compliance with the License.
# You may obtain a copy of the License at
#
#     http://www.apache.org/licenses/LICENSE-2.0
#
# Unless required by applicable law or agreed to in writing, software
# distributed under the License is distributed on an "AS IS" BASIS,
# WITHOUT WARRANTIES OR CONDITIONS OF ANY KIND, either express or implied.
# See the License for the specific language governing permissions and
# limitations under the License.
#

# distutils: language = c++

import numpy as np
import rmm
import warnings

import cuml.common.logger as logger

from cuml import ForestInference
from cuml.common.array import CumlArray
from cuml.common.base import ClassifierMixin
import cuml.internals
from cuml.common.doc_utils import generate_docstring
from cuml.common.doc_utils import insert_into_docstring
from cuml.raft.common.handle import Handle
from cuml.common import input_to_cuml_array

from cuml.ensemble.randomforest_common import BaseRandomForestModel
from cuml.ensemble.randomforest_common import _obtain_fil_model
from cuml.ensemble.randomforest_shared cimport *

from cuml.fil.fil import TreeliteModel

from cython.operator cimport dereference as deref

from libcpp cimport bool
from libcpp.vector cimport vector
from libc.stdint cimport uintptr_t, uint64_t
from libc.stdlib cimport calloc, malloc, free

from numba import cuda

from cuml.raft.common.handle cimport handle_t
cimport cuml.common.cuda

cimport cython


cdef extern from "cuml/ensemble/randomforest.hpp" namespace "ML":

    cdef void fit(handle_t& handle,
                  RandomForestMetaData[float, int]*,
                  float*,
                  int,
                  int,
                  int*,
                  int,
                  RF_params,
                  int) except +

    cdef void fit(handle_t& handle,
                  RandomForestMetaData[double, int]*,
                  double*,
                  int,
                  int,
                  int*,
                  int,
                  RF_params,
                  int) except +

    cdef void predict(handle_t& handle,
                      RandomForestMetaData[float, int] *,
                      float*,
                      int,
                      int,
                      int*,
                      bool) except +

    cdef void predict(handle_t& handle,
                      RandomForestMetaData[double, int]*,
                      double*,
                      int,
                      int,
                      int*,
                      bool) except +

    cdef void predictGetAll(handle_t& handle,
                            RandomForestMetaData[float, int] *,
                            float*,
                            int,
                            int,
                            int*,
                            bool) except +

    cdef void predictGetAll(handle_t& handle,
                            RandomForestMetaData[double, int]*,
                            double*,
                            int,
                            int,
                            int*,
                            bool) except +

    cdef RF_metrics score(handle_t& handle,
                          RandomForestMetaData[float, int]*,
                          int*,
                          int,
                          int*,
                          bool) except +

    cdef RF_metrics score(handle_t& handle,
                          RandomForestMetaData[double, int]*,
                          int*,
                          int,
                          int*,
                          bool) except +


class RandomForestClassifier(BaseRandomForestModel, ClassifierMixin):
    """
    Implements a Random Forest classifier model which fits multiple decision
    tree classifiers in an ensemble.

    Note that the underlying algorithm for tree node splits differs from that
    used in scikit-learn. By default, the cuML Random Forest uses a
    histogram-based algorithms to determine splits, rather than an exact
    count. You can tune the size of the histograms with the n_bins parameter.

    .. note:: This is an early release of the cuML
        Random Forest code. It contains a few known limitations:

       * GPU-based inference is only supported if the model was trained
         with 32-bit (float32) datatypes. CPU-based inference may be used
         in this case as a slower fallback.
       * Very deep / very wide models may exhaust available GPU memory.
         Future versions of cuML will provide an alternative algorithm to
         reduce memory consumption.
       * While training the model for multi class classification problems,
         using deep trees or `max_features=1.0` provides better performance.

    Examples
    --------
    .. code-block:: python

            import numpy as np
            from cuml.ensemble import RandomForestClassifier as cuRFC

            X = np.random.normal(size=(10,4)).astype(np.float32)
            y = np.asarray([0,1]*5, dtype=np.int32)

            cuml_model = cuRFC(max_features=1.0,
                               n_bins=8,
                               n_estimators=40)
            cuml_model.fit(X,y)
            cuml_predict = cuml_model.predict(X)

            print("Predicted labels : ", cuml_predict)

    Output:

    .. code-block:: none

            Predicted labels :  [0 1 0 1 0 1 0 1 0 1]

    Parameters
    -----------
    n_estimators : int (default = 100)
        Number of trees in the forest. (Default changed to 100 in cuML 0.11)
    split_criterion : The criterion used to split nodes.
        0 for GINI, 1 for ENTROPY
        2 and 3 not valid for classification
        (default = 0)
    split_algo : int (default = 1)
        The algorithm to determine how nodes are split in the tree.
        0 for HIST and 1 for GLOBAL_QUANTILE. HIST curently uses a slower
        tree-building algorithm so GLOBAL_QUANTILE is recommended for most
        cases.
    bootstrap : boolean (default = True)
        Control bootstrapping.
        If True, each tree in the forest is built
        on a bootstrapped sample with replacement.
        If False, the whole dataset is used to build each tree.
    bootstrap_features : boolean (default = False)
        Control bootstrapping for features.
        If features are drawn with or without replacement
    max_samples : float (default = 1.0)
        Ratio of dataset rows used while fitting each tree.
    max_depth : int (default = 16)
        Maximum tree depth. Unlimited (i.e, until leaves are pure),
        if -1. Unlimited depth is not supported.
        *Note that this default differs from scikit-learn's
        random forest, which defaults to unlimited depth.*
    max_leaves : int (default = -1)
        Maximum leaf nodes per tree. Soft constraint. Unlimited,
        if -1.
    max_features : int, float, or string (default = 'auto')
        Ratio of number of features (columns) to consider per node split.
        If int then max_features/n_features.
        If float then max_features is used as a fraction.
        If 'auto' then max_features=1/sqrt(n_features).
        If 'sqrt' then max_features=1/sqrt(n_features).
        If 'log2' then max_features=log2(n_features)/n_features.
    n_bins : int (default = 8)
        Number of bins used by the split algorithm.
    min_samples_leaf : int or float (default = 1)
        The minimum number of samples (rows) in each leaf node.
        If int, then min_samples_leaf represents the minimum number.
        If float, then min_samples_leaf represents a fraction and
        ceil(min_samples_leaf * n_rows) is the minimum number of samples
        for each leaf node.
    min_samples_split : int or float (default = 2)
        The minimum number of samples required to split an internal node.
        If int, then min_samples_split represents the minimum number.
        If float, then min_samples_split represents a fraction and
        ceil(min_samples_split * n_rows) is the minimum number of samples
        for each split.
    min_impurity_decrease : float (default = 0.0)
        Minimum decrease in impurity requried for
        node to be spilt.
    quantile_per_tree : boolean (default = False)
        Whether quantile is computed for individal trees in RF.
        Only relevant for GLOBAL_QUANTILE split_algo.
    use_experimental_backend : boolean (default = False)
        If set to true and  following conditions are also met, experimental
         decision tree training implementation would be used:
            split_algo = 1 (GLOBAL_QUANTILE)
            quantile_per_tree = false (No per tree quantile computation)
    max_batch_size: int (default = 128)
        Maximum number of nodes that can be processed in a given batch. This is
        used only when 'use_experimental_backend' is true.
    random_state : int (default = None)
        Seed for the random number generator. Unseeded by default.
    seed : int (default = None)
        Seed for the random number generator. Unseeded by default.

        .. deprecated:: 0.16
           Parameter `seed` is deprecated and will be removed in 0.17. Please
           use `random_state` instead

    handle : cuml.Handle
        Specifies the cuml.handle that holds internal CUDA state for
        computations in this model. Most importantly, this specifies the CUDA
        stream that will be used for the model's computations, so users can
        run different models concurrently in different streams by creating
        handles in several streams.
        If it is None, a new one is created.
    verbose : int or boolean, default=False
        Sets logging level. It must be one of `cuml.common.logger.level_*`.
        See :ref:`verbosity-levels` for more info.
    output_type : {'input', 'cudf', 'cupy', 'numpy', 'numba'}, default=None
        Variable to control output type of the results and attributes of
        the estimator. If None, it'll inherit the output type set at the
        module level, `cuml.global_output_type`.
        See :ref:`output-data-type-configuration` for more info.

    """

    def __init__(self, split_criterion=0, handle=None, verbose=False,
                 output_type=None, **kwargs):

        self.RF_type = CLASSIFICATION
        self.num_classes = 2
        super(RandomForestClassifier, self).__init__(
            split_criterion=split_criterion,
            handle=handle,
            verbose=verbose,
            output_type=output_type,
            **kwargs)

    """
    TODO:
        Add the preprocess and postprocess functions
        in the cython code to normalize the labels
        Link to the above issue on github :
        https://github.com/rapidsai/cuml/issues/691
    """
    def __getstate__(self):
        state = self.__dict__.copy()
        cdef size_t params_t
        cdef  RandomForestMetaData[float, int] *rf_forest
        cdef  RandomForestMetaData[double, int] *rf_forest64
        cdef size_t params_t64
        if self.n_cols:
            # only if model has been fit previously
            self._get_serialized_model()  # Ensure we have this cached
            if self.rf_forest:
                params_t = <uintptr_t> self.rf_forest
                rf_forest = \
                    <RandomForestMetaData[float, int]*>params_t
                state["rf_params"] = rf_forest.rf_params

            if self.rf_forest64:
                params_t64 = <uintptr_t> self.rf_forest64
                rf_forest64 = \
                    <RandomForestMetaData[double, int]*>params_t64
                state["rf_params64"] = rf_forest64.rf_params

        state["n_cols"] = self.n_cols
        state["verbose"] = self.verbose
        state["treelite_serialized_model"] = self.treelite_serialized_model
        state["treelite_handle"] = None
        state["split_criterion"] = self.split_criterion
        state["handle"] = self.handle
        return state

    def __setstate__(self, state):
        super(RandomForestClassifier, self).__init__(
            split_criterion=state["split_criterion"],
            handle=state["handle"],
            verbose=state["verbose"])
        cdef  RandomForestMetaData[float, int] *rf_forest = \
            new RandomForestMetaData[float, int]()
        cdef  RandomForestMetaData[double, int] *rf_forest64 = \
            new RandomForestMetaData[double, int]()

        self.n_cols = state['n_cols']
        if self.n_cols:
            rf_forest.rf_params = state["rf_params"]
            state["rf_forest"] = <uintptr_t>rf_forest

            rf_forest64.rf_params = state["rf_params64"]
            state["rf_forest64"] = <uintptr_t>rf_forest64

        self.treelite_serialized_model = state["treelite_serialized_model"]
        self.__dict__.update(state)

    def __del__(self):
        self._reset_forest_data()

    def _reset_forest_data(self):
        """Free memory allocated by this instance and clear instance vars."""
        if self.rf_forest:
            delete_rf_metadata(
                <RandomForestMetaData[float, int]*><uintptr_t>
                self.rf_forest)
            self.rf_forest = 0
        if self.rf_forest64:
            delete_rf_metadata(
                <RandomForestMetaData[double, int]*><uintptr_t>
                self.rf_forest64)
            self.rf_forest64 = 0

        if self.treelite_handle:
            TreeliteModel.free_treelite_model(self.treelite_handle)

        self.treelite_handle = None
        self.treelite_serialized_model = None
        self.n_cols = None

    def convert_to_treelite_model(self):
        """
        Converts the cuML RF model to a Treelite model

        Returns
        ----------
        tl_to_fil_model : Treelite version of this model
        """
        treelite_handle = self._obtain_treelite_handle()
        return TreeliteModel.from_treelite_model_handle(treelite_handle)

    def convert_to_fil_model(self, output_class=True,
                             threshold=0.5, algo='auto',
                             fil_sparse_format='auto'):
        """
        Create a Forest Inference (FIL) model from the trained cuML
        Random Forest model.

        Parameters
        ----------

        output_class : boolean (default = True)
            This is optional and required only while performing the
            predict operation on the GPU.
            If true, return a 1 or 0 depending on whether the raw
            prediction exceeds the threshold. If False, just return
            the raw prediction.
        algo : string (default = 'auto')
            This is optional and required only while performing the
            predict operation on the GPU.
            'naive' - simple inference using shared memory
            'tree_reorg' - similar to naive but trees rearranged to be more
            coalescing-friendly
            'batch_tree_reorg' - similar to tree_reorg but predicting
            multiple rows per thread block
            `auto` - choose the algorithm automatically. Currently
            'batch_tree_reorg' is used for dense storage
            and 'naive' for sparse storage
        threshold : float (default = 0.5)
            Threshold used for classification. Optional and required only
            while performing the predict operation on the GPU.
            It is applied if output_class == True, else it is ignored
        fil_sparse_format : boolean or string (default = auto)
            This variable is used to choose the type of forest that will be
            created in the Forest Inference Library. It is not required
            while using predict_model='CPU'.
            'auto' - choose the storage type automatically
            (currently True is chosen by auto)
            False - create a dense forest
            True - create a sparse forest, requires algo='naive'
            or algo='auto'

        Returns
        -------

        fil_model
            A Forest Inference model which can be used to perform
            inferencing on the random forest model.

        """
        treelite_handle = self._obtain_treelite_handle()
        return _obtain_fil_model(treelite_handle=treelite_handle,
                                 depth=self.max_depth,
                                 output_class=output_class,
                                 threshold=threshold,
                                 algo=algo,
                                 fil_sparse_format=fil_sparse_format)

    @generate_docstring(skip_parameters_heading=True,
                        y='dense_intdtype',
                        convert_dtype_cast='np.float32')
    @cuml.internals.api_base_return_any(set_output_type=False,
                                        set_output_dtype=True,
                                        set_n_features_in=False)
    def fit(self, X, y, convert_dtype=True):
        """
        Perform Random Forest Classification on the input data

        Parameters
        ----------
        convert_dtype : bool, optional (default = True)
            When set to True, the fit method will, when necessary, convert
            y to be of dtype int32. This will increase memory used for
            the method.
        """
        X_m, y_m, max_feature_val = self._dataset_setup_for_fit(X, y,
                                                                convert_dtype)
        cdef uintptr_t X_ptr, y_ptr

        X_ptr = X_m.ptr
        y_ptr = y_m.ptr

        cdef handle_t* handle_ =\
            <handle_t*><uintptr_t>self.handle.getHandle()

        cdef RandomForestMetaData[float, int] *rf_forest = \
            new RandomForestMetaData[float, int]()
        self.rf_forest = <uintptr_t> rf_forest
        cdef RandomForestMetaData[double, int] *rf_forest64 = \
            new RandomForestMetaData[double, int]()
        self.rf_forest64 = <uintptr_t> rf_forest64

        if self.random_state is None:
            seed_val = <uintptr_t>NULL
        else:
            seed_val = <uintptr_t>self.random_state

<<<<<<< HEAD
        rf_params = set_rf_params(<int> self.max_depth,
                                  <int> self.max_leaves,
                                  <float> max_feature_val,
                                  <int> self.n_bins,
                                  <int> self.split_algo,
                                  <int> self.min_samples_leaf,
                                  <int> self.min_samples_split,
                                  <float> self.min_impurity_decrease,
                                  <bool> self.bootstrap_features,
                                  <bool> self.bootstrap,
                                  <int> self.n_estimators,
                                  <float> self.max_samples,
                                  <int> seed_val,
                                  <CRITERION> self.split_criterion,
                                  <bool> self.quantile_per_tree,
                                  <int> self.n_streams,
                                  <bool> self.use_experimental_backend,
                                  <int> self.max_batch_size)
=======
        rf_params = set_rf_class_obj(<int> self.max_depth,
                                     <int> self.max_leaves,
                                     <float> max_feature_val,
                                     <int> self.n_bins,
                                     <int> self.split_algo,
                                     <int> self.min_samples_leaf,
                                     <int> self.min_samples_split,
                                     <float> self.min_impurity_decrease,
                                     <bool> self.bootstrap_features,
                                     <bool> self.bootstrap,
                                     <int> self.n_estimators,
                                     <float> self.max_samples,
                                     <uint64_t> seed_val,
                                     <CRITERION> self.split_criterion,
                                     <bool> self.quantile_per_tree,
                                     <int> self.n_streams,
                                     <bool> self.use_experimental_backend,
                                     <int> self.max_batch_size)
>>>>>>> a3c62b14

        if self.dtype == np.float32:
            fit(handle_[0],
                rf_forest,
                <float*> X_ptr,
                <int> self.n_rows,
                <int> self.n_cols,
                <int*> y_ptr,
                <int> self.num_classes,
                rf_params,
                <int> self.verbose)

        elif self.dtype == np.float64:
            rf_params64 = rf_params
            fit(handle_[0],
                rf_forest64,
                <double*> X_ptr,
                <int> self.n_rows,
                <int> self.n_cols,
                <int*> y_ptr,
                <int> self.num_classes,
                rf_params64,
                <int> self.verbose)

        else:
            raise TypeError("supports only np.float32 and np.float64 input,"
                            " but input of type '%s' passed."
                            % (str(self.dtype)))
        # make sure that the `fit` is complete before the following delete
        # call happens
        self.handle.sync()
        del X_m
        del y_m
        return self

    @cuml.internals.api_base_return_array(get_output_dtype=True)
    def _predict_model_on_cpu(self, X, convert_dtype) -> CumlArray:
        cdef uintptr_t X_ptr
        X_m, n_rows, n_cols, dtype = \
            input_to_cuml_array(X, order='C',
                                convert_to_dtype=(self.dtype if convert_dtype
                                                  else None),
                                check_cols=self.n_cols)
        X_ptr = X_m.ptr
        preds = CumlArray.zeros(n_rows, dtype=np.int32)
        cdef uintptr_t preds_ptr = preds.ptr

        cdef handle_t* handle_ =\
            <handle_t*><uintptr_t>self.handle.getHandle()

        cdef RandomForestMetaData[float, int] *rf_forest = \
            <RandomForestMetaData[float, int]*><uintptr_t> self.rf_forest

        cdef RandomForestMetaData[double, int] *rf_forest64 = \
            <RandomForestMetaData[double, int]*><uintptr_t> self.rf_forest64
        if self.dtype == np.float32:
            predict(handle_[0],
                    rf_forest,
                    <float*> X_ptr,
                    <int> n_rows,
                    <int> n_cols,
                    <int*> preds_ptr,
                    <int> self.verbose)

        elif self.dtype == np.float64:
            predict(handle_[0],
                    rf_forest64,
                    <double*> X_ptr,
                    <int> n_rows,
                    <int> n_cols,
                    <int*> preds_ptr,
                    <int> self.verbose)
        else:
            raise TypeError("supports only np.float32 and np.float64 input,"
                            " but input of type '%s' passed."
                            % (str(self.dtype)))

        self.handle.sync()
        # synchronous w/o a stream
        del(X_m)
        return preds

    @insert_into_docstring(parameters=[('dense', '(n_samples, n_features)')],
                           return_values=[('dense', '(n_samples, 1)')])
    def predict(self, X, predict_model="GPU",
                output_class=True, threshold=0.5,
                algo='auto', num_classes=None,
                convert_dtype=True,
                fil_sparse_format='auto') -> CumlArray:
        """
        Predicts the labels for X.

        Parameters
        ----------
        X : {}
        predict_model : String (default = 'GPU')
            'GPU' to predict using the GPU, 'CPU' otherwise. The 'GPU' can only
            be used if the model was trained on float32 data and `X` is float32
            or convert_dtype is set to True. Also the 'GPU' should only be
            used for binary classification problems.
        output_class : boolean (default = True)
            This is optional and required only while performing the
            predict operation on the GPU.
            If true, return a 1 or 0 depending on whether the raw
            prediction exceeds the threshold. If False, just return
            the raw prediction.
        algo : string (default = 'auto')
            This is optional and required only while performing the
            predict operation on the GPU.
            'naive' - simple inference using shared memory
            'tree_reorg' - similar to naive but trees rearranged to be more
            coalescing-friendly
            'batch_tree_reorg' - similar to tree_reorg but predicting
            multiple rows per thread block
            `auto` - choose the algorithm automatically. Currently
            'batch_tree_reorg' is used for dense storage
            and 'naive' for sparse storage
        threshold : float (default = 0.5)
            Threshold used for classification. Optional and required only
            while performing the predict operation on the GPU.
            It is applied if output_class == True, else it is ignored
        num_classes : int (default = None)
            number of different classes present in the dataset.

            .. deprecated:: 0.16
                Parameter 'num_classes' is deprecated and will be removed in
                an upcoming version. The number of classes passed must match
                the number of classes the model was trained on.

        convert_dtype : bool, optional (default = True)
            When set to True, the predict method will, when necessary, convert
            the input to the data type which was used to train the model. This
            will increase memory used for the method.
        fil_sparse_format : boolean or string (default = auto)
            This variable is used to choose the type of forest that will be
            created in the Forest Inference Library. It is not required
            while using predict_model='CPU'.
            'auto' - choose the storage type automatically
            (currently True is chosen by auto)
            False - create a dense forest
            True - create a sparse forest, requires algo='naive'
            or algo='auto'

        Returns
        ----------
        y : {}
        """
        if num_classes:
            warnings.warn("num_classes is deprecated and will be removed"
                          " in an upcoming version")
            if num_classes != self.num_classes:
                raise NotImplementedError("limiting num_classes for predict"
                                          " is not implemented")
        if predict_model == "CPU":
            preds = self._predict_model_on_cpu(X,
                                               convert_dtype=convert_dtype)

        elif self.dtype == np.float64:
            raise TypeError("GPU based predict only accepts np.float32 data. \
                            In order use the GPU predict the model should \
                            also be trained using a np.float32 dataset. \
                            If you would like to use np.float64 dtype \
                            then please use the CPU based predict by \
                            setting predict_model = 'CPU'")

        else:
            preds = \
                self._predict_model_on_gpu(X=X, output_class=output_class,
                                           threshold=threshold,
                                           algo=algo,
                                           convert_dtype=convert_dtype,
                                           fil_sparse_format=fil_sparse_format,
                                           predict_proba=False)

        return preds

    def _predict_get_all(self, X, convert_dtype=True) -> CumlArray:
        """
        Predicts the labels for X.

        Parameters
        ----------
        X : array-like (device or host) shape = (n_samples, n_features)
            Dense matrix (floats or doubles) of shape (n_samples, n_features).
            Acceptable formats: cuDF DataFrame, NumPy ndarray, Numba device
            ndarray, cuda array interface compliant array like CuPy

        Returns
        ----------
        y : NumPy
           Dense vector (int) of shape (n_samples, 1)
        """
        cdef uintptr_t X_ptr, preds_ptr
        X_m, n_rows, n_cols, dtype = \
            input_to_cuml_array(X, order='C',
                                convert_to_dtype=(self.dtype if convert_dtype
                                                  else None),
                                check_cols=self.n_cols)
        X_ptr = X_m.ptr

        preds = CumlArray.zeros(n_rows * self.n_estimators, dtype=np.int32)
        preds_ptr = preds.ptr

        cdef handle_t* handle_ =\
            <handle_t*><uintptr_t>self.handle.getHandle()
        cdef RandomForestMetaData[float, int] *rf_forest = \
            <RandomForestMetaData[float, int]*><uintptr_t> self.rf_forest

        cdef RandomForestMetaData[double, int] *rf_forest64 = \
            <RandomForestMetaData[double, int]*><uintptr_t> self.rf_forest64
        if self.dtype == np.float32:
            predictGetAll(handle_[0],
                          rf_forest,
                          <float*> X_ptr,
                          <int> n_rows,
                          <int> n_cols,
                          <int*> preds_ptr,
                          <int> self.verbose)

        elif self.dtype == np.float64:
            predictGetAll(handle_[0],
                          rf_forest64,
                          <double*> X_ptr,
                          <int> n_rows,
                          <int> n_cols,
                          <int*> preds_ptr,
                          <int> self.verbose)
        else:
            raise TypeError("supports only np.float32 and np.float64 input,"
                            " but input of type '%s' passed."
                            % (str(self.dtype)))
        self.handle.sync()
        del(X_m)
        return preds

    @insert_into_docstring(parameters=[('dense', '(n_samples, n_features)')],
                           return_values=[('dense', '(n_samples, 1)')])
    def predict_proba(self, X, output_class=True,
                      threshold=0.5, algo='auto',
                      num_classes=None, convert_dtype=True,
                      fil_sparse_format='auto') -> CumlArray:
        """
        Predicts class probabilites for X. This function uses the GPU
        implementation of predict. Therefore, data with 'dtype = np.float32'
        should be used with this function.

        Parameters
        ----------
        X : {}
        output_class: boolean (default = True)
            This is optional and required only while performing the
            predict operation on the GPU.
            If true, return a 1 or 0 depending on whether the raw
            prediction exceeds the threshold. If False, just return
            the raw prediction.
        algo : string (default = 'auto')
            This is optional and required only while performing the
            predict operation on the GPU.
            'naive' - simple inference using shared memory
            'tree_reorg' - similar to naive but trees rearranged to be more
            coalescing-friendly
            'batch_tree_reorg' - similar to tree_reorg but predicting
            multiple rows per thread block
            `auto` - choose the algorithm automatically. Currently
            'batch_tree_reorg' is used for dense storage
            and 'naive' for sparse storage
        threshold : float (default = 0.5)
            Threshold used for classification. Optional and required only
            while performing the predict operation on the GPU.
            It is applied if output_class == True, else it is ignored
        num_classes : int (default = None)
            number of different classes present in the dataset.

            .. deprecated:: 0.16
                Parameter 'num_classes' is deprecated and will be removed in
                an upcoming version. The number of classes passed must match
                the number of classes the model was trained on.

        convert_dtype : bool, optional (default = True)
            When set to True, the predict method will, when necessary, convert
            the input to the data type which was used to train the model. This
            will increase memory used for the method.
        fil_sparse_format : boolean or string (default = auto)
            This variable is used to choose the type of forest that will be
            created in the Forest Inference Library. It is not required
            while using predict_model='CPU'.
            'auto' - choose the storage type automatically
            (currently True is chosen by auto)
            False - create a dense forest
            True - create a sparse forest, requires algo='naive'
            or algo='auto'

        Returns
        -------
        y : {}
        """
        if self.dtype == np.float64:
            raise TypeError("GPU based predict only accepts np.float32 data. \
                            In order use the GPU predict the model should \
                            also be trained using a np.float32 dataset. \
                            If you would like to use np.float64 dtype \
                            then please use the CPU based predict by \
                            setting predict_model = 'CPU'")

        if num_classes:
            warnings.warn("num_classes is deprecated and will be removed"
                          " in an upcoming version")
            if num_classes != self.num_classes:
                raise NotImplementedError("The number of classes in the test "
                                          "dataset should be equal to the "
                                          "number of classes present in the "
                                          "training dataset.")

        preds_proba = \
            self._predict_model_on_gpu(X, output_class=output_class,
                                       threshold=threshold,
                                       algo=algo,
                                       convert_dtype=convert_dtype,
                                       fil_sparse_format=fil_sparse_format,
                                       predict_proba=True)

        return preds_proba

    @insert_into_docstring(parameters=[('dense', '(n_samples, n_features)'),
                                       ('dense_intdtype', '(n_samples, 1)')])
    def score(self, X, y, threshold=0.5,
              algo='auto', num_classes=None, predict_model="GPU",
              convert_dtype=True, fil_sparse_format='auto'):
        """
        Calculates the accuracy metric score of the model for X.

        Parameters
        ----------
        X : {}
        y : {}
        algo : string (default = 'auto')
            This is optional and required only while performing the
            predict operation on the GPU.
            'naive' - simple inference using shared memory
            'tree_reorg' - similar to naive but trees rearranged to be more
            coalescing-friendly
            'batch_tree_reorg' - similar to tree_reorg but predicting
            multiple rows per thread block
            `auto` - choose the algorithm automatically. Currently
            'batch_tree_reorg' is used for dense storage
            and 'naive' for sparse storage
        threshold : float
            threshold is used to for classification
            This is optional and required only while performing the
            predict operation on the GPU.
        num_classes : int (default = None)
            number of different classes present in the dataset.

            .. deprecated:: 0.16
                Parameter 'num_classes' is deprecated and will be removed in
                an upcoming version. The number of classes passed must match
                the number of classes the model was trained on.

        convert_dtype : boolean, default=True
            whether to convert input data to correct dtype automatically
        predict_model : String (default = 'GPU')
            'GPU' to predict using the GPU, 'CPU' otherwise. The 'GPU' can only
            be used if the model was trained on float32 data and `X` is float32
            or convert_dtype is set to True. Also the 'GPU' should only be
            used for binary classification problems.
        fil_sparse_format : boolean or string (default = auto)
            This variable is used to choose the type of forest that will be
            created in the Forest Inference Library. It is not required
            while using predict_model='CPU'.
            'auto' - choose the storage type automatically
            (currently True is chosen by auto)
            False - create a dense forest
            True - create a sparse forest, requires algo='naive'
            or algo='auto'

        Returns
        -------
        accuracy : float
           Accuracy of the model [0.0 - 1.0]
        """
        cdef uintptr_t X_ptr, y_ptr
        _, n_rows, _, _ = \
            input_to_cuml_array(X, check_dtype=self.dtype,
                                convert_to_dtype=(self.dtype if convert_dtype
                                                  else None),
                                check_cols=self.n_cols)
        y_m, n_rows, _, y_dtype = \
            input_to_cuml_array(y, check_dtype=np.int32,
                                convert_to_dtype=(np.int32 if convert_dtype
                                                  else False))
        y_ptr = y_m.ptr
        preds = self.predict(X, output_class=True,
                             threshold=threshold, algo=algo,
                             convert_dtype=convert_dtype,
                             predict_model=predict_model,
                             num_classes=num_classes,
                             fil_sparse_format=fil_sparse_format)

        cdef uintptr_t preds_ptr
        preds_m, _, _, _ = \
            input_to_cuml_array(preds, convert_to_dtype=np.int32)
        preds_ptr = preds_m.ptr

        cdef handle_t* handle_ =\
            <handle_t*><uintptr_t>self.handle.getHandle()

        cdef RandomForestMetaData[float, int] *rf_forest = \
            <RandomForestMetaData[float, int]*><uintptr_t> self.rf_forest

        cdef RandomForestMetaData[double, int] *rf_forest64 = \
            <RandomForestMetaData[double, int]*><uintptr_t> self.rf_forest64

        if self.dtype == np.float32:
            self.stats = score(handle_[0],
                               rf_forest,
                               <int*> y_ptr,
                               <int> n_rows,
                               <int*> preds_ptr,
                               <int> self.verbose)
        elif self.dtype == np.float64:
            self.stats = score(handle_[0],
                               rf_forest64,
                               <int*> y_ptr,
                               <int> n_rows,
                               <int*> preds_ptr,
                               <int> self.verbose)
        else:
            raise TypeError("supports only np.float32 and np.float64 input,"
                            " but input of type '%s' passed."
                            % (str(self.dtype)))

        self.handle.sync()
        del(y_m)
        del(preds_m)
        return self.stats['accuracy']

    def get_summary_text(self):
        """
        Obtain the text summary of the random forest model
        """
        cdef RandomForestMetaData[float, int] *rf_forest = \
            <RandomForestMetaData[float, int]*><uintptr_t> self.rf_forest

        cdef RandomForestMetaData[double, int] *rf_forest64 = \
            <RandomForestMetaData[double, int]*><uintptr_t> self.rf_forest64

        if self.dtype == np.float64:
            return get_rf_summary_text(rf_forest64).decode('utf-8')
        else:
            return get_rf_summary_text(rf_forest).decode('utf-8')

    def get_detailed_text(self):
        """
        Obtain the detailed information for the random forest model, as text
        """
        cdef RandomForestMetaData[float, int] *rf_forest = \
            <RandomForestMetaData[float, int]*><uintptr_t> self.rf_forest

        cdef RandomForestMetaData[double, int] *rf_forest64 = \
            <RandomForestMetaData[double, int]*><uintptr_t> self.rf_forest64

        if self.dtype == np.float64:
            return get_rf_detailed_text(rf_forest64).decode('utf-8')
        else:
            return get_rf_detailed_text(rf_forest).decode('utf-8')

    def get_json(self):
        """
        Export the Random Forest model as a JSON string
        """
        cdef RandomForestMetaData[float, int] *rf_forest = \
            <RandomForestMetaData[float, int]*><uintptr_t> self.rf_forest

        cdef RandomForestMetaData[double, int] *rf_forest64 = \
            <RandomForestMetaData[double, int]*><uintptr_t> self.rf_forest64

        if self.dtype == np.float64:
            return get_rf_json(rf_forest64).decode('utf-8')
        return get_rf_json(rf_forest).decode('utf-8')

    def _more_tags(self):
        return {
            # fit and predict require conflicting memory layouts
            'preferred_input_order': None
        }<|MERGE_RESOLUTION|>--- conflicted
+++ resolved
@@ -460,7 +460,6 @@
         else:
             seed_val = <uintptr_t>self.random_state
 
-<<<<<<< HEAD
         rf_params = set_rf_params(<int> self.max_depth,
                                   <int> self.max_leaves,
                                   <float> max_feature_val,
@@ -473,32 +472,12 @@
                                   <bool> self.bootstrap,
                                   <int> self.n_estimators,
                                   <float> self.max_samples,
-                                  <int> seed_val,
+                                  <uint64_t> seed_val,
                                   <CRITERION> self.split_criterion,
                                   <bool> self.quantile_per_tree,
                                   <int> self.n_streams,
                                   <bool> self.use_experimental_backend,
                                   <int> self.max_batch_size)
-=======
-        rf_params = set_rf_class_obj(<int> self.max_depth,
-                                     <int> self.max_leaves,
-                                     <float> max_feature_val,
-                                     <int> self.n_bins,
-                                     <int> self.split_algo,
-                                     <int> self.min_samples_leaf,
-                                     <int> self.min_samples_split,
-                                     <float> self.min_impurity_decrease,
-                                     <bool> self.bootstrap_features,
-                                     <bool> self.bootstrap,
-                                     <int> self.n_estimators,
-                                     <float> self.max_samples,
-                                     <uint64_t> seed_val,
-                                     <CRITERION> self.split_criterion,
-                                     <bool> self.quantile_per_tree,
-                                     <int> self.n_streams,
-                                     <bool> self.use_experimental_backend,
-                                     <int> self.max_batch_size)
->>>>>>> a3c62b14
 
         if self.dtype == np.float32:
             fit(handle_[0],
