
#
# Copyright (c) 2019-2021, NVIDIA CORPORATION.
#
# Licensed under the Apache License, Version 2.0 (the "License");
# you may not use this file except in compliance with the License.
# You may obtain a copy of the License at
#
#     http://www.apache.org/licenses/LICENSE-2.0
#
# Unless required by applicable law or agreed to in writing, software
# distributed under the License is distributed on an "AS IS" BASIS,
# WITHOUT WARRANTIES OR CONDITIONS OF ANY KIND, either express or implied.
# See the License for the specific language governing permissions and
# limitations under the License.
#

# distutils: language = c++
import numpy as np
import rmm
import warnings

import cuml.common.logger as logger

from cuml import ForestInference
from cuml.common.array import CumlArray
from cuml.common.mixins import ClassifierMixin
import cuml.internals
from cuml.common.doc_utils import generate_docstring
from cuml.common.doc_utils import insert_into_docstring
from cuml.raft.common.handle import Handle
from cuml.common import input_to_cuml_array

from cuml.ensemble.randomforest_common import BaseRandomForestModel
from cuml.ensemble.randomforest_common import _obtain_fil_model
from cuml.ensemble.randomforest_shared cimport *

from cuml.fil.fil import TreeliteModel

from cython.operator cimport dereference as deref

from libcpp cimport bool
from libcpp.vector cimport vector
from libc.stdint cimport uintptr_t, uint64_t
from libc.stdlib cimport calloc, malloc, free

from numba import cuda

from cuml.common.cuda import nvtx_range_wrap, nvtx_range_push, nvtx_range_pop
from cuml.raft.common.handle cimport handle_t
cimport cuml.common.cuda

cimport cython


cdef extern from "cuml/ensemble/randomforest.hpp" namespace "ML":

    cdef void fit(handle_t& handle,
                  RandomForestMetaData[float, int]*,
                  float*,
                  int,
                  int,
                  int*,
                  int,
                  RF_params,
                  int) except +

    cdef void fit(handle_t& handle,
                  RandomForestMetaData[double, int]*,
                  double*,
                  int,
                  int,
                  int*,
                  int,
                  RF_params,
                  int) except +

    cdef void predict(handle_t& handle,
                      RandomForestMetaData[float, int] *,
                      float*,
                      int,
                      int,
                      int*,
                      bool) except +

    cdef void predict(handle_t& handle,
                      RandomForestMetaData[double, int]*,
                      double*,
                      int,
                      int,
                      int*,
                      bool) except +

    cdef RF_metrics score(handle_t& handle,
                          RandomForestMetaData[float, int]*,
                          int*,
                          int,
                          int*,
                          bool) except +

    cdef RF_metrics score(handle_t& handle,
                          RandomForestMetaData[double, int]*,
                          int*,
                          int,
                          int*,
                          bool) except +


class RandomForestClassifier(BaseRandomForestModel,
                             ClassifierMixin):
    """
    Implements a Random Forest classifier model which fits multiple decision
    tree classifiers in an ensemble.

    .. note:: Note that the underlying algorithm for tree node splits differs
      from that used in scikit-learn. By default, the cuML Random Forest uses a
      quantile-based algorithm to determine splits, rather than an exact
      count. You can tune the size of the quantiles with the `n_bins`
      parameter.

    .. note:: You can export cuML Random Forest models and run predictions
      with them on machines without an NVIDIA GPUs. See
      https://docs.rapids.ai/api/cuml/nightly/pickling_cuml_models.html
      for more details.

    Examples
    --------
    .. code-block:: python

        import numpy as np
        from cuml.ensemble import RandomForestClassifier as cuRFC

        X = np.random.normal(size=(10,4)).astype(np.float32)
        y = np.asarray([0,1]*5, dtype=np.int32)

        cuml_model = cuRFC(max_features=1.0,
                           n_bins=8,
                           n_estimators=40)
        cuml_model.fit(X,y)
        cuml_predict = cuml_model.predict(X)

        print("Predicted labels : ", cuml_predict)

    Output:

    .. code-block:: none

            Predicted labels :  [0 1 0 1 0 1 0 1 0 1]

    Parameters
    -----------
    n_estimators : int (default = 100)
        Number of trees in the forest. (Default changed to 100 in cuML 0.11)
<<<<<<< HEAD
    split_criterion : int or string (default = 0 ('gini'))
        The criterion used to split nodes.
        0 or 'gini' for GINI, 1 or 'entropy' for ENTROPY,
        2 or 'mse' for MSE
        2 or 'mse' not valid for classification
=======
    split_criterion : int or string (default = ``0`` (``'gini'``))
        The criterion used to split nodes.\n
         * ``0`` or ``'gini'`` for gini impurity
         * ``1`` or ``'entropy'`` for information gain (entropy)
         * ``2`` or ``'mse'`` for mean squared error
         * ``4`` or ``'poisson'`` for poisson half deviance
         * ``5`` or ``'gamma'`` for gamma half deviance
         * ``6`` or ``'inverse_gaussian'`` for inverse gaussian deviance
        only ``0``/``'gini'`` and ``1``/``'entropy'`` valid for classification
>>>>>>> ac33c347
    bootstrap : boolean (default = True)
        Control bootstrapping.\n
            * If ``True``, eachtree in the forest is built on a bootstrapped
              sample with replacement.
            * If ``False``, the whole dataset is used to build each tree.
    max_samples : float (default = 1.0)
        Ratio of dataset rows used while fitting each tree.
    max_depth : int (default = 16)
        Maximum tree depth. Unlimited (i.e, until leaves are pure),
        If ``-1``. Unlimited depth is not supported.\n
        .. note:: This default differs from scikit-learn's
          random forest, which defaults to unlimited depth.
    max_leaves : int (default = -1)
        Maximum leaf nodes per tree. Soft constraint. Unlimited,
        If ``-1``.
    max_features : int, float, or string (default = 'auto')
        Ratio of number of features (columns) to consider per node
        split.\n
         * If type ``int`` then ``max_features`` is the absolute count of
           features to be used
         * If type ``float`` then ``max_features`` is used as a fraction.
         * If ``'auto'`` then ``max_features=1/sqrt(n_features)``.
         * If ``'sqrt'`` then ``max_features=1/sqrt(n_features)``.
         * If ``'log2'`` then ``max_features=log2(n_features)/n_features``.
    n_bins : int (default = 128)
        Number of bins used by the split algorithm.
        For large problems, particularly those with highly-skewed input data,
        increasing the number of bins may improve accuracy.
    n_streams : int (default = 4)
        Number of parallel streams used for forest building.
    min_samples_leaf : int or float (default = 1)
        The minimum number of samples (rows) in each leaf node.\n
         * If type ``int``, then ``min_samples_leaf`` represents the minimum
           number.
         * If ``float``, then ``min_samples_leaf`` represents a fraction and
           ``ceil(min_samples_leaf * n_rows)`` is the minimum number of
           samples for each leaf node.
    min_samples_split : int or float (default = 2)
        The minimum number of samples required to split an internal node.\n
         * If type ``int``, then min_samples_split represents the minimum
           number.
         * If type ``float``, then ``min_samples_split`` represents a fraction
           and ``ceil(min_samples_split * n_rows)`` is the minimum number of
           samples for each split.
    min_impurity_decrease : float (default = 0.0)
        Minimum decrease in impurity requried for
        node to be spilt.
<<<<<<< HEAD
    max_batch_size: int (default = 4096)
=======
    max_batch_size : int (default = 4096)
>>>>>>> ac33c347
        Maximum number of nodes that can be processed in a given batch.
    random_state : int (default = None)
        Seed for the random number generator. Unseeded by default. Does not
        currently fully guarantee the exact same results.
    handle : cuml.Handle
        Specifies the cuml.handle that holds internal CUDA state for
        computations in this model. Most importantly, this specifies the CUDA
        stream that will be used for the model's computations, so users can
        run different models concurrently in different streams by creating
        handles in several streams.
        If it is None, a new one is created.
    verbose : int or boolean, default=False
        Sets logging level. It must be one of `cuml.common.logger.level_*`.
        See :ref:`verbosity-levels` for more info.
    output_type : {'input', 'cudf', 'cupy', 'numpy', 'numba'}, default=None
        Variable to control output type of the results and attributes of
        the estimator. If None, it'll inherit the output type set at the
        module level, `cuml.global_settings.output_type`.
        See :ref:`output-data-type-configuration` for more info.

    Notes
    -----
    **Known Limitations**\n
    This is an early release of the cuML
    Random Forest code. It contains a few known limitations:

      * GPU-based inference is only supported with 32-bit (float32) datatypes.
        Alternatives are to use CPU-based inference for 64-bit (float64)
        datatypes, or let the default automatic datatype conversion occur
        during GPU inference.
      * While training the model for multi class classification problems,
        using deep trees or `max_features=1.0` provides better performance.

    For additional docs, see `scikitlearn's RandomForestClassifier
    <https://scikit-learn.org/stable/modules/generated/sklearn.ensemble.RandomForestClassifier.html>`_.
    """

    def __init__(self, *, split_criterion=0, handle=None, verbose=False,
                 output_type=None,
                 **kwargs):

        self.RF_type = CLASSIFICATION
        self.num_classes = 2
        super().__init__(
            split_criterion=split_criterion,
            handle=handle,
            verbose=verbose,
            output_type=output_type,
            **kwargs)

    """
    TODO:
        Add the preprocess and postprocess functions
        in the cython code to normalize the labels
        Link to the above issue on github :
        https://github.com/rapidsai/cuml/issues/691
    """
    def __getstate__(self):
        state = self.__dict__.copy()
        cdef size_t params_t
        cdef  RandomForestMetaData[float, int] *rf_forest
        cdef  RandomForestMetaData[double, int] *rf_forest64
        cdef size_t params_t64
        if self.n_cols:
            # only if model has been fit previously
            self._get_serialized_model()  # Ensure we have this cached
            if self.rf_forest:
                params_t = <uintptr_t> self.rf_forest
                rf_forest = \
                    <RandomForestMetaData[float, int]*>params_t
                state["rf_params"] = rf_forest.rf_params

            if self.rf_forest64:
                params_t64 = <uintptr_t> self.rf_forest64
                rf_forest64 = \
                    <RandomForestMetaData[double, int]*>params_t64
                state["rf_params64"] = rf_forest64.rf_params

        state["n_cols"] = self.n_cols
        state["verbose"] = self.verbose
        state["treelite_serialized_model"] = self.treelite_serialized_model
        state["treelite_handle"] = None
        state["split_criterion"] = self.split_criterion
        state["handle"] = self.handle
        return state

    def __setstate__(self, state):
        super(RandomForestClassifier, self).__init__(
            split_criterion=state["split_criterion"],
            handle=state["handle"],
            verbose=state["verbose"])
        cdef  RandomForestMetaData[float, int] *rf_forest = \
            new RandomForestMetaData[float, int]()
        cdef  RandomForestMetaData[double, int] *rf_forest64 = \
            new RandomForestMetaData[double, int]()

        self.n_cols = state['n_cols']
        if self.n_cols:
            rf_forest.rf_params = state["rf_params"]
            state["rf_forest"] = <uintptr_t>rf_forest

            rf_forest64.rf_params = state["rf_params64"]
            state["rf_forest64"] = <uintptr_t>rf_forest64

        self.treelite_serialized_model = state["treelite_serialized_model"]
        self.__dict__.update(state)

    def __del__(self):
        self._reset_forest_data()

    def _reset_forest_data(self):
        """Free memory allocated by this instance and clear instance vars."""
        if self.rf_forest:
            delete_rf_metadata(
                <RandomForestMetaData[float, int]*><uintptr_t>
                self.rf_forest)
            self.rf_forest = 0
        if self.rf_forest64:
            delete_rf_metadata(
                <RandomForestMetaData[double, int]*><uintptr_t>
                self.rf_forest64)
            self.rf_forest64 = 0

        if self.treelite_handle:
            TreeliteModel.free_treelite_model(self.treelite_handle)

        self.treelite_handle = None
        self.treelite_serialized_model = None
        self.n_cols = None

    def convert_to_treelite_model(self):
        """
        Converts the cuML RF model to a Treelite model

        Returns
        ----------
        tl_to_fil_model : Treelite version of this model
        """
        treelite_handle = self._obtain_treelite_handle()
        return TreeliteModel.from_treelite_model_handle(treelite_handle)

    def convert_to_fil_model(self, output_class=True,
                             threshold=0.5, algo='auto',
                             fil_sparse_format='auto'):
        """
        Create a Forest Inference (FIL) model from the trained cuML
        Random Forest model.

        Parameters
        ----------

        output_class : boolean (default = True)
            This is optional and required only while performing the
            predict operation on the GPU.
            If true, return a 1 or 0 depending on whether the raw
            prediction exceeds the threshold. If False, just return
            the raw prediction.
        algo : string (default = 'auto')
            This is optional and required only while performing the
            predict operation on the GPU.

             * ``'naive'`` - simple inference using shared memory
             * ``'tree_reorg'`` - similar to naive but trees rearranged to be
               more coalescing-friendly
             * ``'batch_tree_reorg'`` - similar to tree_reorg but predicting
               multiple rows per thread block
             * ``'auto'`` - choose the algorithm automatically. Currently
             * ``'batch_tree_reorg'`` is used for dense storage
               and 'naive' for sparse storage

        threshold : float (default = 0.5)
            Threshold used for classification. Optional and required only
            while performing the predict operation on the GPU.
            It is applied if output_class == True, else it is ignored
        fil_sparse_format : boolean or string (default = auto)
            This variable is used to choose the type of forest that will be
            created in the Forest Inference Library. It is not required
            while using predict_model='CPU'.

             * ``'auto'`` - choose the storage type automatically
               (currently True is chosen by auto)
             * ``False`` - create a dense forest
             * ``True`` - create a sparse forest, requires algo='naive'
               or algo='auto'

        Returns
        -------

        fil_model
            A Forest Inference model which can be used to perform
            inferencing on the random forest model.

        """
        treelite_handle = self._obtain_treelite_handle()
        return _obtain_fil_model(treelite_handle=treelite_handle,
                                 depth=self.max_depth,
                                 output_class=output_class,
                                 threshold=threshold,
                                 algo=algo,
                                 fil_sparse_format=fil_sparse_format)

    @generate_docstring(skip_parameters_heading=True,
                        y='dense_intdtype',
                        convert_dtype_cast='np.float32')
    @cuml.internals.api_base_return_any(set_output_type=False,
                                        set_output_dtype=True,
                                        set_n_features_in=False)
    def fit(self, X, y, convert_dtype=True):
        """
        Perform Random Forest Classification on the input data

        Parameters
        ----------
        convert_dtype : bool, optional (default = True)
            When set to True, the fit method will, when necessary, convert
            y to be of dtype int32. This will increase memory used for
            the method.
        """
        nvtx_range_push("Fit RF-Classifier @randomforestclassifier.pyx")

        X_m, y_m, max_feature_val = self._dataset_setup_for_fit(X, y,
                                                                convert_dtype)
        cdef uintptr_t X_ptr, y_ptr

        X_ptr = X_m.ptr
        y_ptr = y_m.ptr

        cdef handle_t* handle_ =\
            <handle_t*><uintptr_t>self.handle.getHandle()

        cdef RandomForestMetaData[float, int] *rf_forest = \
            new RandomForestMetaData[float, int]()
        self.rf_forest = <uintptr_t> rf_forest
        cdef RandomForestMetaData[double, int] *rf_forest64 = \
            new RandomForestMetaData[double, int]()
        self.rf_forest64 = <uintptr_t> rf_forest64

        if self.random_state is None:
            seed_val = <uintptr_t>NULL
        else:
            seed_val = <uintptr_t>self.random_state

        rf_params = set_rf_params(<int> self.max_depth,
                                  <int> self.max_leaves,
                                  <float> max_feature_val,
                                  <int> self.n_bins,
                                  <int> self.min_samples_leaf,
                                  <int> self.min_samples_split,
                                  <float> self.min_impurity_decrease,
                                  <bool> self.bootstrap,
                                  <int> self.n_estimators,
                                  <float> self.max_samples,
                                  <uint64_t> seed_val,
                                  <CRITERION> self.split_criterion,
                                  <int> self.n_streams,
                                  <int> self.max_batch_size)

        if self.dtype == np.float32:
            fit(handle_[0],
                rf_forest,
                <float*> X_ptr,
                <int> self.n_rows,
                <int> self.n_cols,
                <int*> y_ptr,
                <int> self.num_classes,
                rf_params,
                <int> self.verbose)

        elif self.dtype == np.float64:
            rf_params64 = rf_params
            fit(handle_[0],
                rf_forest64,
                <double*> X_ptr,
                <int> self.n_rows,
                <int> self.n_cols,
                <int*> y_ptr,
                <int> self.num_classes,
                rf_params64,
                <int> self.verbose)

        else:
            raise TypeError("supports only np.float32 and np.float64 input,"
                            " but input of type '%s' passed."
                            % (str(self.dtype)))
        # make sure that the `fit` is complete before the following delete
        # call happens
        self.handle.sync()
        del X_m
        del y_m
        nvtx_range_pop()
        return self

    @cuml.internals.api_base_return_array(get_output_dtype=True)
    def _predict_model_on_cpu(self, X, convert_dtype) -> CumlArray:
        cdef uintptr_t X_ptr
        X_m, n_rows, n_cols, dtype = \
            input_to_cuml_array(X, order='C',
                                convert_to_dtype=(self.dtype if convert_dtype
                                                  else None),
                                check_cols=self.n_cols)
        X_ptr = X_m.ptr
        preds = CumlArray.zeros(n_rows, dtype=np.int32)
        cdef uintptr_t preds_ptr = preds.ptr

        cdef handle_t* handle_ =\
            <handle_t*><uintptr_t>self.handle.getHandle()

        cdef RandomForestMetaData[float, int] *rf_forest = \
            <RandomForestMetaData[float, int]*><uintptr_t> self.rf_forest

        cdef RandomForestMetaData[double, int] *rf_forest64 = \
            <RandomForestMetaData[double, int]*><uintptr_t> self.rf_forest64
        if self.dtype == np.float32:
            predict(handle_[0],
                    rf_forest,
                    <float*> X_ptr,
                    <int> n_rows,
                    <int> n_cols,
                    <int*> preds_ptr,
                    <int> self.verbose)

        elif self.dtype == np.float64:
            predict(handle_[0],
                    rf_forest64,
                    <double*> X_ptr,
                    <int> n_rows,
                    <int> n_cols,
                    <int*> preds_ptr,
                    <int> self.verbose)
        else:
            raise TypeError("supports only np.float32 and np.float64 input,"
                            " but input of type '%s' passed."
                            % (str(self.dtype)))

        self.handle.sync()
        # synchronous w/o a stream
        del(X_m)
        return preds

    @insert_into_docstring(parameters=[('dense', '(n_samples, n_features)')],
                           return_values=[('dense', '(n_samples, 1)')])
    def predict(self, X, predict_model="GPU", threshold=0.5,
                algo='auto', convert_dtype=True,
                fil_sparse_format='auto') -> CumlArray:
        """
        Predicts the labels for X.

        Parameters
        ----------
        X : {}
        predict_model : String (default = 'GPU')
            'GPU' to predict using the GPU, 'CPU' otherwise. The 'GPU' can only
            be used if the model was trained on float32 data and `X` is float32
            or convert_dtype is set to True. Also the 'GPU' should only be
            used for classification problems.
        algo : string (default = ``'auto'``)
            This is optional and required only while performing the
            predict operation on the GPU.

             * ``'naive'`` - simple inference using shared memory
             * ``'tree_reorg'`` - similar to naive but trees rearranged to be
               more coalescing-friendly
             * ``'batch_tree_reorg'`` - similar to tree_reorg but predicting
               multiple rows per thread block
             * ``'auto'`` - choose the algorithm automatically. Currently
             * ``'batch_tree_reorg'`` is used for dense storage
               and 'naive' for sparse storage

        threshold : float (default = 0.5)
            Threshold used for classification. Optional and required only
            while performing the predict operation on the GPU.

        convert_dtype : bool, optional (default = True)
            When set to True, the predict method will, when necessary, convert
            the input to the data type which was used to train the model. This
            will increase memory used for the method.
        fil_sparse_format : boolean or string (default = ``'auto'``)
            This variable is used to choose the type of forest that will be
            created in the Forest Inference Library. It is not required
            while using predict_model='CPU'.

             * ``'auto'`` - choose the storage type automatically
               (currently True is chosen by auto)
             * ``False`` - create a dense forest
             * ``True`` - create a sparse forest, requires algo='naive'
               or algo='auto'

        Returns
        ----------
        y : {}
        """
        nvtx_range_push("predict RF-Classifier @randomforestclassifier.pyx")
        if predict_model == "CPU":
            preds = self._predict_model_on_cpu(X,
                                               convert_dtype=convert_dtype)
        elif self.dtype == np.float64:
            warnings.warn("GPU based predict only accepts "
                          "np.float32 data. The model was "
                          "trained on np.float64 data hence "
                          "cannot use GPU-based prediction! "
                          "\nDefaulting to CPU-based Prediction. "
                          "\nTo predict on float-64 data, set "
                          "parameter predict_model = 'CPU'")
            preds = self._predict_model_on_cpu(X,
                                               convert_dtype=convert_dtype)
        else:
            preds = \
                self._predict_model_on_gpu(X=X, output_class=True,
                                           threshold=threshold,
                                           algo=algo,
                                           convert_dtype=convert_dtype,
                                           fil_sparse_format=fil_sparse_format,
                                           predict_proba=False)

        nvtx_range_pop()
        return preds

    @insert_into_docstring(parameters=[('dense', '(n_samples, n_features)')],
                           return_values=[('dense', '(n_samples, 1)')])
    def predict_proba(self, X, algo='auto',
                      convert_dtype=True,
                      fil_sparse_format='auto') -> CumlArray:
        """
        Predicts class probabilites for X. This function uses the GPU
        implementation of predict. Therefore, data with 'dtype = np.float32'
        should be used with this function.

        Parameters
        ----------
        X : {}
        algo : string (default = 'auto')
            This is optional and required only while performing the
            predict operation on the GPU.

             * ``'naive'`` - simple inference using shared memory
             * ``'tree_reorg'`` - similar to naive but trees rearranged to be
               more coalescing-friendly
             * ``'batch_tree_reorg'`` - similar to tree_reorg but predicting
               multiple rows per thread block
             * ``'auto'`` - choose the algorithm automatically. Currently
             * ``'batch_tree_reorg'`` is used for dense storage
               and 'naive' for sparse storage

        convert_dtype : bool, optional (default = True)
            When set to True, the predict method will, when necessary, convert
            the input to the data type which was used to train the model. This
            will increase memory used for the method.
        fil_sparse_format : boolean or string (default = auto)
            This variable is used to choose the type of forest that will be
            created in the Forest Inference Library. It is not required
            while using predict_model='CPU'.

             * ``'auto'`` - choose the storage type automatically
               (currently True is chosen by auto)
             * ``False`` - create a dense forest
             * ``True`` - create a sparse forest, requires algo='naive'
               or algo='auto'

        Returns
        -------
        y : {}
        """
        if self.dtype == np.float64:
            raise TypeError("GPU based predict only accepts np.float32 data. \
                            In order use the GPU predict the model should \
                            also be trained using a np.float32 dataset. \
                            If you would like to use np.float64 dtype \
                            then please use the CPU based predict by \
                            setting predict_model = 'CPU'")

        preds_proba = \
            self._predict_model_on_gpu(X, output_class=True,
                                       algo=algo,
                                       convert_dtype=convert_dtype,
                                       fil_sparse_format=fil_sparse_format,
                                       predict_proba=True)

        return preds_proba

    @insert_into_docstring(parameters=[('dense', '(n_samples, n_features)'),
                                       ('dense_intdtype', '(n_samples, 1)')])
    def score(self, X, y, threshold=0.5,
              algo='auto', predict_model="GPU",
              convert_dtype=True, fil_sparse_format='auto'):
        """
        Calculates the accuracy metric score of the model for X.

        Parameters
        ----------
        X : {}
        y : {}
        algo : string (default = 'auto')
            This is optional and required only while performing the
            predict operation on the GPU.

             * ``'naive'`` - simple inference using shared memory
             * ``'tree_reorg'`` - similar to naive but trees rearranged to be
               more coalescing-friendly
             * ``'batch_tree_reorg'`` - similar to tree_reorg but predicting
               multiple rows per thread block
             * ``'auto'`` - choose the algorithm automatically. Currently
             * ``'batch_tree_reorg'`` is used for dense storage
               and 'naive' for sparse storage

        threshold : float
            threshold is used to for classification
            This is optional and required only while performing the
            predict operation on the GPU.

        convert_dtype : boolean, default=True
            whether to convert input data to correct dtype automatically
        predict_model : String (default = 'GPU')
            'GPU' to predict using the GPU, 'CPU' otherwise. The 'GPU' can only
            be used if the model was trained on float32 data and `X` is float32
            or convert_dtype is set to True. Also the 'GPU' should only be
            used for classification problems.
        fil_sparse_format : boolean or string (default = auto)
            This variable is used to choose the type of forest that will be
            created in the Forest Inference Library. It is not required
            while using predict_model='CPU'.

             * ``'auto'`` - choose the storage type automatically
               (currently True is chosen by auto)
             * ``False`` - create a dense forest
             * ``True`` - create a sparse forest, requires algo='naive'
               or algo='auto'

        Returns
        -------
        accuracy : float
           Accuracy of the model [0.0 - 1.0]
        """

        nvtx_range_push("score RF-Classifier @randomforestclassifier.pyx")
        cdef uintptr_t X_ptr, y_ptr
        _, n_rows, _, _ = \
            input_to_cuml_array(X, check_dtype=self.dtype,
                                convert_to_dtype=(self.dtype if convert_dtype
                                                  else None),
                                check_cols=self.n_cols)
        y_m, n_rows, _, y_dtype = \
            input_to_cuml_array(y, check_dtype=np.int32,
                                convert_to_dtype=(np.int32 if convert_dtype
                                                  else False))
        y_ptr = y_m.ptr
        preds = self.predict(X,
                             threshold=threshold, algo=algo,
                             convert_dtype=convert_dtype,
                             predict_model=predict_model,
                             fil_sparse_format=fil_sparse_format)

        cdef uintptr_t preds_ptr
        preds_m, _, _, _ = \
            input_to_cuml_array(preds, convert_to_dtype=np.int32)
        preds_ptr = preds_m.ptr

        cdef handle_t* handle_ =\
            <handle_t*><uintptr_t>self.handle.getHandle()

        cdef RandomForestMetaData[float, int] *rf_forest = \
            <RandomForestMetaData[float, int]*><uintptr_t> self.rf_forest

        cdef RandomForestMetaData[double, int] *rf_forest64 = \
            <RandomForestMetaData[double, int]*><uintptr_t> self.rf_forest64

        if self.dtype == np.float32:
            self.stats = score(handle_[0],
                               rf_forest,
                               <int*> y_ptr,
                               <int> n_rows,
                               <int*> preds_ptr,
                               <int> self.verbose)
        elif self.dtype == np.float64:
            self.stats = score(handle_[0],
                               rf_forest64,
                               <int*> y_ptr,
                               <int> n_rows,
                               <int*> preds_ptr,
                               <int> self.verbose)
        else:
            raise TypeError("supports only np.float32 and np.float64 input,"
                            " but input of type '%s' passed."
                            % (str(self.dtype)))

        self.handle.sync()
        del(y_m)
        del(preds_m)
        nvtx_range_pop()
        return self.stats['accuracy']

    def get_summary_text(self):
        """
        Obtain the text summary of the random forest model
        """
        cdef RandomForestMetaData[float, int] *rf_forest = \
            <RandomForestMetaData[float, int]*><uintptr_t> self.rf_forest

        cdef RandomForestMetaData[double, int] *rf_forest64 = \
            <RandomForestMetaData[double, int]*><uintptr_t> self.rf_forest64

        if self.dtype == np.float64:
            return get_rf_summary_text(rf_forest64).decode('utf-8')
        else:
            return get_rf_summary_text(rf_forest).decode('utf-8')

    def get_detailed_text(self):
        """
        Obtain the detailed information for the random forest model, as text
        """
        cdef RandomForestMetaData[float, int] *rf_forest = \
            <RandomForestMetaData[float, int]*><uintptr_t> self.rf_forest

        cdef RandomForestMetaData[double, int] *rf_forest64 = \
            <RandomForestMetaData[double, int]*><uintptr_t> self.rf_forest64

        if self.dtype == np.float64:
            return get_rf_detailed_text(rf_forest64).decode('utf-8')
        else:
            return get_rf_detailed_text(rf_forest).decode('utf-8')

    def get_json(self):
        """
        Export the Random Forest model as a JSON string
        """
        cdef RandomForestMetaData[float, int] *rf_forest = \
            <RandomForestMetaData[float, int]*><uintptr_t> self.rf_forest

        cdef RandomForestMetaData[double, int] *rf_forest64 = \
            <RandomForestMetaData[double, int]*><uintptr_t> self.rf_forest64

        if self.dtype == np.float64:
            return get_rf_json(rf_forest64).decode('utf-8')
        return get_rf_json(rf_forest).decode('utf-8')<|MERGE_RESOLUTION|>--- conflicted
+++ resolved
@@ -151,13 +151,6 @@
     -----------
     n_estimators : int (default = 100)
         Number of trees in the forest. (Default changed to 100 in cuML 0.11)
-<<<<<<< HEAD
-    split_criterion : int or string (default = 0 ('gini'))
-        The criterion used to split nodes.
-        0 or 'gini' for GINI, 1 or 'entropy' for ENTROPY,
-        2 or 'mse' for MSE
-        2 or 'mse' not valid for classification
-=======
     split_criterion : int or string (default = ``0`` (``'gini'``))
         The criterion used to split nodes.\n
          * ``0`` or ``'gini'`` for gini impurity
@@ -167,7 +160,6 @@
          * ``5`` or ``'gamma'`` for gamma half deviance
          * ``6`` or ``'inverse_gaussian'`` for inverse gaussian deviance
         only ``0``/``'gini'`` and ``1``/``'entropy'`` valid for classification
->>>>>>> ac33c347
     bootstrap : boolean (default = True)
         Control bootstrapping.\n
             * If ``True``, eachtree in the forest is built on a bootstrapped
@@ -215,11 +207,7 @@
     min_impurity_decrease : float (default = 0.0)
         Minimum decrease in impurity requried for
         node to be spilt.
-<<<<<<< HEAD
-    max_batch_size: int (default = 4096)
-=======
     max_batch_size : int (default = 4096)
->>>>>>> ac33c347
         Maximum number of nodes that can be processed in a given batch.
     random_state : int (default = None)
         Seed for the random number generator. Unseeded by default. Does not
