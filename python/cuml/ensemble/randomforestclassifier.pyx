
#
# Copyright (c) 2019-2020, NVIDIA CORPORATION.
#
# Licensed under the Apache License, Version 2.0 (the "License");
# you may not use this file except in compliance with the License.
# You may obtain a copy of the License at
#
#     http://www.apache.org/licenses/LICENSE-2.0
#
# Unless required by applicable law or agreed to in writing, software
# distributed under the License is distributed on an "AS IS" BASIS,
# WITHOUT WARRANTIES OR CONDITIONS OF ANY KIND, either express or implied.
# See the License for the specific language governing permissions and
# limitations under the License.
#

# distutils: language = c++

import numpy as np
import rmm
import warnings

import cuml.common.logger as logger

from cuml import ForestInference
from cuml.common.array import CumlArray
from cuml.common.base import ClassifierMixin
import cuml.internals
from cuml.common.doc_utils import generate_docstring
from cuml.common.doc_utils import insert_into_docstring
from cuml.raft.common.handle import Handle
from cuml.common import input_to_cuml_array

from cuml.ensemble.randomforest_common import BaseRandomForestModel
from cuml.ensemble.randomforest_common import _obtain_fil_model
from cuml.ensemble.randomforest_shared cimport *

from cuml.fil.fil import TreeliteModel

from cython.operator cimport dereference as deref

from libcpp cimport bool
from libcpp.vector cimport vector
from libc.stdint cimport uintptr_t, uint64_t
from libc.stdlib cimport calloc, malloc, free

from numba import cuda

from cuml.raft.common.handle cimport handle_t
cimport cuml.common.cuda

cimport cython


cdef extern from "cuml/ensemble/randomforest.hpp" namespace "ML":

    cdef void fit(handle_t& handle,
                  RandomForestMetaData[float, int]*,
                  float*,
                  int,
                  int,
                  int*,
                  int,
                  RF_params,
                  int) except +

    cdef void fit(handle_t& handle,
                  RandomForestMetaData[double, int]*,
                  double*,
                  int,
                  int,
                  int*,
                  int,
                  RF_params,
                  int) except +

    cdef void predict(handle_t& handle,
                      RandomForestMetaData[float, int] *,
                      float*,
                      int,
                      int,
                      int*,
                      bool) except +

    cdef void predict(handle_t& handle,
                      RandomForestMetaData[double, int]*,
                      double*,
                      int,
                      int,
                      int*,
                      bool) except +

    cdef void predictGetAll(handle_t& handle,
                            RandomForestMetaData[float, int] *,
                            float*,
                            int,
                            int,
                            int*,
                            bool) except +

    cdef void predictGetAll(handle_t& handle,
                            RandomForestMetaData[double, int]*,
                            double*,
                            int,
                            int,
                            int*,
                            bool) except +

    cdef RF_metrics score(handle_t& handle,
                          RandomForestMetaData[float, int]*,
                          int*,
                          int,
                          int*,
                          bool) except +

    cdef RF_metrics score(handle_t& handle,
                          RandomForestMetaData[double, int]*,
                          int*,
                          int,
                          int*,
                          bool) except +


class RandomForestClassifier(BaseRandomForestModel, ClassifierMixin):
    """
    Implements a Random Forest classifier model which fits multiple decision
    tree classifiers in an ensemble.

    Note that the underlying algorithm for tree node splits differs from that
    used in scikit-learn. By default, the cuML Random Forest uses a
    histogram-based algorithms to determine splits, rather than an exact
    count. You can tune the size of the histograms with the n_bins parameter.

    .. note:: This is an early release of the cuML
        Random Forest code. It contains a few known limitations:

       * GPU-based inference is only supported if the model was trained
         with 32-bit (float32) datatypes. CPU-based inference may be used
         in this case as a slower fallback.
       * Very deep / very wide models may exhaust available GPU memory.
         Future versions of cuML will provide an alternative algorithm to
         reduce memory consumption.
       * While training the model for multi class classification problems,
         using deep trees or `max_features=1.0` provides better performance.

    Examples
    --------
    .. code-block:: python

            import numpy as np
            from cuml.ensemble import RandomForestClassifier as cuRFC

            X = np.random.normal(size=(10,4)).astype(np.float32)
            y = np.asarray([0,1]*5, dtype=np.int32)

            cuml_model = cuRFC(max_features=1.0,
                               n_bins=8,
                               n_estimators=40)
            cuml_model.fit(X,y)
            cuml_predict = cuml_model.predict(X)

            print("Predicted labels : ", cuml_predict)

    Output:

    .. code-block:: none

            Predicted labels :  [0 1 0 1 0 1 0 1 0 1]

    Parameters
    -----------
    n_estimators : int (default = 100)
        Number of trees in the forest. (Default changed to 100 in cuML 0.11)
    split_criterion : The criterion used to split nodes.
        0 for GINI, 1 for ENTROPY
        2 and 3 not valid for classification
        (default = 0)
    split_algo : int (default = 1)
        The algorithm to determine how nodes are split in the tree.
        0 for HIST and 1 for GLOBAL_QUANTILE. HIST curently uses a slower
        tree-building algorithm so GLOBAL_QUANTILE is recommended for most
        cases.
    bootstrap : boolean (default = True)
        Control bootstrapping.
        If True, each tree in the forest is built
        on a bootstrapped sample with replacement.
        If False, the whole dataset is used to build each tree.
    bootstrap_features : boolean (default = False)
        Control bootstrapping for features.
        If features are drawn with or without replacement
    max_samples : float (default = 1.0)
        Ratio of dataset rows used while fitting each tree.
    max_depth : int (default = 16)
        Maximum tree depth. Unlimited (i.e, until leaves are pure),
        if -1. Unlimited depth is not supported.
        *Note that this default differs from scikit-learn's
        random forest, which defaults to unlimited depth.*
    max_leaves : int (default = -1)
        Maximum leaf nodes per tree. Soft constraint. Unlimited,
        if -1.
    max_features : int, float, or string (default = 'auto')
        Ratio of number of features (columns) to consider per node split.
        If int then max_features/n_features.
        If float then max_features is used as a fraction.
        If 'auto' then max_features=1/sqrt(n_features).
        If 'sqrt' then max_features=1/sqrt(n_features).
        If 'log2' then max_features=log2(n_features)/n_features.
    n_bins : int (default = 8)
        Number of bins used by the split algorithm.
    min_samples_leaf : int or float (default = 1)
        The minimum number of samples (rows) in each leaf node.
        If int, then min_samples_leaf represents the minimum number.
        If float, then min_samples_leaf represents a fraction and
        ceil(min_samples_leaf * n_rows) is the minimum number of samples
        for each leaf node.
    min_samples_split : int or float (default = 2)
        The minimum number of samples required to split an internal node.
        If int, then min_samples_split represents the minimum number.
        If float, then min_samples_split represents a fraction and
        ceil(min_samples_split * n_rows) is the minimum number of samples
        for each split.
    min_impurity_decrease : float (default = 0.0)
        Minimum decrease in impurity requried for
        node to be spilt.
    quantile_per_tree : boolean (default = False)
        Whether quantile is computed for individal trees in RF.
        Only relevant for GLOBAL_QUANTILE split_algo.
    use_experimental_backend : boolean (default = False)
        If set to true and  following conditions are also met, experimental
         decision tree training implementation would be used:
            split_algo = 1 (GLOBAL_QUANTILE)
            quantile_per_tree = false (No per tree quantile computation)
    max_batch_size: int (default = 128)
        Maximum number of nodes that can be processed in a given batch. This is
        used only when 'use_experimental_backend' is true.
    random_state : int (default = None)
        Seed for the random number generator. Unseeded by default.
    seed : int (default = None)
        Seed for the random number generator. Unseeded by default.

        .. deprecated:: 0.16
           Parameter `seed` is deprecated and will be removed in 0.17. Please
           use `random_state` instead

    handle : cuml.Handle
        Specifies the cuml.handle that holds internal CUDA state for
        computations in this model. Most importantly, this specifies the CUDA
        stream that will be used for the model's computations, so users can
        run different models concurrently in different streams by creating
        handles in several streams.
        If it is None, a new one is created.
    verbose : int or boolean, default=False
        Sets logging level. It must be one of `cuml.common.logger.level_*`.
        See :ref:`verbosity-levels` for more info.
    output_type : {'input', 'cudf', 'cupy', 'numpy', 'numba'}, default=None
        Variable to control output type of the results and attributes of
        the estimator. If None, it'll inherit the output type set at the
        module level, `cuml.global_output_type`.
        See :ref:`output-data-type-configuration` for more info.

    """

    def __init__(self, split_criterion=0, handle=None, verbose=False,
                 output_type=None, **kwargs):

        self.RF_type = CLASSIFICATION
        self.num_classes = 2
        super(RandomForestClassifier, self).__init__(
            split_criterion=split_criterion,
            handle=handle,
            verbose=verbose,
            output_type=output_type,
            **kwargs)

    """
    TODO:
        Add the preprocess and postprocess functions
        in the cython code to normalize the labels
        Link to the above issue on github :
        https://github.com/rapidsai/cuml/issues/691
    """
    def __getstate__(self):
        state = self.__dict__.copy()
        cdef size_t params_t
        cdef  RandomForestMetaData[float, int] *rf_forest
        cdef  RandomForestMetaData[double, int] *rf_forest64
        cdef size_t params_t64
        if self.n_cols:
            # only if model has been fit previously
            self._get_serialized_model()  # Ensure we have this cached
            if self.rf_forest:
                params_t = <uintptr_t> self.rf_forest
                rf_forest = \
                    <RandomForestMetaData[float, int]*>params_t
                state["rf_params"] = rf_forest.rf_params

            if self.rf_forest64:
                params_t64 = <uintptr_t> self.rf_forest64
                rf_forest64 = \
                    <RandomForestMetaData[double, int]*>params_t64
                state["rf_params64"] = rf_forest64.rf_params

        state["n_cols"] = self.n_cols
        state["verbose"] = self.verbose
        state["treelite_serialized_model"] = self.treelite_serialized_model
        state["treelite_handle"] = None
        state["split_criterion"] = self.split_criterion
        state["handle"] = self.handle
        return state

    def __setstate__(self, state):
        super(RandomForestClassifier, self).__init__(
            split_criterion=state["split_criterion"],
            handle=state["handle"],
            verbose=state["verbose"])
        cdef  RandomForestMetaData[float, int] *rf_forest = \
            new RandomForestMetaData[float, int]()
        cdef  RandomForestMetaData[double, int] *rf_forest64 = \
            new RandomForestMetaData[double, int]()

        self.n_cols = state['n_cols']
        if self.n_cols:
            rf_forest.rf_params = state["rf_params"]
            state["rf_forest"] = <uintptr_t>rf_forest

            rf_forest64.rf_params = state["rf_params64"]
            state["rf_forest64"] = <uintptr_t>rf_forest64

        self.treelite_serialized_model = state["treelite_serialized_model"]
        self.__dict__.update(state)

    def __del__(self):
        self._reset_forest_data()

    def _reset_forest_data(self):
        """Free memory allocated by this instance and clear instance vars."""
        if self.rf_forest:
            delete_rf_metadata(
                <RandomForestMetaData[float, int]*><uintptr_t>
                self.rf_forest)
            self.rf_forest = 0
        if self.rf_forest64:
            delete_rf_metadata(
                <RandomForestMetaData[double, int]*><uintptr_t>
                self.rf_forest64)
            self.rf_forest64 = 0

        if self.treelite_handle:
            TreeliteModel.free_treelite_model(self.treelite_handle)

        self.treelite_handle = None
        self.treelite_serialized_model = None
        self.n_cols = None

    def convert_to_treelite_model(self):
        """
        Converts the cuML RF model to a Treelite model

        Returns
        ----------
        tl_to_fil_model : Treelite version of this model
        """
        treelite_handle = self._obtain_treelite_handle()
        return TreeliteModel.from_treelite_model_handle(treelite_handle)

    def convert_to_fil_model(self, output_class=True,
                             threshold=0.5, algo='auto',
                             fil_sparse_format='auto'):
        """
        Create a Forest Inference (FIL) model from the trained cuML
        Random Forest model.

        Parameters
        ----------

        output_class : boolean (default = True)
            This is optional and required only while performing the
            predict operation on the GPU.
            If true, return a 1 or 0 depending on whether the raw
            prediction exceeds the threshold. If False, just return
            the raw prediction.
        algo : string (default = 'auto')
            This is optional and required only while performing the
            predict operation on the GPU.
            'naive' - simple inference using shared memory
            'tree_reorg' - similar to naive but trees rearranged to be more
            coalescing-friendly
            'batch_tree_reorg' - similar to tree_reorg but predicting
            multiple rows per thread block
            `auto` - choose the algorithm automatically. Currently
            'batch_tree_reorg' is used for dense storage
            and 'naive' for sparse storage
        threshold : float (default = 0.5)
            Threshold used for classification. Optional and required only
            while performing the predict operation on the GPU.
            It is applied if output_class == True, else it is ignored
        fil_sparse_format : boolean or string (default = auto)
            This variable is used to choose the type of forest that will be
            created in the Forest Inference Library. It is not required
            while using predict_model='CPU'.
            'auto' - choose the storage type automatically
            (currently True is chosen by auto)
            False - create a dense forest
            True - create a sparse forest, requires algo='naive'
            or algo='auto'

        Returns
        -------

        fil_model
            A Forest Inference model which can be used to perform
            inferencing on the random forest model.

        """
        treelite_handle = self._obtain_treelite_handle()
        return _obtain_fil_model(treelite_handle=treelite_handle,
                                 depth=self.max_depth,
                                 output_class=output_class,
                                 threshold=threshold,
                                 algo=algo,
                                 fil_sparse_format=fil_sparse_format)

    @generate_docstring(skip_parameters_heading=True,
                        y='dense_intdtype',
                        convert_dtype_cast='np.float32')
    @cuml.internals.api_base_return_any(set_output_type=False,
                                        set_output_dtype=True,
                                        set_n_features_in=False)
    def fit(self, X, y, convert_dtype=True):
        """
        Perform Random Forest Classification on the input data

        Parameters
        ----------
        convert_dtype : bool, optional (default = True)
            When set to True, the fit method will, when necessary, convert
            y to be of dtype int32. This will increase memory used for
            the method.
        """
        X_m, y_m, max_feature_val = self._dataset_setup_for_fit(X, y,
                                                                convert_dtype)
        cdef uintptr_t X_ptr, y_ptr

        X_ptr = X_m.ptr
        y_ptr = y_m.ptr

        cdef handle_t* handle_ =\
            <handle_t*><uintptr_t>self.handle.getHandle()

        cdef RandomForestMetaData[float, int] *rf_forest = \
            new RandomForestMetaData[float, int]()
        self.rf_forest = <uintptr_t> rf_forest
        cdef RandomForestMetaData[double, int] *rf_forest64 = \
            new RandomForestMetaData[double, int]()
        self.rf_forest64 = <uintptr_t> rf_forest64

        if self.random_state is None:
            seed_val = <uintptr_t>NULL
        else:
            seed_val = <uintptr_t>self.random_state

        rf_params = set_rf_class_obj(<int> self.max_depth,
                                     <int> self.max_leaves,
                                     <float> max_feature_val,
                                     <int> self.n_bins,
                                     <int> self.split_algo,
                                     <int> self.min_samples_leaf,
                                     <int> self.min_samples_split,
                                     <float> self.min_impurity_decrease,
                                     <bool> self.bootstrap_features,
                                     <bool> self.bootstrap,
                                     <int> self.n_estimators,
<<<<<<< HEAD
                                     <float> self.rows_sample,
                                     <uint64_t> seed_val,
=======
                                     <float> self.max_samples,
                                     <int> seed_val,
>>>>>>> efdb230a
                                     <CRITERION> self.split_criterion,
                                     <bool> self.quantile_per_tree,
                                     <int> self.n_streams,
                                     <bool> self.use_experimental_backend,
                                     <int> self.max_batch_size)

        if self.dtype == np.float32:
            fit(handle_[0],
                rf_forest,
                <float*> X_ptr,
                <int> self.n_rows,
                <int> self.n_cols,
                <int*> y_ptr,
                <int> self.num_classes,
                rf_params,
                <int> self.verbose)

        elif self.dtype == np.float64:
            rf_params64 = rf_params
            fit(handle_[0],
                rf_forest64,
                <double*> X_ptr,
                <int> self.n_rows,
                <int> self.n_cols,
                <int*> y_ptr,
                <int> self.num_classes,
                rf_params64,
                <int> self.verbose)

        else:
            raise TypeError("supports only np.float32 and np.float64 input,"
                            " but input of type '%s' passed."
                            % (str(self.dtype)))
        # make sure that the `fit` is complete before the following delete
        # call happens
        self.handle.sync()
        del X_m
        del y_m
        return self

    @cuml.internals.api_base_return_array(get_output_dtype=True)
    def _predict_model_on_cpu(self, X, convert_dtype) -> CumlArray:
        cdef uintptr_t X_ptr
        X_m, n_rows, n_cols, dtype = \
            input_to_cuml_array(X, order='C',
                                convert_to_dtype=(self.dtype if convert_dtype
                                                  else None),
                                check_cols=self.n_cols)
        X_ptr = X_m.ptr
        preds = CumlArray.zeros(n_rows, dtype=np.int32)
        cdef uintptr_t preds_ptr = preds.ptr

        cdef handle_t* handle_ =\
            <handle_t*><uintptr_t>self.handle.getHandle()

        cdef RandomForestMetaData[float, int] *rf_forest = \
            <RandomForestMetaData[float, int]*><uintptr_t> self.rf_forest

        cdef RandomForestMetaData[double, int] *rf_forest64 = \
            <RandomForestMetaData[double, int]*><uintptr_t> self.rf_forest64
        if self.dtype == np.float32:
            predict(handle_[0],
                    rf_forest,
                    <float*> X_ptr,
                    <int> n_rows,
                    <int> n_cols,
                    <int*> preds_ptr,
                    <int> self.verbose)

        elif self.dtype == np.float64:
            predict(handle_[0],
                    rf_forest64,
                    <double*> X_ptr,
                    <int> n_rows,
                    <int> n_cols,
                    <int*> preds_ptr,
                    <int> self.verbose)
        else:
            raise TypeError("supports only np.float32 and np.float64 input,"
                            " but input of type '%s' passed."
                            % (str(self.dtype)))

        self.handle.sync()
        # synchronous w/o a stream
        del(X_m)
        return preds

    @insert_into_docstring(parameters=[('dense', '(n_samples, n_features)')],
                           return_values=[('dense', '(n_samples, 1)')])
    def predict(self, X, predict_model="GPU",
                output_class=True, threshold=0.5,
                algo='auto', num_classes=None,
                convert_dtype=True,
                fil_sparse_format='auto') -> CumlArray:
        """
        Predicts the labels for X.

        Parameters
        ----------
        X : {}
        predict_model : String (default = 'GPU')
            'GPU' to predict using the GPU, 'CPU' otherwise. The 'GPU' can only
            be used if the model was trained on float32 data and `X` is float32
            or convert_dtype is set to True. Also the 'GPU' should only be
            used for binary classification problems.
        output_class : boolean (default = True)
            This is optional and required only while performing the
            predict operation on the GPU.
            If true, return a 1 or 0 depending on whether the raw
            prediction exceeds the threshold. If False, just return
            the raw prediction.
        algo : string (default = 'auto')
            This is optional and required only while performing the
            predict operation on the GPU.
            'naive' - simple inference using shared memory
            'tree_reorg' - similar to naive but trees rearranged to be more
            coalescing-friendly
            'batch_tree_reorg' - similar to tree_reorg but predicting
            multiple rows per thread block
            `auto` - choose the algorithm automatically. Currently
            'batch_tree_reorg' is used for dense storage
            and 'naive' for sparse storage
        threshold : float (default = 0.5)
            Threshold used for classification. Optional and required only
            while performing the predict operation on the GPU.
            It is applied if output_class == True, else it is ignored
        num_classes : int (default = None)
            number of different classes present in the dataset.

            .. deprecated:: 0.16
                Parameter 'num_classes' is deprecated and will be removed in
                an upcoming version. The number of classes passed must match
                the number of classes the model was trained on.

        convert_dtype : bool, optional (default = True)
            When set to True, the predict method will, when necessary, convert
            the input to the data type which was used to train the model. This
            will increase memory used for the method.
        fil_sparse_format : boolean or string (default = auto)
            This variable is used to choose the type of forest that will be
            created in the Forest Inference Library. It is not required
            while using predict_model='CPU'.
            'auto' - choose the storage type automatically
            (currently True is chosen by auto)
            False - create a dense forest
            True - create a sparse forest, requires algo='naive'
            or algo='auto'

        Returns
        ----------
        y : {}
        """
        if num_classes:
            warnings.warn("num_classes is deprecated and will be removed"
                          " in an upcoming version")
            if num_classes != self.num_classes:
                raise NotImplementedError("limiting num_classes for predict"
                                          " is not implemented")
        if predict_model == "CPU":
            preds = self._predict_model_on_cpu(X,
                                               convert_dtype=convert_dtype)

        elif self.dtype == np.float64:
            raise TypeError("GPU based predict only accepts np.float32 data. \
                            In order use the GPU predict the model should \
                            also be trained using a np.float32 dataset. \
                            If you would like to use np.float64 dtype \
                            then please use the CPU based predict by \
                            setting predict_model = 'CPU'")

        else:
            preds = \
                self._predict_model_on_gpu(X=X, output_class=output_class,
                                           threshold=threshold,
                                           algo=algo,
                                           convert_dtype=convert_dtype,
                                           fil_sparse_format=fil_sparse_format,
                                           predict_proba=False)

        return preds

    def _predict_get_all(self, X, convert_dtype=True) -> CumlArray:
        """
        Predicts the labels for X.

        Parameters
        ----------
        X : array-like (device or host) shape = (n_samples, n_features)
            Dense matrix (floats or doubles) of shape (n_samples, n_features).
            Acceptable formats: cuDF DataFrame, NumPy ndarray, Numba device
            ndarray, cuda array interface compliant array like CuPy

        Returns
        ----------
        y : NumPy
           Dense vector (int) of shape (n_samples, 1)
        """
        cdef uintptr_t X_ptr, preds_ptr
        X_m, n_rows, n_cols, dtype = \
            input_to_cuml_array(X, order='C',
                                convert_to_dtype=(self.dtype if convert_dtype
                                                  else None),
                                check_cols=self.n_cols)
        X_ptr = X_m.ptr

        preds = CumlArray.zeros(n_rows * self.n_estimators, dtype=np.int32)
        preds_ptr = preds.ptr

        cdef handle_t* handle_ =\
            <handle_t*><uintptr_t>self.handle.getHandle()
        cdef RandomForestMetaData[float, int] *rf_forest = \
            <RandomForestMetaData[float, int]*><uintptr_t> self.rf_forest

        cdef RandomForestMetaData[double, int] *rf_forest64 = \
            <RandomForestMetaData[double, int]*><uintptr_t> self.rf_forest64
        if self.dtype == np.float32:
            predictGetAll(handle_[0],
                          rf_forest,
                          <float*> X_ptr,
                          <int> n_rows,
                          <int> n_cols,
                          <int*> preds_ptr,
                          <int> self.verbose)

        elif self.dtype == np.float64:
            predictGetAll(handle_[0],
                          rf_forest64,
                          <double*> X_ptr,
                          <int> n_rows,
                          <int> n_cols,
                          <int*> preds_ptr,
                          <int> self.verbose)
        else:
            raise TypeError("supports only np.float32 and np.float64 input,"
                            " but input of type '%s' passed."
                            % (str(self.dtype)))
        self.handle.sync()
        del(X_m)
        return preds

    @insert_into_docstring(parameters=[('dense', '(n_samples, n_features)')],
                           return_values=[('dense', '(n_samples, 1)')])
    def predict_proba(self, X, output_class=True,
                      threshold=0.5, algo='auto',
                      num_classes=None, convert_dtype=True,
                      fil_sparse_format='auto') -> CumlArray:
        """
        Predicts class probabilites for X. This function uses the GPU
        implementation of predict. Therefore, data with 'dtype = np.float32'
        should be used with this function.

        Parameters
        ----------
        X : {}
        output_class: boolean (default = True)
            This is optional and required only while performing the
            predict operation on the GPU.
            If true, return a 1 or 0 depending on whether the raw
            prediction exceeds the threshold. If False, just return
            the raw prediction.
        algo : string (default = 'auto')
            This is optional and required only while performing the
            predict operation on the GPU.
            'naive' - simple inference using shared memory
            'tree_reorg' - similar to naive but trees rearranged to be more
            coalescing-friendly
            'batch_tree_reorg' - similar to tree_reorg but predicting
            multiple rows per thread block
            `auto` - choose the algorithm automatically. Currently
            'batch_tree_reorg' is used for dense storage
            and 'naive' for sparse storage
        threshold : float (default = 0.5)
            Threshold used for classification. Optional and required only
            while performing the predict operation on the GPU.
            It is applied if output_class == True, else it is ignored
        num_classes : int (default = None)
            number of different classes present in the dataset.

            .. deprecated:: 0.16
                Parameter 'num_classes' is deprecated and will be removed in
                an upcoming version. The number of classes passed must match
                the number of classes the model was trained on.

        convert_dtype : bool, optional (default = True)
            When set to True, the predict method will, when necessary, convert
            the input to the data type which was used to train the model. This
            will increase memory used for the method.
        fil_sparse_format : boolean or string (default = auto)
            This variable is used to choose the type of forest that will be
            created in the Forest Inference Library. It is not required
            while using predict_model='CPU'.
            'auto' - choose the storage type automatically
            (currently True is chosen by auto)
            False - create a dense forest
            True - create a sparse forest, requires algo='naive'
            or algo='auto'

        Returns
        -------
        y : {}
        """
        if self.dtype == np.float64:
            raise TypeError("GPU based predict only accepts np.float32 data. \
                            In order use the GPU predict the model should \
                            also be trained using a np.float32 dataset. \
                            If you would like to use np.float64 dtype \
                            then please use the CPU based predict by \
                            setting predict_model = 'CPU'")

        if num_classes:
            warnings.warn("num_classes is deprecated and will be removed"
                          " in an upcoming version")
            if num_classes != self.num_classes:
                raise NotImplementedError("The number of classes in the test "
                                          "dataset should be equal to the "
                                          "number of classes present in the "
                                          "training dataset.")

        preds_proba = \
            self._predict_model_on_gpu(X, output_class=output_class,
                                       threshold=threshold,
                                       algo=algo,
                                       convert_dtype=convert_dtype,
                                       fil_sparse_format=fil_sparse_format,
                                       predict_proba=True)

        return preds_proba

    @insert_into_docstring(parameters=[('dense', '(n_samples, n_features)'),
                                       ('dense_intdtype', '(n_samples, 1)')])
    def score(self, X, y, threshold=0.5,
              algo='auto', num_classes=None, predict_model="GPU",
              convert_dtype=True, fil_sparse_format='auto'):
        """
        Calculates the accuracy metric score of the model for X.

        Parameters
        ----------
        X : {}
        y : {}
        algo : string (default = 'auto')
            This is optional and required only while performing the
            predict operation on the GPU.
            'naive' - simple inference using shared memory
            'tree_reorg' - similar to naive but trees rearranged to be more
            coalescing-friendly
            'batch_tree_reorg' - similar to tree_reorg but predicting
            multiple rows per thread block
            `auto` - choose the algorithm automatically. Currently
            'batch_tree_reorg' is used for dense storage
            and 'naive' for sparse storage
        threshold : float
            threshold is used to for classification
            This is optional and required only while performing the
            predict operation on the GPU.
        num_classes : int (default = None)
            number of different classes present in the dataset.

            .. deprecated:: 0.16
                Parameter 'num_classes' is deprecated and will be removed in
                an upcoming version. The number of classes passed must match
                the number of classes the model was trained on.

        convert_dtype : boolean, default=True
            whether to convert input data to correct dtype automatically
        predict_model : String (default = 'GPU')
            'GPU' to predict using the GPU, 'CPU' otherwise. The 'GPU' can only
            be used if the model was trained on float32 data and `X` is float32
            or convert_dtype is set to True. Also the 'GPU' should only be
            used for binary classification problems.
        fil_sparse_format : boolean or string (default = auto)
            This variable is used to choose the type of forest that will be
            created in the Forest Inference Library. It is not required
            while using predict_model='CPU'.
            'auto' - choose the storage type automatically
            (currently True is chosen by auto)
            False - create a dense forest
            True - create a sparse forest, requires algo='naive'
            or algo='auto'

        Returns
        -------
        accuracy : float
           Accuracy of the model [0.0 - 1.0]
        """
        cdef uintptr_t X_ptr, y_ptr
        _, n_rows, _, _ = \
            input_to_cuml_array(X, check_dtype=self.dtype,
                                convert_to_dtype=(self.dtype if convert_dtype
                                                  else None),
                                check_cols=self.n_cols)
        y_m, n_rows, _, y_dtype = \
            input_to_cuml_array(y, check_dtype=np.int32,
                                convert_to_dtype=(np.int32 if convert_dtype
                                                  else False))
        y_ptr = y_m.ptr
        preds = self.predict(X, output_class=True,
                             threshold=threshold, algo=algo,
                             convert_dtype=convert_dtype,
                             predict_model=predict_model,
                             num_classes=num_classes,
                             fil_sparse_format=fil_sparse_format)

        cdef uintptr_t preds_ptr
        preds_m, _, _, _ = \
            input_to_cuml_array(preds, convert_to_dtype=np.int32)
        preds_ptr = preds_m.ptr

        cdef handle_t* handle_ =\
            <handle_t*><uintptr_t>self.handle.getHandle()

        cdef RandomForestMetaData[float, int] *rf_forest = \
            <RandomForestMetaData[float, int]*><uintptr_t> self.rf_forest

        cdef RandomForestMetaData[double, int] *rf_forest64 = \
            <RandomForestMetaData[double, int]*><uintptr_t> self.rf_forest64

        if self.dtype == np.float32:
            self.stats = score(handle_[0],
                               rf_forest,
                               <int*> y_ptr,
                               <int> n_rows,
                               <int*> preds_ptr,
                               <int> self.verbose)
        elif self.dtype == np.float64:
            self.stats = score(handle_[0],
                               rf_forest64,
                               <int*> y_ptr,
                               <int> n_rows,
                               <int*> preds_ptr,
                               <int> self.verbose)
        else:
            raise TypeError("supports only np.float32 and np.float64 input,"
                            " but input of type '%s' passed."
                            % (str(self.dtype)))

        self.handle.sync()
        del(y_m)
        del(preds_m)
        return self.stats['accuracy']

    def get_summary_text(self):
        """
        Obtain the text summary of the random forest model
        """
        cdef RandomForestMetaData[float, int] *rf_forest = \
            <RandomForestMetaData[float, int]*><uintptr_t> self.rf_forest

        cdef RandomForestMetaData[double, int] *rf_forest64 = \
            <RandomForestMetaData[double, int]*><uintptr_t> self.rf_forest64

        if self.dtype == np.float64:
            return get_rf_summary_text(rf_forest64).decode('utf-8')
        else:
            return get_rf_summary_text(rf_forest).decode('utf-8')

    def get_detailed_text(self):
        """
        Obtain the detailed information for the random forest model, as text
        """
        cdef RandomForestMetaData[float, int] *rf_forest = \
            <RandomForestMetaData[float, int]*><uintptr_t> self.rf_forest

        cdef RandomForestMetaData[double, int] *rf_forest64 = \
            <RandomForestMetaData[double, int]*><uintptr_t> self.rf_forest64

        if self.dtype == np.float64:
            return get_rf_detailed_text(rf_forest64).decode('utf-8')
        else:
            return get_rf_detailed_text(rf_forest).decode('utf-8')

    def get_json(self):
        """
        Export the Random Forest model as a JSON string
        """
        cdef RandomForestMetaData[float, int] *rf_forest = \
            <RandomForestMetaData[float, int]*><uintptr_t> self.rf_forest

        cdef RandomForestMetaData[double, int] *rf_forest64 = \
            <RandomForestMetaData[double, int]*><uintptr_t> self.rf_forest64

        if self.dtype == np.float64:
            return get_rf_json(rf_forest64).decode('utf-8')
        return get_rf_json(rf_forest).decode('utf-8')

    def _more_tags(self):
        return {
            # fit and predict require conflicting memory layouts
            'preferred_input_order': None
        }<|MERGE_RESOLUTION|>--- conflicted
+++ resolved
@@ -471,13 +471,8 @@
                                      <bool> self.bootstrap_features,
                                      <bool> self.bootstrap,
                                      <int> self.n_estimators,
-<<<<<<< HEAD
-                                     <float> self.rows_sample,
+                                     <float> self.max_samples,
                                      <uint64_t> seed_val,
-=======
-                                     <float> self.max_samples,
-                                     <int> seed_val,
->>>>>>> efdb230a
                                      <CRITERION> self.split_criterion,
                                      <bool> self.quantile_per_tree,
                                      <int> self.n_streams,
