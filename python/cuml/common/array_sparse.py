--- conflicted
+++ resolved
@@ -155,19 +155,10 @@
 
         if output_type == 'cupy':
             constructor = cpx.scipy.sparse.csr_matrix
-<<<<<<< HEAD
-
-        elif output_type == 'scipy':
-            if has_scipy():
-                constructor = scipy.sparse.csr_matrix
-            else:
-                raise ValueError("Scipy library is not available.")
-=======
         elif output_type == 'scipy' and has_scipy(raise_if_unavailable=True):
             constructor = scipy.sparse.csr_matrix
         else:
             raise ValueError("Unsupported output_type: %s" % output_type)
->>>>>>> ec20eafe
 
         ret = constructor((data, indices, indptr),
                           dtype=output_dtype, shape=self.shape)
