# =============================================================================
# Copyright (c) 2022, NVIDIA CORPORATION.
#
# Licensed under the Apache License, Version 2.0 (the "License"); you may not use this file except
# in compliance with the License. You may obtain a copy of the License at
#
# http://www.apache.org/licenses/LICENSE-2.0
#
# Unless required by applicable law or agreed to in writing, software distributed under the License
# is distributed on an "AS IS" BASIS, WITHOUT WARRANTIES OR CONDITIONS OF ANY KIND, either express
# or implied. See the License for the specific language governing permissions and limitations under
# the License.
# =============================================================================

set(cython_sources
    base.pyx
    cuda.pyx
    handle.pyx
    logger.pyx
    pointer_utils.pyx
)

if(NOT SINGLEGPU)
  list(APPEND cython_sources
       opg_data_utils_mg.pyx
  )
endif()

rapids_cython_create_modules(
  CXX
  SOURCE_FILES "${cython_sources}"
  LINKED_LIBRARIES cuml::${CUML_CPP_TARGET}
  MODULE_PREFIX common_
  ASSOCIATED_TARGETS cuml
)

<<<<<<< HEAD
foreach(cython_module IN LISTS RAPIDS_CYTHON_CREATED_TARGETS)
  set_target_properties(${cython_module} PROPERTIES INSTALL_RPATH "\$ORIGIN;\$ORIGIN/../")
endforeach()

=======
>>>>>>> 0f19b92a
# todo: ml_cuda_utils.h should be in the include folder of cuML or the functionality
# moved to another file, pointer_utils.pyx needs it
# https://github.com/rapidsai/cuml/issues/4841
target_include_directories(common_pointer_utils PRIVATE "../../../cpp/src/")<|MERGE_RESOLUTION|>--- conflicted
+++ resolved
@@ -34,13 +34,6 @@
   ASSOCIATED_TARGETS cuml
 )
 
-<<<<<<< HEAD
-foreach(cython_module IN LISTS RAPIDS_CYTHON_CREATED_TARGETS)
-  set_target_properties(${cython_module} PROPERTIES INSTALL_RPATH "\$ORIGIN;\$ORIGIN/../")
-endforeach()
-
-=======
->>>>>>> 0f19b92a
 # todo: ml_cuda_utils.h should be in the include folder of cuML or the functionality
 # moved to another file, pointer_utils.pyx needs it
 # https://github.com/rapidsai/cuml/issues/4841
