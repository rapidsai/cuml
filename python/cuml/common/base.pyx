--- conflicted
+++ resolved
@@ -26,8 +26,6 @@
 from cuml.common.doc_utils import generate_docstring
 import cuml.common.input_utils
 
-
-<<<<<<< HEAD
 
 # tag system based on experimental tag system from Scikit-learn >=0.21
 _default_tags = {
@@ -56,10 +54,7 @@
 }
 
 
-class Base:
-=======
 class Base(metaclass=cuml.internals.BaseMetaClass):
->>>>>>> 77da916b
     """
     Base class for all the ML algos. It handles some of the common operations
     across all algos. Every ML algo class exposed at cython level must inherit
