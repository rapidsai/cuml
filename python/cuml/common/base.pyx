#
# Copyright (c) 2019-2021, NVIDIA CORPORATION.
#
# Licensed under the Apache License, Version 2.0 (the "License");
# you may not use this file except in compliance with the License.
# You may obtain a copy of the License at
#
#     http://www.apache.org/licenses/LICENSE-2.0
#
# Unless required by applicable law or agreed to in writing, software
# distributed under the License is distributed on an "AS IS" BASIS,
# WITHOUT WARRANTIES OR CONDITIONS OF ANY KIND, either express or implied.
# See the License for the specific language governing permissions and
# limitations under the License.
#

# distutils: language = c++

import inspect

import cuml.common
import cuml.common.cuda
import cuml.common.logger as logger
import cuml.internals
import cuml.raft.common.handle
import cuml.common.input_utils
from copy import deepcopy

from cuml.common.doc_utils import generate_docstring
from cuml.common.mixins import TagsMixin


class Base(TagsMixin,
           metaclass=cuml.internals.BaseMetaClass):
    """
    Base class for all the ML algos. It handles some of the common operations
    across all algos. Every ML algo class exposed at cython level must inherit
    from this class.

    Typical estimator design using Base requires three main things:

    1. Call the base __init__ method explicitly from inheriting estimators in
        their __init__.

    2. Attributes that users will want to access, and are array-like should
        use cuml.common.Array, and have a preceding underscore `_` before
        the name the user expects. That way the __getattr__ of Base will
        convert it automatically to the appropriate output format for the
        user. For example, in DBSCAN the user expects to be able to access
        `model.labels_`, so the code actually has an attribute
        `model._labels_` that gets converted at the moment the user accesses
        `labels_` automatically. No need for extra code in inheriting classes
        as long as they follow that naming convention. It is recommended to
        create the attributes in the constructor assigned to None, and
        add a note for users that might look into the code to see what
        attributes the class might have. For example, in KMeans:

    .. code-block:: python

        def __init__(...)
            super(KMeans, self).__init__(handle, verbose, output_type)

            # initialize numeric variables

            # internal array attributes
            self._labels_ = None # accessed via estimator.labels_
            self._cluster_centers_ = None # accessed via estimator.cluster_centers_  # noqa

    3. To appropriately work for outputs mirroring the format of inputs of the
        user when appropriate, the code in the inheriting estimator must call
        the following methods, with input being the data sent by the user:

    - `self._set_output_type(input)` in `fit` methods that modify internal
        structures. This will allow users to receive the correct format when
        accessing internal attributes of the class (eg. labels_ in KMeans).:

    .. code-block:: python

        def fit(self, X):
            self._set_output_type(X)
            # rest of the fit code

    - `out_type = self._get_output_type(input)` in `predict`/`transform` style
        methods, that don't modify class attributes. out_type then can be used
        to return the correct format to the user. For example, in KMeans:

    .. code-block:: python

        def transform(self, X, convert_dtype=False):
            out_type = self._get_output_type(X)
            X_m, n_rows, n_cols, dtype = input_to_cuml_array(X ...)
            preds = CumlArray.zeros(...)

            # method code and call to C++ and whatever else is needed

            return preds.to_output(out_type)

    Parameters
    ----------
    handle : cuml.Handle
        Specifies the cuml.handle that holds internal CUDA state for
        computations in this model. Most importantly, this specifies the CUDA
        stream that will be used for the model's computations, so users can
        run different models concurrently in different streams by creating
        handles in several streams.
        If it is None, a new one is created.
    verbose : int or boolean, default=False
        Sets logging level. It must be one of `cuml.common.logger.level_*`.
        See :ref:`verbosity-levels` for more info.
    output_type : {'input', 'cudf', 'cupy', 'numpy', 'numba'}, default=None
        Variable to control output type of the results and attributes of
        the estimator. If None, it'll inherit the output type set at the
        module level, `cuml.global_settings.output_type`.
        See :ref:`output-data-type-configuration` for more info.

    Examples
    --------

    .. code-block:: python

        from cuml import Base

        # assuming this ML algo has separate 'fit' and 'predict' methods
        class MyAlgo(Base):
            def __init__(self, ...):
                super(MyAlgo, self).__init__(...)
                # other setup logic

            def fit(self, data, ...):
                # check output format
                self._check_output_type(data)
                # train logic goes here

            def predict(self, data, ...):
                # check output format
                self._check_output_type(data)
                # inference logic goes here

            def get_param_names(self):
                # return a list of hyperparam names supported by this algo

        # stream and handle example:

        stream = cuml.cuda.Stream()
        handle = cuml.Handle()
        handle.setStream(stream)

        algo = MyAlgo(handle=handle)
        algo.fit(...)
        result = algo.predict(...)

        # final sync of all gpu-work launched inside this object
        # this is same as `cuml.cuda.Stream.sync()` call, but safer in case
        # the default stream inside the `cumlHandle` is being used
        base.handle.sync()
        del base  # optional!
    """

    def __init__(self,
                 handle=None,
                 verbose=False,
                 output_type=None):
        """
        Constructor. All children must call init method of this base class.

        """
        self.handle = cuml.raft.common.handle.Handle() if handle is None \
            else handle

        # Internally, self.verbose follows the spdlog/c++ standard of
        # 0 is most logging, and logging decreases from there.
        # So if the user passes an int value for logging, we convert it.
        if verbose is True:
            self.verbose = logger.level_debug
        elif verbose is False:
            self.verbose = logger.level_info
        else:
            self.verbose = verbose

        self.output_type = _check_output_type_str(
            cuml.global_settings.output_type
            if output_type is None else output_type)
        self._input_type = None
        self.target_dtype = None
        self.n_features_in_ = None

    def __repr__(self):
        """
        Pretty prints the arguments of a class using Scikit-learn standard :)
        """
        cdef list signature = inspect.getfullargspec(self.__init__).args
        if len(signature) > 0 and signature[0] == 'self':
            del signature[0]
        cdef dict state = self.__dict__
        cdef str string = self.__class__.__name__ + '('
        cdef str key
        for key in signature:
            if key not in state:
                continue
            if type(state[key]) is str:
                string += "{}='{}', ".format(key, state[key])
            else:
                if hasattr(state[key], "__str__"):
                    string += "{}={}, ".format(key, state[key])
        string = string.rstrip(', ')
        return string + ')'

    def enable_rmm_pool(self):
        self.handle.enable_rmm_pool()

    def get_param_names(self):
        """
        Returns a list of hyperparameter names owned by this class. It is
        expected that every child class overrides this method and appends its
        extra set of parameters that it in-turn owns. This is to simplify the
        implementation of `get_params` and `set_params` methods.
        """
        return ["handle", "verbose", "output_type"]

    def get_params(self, deep=True):
        """
        Returns a dict of all params owned by this class. If the child class
        has appropriately overridden the `get_param_names` method and does not
        need anything other than what is there in this method, then it doesn't
        have to override this method
        """
        params = dict()
        variables = self.get_param_names()
        for key in variables:
            var_value = getattr(self, key, None)
            params[key] = var_value
        return params

    def set_params(self, **params):
        """
        Accepts a dict of params and updates the corresponding ones owned by
        this class. If the child class has appropriately overridden the
        `get_param_names` method and does not need anything other than what is,
        there in this method, then it doesn't have to override this method
        """
        if not params:
            return self
        variables = self.get_param_names()
        for key, value in params.items():
            if key not in variables:
                raise ValueError("Bad param '%s' passed to set_params" % key)
            else:
                setattr(self, key, value)
        return self

    def __getstate__(self):
        # getstate and setstate are needed to tell pickle to treat this
        # as regular python classes instead of triggering __getattr__
        return self.__dict__

    def __setstate__(self, d):
        self.__dict__.update(d)

    def __getattr__(self, attr):
        """
        Redirects to `solver_model` if the attribute exists.
        """
        if attr == "solver_model":
            return self.__dict__['solver_model']
        if "solver_model" in self.__dict__.keys():
            return getattr(self.solver_model, attr)
        else:
            raise AttributeError

    def _set_base_attributes(self,
                             output_type=None,
                             target_dtype=None,
                             n_features=None):
        """
        Method to set the base class attributes - output type,
        target dtype and n_features. It combines the three different
        function calls. It's called in fit function from estimators.

        Parameters
        --------
        output_type : DataFrame (default = None)
            Is output_type is passed, aets the output_type on the
            dataframe passed
        target_dtype : Target column (default = None)
            If target_dtype is passed, we call _set_target_dtype
            on it
        n_features: int or DataFrame (default=None)
            If an int is passed, we set it to the number passed
            If dataframe, we set it based on the passed df.

        Examples
        --------

        .. code-block:: python

                # To set output_type and n_features based on X
                self._set_base_attributes(output_type=X, n_features=X)

                # To set output_type on X and n_features to 10
                self._set_base_attributes(output_type=X, n_features=10)

                # To only set target_dtype
                self._set_base_attributes(output_type=X, target_dtype=y)
        """
        if output_type is not None:
            self._set_output_type(output_type)
        if target_dtype is not None:
            self._set_target_dtype(target_dtype)
        if n_features is not None:
            self._set_n_features_in(n_features)

    def _set_output_type(self, inp):
        self._input_type = cuml.common.input_utils.determine_array_type(inp)

    def _get_output_type(self, inp):
        """
        Method to be called by predict/transform methods of inheriting classes.
        Returns the appropriate output type depending on the type of the input,
        class output type and global output type.
        """

        # Default to the global type
        output_type = cuml.global_settings.output_type

        # If its None, default to our type
        if (output_type is None or output_type == "mirror"):
            output_type = self.output_type

        # If we are input, get the type from the input
        if output_type == 'input':
            output_type = cuml.common.input_utils.determine_array_type(inp)

        return output_type

    def _set_target_dtype(self, target):
        self.target_dtype = cuml.common.input_utils.determine_array_dtype(
            target)

    def _get_target_dtype(self):
        """
        Method to be called by predict/transform methods of
        inheriting classifier classes. Returns the appropriate output
        dtype depending on the dtype of the target.
        """
        try:
            out_dtype = self.target_dtype
        except AttributeError:
            out_dtype = None
        return out_dtype

    def _set_n_features_in(self, X):
        if isinstance(X, int):
            self.n_features_in_ = X
        else:
            self.n_features_in_ = X.shape[1]

<<<<<<< HEAD
    def _get_tags(self):
        # method and code based on scikit-learn 0.21 _get_tags functionality:
        # https://scikit-learn.org/stable/developers/develop.html#estimator-tags
        collected_tags = deepcopy(_default_tags)
        for cl in reversed(inspect.getmro(self.__class__)):
            if hasattr(cl, '_more_tags') and cl != Base:
                more_tags = cl._more_tags(self)
                collected_tags.update(more_tags)
        return collected_tags


class RegressorMixin:
    """Mixin class for regression estimators in cuML"""

    _estimator_type = "regressor"

    @generate_docstring(
        return_values={
            'name': 'score',
            'type': 'float',
            'description': 'R^2 of self.predict(X) '
                           'wrt. y.'
        })
    @cuml.internals.api_base_return_any_skipall
    def score(self, X, y, **kwargs):
        """
        Scoring function for regression estimators

        Returns the coefficient of determination R^2 of the prediction.

        """
        from cuml.metrics.regression import r2_score

        if hasattr(self, 'handle'):
            handle = self.handle
        else:
            handle = None

        preds = self.predict(X, **kwargs)
        return r2_score(y, preds, handle=handle)

    def _more_tags(self):
        return {
            'requires_y': True
        }


class ClassifierMixin:
    """Mixin class for classifier estimators in cuML"""

    _estimator_type = "classifier"

    @generate_docstring(
        return_values={
            'name':
                'score',
            'type':
                'float',
            'description': ('Accuracy of self.predict(X) wrt. y '
                            '(fraction where y == pred_y)')
        })
    @cuml.internals.api_base_return_any_skipall
    def score(self, X, y, **kwargs):
        """
        Scoring function for classifier estimators based on mean accuracy.

        """
        from cuml.metrics.accuracy import accuracy_score

        if hasattr(self, 'handle'):
            handle = self.handle
        else:
            handle = None

        preds = self.predict(X, **kwargs)
        return accuracy_score(y, preds, handle=handle)

=======
>>>>>>> fc718e47
    def _more_tags(self):
        # 'preserves_dtype' tag's Scikit definition currently only appies to
        # transformers and whether the transform method conserves the dtype
        # (in that case returns an empty list, otherwise the dtype it
        # casts to).
        # By default, our transform methods convert to self.dtype, but
        # we need to check whether the tag has been defined already.
        if hasattr(self, 'transform') and hasattr(self, 'dtype'):
            return {'preserves_dtype': [self.dtype]}
        return {}


# Internal, non class owned helper functions
def _check_output_type_str(output_str):

    if (output_str is None):
        return "input"

    assert output_str != "mirror", \
        ("Cannot pass output_type='mirror' in Base.__init__(). Did you forget "
         "to pass `output_type=self.output_type` to a child estimator? "
         "Currently `cuml.global_settings.output_type==`{}`"
         ).format(cuml.global_settings.output_type)

    if isinstance(output_str, str):
        output_type = output_str.lower()
        # Check for valid output types + "input"
        if output_type in ['numpy', 'cupy', 'cudf', 'numba', 'input']:
            # Return the original version if nothing has changed, otherwise
            # return the lowered. This is to try and keep references the same
            # to support sklearn.base.clone() where possible
            return output_str if output_type == output_str else output_type

    # Did not match any acceptable value
    raise ValueError("output_type must be one of " +
                     "'numpy', 'cupy', 'cudf' or 'numba'" +
                     "Got: {}".format(output_str))


def _determine_stateless_output_type(output_type, input_obj):
    """
    This function determines the output type using the same steps that are
    performed in `cuml.common.base.Base`. This can be used to mimic the
    functionality in `Base` for stateless functions or objects that do not
    derive from `Base`.
    """

    # Default to the global type if not specified, otherwise, check the
    # output_type string
    temp_output = cuml.global_settings.output_type if output_type is None \
        else _check_output_type_str(output_type)

    # If we are using 'input', determine the the type from the input object
    if temp_output == 'input':
        temp_output = cuml.common.input_utils.determine_array_type(input_obj)

    return temp_output<|MERGE_RESOLUTION|>--- conflicted
+++ resolved
@@ -25,6 +25,7 @@
 import cuml.raft.common.handle
 import cuml.common.input_utils
 from copy import deepcopy
+from cuml.common.mixins import _default_tags
 
 from cuml.common.doc_utils import generate_docstring
 from cuml.common.mixins import TagsMixin
@@ -354,7 +355,6 @@
         else:
             self.n_features_in_ = X.shape[1]
 
-<<<<<<< HEAD
     def _get_tags(self):
         # method and code based on scikit-learn 0.21 _get_tags functionality:
         # https://scikit-learn.org/stable/developers/develop.html#estimator-tags
@@ -432,8 +432,6 @@
         preds = self.predict(X, **kwargs)
         return accuracy_score(y, preds, handle=handle)
 
-=======
->>>>>>> fc718e47
     def _more_tags(self):
         # 'preserves_dtype' tag's Scikit definition currently only appies to
         # transformers and whether the transform method conserves the dtype
