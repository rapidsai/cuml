--- conflicted
+++ resolved
@@ -143,24 +143,7 @@
         # Base class (Buffer) constructor call
         size, shape = _get_size_from_shape(shape, dtype)
 
-        keep_owner = False
-
         if not memview_construction and not detailed_construction:
-<<<<<<< HEAD
-            cupy_data = cp.asarray(data)
-            flattened_data = cupy_data.data.ptr
-
-            assert size is None
-            assert owner is None
-
-            size = cupy_data.nbytes
-            owner = cupy_data if cupy_data.flags.owndata else data
-            
-            # if (cupy_data.data.ptr != flattened_data.data.ptr):
-            #     assert owner is None
-            #     keep_owner = True
-            
-=======
             # Convert to cupy array and manually specify the ptr, size and
             # owner. This is to avoid the restriction on Buffer that requires
             # all data be u8
@@ -170,7 +153,6 @@
             # Size for Buffer is not the same as for cupy. Use nbytes
             size = cupy_data.nbytes
             owner = cupy_data if cupy_data.flags.owndata else data
->>>>>>> 264a0d23
         else:
             flattened_data = data
 
@@ -178,15 +160,6 @@
                                         owner=owner,
                                         size=size)
 
-<<<<<<< HEAD
-        if owner is None and not isinstance(data, np.ndarray) and not keep_owner:
-            # # Reference the original owner only if flattened_data is a view. Otherwise leave alone
-            # if (not(isinstance(flattened_data, cp.ndarray) and flattened_data.flags.owndata)):
-                # need to reference original owner instead of flattened_data
-            self._owner = data # TODO: Should remove this. Its not helping
-
-=======
->>>>>>> 264a0d23
         # Post processing of meta data
         if detailed_construction:
             self.shape = shape
