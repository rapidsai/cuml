--- conflicted
+++ resolved
@@ -73,25 +73,6 @@
         Strides of the data
     __cuda_array_interface__ : dictionary
         ``__cuda_array_interface__`` to interop with other libraries.
-<<<<<<< HEAD
-
-    Object Methods
-    --------------
-
-    to_output : Convert the array to the appropriate output format.
-
-    Class Methods
-    -------------
-
-    Array.empty : Create an empty array, allocating a DeviceBuffer.
-    Array.full : Create an Array with allocated DeviceBuffer initialized with
-        a particular value.
-    Array.ones : Create an Array with allocated DeviceBuffer initialized with
-        ones.
-    Array.zeros : Create an Array with allocated DeviceBuffer initialized with
-        zeros.
-=======
->>>>>>> b475baeb
 
     Notes
     -----
@@ -217,15 +198,6 @@
         ----------
         output_type : string
             Format to convert the array to. Acceptable formats are:
-<<<<<<< HEAD
-             - 'cupy' - to cupy array
-             - 'numpy' - to numpy (host) array
-             - 'numba' - to numba device array
-             - 'dataframe' - to cuDF DataFrame
-             - 'series' - to cuDF Series
-             - 'cudf' - to cuDF Series if array is single dimensional, to \
-                DataFrame otherwise
-=======
 
             - 'cupy' - to cupy array
             - 'numpy' - to numpy (host) array
@@ -235,7 +207,6 @@
             - 'cudf' - to cuDF Series if array is single dimensional, to
                DataFrame otherwise
 
->>>>>>> b475baeb
         output_dtype : string, optional
             Optionally cast the array to a specified dtype, creating
             a copy if necessary.
