--- conflicted
+++ resolved
@@ -349,7 +349,6 @@
         frames = [CumlArray(f) for f in frames]
         return header, frames
 
-<<<<<<< HEAD
     @classmethod
     @nvtx.annotate(message="common.CumlArray.deserialize", category="utils",
                    domain="cuml_python")
@@ -359,21 +358,6 @@
         ), "Only expecting to deserialize Buffer with a single frame."
         return cls(frames[0], **header["constructor-kwargs"])
 
-    @nvtx.annotate(message="common.CumlArray.copy", category="utils",
-                   domain="cuml_python")
-    def copy(self) -> Buffer:
-        """
-        Create a new Buffer containing a copy of the data contained
-        in this Buffer.
-        """
-        from rmm._lib.device_buffer import copy_device_to_ptr
-
-        out = Buffer.empty(size=self.size)
-        copy_device_to_ptr(self.ptr, out.ptr, self.size)
-        return out
-
-=======
->>>>>>> 02d4c64a
     @nvtx.annotate(message="common.CumlArray.to_host_array", category="utils",
                    domain="cuml_python")
     def to_host_array(self):
