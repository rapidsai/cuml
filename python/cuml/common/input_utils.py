--- conflicted
+++ resolved
@@ -324,17 +324,10 @@
 
     if isinstance(X, cudf.DataFrame):
         if order == 'K':
-<<<<<<< HEAD
-            X_m = CumlArray(data=X.to_cupy())
+            X_m = CumlArray(data=X.to_cupy(), index=index)
         else:
-            X_m = CumlArray(data=cp.array(X.to_cupy(), order=order))
-=======
-            X_m = CumlArray(data=X.as_gpu_matrix(order='F'),
+            X_m = CumlArray(data=cp.array(X.to_cupy(), order=order),
                             index=index)
-        else:
-            X_m = CumlArray(data=X.as_gpu_matrix(order=order),
-                            index=index)
->>>>>>> f4c098c9
 
     elif isinstance(X, CumlArray):
         X_m = X
