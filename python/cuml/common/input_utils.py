--- conflicted
+++ resolved
@@ -311,14 +311,7 @@
                           safe_dtype=safe_dtype_conversion)
         check_dtype = False
 
-<<<<<<< HEAD
-    if hasattr(X, "index"):
-        index = X.index
-    else:
-        index = None
-=======
     index = getattr(X, 'index', None)
->>>>>>> 4d3410a7
 
     # format conversion
 
