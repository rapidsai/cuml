#
# Copyright (c) 2020, NVIDIA CORPORATION.
#
# Licensed under the Apache License, Version 2.0 (the "License");
# you may not use this file except in compliance with the License.
# You may obtain a copy of the License at
#
#     http://www.apache.org/licenses/LICENSE-2.0
#
# Unless required by applicable law or agreed to in writing, software
# distributed under the License is distributed on an "AS IS" BASIS,
# WITHOUT WARRANTIES OR CONDITIONS OF ANY KIND, either express or implied.
# See the License for the specific language governing permissions and
# limitations under the License.
#
import math
import numpy as np
import cupy as cp
<<<<<<< HEAD
from cuml.common import with_cupy_rmm, has_scipy, input_to_cuml_array
=======
import cupyx
from cuml.common import with_cupy_rmm
>>>>>>> 53d04431
from cuml.common.kernel_utils import cuda_kernel_factory
from cupy.sparse import csr_matrix as cp_csr_matrix,\
    coo_matrix as cp_coo_matrix, csc_matrix as cp_csc_matrix


def _map_l1_norm_kernel(dtype):
    """Creates cupy RawKernel for csr_raw_normalize_l1 function."""

    map_kernel_str = r'''
    ({0} *data, {1} *indices, {2} *indptr, int n_samples) {

      int tid = blockDim.x * blockIdx.x + threadIdx.x;

      if(tid >= n_samples) return;
      {0} sum = 0.0;


      for(int i = indptr[tid]; i < indptr[tid+1]; i++) {
        sum += fabs(data[i]);
      }


      if(sum == 0) return;

      for(int i = indptr[tid]; i < indptr[tid+1]; i++) {
        data[i] /= sum;
      }
    }
    '''
    return cuda_kernel_factory(map_kernel_str, dtype, "map_l1_norm_kernel")


def _map_l2_norm_kernel(dtype):
    """Creates cupy RawKernel for csr_raw_normalize_l2 function."""

    map_kernel_str = r'''
    ({0} *data, {1} *indices, {2} *indptr, int n_samples) {

      int tid = blockDim.x * blockIdx.x + threadIdx.x;

      if(tid >= n_samples) return;
      {0} sum = 0.0;

      for(int i = indptr[tid]; i < indptr[tid+1]; i++) {
        sum += (data[i] * data[i]);
      }

      if(sum == 0) return;

      sum = sqrt(sum);

      for(int i = indptr[tid]; i < indptr[tid+1]; i++) {
        data[i] /= sum;
      }
    }
    '''
    return cuda_kernel_factory(map_kernel_str, dtype, "map_l2_norm_kernel")


@with_cupy_rmm
def csr_row_normalize_l1(X, inplace=True):
    """Row normalize for csr matrix using the l1 norm"""
    if not inplace:
        X = X.copy()

    kernel = _map_l1_norm_kernel((X.dtype, X.indices.dtype, X.indptr.dtype))
    kernel((math.ceil(X.shape[0] / 32),), (32,),
           (X.data, X.indices, X.indptr, X.shape[0]))

    return X


@with_cupy_rmm
def csr_row_normalize_l2(X, inplace=True):
    """Row normalize for csr matrix using the l2 norm"""
    if not inplace:
        X = X.copy()

    kernel = _map_l2_norm_kernel((X.dtype, X.indices.dtype, X.indptr.dtype))
    kernel((math.ceil(X.shape[0] / 32),), (32,),
           (X.data, X.indices, X.indptr, X.shape[0]))

    return X


@with_cupy_rmm
def csr_diag_mul(X, y, inplace=True):
    """Multiply a sparse X matrix with diagonal matrix y"""
    if not inplace:
        X = X.copy()
    # grab underlying dense ar from y
    y = y.data[0]
    X.data *= y[X.indices]
    return X


def create_csr_matrix_from_count_df(count_df, empty_doc_ids, n_doc, n_features,
                                    dtype=cp.float32):
    """
    Create a sparse matrix from the count of tokens by document

    Parameters
    ----------
        count_df = cudf.DataFrame({'count':..., 'doc_id':.., 'token':.. })
                    sorted by doc_id and token
        empty_doc_ids = cupy array containing doc_ids with no tokens
        n_doc: Total number of documents
        n_features: Number of features
        dtype: Output dtype
    """
    data = count_df["count"].values
    indices = count_df["token"].values

    doc_token_counts = count_df["doc_id"].value_counts().reset_index()
    del count_df
    doc_token_counts = doc_token_counts.rename(
        {"doc_id": "token_counts", "index": "doc_id"}, axis=1
    ).sort_values(by="doc_id")

    token_counts = _insert_zeros(
        doc_token_counts["token_counts"], empty_doc_ids
    )
    indptr = token_counts.cumsum()
    indptr = cp.pad(indptr, (1, 0), "constant")

    return cupyx.scipy.sparse.csr_matrix(
        arg1=(data, indices, indptr), dtype=dtype,
        shape=(n_doc, n_features)
    )


def _insert_zeros(ary, zero_indices):
    """
    Create a new array of len(ary + zero_indices) where zero_indices
    indicates indexes of 0s in the new array. Ary is used to fill the rest.

    Examples
    --------
        _insert_zeros([1, 2, 3], [1, 3]) => [1, 0, 2, 0, 3]
    """
    if len(zero_indices) == 0:
        return ary.values

    new_ary = cp.zeros((len(ary) + len(zero_indices)), dtype=cp.int32)

    # getting mask of non-zeros
    data_mask = ~cp.in1d(cp.arange(0, len(new_ary), dtype=cp.int32),
                         zero_indices)

    new_ary[data_mask] = ary
    return new_ary


@with_cupy_rmm
def extract_knn_graph(self, knn_graph, convert_dtype=True):
    if has_scipy():
        from scipy.sparse import csr_matrix, coo_matrix, csc_matrix
    else:
        from cuml.common.import_utils import DummyClass
        csr_matrix = DummyClass
        coo_matrix = DummyClass
        csc_matrix = DummyClass

    if isinstance(knn_graph, (csc_matrix, cp_csc_matrix)):
        knn_graph = cp.sparse.csr_matrix(knn_graph)
        n_samples = knn_graph.shape[0]
        reordering = knn_graph.data.reshape((n_samples, -1))
        reordering = reordering.argsort()
        n_neighbors = reordering.shape[1]
        reordering += (cp.arange(n_samples) * n_neighbors)[:, np.newaxis]
        reordering = reordering.flatten()
        knn_graph.indices = knn_graph.indices[reordering]
        knn_graph.data = knn_graph.data[reordering]

    knn_indices = None
    if isinstance(knn_graph, (csr_matrix, cp_csr_matrix)):
        knn_indices = knn_graph.indices
    elif isinstance(knn_graph, (coo_matrix, cp_coo_matrix)):
        knn_indices = knn_graph.col

    knn_indices_ptr, knn_dists_ptr = None, None
    if knn_indices is not None:
        knn_dists = knn_graph.data
        knn_indices_m, _, _, _ = \
            input_to_cuml_array(knn_indices, order='C',
                                deepcopy=True,
                                check_dtype=np.int64,
                                convert_to_dtype=(np.int64
                                                    if convert_dtype
                                                    else None))

        knn_dists_m, _, _, _ = \
            input_to_cuml_array(knn_dists, order='C',
                                deepcopy=True,
                                check_dtype=np.float32,
                                convert_to_dtype=(np.float32
                                                    if convert_dtype
                                                    else None))

        return (knn_indices_m, knn_indices_m.ptr),\
                (knn_dists_m, knn_dists_m.ptr)
    return (None, None), (None, None)<|MERGE_RESOLUTION|>--- conflicted
+++ resolved
@@ -16,12 +16,10 @@
 import math
 import numpy as np
 import cupy as cp
-<<<<<<< HEAD
-from cuml.common import with_cupy_rmm, has_scipy, input_to_cuml_array
-=======
 import cupyx
-from cuml.common import with_cupy_rmm
->>>>>>> 53d04431
+from cuml.common.input_utils import input_to_cuml_array
+from cuml.common.memory_utils import with_cupy_rmm
+from cuml.common.import_utils import has_scipy
 from cuml.common.kernel_utils import cuda_kernel_factory
 from cupy.sparse import csr_matrix as cp_csr_matrix,\
     coo_matrix as cp_coo_matrix, csc_matrix as cp_csc_matrix
