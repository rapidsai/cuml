--- conflicted
+++ resolved
@@ -14,15 +14,9 @@
 # limitations under the License.
 #
 
-<<<<<<< HEAD
-from cuml.feature_extraction import text
-
-__all__ = ["text"]
-=======
 from . import text
 
 
 __all__ = [
     "text"
-]
->>>>>>> 28e9f30e
+]