#
# Copyright (c) 2019-2020, NVIDIA CORPORATION.
#
# Licensed under the Apache License, Version 2.0 (the "License");
# you may not use this file except in compliance with the License.
# You may obtain a copy of the License at
#
#     http://www.apache.org/licenses/LICENSE-2.0
#
# Unless required by applicable law or agreed to in writing, software
# distributed under the License is distributed on an "AS IS" BASIS,
# WITHOUT WARRANTIES OR CONDITIONS OF ANY KIND, either express or implied.
# See the License for the specific language governing permissions and
# limitations under the License.
#

# distutils: language = c++

import typing
import cudf
import cuml
import ctypes
import numpy as np
import pandas as pd
import warnings

import joblib

import cupy

import numba.cuda as cuda

from cupyx.scipy.sparse import csr_matrix as cp_csr_matrix,\
    coo_matrix as cp_coo_matrix, csc_matrix as cp_csc_matrix

import cuml.internals
from cuml.common.base import Base
from cuml.raft.common.handle cimport handle_t
from cuml.common.doc_utils import generate_docstring
from cuml.common.input_utils import input_to_cuml_array
from cuml.common.memory_utils import using_output_type
from cuml.common.import_utils import has_scipy
from cuml.common.array import CumlArray
from cuml.common.array_descriptor import CumlArrayDescriptor

import rmm

from libcpp cimport bool
from libc.stdint cimport uintptr_t
from libc.stdint cimport uint64_t
from libc.stdint cimport int64_t
from libc.stdlib cimport calloc, malloc, free

from libcpp.memory cimport shared_ptr

cimport cuml.common.cuda


cdef extern from "cuml/manifold/umapparams.h" namespace "ML::UMAPParams":

    enum MetricType:
        EUCLIDEAN = 0,
        CATEGORICAL = 1

cdef extern from "internals/internals.h" namespace "ML::Internals":

    cdef cppclass GraphBasedDimRedCallback

cdef extern from "cuml/manifold/umapparams.h" namespace "ML":

    cdef cppclass UMAPParams:
        int n_neighbors,
        int n_components,
        int n_epochs,
        float learning_rate,
        float min_dist,
        float spread,
        float set_op_mix_ratio,
        float local_connectivity,
        float repulsion_strength,
        int negative_sample_rate,
        float transform_queue_size,
        int verbosity,
        float a,
        float b,
        float initial_alpha,
        int init,
        int target_n_neighbors,
        MetricType target_metric,
        float target_weights,
        uint64_t random_state,
        bool multicore_implem,
        int optim_batch_size,
        GraphBasedDimRedCallback * callback


cdef extern from "cuml/manifold/umap.hpp" namespace "ML":
    void fit(handle_t & handle,
             float * X,
             int n,
             int d,
             int64_t * knn_indices,
             float * knn_dists,
             UMAPParams * params,
             float * embeddings) except +

    void fit(handle_t & handle,
             float * X,
             float * y,
             int n,
             int d,
             int64_t * knn_indices,
             float * knn_dists,
             UMAPParams * params,
             float * embeddings) except +

    void transform(handle_t & handle,
                   float * X,
                   int n,
                   int d,
                   int64_t * knn_indices,
                   float * knn_dists,
                   float * orig_X,
                   int orig_n,
                   float * embedding,
                   int embedding_n,
                   UMAPParams * params,
                   float * out) except +


class UMAP(Base):
    """
    Uniform Manifold Approximation and Projection

    Finds a low dimensional embedding of the data that approximates
    an underlying manifold.

    Adapted from https://github.com/lmcinnes/umap/blob/master/umap/umap_.py

    The UMAP algorithm is outlined in [1]. This implementation follows the
    GPU-accelerated version as described in [2].

    Parameters
    ----------
    n_neighbors: float (optional, default 15)
        The size of local neighborhood (in terms of number of neighboring
        sample points) used for manifold approximation. Larger values
        result in more global views of the manifold, while smaller
        values result in more local data being preserved. In general
        values should be in the range 2 to 100.
    n_components: int (optional, default 2)
        The dimension of the space to embed into. This defaults to 2 to
        provide easy visualization, but can reasonably be set to any
    n_epochs: int (optional, default None)
        The number of training epochs to be used in optimizing the
        low dimensional embedding. Larger values result in more accurate
        embeddings. If None is specified a value will be selected based on
        the size of the input dataset (200 for large datasets, 500 for small).
    learning_rate: float (optional, default 1.0)
        The initial learning rate for the embedding optimization.
    init: string (optional, default 'spectral')
        How to initialize the low dimensional embedding. Options are:

        * 'spectral': use a spectral embedding of the fuzzy 1-skeleton
        * 'random': assign initial embedding positions at random.

    min_dist: float (optional, default 0.1)
        The effective minimum distance between embedded points. Smaller values
        will result in a more clustered/clumped embedding where nearby points
        on the manifold are drawn closer together, while larger values will
        result on a more even dispersal of points. The value should be set
        relative to the ``spread`` value, which determines the scale at which
        embedded points will be spread out.
    spread: float (optional, default 1.0)
        The effective scale of embedded points. In combination with
        ``min_dist`` this determines how clustered/clumped the embedded
        points are.
    set_op_mix_ratio: float (optional, default 1.0)
        Interpolate between (fuzzy) union and intersection as the set operation
        used to combine local fuzzy simplicial sets to obtain a global fuzzy
        simplicial sets. Both fuzzy set operations use the product t-norm.
        The value of this parameter should be between 0.0 and 1.0; a value of
        1.0 will use a pure fuzzy union, while 0.0 will use a pure fuzzy
        intersection.
    local_connectivity: int (optional, default 1)
        The local connectivity required -- i.e. the number of nearest
        neighbors that should be assumed to be connected at a local level.
        The higher this value the more connected the manifold becomes
        locally. In practice this should be not more than the local intrinsic
        dimension of the manifold.
    repulsion_strength: float (optional, default 1.0)
        Weighting applied to negative samples in low dimensional embedding
        optimization. Values higher than one will result in greater weight
        being given to negative samples.
    negative_sample_rate: int (optional, default 5)
        The number of negative samples to select per positive sample
        in the optimization process. Increasing this value will result
        in greater repulsive force being applied, greater optimization
        cost, but slightly more accuracy.
    transform_queue_size: float (optional, default 4.0)
        For transform operations (embedding new points using a trained model
        this will control how aggressively to search for nearest neighbors.
        Larger values will result in slower performance but more accurate
        nearest neighbor evaluation.
    a: float (optional, default None)
        More specific parameters controlling the embedding. If None these
        values are set automatically as determined by ``min_dist`` and
        ``spread``.
    b: float (optional, default None)
        More specific parameters controlling the embedding. If None these
        values are set automatically as determined by ``min_dist`` and
        ``spread``.
    handle : cuml.Handle
        Specifies the cuml.handle that holds internal CUDA state for
        computations in this model. Most importantly, this specifies the CUDA
        stream that will be used for the model's computations, so users can
        run different models concurrently in different streams by creating
        handles in several streams.
<<<<<<< HEAD
        If it is None, a new one is created just for this class.
=======
        If it is None, a new one is created.
>>>>>>> 544ec2fd
    hash_input: bool, optional (default = False)
        UMAP can hash the training input so that exact embeddings
        are returned when transform is called on the same data upon
        which the model was trained. This enables consistent
        behavior between calling ``model.fit_transform(X)`` and
        calling ``model.fit(X).transform(X)``. Not that the CPU-based
        UMAP reference implementation does this by default. This
        feature is made optional in the GPU version due to the
        significant overhead in copying memory to the host for
        computing the hash.
    random_state : int, RandomState instance or None, optional (default=None)
        random_state is the seed used by the random number generator during
        embedding initialization and during sampling used by the optimizer.
        Note: Unfortunately, achieving a high amount of parallelism during
        the optimization stage often comes at the expense of determinism,
        since many floating-point additions are being made in parallel
        without a deterministic ordering. This causes slightly different
        results across training sessions, even when the same seed is used
        for random number generation. Setting a random_state will enable
        consistency of trained embeddings, allowing for reproducible results
        to 3 digits of precision, but will do so at the expense of potentially
        slower training and increased memory usage.
    optim_batch_size: int (optional, default 100000 / n_components)
        Used to maintain the consistency of embeddings for large datasets.
        The optimization step will be processed with at most optim_batch_size
        edges at once preventing inconsistencies. A lower batch size will yield
        more consistently repeatable embeddings at the cost of speed.
    callback: An instance of GraphBasedDimRedCallback class
        Used to intercept the internal state of embeddings while they are being
        trained. Example of callback usage:

        .. code-block:: python

            from cuml.internals import GraphBasedDimRedCallback

            class CustomCallback(GraphBasedDimRedCallback):
                def on_preprocess_end(self, embeddings):
                    print(embeddings.copy_to_host())

                def on_epoch_end(self, embeddings):
                    print(embeddings.copy_to_host())

                def on_train_end(self, embeddings):
                    print(embeddings.copy_to_host())

<<<<<<< HEAD
    verbose : int or boolean (default = False)
        Controls verbosity of logging.
    output_type : {'input', 'cudf', 'cupy', 'numpy', 'numba'}, optional
        Variable to control output type of the results and attributes of
        the estimators. If None, it'll inherit the output type set at the
        module level, cuml.output_type. If set, the estimator will override
        the global option for its behavior.
=======
    verbose : int or boolean, default=False
        Sets logging level. It must be one of `cuml.common.logger.level_*`.
        See :ref:`verbosity-levels` for more info.
    output_type : {'input', 'cudf', 'cupy', 'numpy', 'numba'}, default=None
        Variable to control output type of the results and attributes of
        the estimator. If None, it'll inherit the output type set at the
        module level, `cuml.global_output_type`.
        See :ref:`output-data-type-configuration` for more info.
>>>>>>> 544ec2fd

    Notes
    -----
    This module is heavily based on Leland McInnes' reference UMAP package.
    However, there are a number of differences and features that are not yet
    implemented in `cuml.umap`:

    * Using a pre-computed pairwise distance matrix (under consideration
      for future releases)
    * Manual initialization of initial embedding positions

    In addition to these missing features, you should expect to see
    the final embeddings differing between cuml.umap and the reference
    UMAP. In particular, the reference UMAP uses an approximate kNN
    algorithm for large data sizes while cuml.umap always uses exact
    kNN.

    References
    ----------
    .. [1] `Leland McInnes, John Healy, James Melville
       UMAP: Uniform Manifold Approximation and Projection for Dimension
       Reduction <https://arxiv.org/abs/1802.03426>`_

    .. [2] `Corey Nolet, Victor Lafargue, Edward Raff, Thejaswi Nanditale,
       Tim Oates, John Zedlewski, Joshua Patterson
       Bringing UMAP Closer to the Speed of Light with GPU Acceleration
       <https://arxiv.org/abs/2008.00325>`_
    """

    X_m = CumlArrayDescriptor()
    embedding_ = CumlArrayDescriptor()

    def __init__(self,
                 n_neighbors=15,
                 n_components=2,
                 n_epochs=None,
                 learning_rate=1.0,
                 min_dist=0.1,
                 spread=1.0,
                 set_op_mix_ratio=1.0,
                 local_connectivity=1.0,
                 repulsion_strength=1.0,
                 negative_sample_rate=5,
                 transform_queue_size=4.0,
                 init="spectral",
                 verbose=False,
                 a=None,
                 b=None,
                 target_n_neighbors=-1,
                 target_weights=0.5,
                 target_metric="categorical",
                 handle=None,
                 hash_input=False,
                 random_state=None,
                 optim_batch_size=0,
                 callback=None,
                 output_type=None):

        super(UMAP, self).__init__(handle=handle, verbose=verbose,
                                   output_type=output_type)

        self.hash_input = hash_input

        self.n_neighbors = n_neighbors
        self.n_components = n_components
        self.n_epochs = n_epochs if n_epochs else 0

        if init == "spectral" or init == "random":
            self.init = init
        else:
            raise Exception("Initialization strategy not supported: %d" % init)

        if a is None or b is None:
            a, b = self.find_ab_params(spread, min_dist)

        self.a = a
        self.b = b

        self.learning_rate = learning_rate
        self.min_dist = min_dist
        self.spread = spread
        self.set_op_mix_ratio = set_op_mix_ratio
        self.local_connectivity = local_connectivity
        self.repulsion_strength = repulsion_strength
        self.negative_sample_rate = negative_sample_rate
        self.transform_queue_size = transform_queue_size
        self.target_n_neighbors = target_n_neighbors
        self.target_weights = target_weights

        self.multicore_implem = random_state is None

        # Check to see if we are already a random_state (type==np.uint64).
        # Reuse this if already passed (can happen from get_params() of another
        # instance)
        if isinstance(random_state, np.uint64):
            self.random_state = random_state
        else:
            # Otherwise create a RandomState instance to generate a new
            # np.uint64
            if isinstance(random_state, np.random.RandomState):
                rs = random_state
            else:
                rs = np.random.RandomState(random_state)

            self.random_state = rs.randint(low=0,
                                           high=np.iinfo(np.uint64).max,
                                           dtype=np.uint64)

        if target_metric == "euclidean" or target_metric == "categorical":
            self.target_metric = target_metric
        else:
            raise Exception("Invalid target metric: {}" % target_metric)

        self.optim_batch_size = <int> optim_batch_size

        self.callback = callback  # prevent callback destruction
        self.X_m = None
        self.embedding_ = None

        self.validate_hyperparams()

    def validate_hyperparams(self):

        if self.min_dist > self.spread:
            raise ValueError("min_dist should be <= spread")

    @staticmethod
    def _build_umap_params(cls):
        cdef UMAPParams* umap_params = new UMAPParams()
        umap_params.n_neighbors = <int> cls.n_neighbors
        umap_params.n_components = <int> cls.n_components
        umap_params.n_epochs = <int> cls.n_epochs
        umap_params.learning_rate = <float> cls.learning_rate
        umap_params.min_dist = <float> cls.min_dist
        umap_params.spread = <float> cls.spread
        umap_params.set_op_mix_ratio = <float> cls.set_op_mix_ratio
        umap_params.local_connectivity = <float> cls.local_connectivity
        umap_params.repulsion_strength = <float> cls.repulsion_strength
        umap_params.negative_sample_rate = <int> cls.negative_sample_rate
        umap_params.transform_queue_size = <int> cls.transform_queue_size
        umap_params.verbosity = <int> cls.verbose
        umap_params.a = <float> cls.a
        umap_params.b = <float> cls.b
        if cls.init == "spectral":
            umap_params.init = <int> 1
        else:  # self.init == "random"
            umap_params.init = <int> 0
        umap_params.target_n_neighbors = <int> cls.target_n_neighbors
        if cls.target_metric == "euclidean":
            umap_params.target_metric = MetricType.EUCLIDEAN
        else:  # self.target_metric == "categorical"
            umap_params.target_metric = MetricType.CATEGORICAL
        umap_params.target_weights = <float> cls.target_weights
        umap_params.random_state = <uint64_t> cls.random_state
        umap_params.multicore_implem = <bool> cls.multicore_implem
        umap_params.optim_batch_size = <int> cls.optim_batch_size

        cdef uintptr_t callback_ptr = 0
        if cls.callback:
            callback_ptr = cls.callback.get_native_callback()
            umap_params.callback = <GraphBasedDimRedCallback*>callback_ptr

        return <size_t>umap_params

    @staticmethod
    def _destroy_umap_params(ptr):
        cdef UMAPParams* umap_params = <UMAPParams*> <size_t> ptr
        free(umap_params)

    @staticmethod
    def find_ab_params(spread, min_dist):
        """ Function taken from UMAP-learn : https://github.com/lmcinnes/umap
        Fit a, b params for the differentiable curve used in lower
        dimensional fuzzy simplicial complex construction. We want the
        smooth curve (from a pre-defined family with simple gradient) that
        best matches an offset exponential decay.
        """

        def curve(x, a, b):
            return 1.0 / (1.0 + a * x ** (2 * b))

        if has_scipy():
            from scipy.optimize import curve_fit
        else:
            raise RuntimeError('Scipy is needed to run find_ab_params')

        xv = np.linspace(0, spread * 3, 300)
        yv = np.zeros(xv.shape)
        yv[xv < min_dist] = 1.0
        yv[xv >= min_dist] = np.exp(-(xv[xv >= min_dist] - min_dist) / spread)
        params, covar = curve_fit(curve, xv, yv)
        return params[0], params[1]

    @cuml.internals.api_base_return_generic_skipall
    def _extract_knn_graph(self,
                           knn_graph,
                           convert_dtype=True) -> typing.Tuple[
                                                      typing.Tuple[CumlArray,
                                                                   typing.Any],
                                                      typing.Tuple[CumlArray,
                                                                   typing.Any]
                                                  ]:
        if has_scipy():
            from scipy.sparse import csr_matrix, coo_matrix, csc_matrix
        else:
            from cuml.common.import_utils import DummyClass
            csr_matrix = DummyClass
            coo_matrix = DummyClass
            csc_matrix = DummyClass

        if isinstance(knn_graph, (csc_matrix, cp_csc_matrix)):
            knn_graph = cp_csr_matrix(knn_graph)
            n_samples = knn_graph.shape[0]
            reordering = knn_graph.data.reshape((n_samples, -1))
            reordering = reordering.argsort()
            n_neighbors = reordering.shape[1]
            reordering += (cupy.arange(n_samples) * n_neighbors)[:, np.newaxis]
            reordering = reordering.flatten()
            knn_graph.indices = knn_graph.indices[reordering]
            knn_graph.data = knn_graph.data[reordering]

        knn_indices = None
        if isinstance(knn_graph, (csr_matrix, cp_csr_matrix)):
            knn_indices = knn_graph.indices
        elif isinstance(knn_graph, (coo_matrix, cp_coo_matrix)):
            knn_indices = knn_graph.col

        knn_indices_ptr, knn_dists_ptr = None, None
        if knn_indices is not None:
            knn_dists = knn_graph.data
            knn_indices_m, _, _, _ = \
                input_to_cuml_array(knn_indices, order='C',
                                    deepcopy=True,
                                    check_dtype=np.int64,
                                    convert_to_dtype=(np.int64
                                                      if convert_dtype
                                                      else None))

            knn_dists_m, _, _, _ = \
                input_to_cuml_array(knn_dists, order='C',
                                    deepcopy=True,
                                    check_dtype=np.float32,
                                    convert_to_dtype=(np.float32
                                                      if convert_dtype
                                                      else None))

            return (knn_indices_m, knn_indices_m.ptr),\
                   (knn_dists_m, knn_dists_m.ptr)
        return (None, None), (None, None)

    @generate_docstring(convert_dtype_cast='np.float32',
                        skip_parameters_heading=True)
    def fit(self, X, y=None, convert_dtype=True,
            knn_graph=None) -> "UMAP":
        """
        Fit X into an embedded space.

        Parameters
        ----------
        knn_graph : sparse array-like (device or host)
            shape=(n_samples, n_samples)
            A sparse array containing the k-nearest neighbors of X,
            where the columns are the nearest neighbor indices
            for each row and the values are their distances.
            It's important that `k>=n_neighbors`,
            so that UMAP can model the neighbors from this graph,
            instead of building its own internally.
            Users using the knn_graph parameter provide UMAP
            with their own run of the KNN algorithm. This allows the user
            to pick a custom distance function (sometimes useful
            on certain datasets) whereas UMAP uses euclidean by default.
            The custom distance function should match the metric used
            to train UMAP embeedings. Storing and reusing a knn_graph
            will also provide a speedup to the UMAP algorithm
            when performing a grid search.
            Acceptable formats: sparse SciPy ndarray, CuPy device ndarray,
            CSR/COO preferred other formats will go through conversion to CSR
        """
        if len(X.shape) != 2:
            raise ValueError("data should be two dimensional")

        if y is not None and knn_graph is not None\
                and self.target_metric != "categorical":
            raise ValueError("Cannot provide a KNN graph when in \
            semi-supervised mode with categorical target_metric for now.")

        self.X_m, self.n_rows, self.n_dims, dtype = \
            input_to_cuml_array(X, order='C', check_dtype=np.float32,
                                convert_to_dtype=(np.float32
                                                  if convert_dtype
                                                  else None))

        if self.n_rows <= 1:
            raise ValueError("There needs to be more than 1 sample to "
                             "build nearest the neighbors graph")

        # self._set_base_attributes(output_type=X, n_features=X)

        (knn_indices_m, knn_indices_ctype), (knn_dists_m, knn_dists_ctype) =\
            self._extract_knn_graph(knn_graph, convert_dtype)

        cdef uintptr_t knn_indices_raw = knn_indices_ctype or 0
        cdef uintptr_t knn_dists_raw = knn_dists_ctype or 0

        self.n_neighbors = min(self.n_rows, self.n_neighbors)

        self.embedding_ = CumlArray.zeros((self.n_rows,
                                           self.n_components),
                                           order="C", dtype=np.float32)

        if self.hash_input:
            with cuml.using_output_type("numpy"):
                self.input_hash = joblib.hash(self.X_m)

        cdef handle_t * handle_ = \
            <handle_t*> <size_t> self.handle.getHandle()

        cdef uintptr_t x_raw = self.X_m.ptr
        cdef uintptr_t embed_raw = self.embedding_.ptr

        cdef UMAPParams* umap_params = \
            <UMAPParams*> <size_t> UMAP._build_umap_params(self)

        cdef uintptr_t y_raw = 0
        if y is not None:
            y_m, _, _, _ = \
                input_to_cuml_array(y, check_dtype=np.float32,
                                    convert_to_dtype=(np.float32
                                                      if convert_dtype
                                                      else None))
            y_raw = y_m.ptr

            fit(handle_[0],
                <float*> x_raw,
                <float*> y_raw,
                <int> self.n_rows,
                <int> self.n_dims,
                <int64_t*> knn_indices_raw,
                <float*> knn_dists_raw,
                <UMAPParams*>umap_params,
                <float*>embed_raw)

        else:
            fit(handle_[0],
                <float*> x_raw,
                <int> self.n_rows,
                <int> self.n_dims,
                <int64_t*> knn_indices_raw,
                <float*> knn_dists_raw,
                <UMAPParams*>umap_params,
                <float*>embed_raw)
        self.handle.sync()

        UMAP._destroy_umap_params(<size_t>umap_params)

        return self

    @generate_docstring(convert_dtype_cast='np.float32',
                        skip_parameters_heading=True,
                        return_values={'name': 'X_new',
                                       'type': 'dense',
                                       'description': 'Embedding of the \
                                                       data in \
                                                       low-dimensional space.',
                                       'shape': '(n_samples, n_components)'})
    @cuml.internals.api_base_fit_transform()
    def fit_transform(self, X, y=None, convert_dtype=True,
                      knn_graph=None) -> CumlArray:
        """
        Fit X into an embedded space and return that transformed
        output.

        There is a subtle difference between calling fit_transform(X)
        and calling fit().transform(). Calling fit_transform(X) will
        train the embeddings on X and return the embeddings. Calling
        fit(X).transform(X) will train the embeddings on X and then
        run a second optimization.

        Parameters
        ----------
        knn_graph : sparse array-like (device or host)
            shape=(n_samples, n_samples)
            A sparse array containing the k-nearest neighbors of X,
            where the columns are the nearest neighbor indices
            for each row and the values are their distances.
            It's important that `k>=n_neighbors`,
            so that UMAP can model the neighbors from this graph,
            instead of building its own internally.
            Users using the knn_graph parameter provide UMAP
            with their own run of the KNN algorithm. This allows the user
            to pick a custom distance function (sometimes useful
            on certain datasets) whereas UMAP uses euclidean by default.
            The custom distance function should match the metric used
            to train UMAP embeedings. Storing and reusing a knn_graph
            will also provide a speedup to the UMAP algorithm
            when performing a grid search.
            Acceptable formats: sparse SciPy ndarray, CuPy device ndarray,
            CSR/COO preferred other formats will go through conversion to CSR

        """
        self.fit(X, y, convert_dtype=convert_dtype, knn_graph=knn_graph)

        return self.embedding_
            

    @generate_docstring(convert_dtype_cast='np.float32',
                        skip_parameters_heading=True,
                        return_values={'name': 'X_new',
                                       'type': 'dense',
                                       'description': 'Embedding of the \
                                                       data in \
                                                       low-dimensional space.',
                                       'shape': '(n_samples, n_components)'})
    def transform(self, X, convert_dtype=True, knn_graph=None) -> CumlArray:
        """
        Transform X into the existing embedded space and return that
        transformed output.

        Please refer to the reference UMAP implementation for information
        on the differences between fit_transform() and running fit()
        transform().

        Specifically, the transform() function is stochastic:
        https://github.com/lmcinnes/umap/issues/158

        Parameters
        ----------
        knn_graph : sparse array-like (device or host)
            shape=(n_samples, n_samples)
            A sparse array containing the k-nearest neighbors of X,
            where the columns are the nearest neighbor indices
            for each row and the values are their distances.
            It's important that `k>=n_neighbors`,
            so that UMAP can model the neighbors from this graph,
            instead of building its own internally.
            Users using the knn_graph parameter provide UMAP
            with their own run of the KNN algorithm. This allows the user
            to pick a custom distance function (sometimes useful
            on certain datasets) whereas UMAP uses euclidean by default.
            The custom distance function should match the metric used
            to train UMAP embeedings. Storing and reusing a knn_graph
            will also provide a speedup to the UMAP algorithm
            when performing a grid search.
            Acceptable formats: sparse SciPy ndarray, CuPy device ndarray,
            CSR/COO preferred other formats will go through conversion to CSR

        """
        if len(X.shape) != 2:
            raise ValueError("data should be two dimensional")

        cdef uintptr_t x_ptr = 0
        X_m, n_rows, n_cols, dtype = \
            input_to_cuml_array(X, order='C', check_dtype=np.float32,
                                convert_to_dtype=(np.float32 if convert_dtype
                                                  else None))
        x_ptr = X_m.ptr

        if n_rows <= 1:
            raise ValueError("There needs to be more than 1 sample to "
                             "build nearest the neighbors graph")

        if n_cols != self.n_dims:
            raise ValueError("n_features of X must match n_features of "
                             "training data")

        # out_type = self._get_output_type(X)

        if self.hash_input and joblib.hash(X_m.to_output('numpy')) == \
                self.input_hash:

            del X_m
            return self.embedding_

        embedding = CumlArray.zeros((X_m.shape[0],
                                    self.n_components),
                                    order="C", dtype=np.float32)
        cdef uintptr_t xformed_ptr = embedding.ptr

        (knn_indices_m, knn_indices_ctype), (knn_dists_m, knn_dists_ctype) =\
            self._extract_knn_graph(knn_graph, convert_dtype)

        cdef uintptr_t knn_indices_raw = knn_indices_ctype or 0
        cdef uintptr_t knn_dists_raw = knn_dists_ctype or 0

        cdef handle_t * handle_ = \
            <handle_t*> <size_t> self.handle.getHandle()

        cdef uintptr_t orig_x_raw = self.X_m.ptr
        cdef uintptr_t embed_ptr = self.embedding_.ptr

        cdef UMAPParams* umap_params = \
            <UMAPParams*> <size_t> UMAP._build_umap_params(self)

        transform(handle_[0],
                <float*>x_ptr,
                <int> X_m.shape[0],
                <int> X_m.shape[1],
                <int64_t*> knn_indices_raw,
                <float*> knn_dists_raw,
                <float*>orig_x_raw,
                <int> self.n_rows,
                <float*> embed_ptr,
                <int> self.n_rows,
                <UMAPParams*> umap_params,
                <float*> xformed_ptr)
        self.handle.sync()

        UMAP._destroy_umap_params(<size_t>umap_params)

        del X_m
<<<<<<< HEAD
        return embedding

    def get_param_names(self):
        return super().get_param_names() + \
            [
                "n_neighbors",
                "n_components",
                "n_epochs",
                "learning_rate",
                "min_dist",
                "spread",
                "set_op_mix_ratio",
                "local_connectivity",
                "repulsion_strength",
                "negative_sample_rate",
                "transform_queue_size",
                "init",
                "a",
                "b",
                "target_n_neighbors",
                "target_weights",
                "target_metric",
                "hash_input",
                "random_state",
                "optim_batch_size",
                "callback",
            ]
=======
        return ret

    def get_param_names(self):
        return super().get_param_names() + [
            "n_neighbors",
            "n_components",
            "n_epochs",
            "learning_rate",
            "min_dist",
            "spread",
            "set_op_mix_ratio",
            "local_connectivity",
            "repulsion_strength",
            "negative_sample_rate",
            "transform_queue_size",
            "init",
            "a",
            "b",
            "target_n_neighbors",
            "target_weights",
            "target_metric",
            "hash_input",
            "random_state",
            "optim_batch_size",
            "callback",
        ]
>>>>>>> 544ec2fd
<|MERGE_RESOLUTION|>--- conflicted
+++ resolved
@@ -216,11 +216,7 @@
         stream that will be used for the model's computations, so users can
         run different models concurrently in different streams by creating
         handles in several streams.
-<<<<<<< HEAD
-        If it is None, a new one is created just for this class.
-=======
         If it is None, a new one is created.
->>>>>>> 544ec2fd
     hash_input: bool, optional (default = False)
         UMAP can hash the training input so that exact embeddings
         are returned when transform is called on the same data upon
@@ -266,15 +262,6 @@
                 def on_train_end(self, embeddings):
                     print(embeddings.copy_to_host())
 
-<<<<<<< HEAD
-    verbose : int or boolean (default = False)
-        Controls verbosity of logging.
-    output_type : {'input', 'cudf', 'cupy', 'numpy', 'numba'}, optional
-        Variable to control output type of the results and attributes of
-        the estimators. If None, it'll inherit the output type set at the
-        module level, cuml.output_type. If set, the estimator will override
-        the global option for its behavior.
-=======
     verbose : int or boolean, default=False
         Sets logging level. It must be one of `cuml.common.logger.level_*`.
         See :ref:`verbosity-levels` for more info.
@@ -283,7 +270,6 @@
         the estimator. If None, it'll inherit the output type set at the
         module level, `cuml.global_output_type`.
         See :ref:`output-data-type-configuration` for more info.
->>>>>>> 544ec2fd
 
     Notes
     -----
@@ -794,36 +780,7 @@
         UMAP._destroy_umap_params(<size_t>umap_params)
 
         del X_m
-<<<<<<< HEAD
         return embedding
-
-    def get_param_names(self):
-        return super().get_param_names() + \
-            [
-                "n_neighbors",
-                "n_components",
-                "n_epochs",
-                "learning_rate",
-                "min_dist",
-                "spread",
-                "set_op_mix_ratio",
-                "local_connectivity",
-                "repulsion_strength",
-                "negative_sample_rate",
-                "transform_queue_size",
-                "init",
-                "a",
-                "b",
-                "target_n_neighbors",
-                "target_weights",
-                "target_metric",
-                "hash_input",
-                "random_state",
-                "optim_batch_size",
-                "callback",
-            ]
-=======
-        return ret
 
     def get_param_names(self):
         return super().get_param_names() + [
@@ -848,5 +805,4 @@
             "random_state",
             "optim_batch_size",
             "callback",
-        ]
->>>>>>> 544ec2fd
+        ]