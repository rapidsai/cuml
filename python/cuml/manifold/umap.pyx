--- conflicted
+++ resolved
@@ -43,15 +43,13 @@
 from cuml.common.memory_utils import using_output_type
 from cuml.common.import_utils import has_scipy
 from cuml.common.array import CumlArray
-<<<<<<< HEAD
 from cuml.common.array_sparse import SparseCumlArray
 from cuml.common.sparse_utils import is_sparse
 
 if has_scipy(True):
     import scipy.sparse
-=======
+
 from cuml.common.array_descriptor import CumlArrayDescriptor
->>>>>>> 238a8dec
 
 import rmm
 
@@ -421,7 +419,7 @@
 
         self.validate_hyperparams()
 
-        self._sparse_fit = False
+        self.sparse_fit = False
 
     def validate_hyperparams(self):
 
@@ -586,29 +584,21 @@
             raise ValueError("Cannot provide a KNN graph when in \
             semi-supervised mode with categorical target_metric for now.")
 
-<<<<<<< HEAD
         # Handle sparse inputs
         if is_sparse(X):
 
-            self._X_m = SparseCumlArray(X, convert_to_dtype=cupy.float32,
+            self.X_m = SparseCumlArray(X, convert_to_dtype=cupy.float32,
                                         convert_format=False)
-            self.n_rows, self.n_dims = self._X_m.shape
-            self._sparse_fit = True
+            self.n_rows, self.n_dims = self.X_m.shape
+            self.sparse_fit = True
 
         # Handle dense inputs
         else:
-            self._X_m, self.n_rows, self.n_dims, dtype = \
+            self.X_m, self.n_rows, self.n_dims, dtype = \
                 input_to_cuml_array(X, order='C', check_dtype=np.float32,
                                     convert_to_dtype=(np.float32
                                                       if convert_dtype
                                                       else None))
-=======
-        self.X_m, self.n_rows, self.n_dims, dtype = \
-            input_to_cuml_array(X, order='C', check_dtype=np.float32,
-                                convert_to_dtype=(np.float32
-                                                  if convert_dtype
-                                                  else None))
->>>>>>> 238a8dec
 
         if self.n_rows <= 1:
             raise ValueError("There needs to be more than 1 sample to "
@@ -633,12 +623,7 @@
         cdef handle_t * handle_ = \
             <handle_t*> <size_t> self.handle.getHandle()
 
-<<<<<<< HEAD
-        cdef uintptr_t embed_raw = self._embedding_.ptr
-=======
-        cdef uintptr_t x_raw = self.X_m.ptr
         cdef uintptr_t embed_raw = self.embedding_.ptr
->>>>>>> 238a8dec
 
         cdef UMAPParams* umap_params = \
             <UMAPParams*> <size_t> UMAP._build_umap_params(self)
@@ -653,12 +638,12 @@
                                                       else None))
             y_raw = y_m.ptr
 
-        if self._sparse_fit:
+        if self.sparse_fit:
             fit_sparse(handle_[0],
-                       <int*><uintptr_t> self._X_m.indptr.ptr,
-                       <int*><uintptr_t> self._X_m.indices.ptr,
-                       <float*><uintptr_t> self._X_m.data.ptr,
-                       <size_t> self._X_m.nnz,
+                       <int*><uintptr_t> self.X_m.indptr.ptr,
+                       <int*><uintptr_t> self.X_m.indices.ptr,
+                       <float*><uintptr_t> self.X_m.data.ptr,
+                       <size_t> self.X_m.nnz,
                        <float*> y_raw,
                        <int> self.n_rows,
                        <int> self.n_dims,
@@ -667,7 +652,7 @@
 
         else:
             fit(handle_[0],
-                <float*> <uintptr_t> self._X_m.ptr,
+                <float*> <uintptr_t> self.X_m.ptr,
                 <float*> y_raw,
                 <int> self.n_rows,
                 <int> self.n_dims,
@@ -774,13 +759,13 @@
         if len(X.shape) != 2:
             raise ValueError("X should be two dimensional")
 
-        if is_sparse(X) and not self._sparse_fit:
+        if is_sparse(X) and not self.sparse_fit:
             logger.warn("Model was trained on dense data but sparse "
                         "data was provided to transform(). Converting "
                         "to dense.")
             X = X.todense()
 
-        elif not is_sparse(X) and self._sparse_fit:
+        elif not is_sparse(X) and self.sparse_fit:
             logger.warn("Model was trained on sparse data but dense "
                         "data was provided to transform(). Converting "
                         "to sparse.")
@@ -826,17 +811,12 @@
         cdef handle_t * handle_ = \
             <handle_t*> <size_t> self.handle.getHandle()
 
-<<<<<<< HEAD
-        cdef uintptr_t embed_ptr = self._embedding_.ptr
-=======
-        cdef uintptr_t orig_x_raw = self.X_m.ptr
         cdef uintptr_t embed_ptr = self.embedding_.ptr
->>>>>>> 238a8dec
 
         cdef UMAPParams* umap_params = \
             <UMAPParams*> <size_t> UMAP._build_umap_params(self)
 
-        if self._sparse_fit:
+        if self.sparse_fit:
             transform_sparse(handle_[0],
                              <int*><uintptr_t> X_m.indptr.ptr,
                              <int*><uintptr_t> X_m.indices.ptr,
@@ -844,11 +824,11 @@
                              <size_t> X_m.nnz,
                              <int> X_m.shape[0],
                              <int> X_m.shape[1],
-                             <int*><uintptr_t> self._X_m.indptr.ptr,
-                             <int*><uintptr_t> self._X_m.indices.ptr,
-                             <float*><uintptr_t> self._X_m.data.ptr,
-                             <size_t> self._X_m.nnz,
-                             <int> self._X_m.shape[0],
+                             <int*><uintptr_t> self.X_m.indptr.ptr,
+                             <int*><uintptr_t> self.X_m.indices.ptr,
+                             <float*><uintptr_t> self.X_m.data.ptr,
+                             <size_t> self.X_m.nnz,
+                             <int> self.X_m.shape[0],
                              <float*> embed_ptr,
                              <int> self.n_rows,
                              <UMAPParams*> umap_params,
@@ -860,7 +840,7 @@
                       <int> X_m.shape[1],
                       <int64_t*> knn_indices_raw,
                       <float*> knn_dists_raw,
-                      <float*><uintptr_t>self._X_m.ptr,
+                      <float*><uintptr_t>self.X_m.ptr,
                       <int> self.n_rows,
                       <float*> embed_ptr,
                       <int> self.n_rows,
