#
# Copyright (c) 2019-2020, NVIDIA CORPORATION.
#
# Licensed under the Apache License, Version 2.0 (the "License");
# you may not use this file except in compliance with the License.
# You may obtain a copy of the License at
#
#     http://www.apache.org/licenses/LICENSE-2.0
#
# Unless required by applicable law or agreed to in writing, software
# distributed under the License is distributed on an "AS IS" BASIS,
# WITHOUT WARRANTIES OR CONDITIONS OF ANY KIND, either express or implied.
# See the License for the specific language governing permissions and
# limitations under the License.
#

# cython: profile=False
# distutils: language = c++
# cython: embedsignature = True
# cython: language_level = 3

import cudf
import cuml
import ctypes
import numpy as np
import pandas as pd
import warnings

import joblib

import cupy

import numba.cuda as cuda

<<<<<<< HEAD
from cuml.common.base import Base
from cuml.common.handle cimport cumlHandle
from cuml.common import input_to_cuml_array, zeros, \
    with_cupy_rmm, has_scipy
from cuml.common.sparsefuncs import extract_knn_graph
=======
from cupyx.scipy.sparse import csr_matrix as cp_csr_matrix,\
    coo_matrix as cp_coo_matrix, csc_matrix as cp_csc_matrix

from cuml.common.base import Base
from cuml.common.handle cimport cumlHandle
from cuml.common.doc_utils import generate_docstring
from cuml.common.input_utils import input_to_cuml_array
from cuml.common.memory_utils import with_cupy_rmm
from cuml.common.import_utils import has_scipy
>>>>>>> 53d04431
from cuml.common.array import CumlArray

import rmm

from libcpp cimport bool
from libc.stdint cimport uintptr_t
from libc.stdint cimport uint64_t
from libc.stdint cimport int64_t
from libc.stdlib cimport calloc, malloc, free

from libcpp.memory cimport shared_ptr

cimport cuml.common.handle
cimport cuml.common.cuda


cdef extern from "cuml/manifold/umapparams.h" namespace "ML::UMAPParams":

    enum MetricType:
        EUCLIDEAN = 0,
        CATEGORICAL = 1

cdef extern from "internals/internals.h" namespace "ML::Internals":

    cdef cppclass GraphBasedDimRedCallback

cdef extern from "cuml/manifold/umapparams.h" namespace "ML":

    cdef cppclass UMAPParams:
        int n_neighbors,
        int n_components,
        int n_epochs,
        float learning_rate,
        float min_dist,
        float spread,
        float set_op_mix_ratio,
        float local_connectivity,
        float repulsion_strength,
        int negative_sample_rate,
        float transform_queue_size,
        int verbosity,
        float a,
        float b,
        float initial_alpha,
        int init,
        int target_n_neighbors,
        MetricType target_metric,
        float target_weights,
        uint64_t random_state,
        bool multicore_implem,
        int optim_batch_size,
        GraphBasedDimRedCallback * callback


cdef extern from "cuml/manifold/umap.hpp" namespace "ML":
    void fit(cumlHandle & handle,
             float * X,
             int n,
             int d,
             int64_t * knn_indices,
             float * knn_dists,
             UMAPParams * params,
             float * embeddings) except +

    void fit(cumlHandle & handle,
             float * X,
             float * y,
             int n,
             int d,
             int64_t * knn_indices,
             float * knn_dists,
             UMAPParams * params,
             float * embeddings) except +

    void transform(cumlHandle & handle,
                   float * X,
                   int n,
                   int d,
                   int64_t * knn_indices,
                   float * knn_dists,
                   float * orig_X,
                   int orig_n,
                   float * embedding,
                   int embedding_n,
                   UMAPParams * params,
                   float * out) except +


class UMAP(Base):
    """
    Uniform Manifold Approximation and Projection

    Finds a low dimensional embedding of the data that approximates
    an underlying manifold.

    Adapted from https://github.com/lmcinnes/umap/blob/master/umap/umap_.py

    The UMAP algorithm is outlined in [1]. This implementation follows the
    GPU-accelerated version as described in [2].

    Parameters
    ----------
    n_neighbors: float (optional, default 15)
        The size of local neighborhood (in terms of number of neighboring
        sample points) used for manifold approximation. Larger values
        result in more global views of the manifold, while smaller
        values result in more local data being preserved. In general
        values should be in the range 2 to 100.
    n_components: int (optional, default 2)
        The dimension of the space to embed into. This defaults to 2 to
        provide easy visualization, but can reasonably be set to any
    n_epochs: int (optional, default None)
        The number of training epochs to be used in optimizing the
        low dimensional embedding. Larger values result in more accurate
        embeddings. If None is specified a value will be selected based on
        the size of the input dataset (200 for large datasets, 500 for small).
    learning_rate: float (optional, default 1.0)
        The initial learning rate for the embedding optimization.
    init: string (optional, default 'spectral')
        How to initialize the low dimensional embedding. Options are:

        * 'spectral': use a spectral embedding of the fuzzy 1-skeleton
        * 'random': assign initial embedding positions at random.

    min_dist: float (optional, default 0.1)
        The effective minimum distance between embedded points. Smaller values
        will result in a more clustered/clumped embedding where nearby points
        on the manifold are drawn closer together, while larger values will
        result on a more even dispersal of points. The value should be set
        relative to the ``spread`` value, which determines the scale at which
        embedded points will be spread out.
    spread: float (optional, default 1.0)
        The effective scale of embedded points. In combination with
        ``min_dist`` this determines how clustered/clumped the embedded
        points are.
    set_op_mix_ratio: float (optional, default 1.0)
        Interpolate between (fuzzy) union and intersection as the set operation
        used to combine local fuzzy simplicial sets to obtain a global fuzzy
        simplicial sets. Both fuzzy set operations use the product t-norm.
        The value of this parameter should be between 0.0 and 1.0; a value of
        1.0 will use a pure fuzzy union, while 0.0 will use a pure fuzzy
        intersection.
    local_connectivity: int (optional, default 1)
        The local connectivity required -- i.e. the number of nearest
        neighbors that should be assumed to be connected at a local level.
        The higher this value the more connected the manifold becomes
        locally. In practice this should be not more than the local intrinsic
        dimension of the manifold.
    repulsion_strength: float (optional, default 1.0)
        Weighting applied to negative samples in low dimensional embedding
        optimization. Values higher than one will result in greater weight
        being given to negative samples.
    negative_sample_rate: int (optional, default 5)
        The number of negative samples to select per positive sample
        in the optimization process. Increasing this value will result
        in greater repulsive force being applied, greater optimization
        cost, but slightly more accuracy.
    transform_queue_size: float (optional, default 4.0)
        For transform operations (embedding new points using a trained model
        this will control how aggressively to search for nearest neighbors.
        Larger values will result in slower performance but more accurate
        nearest neighbor evaluation.
    a: float (optional, default None)
        More specific parameters controlling the embedding. If None these
        values are set automatically as determined by ``min_dist`` and
        ``spread``.
    b: float (optional, default None)
        More specific parameters controlling the embedding. If None these
        values are set automatically as determined by ``min_dist`` and
        ``spread``.
    hash_input: bool, optional (default = False)
        UMAP can hash the training input so that exact embeddings
        are returned when transform is called on the same data upon
        which the model was trained. This enables consistent
        behavior between calling ``model.fit_transform(X)`` and
        calling ``model.fit(X).transform(X)``. Not that the CPU-based
        UMAP reference implementation does this by default. This
        feature is made optional in the GPU version due to the
        significant overhead in copying memory to the host for
        computing the hash.
    random_state : int, RandomState instance or None, optional (default=None)
        random_state is the seed used by the random number generator during
        embedding initialization and during sampling used by the optimizer.
        Note: Unfortunately, achieving a high amount of parallelism during
        the optimization stage often comes at the expense of determinism,
        since many floating-point additions are being made in parallel
        without a deterministic ordering. This causes slightly different
        results across training sessions, even when the same seed is used
        for random number generation. Setting a random_state will enable
        consistency of trained embeddings, allowing for reproducible results
        to 3 digits of precision, but will do so at the expense of potentially
        slower training and increased memory usage.
    optim_batch_size: int (optional, default 100000 / n_components)
        Used to maintain the consistency of embeddings for large datasets.
        The optimization step will be processed with at most optim_batch_size
        edges at once preventing inconsistencies. A lower batch size will yield
        more consistently repeatable embeddings at the cost of speed.
    callback: An instance of GraphBasedDimRedCallback class
        Used to intercept the internal state of embeddings while they are being
        trained. Example of callback usage:

        .. code-block:: python

            from cuml.internals import GraphBasedDimRedCallback

            class CustomCallback(GraphBasedDimRedCallback):
                def on_preprocess_end(self, embeddings):
                    print(embeddings.copy_to_host())

                def on_epoch_end(self, embeddings):
                    print(embeddings.copy_to_host())

                def on_train_end(self, embeddings):
                    print(embeddings.copy_to_host())

    verbose : int or boolean (default = False)
        Controls verbosity of logging.

    Notes
    -----
    This module is heavily based on Leland McInnes' reference UMAP package.
    However, there are a number of differences and features that are not yet
    implemented in `cuml.umap`:

    * Using a pre-computed pairwise distance matrix (under consideration
      for future releases)
    * Manual initialization of initial embedding positions

    In addition to these missing features, you should expect to see
    the final embeddings differing between cuml.umap and the reference
    UMAP. In particular, the reference UMAP uses an approximate kNN
    algorithm for large data sizes while cuml.umap always uses exact
    kNN.

    References
    ----------
    .. [1] `Leland McInnes, John Healy, James Melville
       UMAP: Uniform Manifold Approximation and Projection for Dimension
       Reduction <https://arxiv.org/abs/1802.03426>`_

    .. [2] `Corey Nolet, Victor Lafargue, Edward Raff, Thejaswi Nanditale,
       Tim Oates, John Zedlewski, Joshua Patterson
       Bringing UMAP Closer to the Speed of Light with GPU Acceleration
       <https://arxiv.org/abs/2008.00325>`_
    """

    def __init__(self,
                 n_neighbors=15,
                 n_components=2,
                 n_epochs=None,
                 learning_rate=1.0,
                 min_dist=0.1,
                 spread=1.0,
                 set_op_mix_ratio=1.0,
                 local_connectivity=1.0,
                 repulsion_strength=1.0,
                 negative_sample_rate=5,
                 transform_queue_size=4.0,
                 init="spectral",
                 verbose=False,
                 a=None,
                 b=None,
                 target_n_neighbors=-1,
                 target_weights=0.5,
                 target_metric="categorical",
                 handle=None,
                 hash_input=False,
                 random_state=None,
                 optim_batch_size=0,
                 callback=None,
                 output_type=None):

        super(UMAP, self).__init__(handle=handle, verbose=verbose,
                                   output_type=output_type)

        self.hash_input = hash_input

        self.n_neighbors = n_neighbors
        self.n_components = n_components
        self.n_epochs = n_epochs if n_epochs else 0

        if init == "spectral" or init == "random":
            self.init = init
        else:
            raise Exception("Initialization strategy not supported: %d" % init)

        if a is None or b is None:
            a, b = self.find_ab_params(spread, min_dist)

        self.a = a
        self.b = b

        self.learning_rate = learning_rate
        self.min_dist = min_dist
        self.spread = spread
        self.set_op_mix_ratio = set_op_mix_ratio
        self.local_connectivity = local_connectivity
        self.repulsion_strength = repulsion_strength
        self.negative_sample_rate = negative_sample_rate
        self.transform_queue_size = transform_queue_size
        self.target_n_neighbors = target_n_neighbors
        self.target_weights = target_weights

        self.multicore_implem = random_state is None
        if isinstance(random_state, np.random.RandomState):
            rs = random_state
        else:
            rs = np.random.RandomState(random_state)
        self.random_state = <uint64_t> rs.randint(low=0,
                                                  high=np.iinfo(
                                                      np.uint64).max,
                                                  dtype=np.uint64)

        if target_metric == "euclidean" or target_metric == "categorical":
            self.target_metric = target_metric
        else:
            raise Exception("Invalid target metric: {}" % target_metric)

        self.optim_batch_size = <int> optim_batch_size

        self.callback = callback  # prevent callback destruction
        self._X_m = None  # accessed via X_m
        self._embedding_ = None  # accessed via embedding_

        self.validate_hyperparams()

    def validate_hyperparams(self):

        if self.min_dist > self.spread:
            raise ValueError("min_dist should be <= spread")

    @staticmethod
    def _build_umap_params(cls):
        cdef UMAPParams* umap_params = new UMAPParams()
        umap_params.n_neighbors = <int> cls.n_neighbors
        umap_params.n_components = <int> cls.n_components
        umap_params.n_epochs = <int> cls.n_epochs
        umap_params.learning_rate = <float> cls.learning_rate
        umap_params.min_dist = <float> cls.min_dist
        umap_params.spread = <float> cls.spread
        umap_params.set_op_mix_ratio = <float> cls.set_op_mix_ratio
        umap_params.local_connectivity = <float> cls.local_connectivity
        umap_params.repulsion_strength = <float> cls.repulsion_strength
        umap_params.negative_sample_rate = <int> cls.negative_sample_rate
        umap_params.transform_queue_size = <int> cls.transform_queue_size
        umap_params.verbosity = <int> cls.verbose
        umap_params.a = <float> cls.a
        umap_params.b = <float> cls.b
        if cls.init == "spectral":
            umap_params.init = <int> 1
        else:  # self.init == "random"
            umap_params.init = <int> 0
        umap_params.target_n_neighbors = <int> cls.target_n_neighbors
        if cls.target_metric == "euclidean":
            umap_params.target_metric = MetricType.EUCLIDEAN
        else:  # self.target_metric == "categorical"
            umap_params.target_metric = MetricType.CATEGORICAL
        umap_params.target_weights = <float> cls.target_weights
        umap_params.random_state = <uint64_t> cls.random_state
        umap_params.multicore_implem = <bool> cls.multicore_implem
        umap_params.optim_batch_size = <int> cls.optim_batch_size

        cdef uintptr_t callback_ptr = 0
        if cls.callback:
            callback_ptr = cls.callback.get_native_callback()
            umap_params.callback = <GraphBasedDimRedCallback*>callback_ptr

        return <size_t>umap_params

    @staticmethod
    def _destroy_umap_params(ptr):
        cdef UMAPParams* umap_params = <UMAPParams*> <size_t> ptr
        free(umap_params)

    @staticmethod
    def find_ab_params(spread, min_dist):
        """ Function taken from UMAP-learn : https://github.com/lmcinnes/umap
        Fit a, b params for the differentiable curve used in lower
        dimensional fuzzy simplicial complex construction. We want the
        smooth curve (from a pre-defined family with simple gradient) that
        best matches an offset exponential decay.
        """

        def curve(x, a, b):
            return 1.0 / (1.0 + a * x ** (2 * b))

        if has_scipy():
            from scipy.optimize import curve_fit
        else:
            raise RuntimeError('Scipy is needed to run find_ab_params')

        xv = np.linspace(0, spread * 3, 300)
        yv = np.zeros(xv.shape)
        yv[xv < min_dist] = 1.0
        yv[xv >= min_dist] = np.exp(-(xv[xv >= min_dist] - min_dist) / spread)
        params, covar = curve_fit(curve, xv, yv)
        return params[0], params[1]

<<<<<<< HEAD
=======
    @with_cupy_rmm
    def _extract_knn_graph(self, knn_graph, convert_dtype=True):
        if has_scipy():
            from scipy.sparse import csr_matrix, coo_matrix, csc_matrix
        else:
            from cuml.common.import_utils import DummyClass
            csr_matrix = DummyClass
            coo_matrix = DummyClass
            csc_matrix = DummyClass

        if isinstance(knn_graph, (csc_matrix, cp_csc_matrix)):
            knn_graph = cp_csr_matrix(knn_graph)
            n_samples = knn_graph.shape[0]
            reordering = knn_graph.data.reshape((n_samples, -1))
            reordering = reordering.argsort()
            n_neighbors = reordering.shape[1]
            reordering += (cupy.arange(n_samples) * n_neighbors)[:, np.newaxis]
            reordering = reordering.flatten()
            knn_graph.indices = knn_graph.indices[reordering]
            knn_graph.data = knn_graph.data[reordering]

        knn_indices = None
        if isinstance(knn_graph, (csr_matrix, cp_csr_matrix)):
            knn_indices = knn_graph.indices
        elif isinstance(knn_graph, (coo_matrix, cp_coo_matrix)):
            knn_indices = knn_graph.col

        knn_indices_ptr, knn_dists_ptr = None, None
        if knn_indices is not None:
            knn_dists = knn_graph.data
            knn_indices_m, _, _, _ = \
                input_to_cuml_array(knn_indices, order='C',
                                    deepcopy=True,
                                    check_dtype=np.int64,
                                    convert_to_dtype=(np.int64
                                                      if convert_dtype
                                                      else None))

            knn_dists_m, _, _, _ = \
                input_to_cuml_array(knn_dists, order='C',
                                    deepcopy=True,
                                    check_dtype=np.float32,
                                    convert_to_dtype=(np.float32
                                                      if convert_dtype
                                                      else None))

            return (knn_indices_m, knn_indices_m.ptr),\
                   (knn_dists_m, knn_dists_m.ptr)
        return (None, None), (None, None)
>>>>>>> 53d04431

    @generate_docstring(convert_dtype_cast='np.float32',
                        skip_parameters_heading=True)
    @with_cupy_rmm
    def fit(self, X, y=None, convert_dtype=True,
            knn_graph=None):
        """
        Fit X into an embedded space.

        Parameters
        ----------
        knn_graph : sparse array-like (device or host)
            shape=(n_samples, n_samples)
            A sparse array containing the k-nearest neighbors of X,
            where the columns are the nearest neighbor indices
            for each row and the values are their distances.
            It's important that `k>=n_neighbors`,
            so that UMAP can model the neighbors from this graph,
            instead of building its own internally.
            Users using the knn_graph parameter provide UMAP
            with their own run of the KNN algorithm. This allows the user
            to pick a custom distance function (sometimes useful
            on certain datasets) whereas UMAP uses euclidean by default.
            The custom distance function should match the metric used
            to train UMAP embeedings. Storing and reusing a knn_graph
            will also provide a speedup to the UMAP algorithm
            when performing a grid search.
            Acceptable formats: sparse SciPy ndarray, CuPy device ndarray,
            CSR/COO preferred other formats will go through conversion to CSR
        """
        if len(X.shape) != 2:
            raise ValueError("data should be two dimensional")

        if y is not None and knn_graph is not None\
                and self.target_metric != "categorical":
            raise ValueError("Cannot provide a KNN graph when in \
            semi-supervised mode with categorical target_metric for now.")

        self._X_m, self.n_rows, self.n_dims, dtype = \
            input_to_cuml_array(X, order='C', check_dtype=np.float32,
                                convert_to_dtype=(np.float32
                                                  if convert_dtype
                                                  else None))

        if self.n_rows <= 1:
            raise ValueError("There needs to be more than 1 sample to "
                             "build nearest the neighbors graph")

        self._set_base_attributes(output_type=X, n_features=X)

        (knn_indices_m, knn_indices_ctype), (knn_dists_m, knn_dists_ctype) =\
            extract_knn_graph(knn_graph, convert_dtype)

        cdef uintptr_t knn_indices_raw = knn_indices_ctype or 0
        cdef uintptr_t knn_dists_raw = knn_dists_ctype or 0

        self.n_neighbors = min(self.n_rows, self.n_neighbors)

        self._embedding_ = CumlArray.zeros((self.n_rows,
                                           self.n_components),
                                           order="C", dtype=np.float32)

        if self.hash_input:
            self.input_hash = joblib.hash(self._X_m.to_output('numpy'))

        cdef cumlHandle * handle_ = \
            <cumlHandle*> <size_t> self.handle.getHandle()

        cdef uintptr_t x_raw = self._X_m.ptr
        cdef uintptr_t embed_raw = self._embedding_.ptr

        cdef UMAPParams* umap_params = \
            <UMAPParams*> <size_t> UMAP._build_umap_params(self)

        cdef uintptr_t y_raw = 0
        if y is not None:
            y_m, _, _, _ = \
                input_to_cuml_array(y, check_dtype=np.float32,
                                    convert_to_dtype=(np.float32
                                                      if convert_dtype
                                                      else None))
            y_raw = y_m.ptr

            fit(handle_[0],
                <float*> x_raw,
                <float*> y_raw,
                <int> self.n_rows,
                <int> self.n_dims,
                <int64_t*> knn_indices_raw,
                <float*> knn_dists_raw,
                <UMAPParams*>umap_params,
                <float*>embed_raw)

        else:
            fit(handle_[0],
                <float*> x_raw,
                <int> self.n_rows,
                <int> self.n_dims,
                <int64_t*> knn_indices_raw,
                <float*> knn_dists_raw,
                <UMAPParams*>umap_params,
                <float*>embed_raw)
        self.handle.sync()

        UMAP._destroy_umap_params(<size_t>umap_params)

        return self

    @generate_docstring(convert_dtype_cast='np.float32',
                        skip_parameters_heading=True,
                        return_values={'name': 'X_new',
                                       'type': 'dense',
                                       'description': 'Embedding of the \
                                                       data in \
                                                       low-dimensional space.',
                                       'shape': '(n_samples, n_components)'})
    def fit_transform(self, X, y=None, convert_dtype=True,
                      knn_graph=None):
        """
        Fit X into an embedded space and return that transformed
        output.

        There is a subtle difference between calling fit_transform(X)
        and calling fit().transform(). Calling fit_transform(X) will
        train the embeddings on X and return the embeddings. Calling
        fit(X).transform(X) will train the embeddings on X and then
        run a second optimization
        return the embedding after it is trained while calling

        Parameters
        ----------
        knn_graph : sparse array-like (device or host)
            shape=(n_samples, n_samples)
            A sparse array containing the k-nearest neighbors of X,
            where the columns are the nearest neighbor indices
            for each row and the values are their distances.
            It's important that `k>=n_neighbors`,
            so that UMAP can model the neighbors from this graph,
            instead of building its own internally.
            Users using the knn_graph parameter provide UMAP
            with their own run of the KNN algorithm. This allows the user
            to pick a custom distance function (sometimes useful
            on certain datasets) whereas UMAP uses euclidean by default.
            The custom distance function should match the metric used
            to train UMAP embeedings. Storing and reusing a knn_graph
            will also provide a speedup to the UMAP algorithm
            when performing a grid search.
            Acceptable formats: sparse SciPy ndarray, CuPy device ndarray,
            CSR/COO preferred other formats will go through conversion to CSR

        """
        self.fit(X, y, convert_dtype=convert_dtype,
                 knn_graph=knn_graph)
        out_type = self._get_output_type(X)
        return self._embedding_.to_output(out_type)

    @generate_docstring(convert_dtype_cast='np.float32',
                        skip_parameters_heading=True,
                        return_values={'name': 'X_new',
                                       'type': 'dense',
                                       'description': 'Embedding of the \
                                                       data in \
                                                       low-dimensional space.',
                                       'shape': '(n_samples, n_components)'})
    @with_cupy_rmm
    def transform(self, X, convert_dtype=True,
                  knn_graph=None):
        """
        Transform X into the existing embedded space and return that
        transformed output.

        Please refer to the reference UMAP implementation for information
        on the differences between fit_transform() and running fit()
        transform().

        Specifically, the transform() function is stochastic:
        https://github.com/lmcinnes/umap/issues/158

        Parameters
        ----------
        knn_graph : sparse array-like (device or host)
            shape=(n_samples, n_samples)
            A sparse array containing the k-nearest neighbors of X,
            where the columns are the nearest neighbor indices
            for each row and the values are their distances.
            It's important that `k>=n_neighbors`,
            so that UMAP can model the neighbors from this graph,
            instead of building its own internally.
            Users using the knn_graph parameter provide UMAP
            with their own run of the KNN algorithm. This allows the user
            to pick a custom distance function (sometimes useful
            on certain datasets) whereas UMAP uses euclidean by default.
            The custom distance function should match the metric used
            to train UMAP embeedings. Storing and reusing a knn_graph
            will also provide a speedup to the UMAP algorithm
            when performing a grid search.
            Acceptable formats: sparse SciPy ndarray, CuPy device ndarray,
            CSR/COO preferred other formats will go through conversion to CSR

        """
        if len(X.shape) != 2:
            raise ValueError("data should be two dimensional")

        cdef uintptr_t x_ptr = 0
        X_m, n_rows, n_cols, dtype = \
            input_to_cuml_array(X, order='C', check_dtype=np.float32,
                                convert_to_dtype=(np.float32 if convert_dtype
                                                  else None))
        x_ptr = X_m.ptr

        if n_rows <= 1:
            raise ValueError("There needs to be more than 1 sample to "
                             "build nearest the neighbors graph")

        if n_cols != self.n_dims:
            raise ValueError("n_features of X must match n_features of "
                             "training data")

        out_type = self._get_output_type(X)

        if self.hash_input and joblib.hash(X_m.to_output('numpy')) == \
                self.input_hash:
            ret = self._embedding_.to_output(out_type)
            del X_m
            return ret

        embedding = CumlArray.zeros((X_m.shape[0],
                                     self.n_components),
                                    order="C", dtype=np.float32)
        cdef uintptr_t xformed_ptr = embedding.ptr

        (knn_indices_m, knn_indices_ctype), (knn_dists_m, knn_dists_ctype) =\
            extract_knn_graph(knn_graph, convert_dtype)

        cdef uintptr_t knn_indices_raw = knn_indices_ctype or 0
        cdef uintptr_t knn_dists_raw = knn_dists_ctype or 0

        cdef cumlHandle * handle_ = \
            <cumlHandle*> <size_t> self.handle.getHandle()

        cdef uintptr_t orig_x_raw = self._X_m.ptr
        cdef uintptr_t embed_ptr = self._embedding_.ptr

        cdef UMAPParams* umap_params = \
            <UMAPParams*> <size_t> UMAP._build_umap_params(self)

        transform(handle_[0],
                  <float*>x_ptr,
                  <int> X_m.shape[0],
                  <int> X_m.shape[1],
                  <int64_t*> knn_indices_raw,
                  <float*> knn_dists_raw,
                  <float*>orig_x_raw,
                  <int> self.n_rows,
                  <float*> embed_ptr,
                  <int> self.n_rows,
                  <UMAPParams*> umap_params,
                  <float*> xformed_ptr)
        self.handle.sync()

        UMAP._destroy_umap_params(<size_t>umap_params)

        ret = embedding.to_output(out_type)
        del X_m
        return ret<|MERGE_RESOLUTION|>--- conflicted
+++ resolved
@@ -32,23 +32,13 @@
 
 import numba.cuda as cuda
 
-<<<<<<< HEAD
 from cuml.common.base import Base
 from cuml.common.handle cimport cumlHandle
-from cuml.common import input_to_cuml_array, zeros, \
-    with_cupy_rmm, has_scipy
 from cuml.common.sparsefuncs import extract_knn_graph
-=======
-from cupyx.scipy.sparse import csr_matrix as cp_csr_matrix,\
-    coo_matrix as cp_coo_matrix, csc_matrix as cp_csc_matrix
-
-from cuml.common.base import Base
-from cuml.common.handle cimport cumlHandle
 from cuml.common.doc_utils import generate_docstring
 from cuml.common.input_utils import input_to_cuml_array
 from cuml.common.memory_utils import with_cupy_rmm
 from cuml.common.import_utils import has_scipy
->>>>>>> 53d04431
 from cuml.common.array import CumlArray
 
 import rmm
@@ -447,58 +437,6 @@
         params, covar = curve_fit(curve, xv, yv)
         return params[0], params[1]
 
-<<<<<<< HEAD
-=======
-    @with_cupy_rmm
-    def _extract_knn_graph(self, knn_graph, convert_dtype=True):
-        if has_scipy():
-            from scipy.sparse import csr_matrix, coo_matrix, csc_matrix
-        else:
-            from cuml.common.import_utils import DummyClass
-            csr_matrix = DummyClass
-            coo_matrix = DummyClass
-            csc_matrix = DummyClass
-
-        if isinstance(knn_graph, (csc_matrix, cp_csc_matrix)):
-            knn_graph = cp_csr_matrix(knn_graph)
-            n_samples = knn_graph.shape[0]
-            reordering = knn_graph.data.reshape((n_samples, -1))
-            reordering = reordering.argsort()
-            n_neighbors = reordering.shape[1]
-            reordering += (cupy.arange(n_samples) * n_neighbors)[:, np.newaxis]
-            reordering = reordering.flatten()
-            knn_graph.indices = knn_graph.indices[reordering]
-            knn_graph.data = knn_graph.data[reordering]
-
-        knn_indices = None
-        if isinstance(knn_graph, (csr_matrix, cp_csr_matrix)):
-            knn_indices = knn_graph.indices
-        elif isinstance(knn_graph, (coo_matrix, cp_coo_matrix)):
-            knn_indices = knn_graph.col
-
-        knn_indices_ptr, knn_dists_ptr = None, None
-        if knn_indices is not None:
-            knn_dists = knn_graph.data
-            knn_indices_m, _, _, _ = \
-                input_to_cuml_array(knn_indices, order='C',
-                                    deepcopy=True,
-                                    check_dtype=np.int64,
-                                    convert_to_dtype=(np.int64
-                                                      if convert_dtype
-                                                      else None))
-
-            knn_dists_m, _, _, _ = \
-                input_to_cuml_array(knn_dists, order='C',
-                                    deepcopy=True,
-                                    check_dtype=np.float32,
-                                    convert_to_dtype=(np.float32
-                                                      if convert_dtype
-                                                      else None))
-
-            return (knn_indices_m, knn_indices_m.ptr),\
-                   (knn_dists_m, knn_dists_m.ptr)
-        return (None, None), (None, None)
->>>>>>> 53d04431
 
     @generate_docstring(convert_dtype_cast='np.float32',
                         skip_parameters_heading=True)
