#
# Copyright (c) 2019, NVIDIA CORPORATION.
#
# Licensed under the Apache License, Version 2.0 (the "License");
# you may not use this file except in compliance with the License.
# You may obtain a copy of the License at
#
#     http://www.apache.org/licenses/LICENSE-2.0
#
# Unless required by applicable law or agreed to in writing, software
# distributed under the License is distributed on an "AS IS" BASIS,
# WITHOUT WARRANTIES OR CONDITIONS OF ANY KIND, either express or implied.
# See the License for the specific language governing permissions and
# limitations under the License.
#

# distutils: language = c++
# distutils: extra_compile_args = -Ofast
# cython: boundscheck = False
# cython: wraparound = False

import cudf
import cuml
import ctypes
import numpy as np
import inspect
import pandas as pd
import warnings

from cuml.common.base import Base
from cuml.raft.common.handle cimport handle_t
import cuml.common.logger as logger

from cuml.common.array import CumlArray
from cuml.common.doc_utils import generate_docstring
from cuml.common import input_to_cuml_array
import rmm

from libcpp cimport bool
from libc.stdint cimport uintptr_t
from libcpp.memory cimport shared_ptr

cimport cuml.common.cuda

cdef extern from "cuml/manifold/tsne.h" namespace "ML" nogil:
    cdef void TSNE_fit(
        const handle_t &handle,
        const float *X,
        float *Y,
        const int n,
        const int p,
        const int dim,
        int n_neighbors,
        const float theta,
        const float epssq,
        float perplexity,
        const int perplexity_max_iter,
        const float perplexity_tol,
        const float early_exaggeration,
        const int exaggeration_iter,
        const float min_gain,
        const float pre_learning_rate,
        const float post_learning_rate,
        const int max_iter,
        const float min_grad_norm,
        const float pre_momentum,
        const float post_momentum,
        const long long random_state,
        int verbosity,
        const bool intialize_embeddings,
        bool barnes_hut) except +


class TSNE(Base):
    """
    TSNE (T-Distributed Stochastic Neighbor Embedding) is an extremely
    powerful dimensionality reduction technique that aims to maintain
    local distances between data points. It is extremely robust to whatever
    dataset you give it, and is used in many areas including cancer research,
    music analysis and neural network weight visualizations.

    Currently, cuML's TSNE supports the fast Barnes Hut O(NlogN) TSNE
    approximation (derived from CannyLabs' BH open source CUDA code). This
    allows TSNE to produce extremely fast embeddings when n_components = 2.
    cuML defaults to this algorithm. A slower but more accurate Exact
    algorithm is also provided.

    Parameters
    -----------
    n_components : int (default 2)
        The output dimensionality size. Currently only size=2 is tested and
        supported, but the 'exact' algorithm will support greater
        dimensionality in future.
    perplexity : float (default 30.0)
        Larger datasets require a larger value. Consider choosing different
        perplexity values from 5 to 50 and see the output differences.
    early_exaggeration : float (default 12.0)
        Controls the space between clusters. Not critical to tune this.
    learning_rate : float (default 200.0)
        The learning rate usually between (10, 1000). If this is too high,
        TSNE could look like a cloud / ball of points.
    n_iter : int (default 1000)
        The more epochs, the more stable/accurate the final embedding.
    n_iter_without_progress : int (default 300)
        Currently unused. When the KL Divergence becomes too small after some
        iterations, terminate TSNE early.
    min_grad_norm : float (default 1e-07)
        The minimum gradient norm for when TSNE will terminate early.
    metric : str 'euclidean' only (default 'euclidean')
        Currently only supports euclidean distance. Will support cosine in
        a future release.
    init : str 'random' (default 'random')
        Currently supports random intialization.
    verbose : int or boolean (default = False) (default logger.level_info)
        Level of verbosity.
        Most messages will be printed inside the Python Console.
    random_state : int (default None)
        Setting this can allow future runs of TSNE to look mostly the same.
        It is known that TSNE tends to have vastly different outputs on
        many runs. Try using PCA intialization (upcoming with change #1098)
        to possibly counteract this problem.
        It is known that small perturbations can directly
        change the result of the embedding for parallel TSNE implementations.
    method : str 'barnes_hut' or 'exact' (default 'barnes_hut')
        Options are either barnes_hut or exact. It is recommended that you use
        the barnes hut approximation for superior O(nlogn) complexity.
    angle : float (default 0.5)
        Tradeoff between accuracy and speed. Choose between (0,2 0.8) where
        closer to one indicates full accuracy but slower speeds.
    learning_rate_method : str 'adaptive', 'none' or None (default 'adaptive')
        Either adaptive or None. Uses a special adpative method that tunes
        the learning rate, early exaggeration and perplexity automatically
        based on input size.
    n_neighbors : int (default 90)
        The number of datapoints you want to use in the
        attractive forces. Smaller values are better for preserving
        local structure, whilst larger values can improve global structure
        preservation. Default is 3 * 30 (perplexity)
    perplexity_max_iter : int (default 100)
        The number of epochs the best gaussian bands are found for.
    exaggeration_iter : int (default 250)
        To promote the growth of clusters, set this higher.
    pre_momentum : float (default 0.5)
        During the exaggeration iteration, more forcefully apply gradients.
    post_momentum : float (default 0.8)
        During the late phases, less forcefully apply gradients.
    handle : (cuML Handle, default None)
        You can pass in a past handle that was initialized, or we will create
        one for you anew!

    References
    -----------
    .. [1] `van der Maaten, L.J.P.
       t-Distributed Stochastic Neighbor Embedding
       <https://lvdmaaten.github.io/tsne/>`_

    .. [2] van der Maaten, L.J.P.; Hinton, G.E.
       Visualizing High-Dimensional Data
       Using t-SNE. Journal of Machine Learning Research 9:2579-2605, 2008.

    .. [3] George C. Linderman, Manas Rachh, Jeremy G. Hoskins,
        Stefan Steinerberger, Yuval Kluger Efficient Algorithms for
        t-distributed Stochastic Neighborhood Embedding

    .. tip::
        Maaten and Linderman showcased how TSNE can be very sensitive to both
        the starting conditions (ie random initialization), and how parallel
        versions of TSNE can generate vastly different results. It has been
        suggested that you run TSNE a few times to settle on the best
        configuration. Notice specifying random_state and fixing it across runs
        can help, but TSNE does not guarantee similar results each time.

        As suggested, PCA (upcoming with change #1098) can also help to
        alleviate this issue.

    .. note::
        The CUDA implementation is derived from the excellent CannyLabs open
        source implementation here: https://github.com/CannyLab/tsne-cuda/. The
        CannyLabs code is licensed according to the conditions in
        cuml/cpp/src/tsne/ cannylabs_tsne_license.txt. A full description of
        their approach is available in their article t-SNE-CUDA:
        GPU-Accelerated t-SNE and its Applications to Modern Data
        (https://arxiv.org/abs/1807.11824).

    """
    def __init__(self,
                 int n_components=2,
                 float perplexity=30.0,
                 float early_exaggeration=12.0,
                 float learning_rate=200.0,
                 int n_iter=1000,
                 int n_iter_without_progress=300,
                 float min_grad_norm=1e-07,
                 str metric='euclidean',
                 str init='random',
                 int verbose=False,
                 random_state=None,
                 str method='barnes_hut',
                 float angle=0.5,
                 learning_rate_method='adaptive',
                 int n_neighbors=90,
                 int perplexity_max_iter=100,
                 int exaggeration_iter=250,
                 float pre_momentum=0.5,
                 float post_momentum=0.8,
                 handle=None):

        super(TSNE, self).__init__(handle=handle, verbose=verbose)

        if n_components < 0:
            raise ValueError("n_components = {} should be more "
                             "than 0.".format(n_components))
        if n_components != 2 and method == 'barnes_hut':
            warnings.warn("Barnes Hut only works when n_components == 2. "
                          "Switching to exact.")
            method = 'exact'
        if n_components > 2:
            raise ValueError("Currently TSNE supports n_components = 2; "
                             "but got n_components = {}".format(n_components))
        if n_components < 2:
            warnings.warn("Currently TSNE supports n_components = 2.")
            n_components = 2
        if perplexity < 0:
            raise ValueError("perplexity = {} should be more than 0.".format(
                             perplexity))
        if early_exaggeration < 0:
            raise ValueError("early_exaggeration = {} should be more "
                             "than 0.".format(early_exaggeration))
        if learning_rate < 0:
            raise ValueError("learning_rate = {} should be more "
                             "than 0.".format(learning_rate))
        if n_iter < 0:
            raise ValueError("n_iter = {} should be more than 0.".format(
                             n_iter))
        if n_iter <= 100:
            warnings.warn("n_iter = {} might cause TSNE to output wrong "
                          "results. Set it higher.".format(n_iter))
        if metric.lower() != 'euclidean':
            warnings.warn("TSNE does not support {} but only Euclidean. "
                          "Will do in the near future.".format(metric))
            metric = 'euclidean'
        if init.lower() != 'random':
            warnings.warn("TSNE does not support {} but only random "
                          "intialization. Will do in the near "
                          "future.".format(init))
            init = 'random'
        if angle < 0 or angle > 1:
            raise ValueError("angle = {} should be > 0 and less "
                             "than 1.".format(angle))
        if n_neighbors < 0:
            raise ValueError("n_neighbors = {} should be more "
                             "than 0.".format(n_neighbors))
        if n_neighbors > 1023:
            warnings.warn("n_neighbors = {} should be less than 1024")
            n_neighbors = 1023
        if perplexity_max_iter < 0:
            raise ValueError("perplexity_max_iter = {} should be more "
                             "than 0.".format(perplexity_max_iter))
        if exaggeration_iter < 0:
            raise ValueError("exaggeration_iter = {} should be more "
                             "than 0.".format(exaggeration_iter))
        if exaggeration_iter > n_iter:
            raise ValueError("exaggeration_iter = {} should be more less "
                             "than n_iter = {}.".format(exaggeration_iter,
                                                        n_iter))
        if pre_momentum < 0 or pre_momentum > 1:
            raise ValueError("pre_momentum = {} should be more than 0 "
                             "and less than 1.".format(pre_momentum))
        if post_momentum < 0 or post_momentum > 1:
            raise ValueError("post_momentum = {} should be more than 0 "
                             "and less than 1.".format(post_momentum))
        if pre_momentum > post_momentum:
            raise ValueError("post_momentum = {} should be more than "
                             "pre_momentum = {}".format(post_momentum,
                                                        pre_momentum))

        self.n_components = n_components
        self.perplexity = perplexity
        self.early_exaggeration = early_exaggeration
        self.learning_rate = learning_rate
        self.n_iter = n_iter
        self.n_iter_without_progress = n_iter_without_progress
        self.min_grad_norm = min_grad_norm
        self.metric = metric
        self.init = init
        self.random_state = random_state
        self.method = method
        self.angle = angle
        self.n_neighbors = n_neighbors
        self.perplexity_max_iter = perplexity_max_iter
        self.exaggeration_iter = exaggeration_iter
        self.pre_momentum = pre_momentum
        self.post_momentum = post_momentum
        if learning_rate_method is None:
            self.learning_rate_method = 'none'
        else:
            self.learning_rate_method = learning_rate_method.lower()
        self.epssq = 0.0025
        self.perplexity_tol = 1e-5
        self.min_gain = 0.01
        self.pre_learning_rate = learning_rate
        self.post_learning_rate = learning_rate * 2

<<<<<<< HEAD
        self._hyperparams = ["n_components", "perplexity", "early_exaggeration", 
            "learning_rate", "n_iter", "n_iter_without_progress", "min_grad_norm", "metric", 
            "init", "verbose", "random_state", "method", "angle", "learning_rate_method", 
            "n_neighbors", "perplexity_max_iter", "exaggeration_iter", "pre_momentum", 
            "post_momentum"]

=======
    @generate_docstring(convert_dtype_cast='np.float32')
>>>>>>> 5b2d4df5
    def fit(self, X, convert_dtype=True):
        """
        Fit X into an embedded space.

        """
        self._set_base_attributes(n_features=X)
        cdef int n, p
        cdef handle_t* handle_ = <handle_t*><size_t>self.handle.getHandle()
        if handle_ == NULL:
            raise ValueError("cuML Handle is Null! Terminating TSNE.")

        if len(X.shape) != 2:
            raise ValueError("data should be two dimensional")

        cdef uintptr_t X_ptr
        X_m, n, p, dtype = \
            input_to_cuml_array(X, order='C', check_dtype=np.float32,
                                convert_to_dtype=(np.float32 if convert_dtype
                                                  else None))
        X_ptr = X_m.ptr

        if n <= 1:
            raise ValueError("There needs to be more than 1 sample to build "
                             "nearest the neighbors graph")

        self.n_neighbors = min(n, self.n_neighbors)
        if self.perplexity > n:
            warnings.warn("Perplexity = {} should be less than the "
                          "# of datapoints = {}.".format(self.perplexity, n))
            self.perplexity = n

        # Prepare output embeddings
        Y = CumlArray.zeros(
            (n, self.n_components),
            order="F",
            dtype=np.float32)

        cdef uintptr_t embed_ptr = Y.ptr

        # Find best params if learning rate method is adaptive
        if self.learning_rate_method=='adaptive' and self.method=="barnes_hut":
            logger.debug("Learning rate is adaptive. In TSNE paper, "
                         "it has been shown that as n->inf, "
                         "Barnes Hut works well if n_neighbors->30, "
                         "learning_rate->20000, early_exaggeration->24.")
            logger.debug("cuML uses an adpative method."
                         "n_neighbors decreases to 30 as n->inf. "
                         "Likewise for the other params.")
            if n <= 2000:
                self.n_neighbors = min(max(self.n_neighbors, 90), n)
            else:
                # A linear trend from (n=2000, neigh=100) to (n=60000,neigh=30)
                self.n_neighbors = max(int(102 - 0.0012 * n), 30)
            self.pre_learning_rate = max(n / 3.0, 1)
            self.post_learning_rate = self.pre_learning_rate
            self.early_exaggeration = 24.0 if n > 10000 else 12.0
            if logger.should_log_for(logger.level_debug):
                logger.debug("New n_neighbors = {}, learning_rate = {}, "
                             "exaggeration = {}"
                             .format(self.n_neighbors, self.pre_learning_rate,
                                     self.early_exaggeration))

        cdef long long seed = -1
        if self.random_state is not None:
            seed = self.random_state

        TSNE_fit(handle_[0],
                 <float*> X_ptr,
                 <float*> embed_ptr,
                 <int> n,
                 <int> p,
                 <int> self.n_components,
                 <int> self.n_neighbors,
                 <float> self.angle,
                 <float> self.epssq,
                 <float> self.perplexity,
                 <int> self.perplexity_max_iter,
                 <float> self.perplexity_tol,
                 <float> self.early_exaggeration,
                 <int> self.exaggeration_iter,
                 <float> self.min_gain,
                 <float> self.pre_learning_rate,
                 <float> self.post_learning_rate,
                 <int> self.n_iter,
                 <float> self.min_grad_norm,
                 <float> self.pre_momentum,
                 <float> self.post_momentum,
                 <long long> seed,
                 <int> self.verbose,
                 <bool> True,
                 <bool> (self.method == 'barnes_hut'))

        # Clean up memory
        self._embedding_ = Y
        return self

    def __del__(self):
        if hasattr(self, '_embedding_'):
            del self._embedding_
            self._embedding_ = None

    @generate_docstring(convert_dtype_cast='np.float32',
                        return_values={'name': 'X_new',
                                       'type': 'dense',
                                       'description': 'Embedding of the \
                                                       training data in \
                                                       low-dimensional space.',
                                       'shape': '(n_samples, n_components)'})
    def fit_transform(self, X, convert_dtype=True):
        """
        Fit X into an embedded space and return that transformed output.


        """
        self.fit(X, convert_dtype=convert_dtype)
        out_type = self._get_output_type(X)

        data = self._embedding_.to_output(out_type)
        del self._embedding_

        return data

    def __getstate__(self):
        state = self.__dict__.copy()
        if "handle" in state:
            del state["handle"]
        return state

    def __setstate__(self, state):
        super(TSNE, self).__init__(handle=None,
                                   verbose=state['verbose'])
        self.__dict__.update(state)
        return state

   def get_param_names(self):
        return self._hyperparams<|MERGE_RESOLUTION|>--- conflicted
+++ resolved
@@ -301,16 +301,13 @@
         self.pre_learning_rate = learning_rate
         self.post_learning_rate = learning_rate * 2
 
-<<<<<<< HEAD
         self._hyperparams = ["n_components", "perplexity", "early_exaggeration", 
             "learning_rate", "n_iter", "n_iter_without_progress", "min_grad_norm", "metric", 
             "init", "verbose", "random_state", "method", "angle", "learning_rate_method", 
             "n_neighbors", "perplexity_max_iter", "exaggeration_iter", "pre_momentum", 
             "post_momentum"]
 
-=======
     @generate_docstring(convert_dtype_cast='np.float32')
->>>>>>> 5b2d4df5
     def fit(self, X, convert_dtype=True):
         """
         Fit X into an embedded space.
