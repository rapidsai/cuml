--- conflicted
+++ resolved
@@ -525,11 +525,7 @@
         free(params)
 
         self._kl_divergence_ = kl_divergence
-<<<<<<< HEAD
-        logger.debug("[TSNE] KL Divergence: %f" % kl_divergence)
-=======
         logger.debug("[t-SNE] KL divergence: {}".format(kl_divergence))
->>>>>>> f678c2c7
         return self
 
     @generate_docstring(convert_dtype_cast='np.float32',
