--- conflicted
+++ resolved
@@ -190,15 +190,11 @@
         Instructs the class to recursively search submodules when True,
         otherwise only classes in the specified model will be enumerated
     """
-<<<<<<< HEAD
-    def __init__(self, module, exclude_classes=None, custom_constructors=None, recursive=False):
-=======
     def __init__(self,
                  module,
                  exclude_classes=None,
                  custom_constructors=None,
                  recursive=False):
->>>>>>> 544ec2fd
         self.module = module
         self.exclude_classes = exclude_classes or []
         self.custom_constructors = custom_constructors or []
@@ -209,27 +205,17 @@
             classes = {}
 
             modules = []
-<<<<<<< HEAD
-            
+
             if (self.recursive):
                 modules = inspect.getmembers(module, inspect.ismodule)
 
-=======
-
-            if (self.recursive):
-                modules = inspect.getmembers(module, inspect.ismodule)
-
             # Enumerate child modules only if they are a submodule of the
             # current one. i.e. `{parent_module}.{submodule}`
->>>>>>> 544ec2fd
             for _, m in modules:
                 if (module.__name__ + "." in m.__name__):
                     classes.update(recurse_module(m))
 
-<<<<<<< HEAD
-=======
             # Ensure we only get classes that are part of this module
->>>>>>> 544ec2fd
             classes.update({
                 (".".join((klass.__module__, klass.__qualname__))): klass
                 for name,
@@ -240,12 +226,8 @@
 
             return classes
 
-<<<<<<< HEAD
-        return [(val.__name__, val) for key, val in recurse_module(self.module).items()]
-=======
         return [(val.__name__, val) for key,
                 val in recurse_module(self.module).items()]
->>>>>>> 544ec2fd
 
     def get_models(self):
         """Picks up every models classes from self.module.
@@ -269,12 +251,6 @@
         return models
 
 
-<<<<<<< HEAD
-def get_classes_from_package(package):
-    # modules = [m for name, m in inspect.getmembers(package, inspect.ismodule)]
-    # classes = [ClassEnumerator(module).get_models() for module in modules]
-    # return {k: v for dictionary in classes for k, v in dictionary.items()}
-=======
 def get_classes_from_package(package, import_sub_packages=False):
     """
     Gets all modules imported in the specified package and returns a dictionary
@@ -311,7 +287,6 @@
 
                 importlib.import_module(module_name)
 
->>>>>>> 544ec2fd
     return ClassEnumerator(module=package, recursive=True).get_models()
 
 
