--- conflicted
+++ resolved
@@ -1,10 +1,3 @@
-<<<<<<< HEAD
-import numbers
-import os
-
-import _pytest.config
-import _pytest.terminal
-=======
 #
 # Copyright (c) 2018-2020, NVIDIA CORPORATION.
 #
@@ -23,7 +16,8 @@
 
 import os
 import sys
->>>>>>> 544ec2fd
+import _pytest.config
+import _pytest.terminal
 import cupy as cp
 import cupyx
 import pytest
@@ -33,12 +27,8 @@
 from pytest import Item
 from sklearn.datasets import fetch_20newsgroups
 from sklearn.feature_extraction.text import CountVectorizer
-<<<<<<< HEAD
 
 # rmm.reinitialize(logging=True, log_file_name="test_log.txt")
-=======
-import numbers
->>>>>>> 544ec2fd
 
 
 # Stores incorrect uses of CumlArray on cuml.common.base.Base to print at the
@@ -46,35 +36,6 @@
 bad_cuml_array_loc = set()
 
 
-<<<<<<< HEAD
-# Set a bad cupy allocator that will fail if rmm.rmm_cupy_allocator is not used
-def bad_allocator(nbytes):
-
-    assert False, "Using default cupy allocator instead of rmm.rmm_cupy_allocator"
-
-    return None
-
-
-
-saved_allocator = rmm.rmm_cupy_allocator
-
-def counting_rmm_allocator(nbytes):
-
-    import cuml.common.array
-
-    cuml.common.array._increment_malloc(nbytes)
-
-    # if (global_output_type_data.root_cm is not None):
-
-    #     current_func = global_output_type_data.root_cm.get_current_func()
-
-    #     if (current_func):
-    #         print("{} Allocating {} bytes from {}:{}".format(repr(current_func), nbytes, current_func.func_code.co_filename, current_func.func_code.co_firstlineno))
-
-    return saved_allocator(nbytes)
-
-rmm.rmm_cupy_allocator = counting_rmm_allocator
-=======
 def checked_isinstance(obj, class_name_dot_separated):
     """
     Small helper function to check instance of object that doesn't import
@@ -101,7 +62,34 @@
 
     return ret
 
->>>>>>> 544ec2fd
+
+# Set a bad cupy allocator that will fail if rmm.rmm_cupy_allocator is not used
+def bad_allocator(nbytes):
+
+    assert False, "Using default cupy allocator instead of rmm.rmm_cupy_allocator"
+
+    return None
+
+
+
+saved_allocator = rmm.rmm_cupy_allocator
+
+def counting_rmm_allocator(nbytes):
+
+    import cuml.common.array
+
+    cuml.common.array._increment_malloc(nbytes)
+
+    # if (global_output_type_data.root_cm is not None):
+
+    #     current_func = global_output_type_data.root_cm.get_current_func()
+
+    #     if (current_func):
+    #         print("{} Allocating {} bytes from {}:{}".format(repr(current_func), nbytes, current_func.func_code.co_filename, current_func.func_code.co_firstlineno))
+
+    return saved_allocator(nbytes)
+
+rmm.rmm_cupy_allocator = counting_rmm_allocator
 
 def pytest_configure(config):
     cp.cuda.set_allocator(counting_rmm_allocator)
