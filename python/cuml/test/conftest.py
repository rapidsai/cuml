--- conflicted
+++ resolved
@@ -93,36 +93,12 @@
 
     from cuml.common import CumlArray
     from cuml.common.base import Base
-<<<<<<< HEAD
-    from cuml.common.array import CumlArrayDescriptor
-=======
->>>>>>> 83fba15e
     from cuml.common.input_utils import get_supported_input_type
 
     def patched__setattr__(self, name, value):
 
         supported_type = get_supported_input_type(value)
 
-<<<<<<< HEAD
-        curr_allocator = cp.cuda.get_allocator()
-
-        if (supported_type == CumlArray):
-            if (name in type(self).__dict__ and type(type(self).__dict__[name]) == CumlArrayDescriptor):
-                # This situation is OK if we are using a descriptor
-                pass
-            else:
-                assert name.startswith("_"), "Invalid CumlArray Use! Attribute: \
-                    '{}' In: {}".format(name, self.__repr__())
-        elif (supported_type is not None):
-            # Additional checks for settings specific types on an object
-            assert not name.endswith("_") and not name.startswith("_"), "Attribute: '{}' In: {}".format(name, self.__repr__())
-            # print("Setting non-CumlArray type. Class: {}, Attr: {}, Value Type: {}".format(self.__class__.__name__, name, str(supported_type)))
-
-        return super(Base, self).__setattr__(name, value)
-
-    """Monkeypatch CumlArray.__setattr__ to assert array attributes have a
-       leading underscore. i.e. `self._my_variable_ = CumlArray.ones(10)`."""
-=======
         if (supported_type == CumlArray):
             assert name.startswith("_"), "Invalid CumlArray Use! CumlArray \
                 attributes need a leading underscore. Attribute: '{}' In: {}" \
@@ -144,7 +120,6 @@
 
     # Monkeypatch CumlArray.__setattr__ to test for incorrect uses of
     # array-like objects
->>>>>>> 83fba15e
     monkeypatch.setattr(Base, "__setattr__", patched__setattr__)
 
 
