--- conflicted
+++ resolved
@@ -17,17 +17,13 @@
 import cupy as cp
 import numpy as np
 import pytest
-import zlib
 
 from sklearn.datasets import fetch_20newsgroups
 from sklearn.datasets import fetch_california_housing
 from sklearn.datasets import make_classification as skl_make_clas
 from sklearn.datasets import make_regression as skl_make_reg
 from sklearn.feature_extraction.text import CountVectorizer
-<<<<<<< HEAD
 from sklearn.model_selection import train_test_split
-=======
->>>>>>> 9a2bd0c0
 
 
 def pytest_configure(config):
