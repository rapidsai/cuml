# Copyright (c) 2019-2021, NVIDIA CORPORATION.
#
# Licensed under the Apache License, Version 2.0 (the "License");
# you may not use this file except in compliance with the License.
# You may obtain a copy of the License at
#
#     http://www.apache.org/licenses/LICENSE-2.0
#
# Unless required by applicable law or agreed to in writing, software
# distributed under the License is distributed on an "AS IS" BASIS,
# WITHOUT WARRANTIES OR CONDITIONS OF ANY KIND, either express or implied.
# See the License for the specific language governing permissions and
# limitations under the License.
#

import numpy as np
import pytest
import os

from cuml import ForestInference
from cuml.test.utils import array_equal, unit_param, \
    quality_param, stress_param
from cuml.common.import_utils import has_xgboost
from cuml.common.import_utils import has_lightgbm

from sklearn.datasets import make_classification, make_regression
from sklearn.ensemble import GradientBoostingClassifier, \
    GradientBoostingRegressor, RandomForestClassifier, RandomForestRegressor, \
    ExtraTreesClassifier, ExtraTreesRegressor
from sklearn.metrics import accuracy_score, mean_squared_error
from sklearn.model_selection import train_test_split


if has_xgboost():
    import xgboost as xgb


def simulate_data(m, n, k=2, random_state=None, classification=True,
                  bias=0.0):
    if classification:
        features, labels = make_classification(n_samples=m,
                                               n_features=n,
                                               n_informative=int(n/5),
                                               n_classes=k,
                                               random_state=random_state)
    else:
        features, labels = make_regression(n_samples=m,
                                           n_features=n,
                                           n_informative=int(n/5),
                                           n_targets=1,
                                           bias=bias,
                                           random_state=random_state)
    return np.c_[features].astype(np.float32), \
        np.c_[labels].astype(np.float32).flatten()


# absolute tolerance for FIL predict_proba
# False is binary classification, True is multiclass
proba_atol = {False: 3e-7, True: 3e-6}


def _build_and_save_xgboost(model_path,
                            X_train,
                            y_train,
                            classification=True,
                            num_rounds=5,
                            n_classes=2,
                            xgboost_params={}):
    """Trains a small xgboost classifier and saves it to model_path"""
    dtrain = xgb.DMatrix(X_train, label=y_train)

    # instantiate params
    params = {'silent': 1}

    # learning task params
    if classification:
        params['eval_metric'] = 'error'
        if n_classes == 2:
            params['objective'] = 'binary:logistic'
        else:
            params['num_class'] = n_classes
            params['objective'] = 'multi:softprob'
    else:
        params['eval_metric'] = 'error'
        params['objective'] = 'reg:squarederror'
        params['base_score'] = 0.0

    params['max_depth'] = 25
    params.update(xgboost_params)
    bst = xgb.train(params, dtrain, num_rounds)
    bst.save_model(model_path)
    return bst


@pytest.mark.parametrize('n_rows', [unit_param(1000),
                                    quality_param(10000),
                                    stress_param(500000)])
@pytest.mark.parametrize('n_columns', [unit_param(30),
                                       quality_param(100),
                         stress_param(1000)])
@pytest.mark.parametrize('num_rounds', [unit_param(1),
                                        unit_param(5),
                                        quality_param(50),
                                        stress_param(90)])
@pytest.mark.parametrize('n_classes', [2, 5, 25])
@pytest.mark.skipif(has_xgboost() is False, reason="need to install xgboost")
def test_fil_classification(n_rows, n_columns, num_rounds,
                            n_classes, tmp_path):
    # settings
    classification = True  # change this to false to use regression
    random_state = np.random.RandomState(43210)

    X, y = simulate_data(n_rows, n_columns, n_classes,
                         random_state=random_state,
                         classification=classification)
    # identify shape and indices
    n_rows, n_columns = X.shape
    train_size = 0.80

    X_train, X_validation, y_train, y_validation = train_test_split(
        X, y, train_size=train_size, random_state=0)

    model_path = os.path.join(tmp_path, 'xgb_class.model')

    bst = _build_and_save_xgboost(model_path, X_train, y_train,
                                  num_rounds=num_rounds,
                                  classification=classification,
                                  n_classes=n_classes)

    dvalidation = xgb.DMatrix(X_validation, label=y_validation)

    if n_classes == 2:
        xgb_preds = bst.predict(dvalidation)
        xgb_preds_int = np.around(xgb_preds)
        xgb_proba = np.stack([1-xgb_preds, xgb_preds], axis=1)
    else:
        xgb_proba = bst.predict(dvalidation)
        xgb_preds_int = xgb_proba.argmax(axis=1)
    xgb_acc = accuracy_score(y_validation, xgb_preds_int)

    fm = ForestInference.load(model_path,
                              algo='auto',
                              output_class=True,
                              threshold=0.50)
    fil_preds = np.asarray(fm.predict(X_validation))
    fil_proba = np.asarray(fm.predict_proba(X_validation))
    fil_acc = accuracy_score(y_validation, fil_preds)

    assert fil_acc == pytest.approx(xgb_acc, abs=0.01)
    assert array_equal(fil_preds, xgb_preds_int)
    np.testing.assert_allclose(fil_proba, xgb_proba,
                               atol=proba_atol[n_classes > 2])


@pytest.mark.parametrize('n_rows', [unit_param(1000), quality_param(10000),
                         stress_param(500000)])
@pytest.mark.parametrize('n_columns', [unit_param(20), quality_param(100),
                         stress_param(1000)])
@pytest.mark.parametrize('num_rounds', [unit_param(5), quality_param(10),
                         stress_param(90)])
@pytest.mark.parametrize('max_depth', [unit_param(3),
                                       unit_param(7),
                                       stress_param(11)])
@pytest.mark.skipif(has_xgboost() is False, reason="need to install xgboost")
def test_fil_regression(n_rows, n_columns, num_rounds, tmp_path, max_depth):
    # settings
    classification = False  # change this to false to use regression
    n_rows = n_rows  # we'll use 1 millions rows
    n_columns = n_columns
    random_state = np.random.RandomState(43210)

    X, y = simulate_data(n_rows, n_columns,
                         random_state=random_state,
                         classification=classification, bias=10.0)
    # identify shape and indices
    n_rows, n_columns = X.shape
    train_size = 0.80

    X_train, X_validation, y_train, y_validation = train_test_split(
        X, y, train_size=train_size, random_state=0)

    model_path = os.path.join(tmp_path, 'xgb_reg.model')
    bst = _build_and_save_xgboost(model_path, X_train,
                                  y_train,
                                  classification=classification,
                                  num_rounds=num_rounds,
                                  xgboost_params={'max_depth': max_depth})

    dvalidation = xgb.DMatrix(X_validation, label=y_validation)
    xgb_preds = bst.predict(dvalidation)

    xgb_mse = mean_squared_error(y_validation, xgb_preds)
    fm = ForestInference.load(model_path,
                              algo='auto',
                              output_class=False)
    fil_preds = np.asarray(fm.predict(X_validation))
    fil_preds = np.reshape(fil_preds, np.shape(xgb_preds))
    fil_mse = mean_squared_error(y_validation, fil_preds)

    assert fil_mse == pytest.approx(xgb_mse, abs=0.01)
    assert np.allclose(fil_preds, xgb_preds, 1e-3)


@pytest.mark.parametrize('n_rows', [1000])
@pytest.mark.parametrize('n_columns', [30])
# Skip depth 20 for dense tests
@pytest.mark.parametrize('max_depth,storage_type',
                         [(2, False), (2, True), (10, False), (10, True),
                          (20, True)])
# FIL not supporting multi-class sklearn RandomForestClassifiers
# When n_classes=25, fit a single estimator only to reduce test time
@pytest.mark.parametrize('n_classes,model_class,n_estimators',
                         [(2, GradientBoostingClassifier, 1),
                          (2, GradientBoostingClassifier, 10),
                          (2, RandomForestClassifier, 1),
                          (2, RandomForestClassifier, 10),
                          (2, ExtraTreesClassifier, 1),
                          (2, ExtraTreesClassifier, 10),
                          (5, GradientBoostingClassifier, 1),
                          (5, GradientBoostingClassifier, 10),
                          (25, GradientBoostingClassifier, 1)])
def test_fil_skl_classification(n_rows, n_columns, n_estimators, max_depth,
                                n_classes, storage_type, model_class):
    # settings
    classification = True  # change this to false to use regression
    random_state = np.random.RandomState(43210)

    X, y = simulate_data(n_rows, n_columns, n_classes,
                         random_state=random_state,
                         classification=classification)
    # identify shape and indices
    train_size = 0.80

    X_train, X_validation, y_train, y_validation = train_test_split(
        X, y, train_size=train_size, random_state=0)

    init_kwargs = {
        'n_estimators': n_estimators,
        'max_depth': max_depth,
    }
    if model_class in [RandomForestClassifier, ExtraTreesClassifier]:
        init_kwargs['max_features'] = 0.3
        init_kwargs['n_jobs'] = -1
    else:
        # model_class == GradientBoostingClassifier
        init_kwargs['init'] = 'zero'

    skl_model = model_class(**init_kwargs, random_state=random_state)
    skl_model.fit(X_train, y_train)

    skl_preds = skl_model.predict(X_validation)
    skl_preds_int = np.around(skl_preds)
    skl_proba = skl_model.predict_proba(X_validation)

    skl_acc = accuracy_score(y_validation, skl_preds_int)

    algo = 'NAIVE' if storage_type else 'BATCH_TREE_REORG'

    fm = ForestInference.load_from_sklearn(skl_model,
                                           algo=algo,
                                           output_class=True,
                                           threshold=0.50,
                                           storage_type=storage_type)
    fil_preds = np.asarray(fm.predict(X_validation))
    fil_preds = np.reshape(fil_preds, np.shape(skl_preds_int))
    fil_acc = accuracy_score(y_validation, fil_preds)
    # fil_acc is within p99 error bars of skl_acc (diff == 0.017 +- 0.012)
    # however, some tests have a delta as big as 0.04.
    # sklearn uses float64 thresholds, while FIL uses float32
    # TODO(levsnv): once FIL supports float64 accuracy, revisit thresholds
    threshold = 1e-5 if n_classes == 2 else 0.1
    assert fil_acc == pytest.approx(skl_acc, abs=threshold)

    if n_classes == 2:
        assert array_equal(fil_preds, skl_preds_int)
    fil_proba = np.asarray(fm.predict_proba(X_validation))
    fil_proba = np.reshape(fil_proba, np.shape(skl_proba))
    np.testing.assert_allclose(fil_proba, skl_proba,
                               atol=proba_atol[n_classes > 2])


@pytest.mark.parametrize('n_rows', [1000])
@pytest.mark.parametrize('n_columns', [20])
@pytest.mark.parametrize('n_classes,model_class,n_estimators',
                         [(1, GradientBoostingRegressor, 1),
                          (1, GradientBoostingRegressor, 10),
                          (1, RandomForestRegressor, 1),
                          (1, RandomForestRegressor, 10),
                          (1, ExtraTreesRegressor, 1),
                          (1, ExtraTreesRegressor, 10),
                          (5, GradientBoostingRegressor, 10)])
@pytest.mark.parametrize('max_depth', [2, 10, 20])
@pytest.mark.parametrize('storage_type', [False, True])
def test_fil_skl_regression(n_rows, n_columns, n_classes, model_class,
                            n_estimators, max_depth, storage_type):

    # skip depth 20 for dense tests
    if max_depth == 20 and not storage_type:
        return

    # settings
    random_state = np.random.RandomState(43210)

    X, y = simulate_data(n_rows, n_columns, n_classes,
                         random_state=random_state,
                         classification=False)
    # identify shape and indices
    train_size = 0.80

    X_train, X_validation, y_train, y_validation = train_test_split(
        X, y, train_size=train_size, random_state=0)

    init_kwargs = {
        'n_estimators': n_estimators,
        'max_depth': max_depth,
    }
    if model_class in [RandomForestRegressor, ExtraTreesRegressor]:
        init_kwargs['max_features'] = 0.3
        init_kwargs['n_jobs'] = -1
    else:
        # model_class == GradientBoostingRegressor
        init_kwargs['init'] = 'zero'

    skl_model = model_class(**init_kwargs)
    skl_model.fit(X_train, y_train)

    skl_preds = skl_model.predict(X_validation)

    skl_mse = mean_squared_error(y_validation, skl_preds)

    algo = 'NAIVE' if storage_type else 'BATCH_TREE_REORG'

    fm = ForestInference.load_from_sklearn(skl_model,
                                           algo=algo,
                                           output_class=False,
                                           storage_type=storage_type)
    fil_preds = np.asarray(fm.predict(X_validation))
    fil_preds = np.reshape(fil_preds, np.shape(skl_preds))

    fil_mse = mean_squared_error(y_validation, fil_preds)

    assert fil_mse <= skl_mse * (1. + 1e-6) + 1e-4
    assert np.allclose(fil_preds, skl_preds, 1.2e-3)


@pytest.fixture(scope="session", params=['binary', 'json'])
def small_classifier_and_preds(tmpdir_factory, request):
    X, y = simulate_data(500, 10,
                         random_state=43210,
                         classification=True)

    ext = 'json' if request.param == 'json' else 'model'
    model_type = 'xgboost_json' if request.param == 'json' else 'xgboost'
    model_path = str(tmpdir_factory.mktemp("models").join(
                 f"small_class.{ext}"))
    bst = _build_and_save_xgboost(model_path, X, y)
    # just do within-sample since it's not an accuracy test
    dtrain = xgb.DMatrix(X, label=y)
    xgb_preds = bst.predict(dtrain)

    return (model_path, model_type, X, xgb_preds)


@pytest.mark.skipif(has_xgboost() is False, reason="need to install xgboost")
@pytest.mark.parametrize('algo', ['AUTO', 'NAIVE', 'TREE_REORG',
                                  'BATCH_TREE_REORG',
                                  'auto', 'naive', 'tree_reorg',
                                  'batch_tree_reorg'])
def test_output_algos(algo, small_classifier_and_preds):
    model_path, model_type, X, xgb_preds = small_classifier_and_preds
    fm = ForestInference.load(model_path,
                              model_type=model_type,
                              algo=algo,
                              output_class=True,
                              threshold=0.50)

    xgb_preds_int = np.around(xgb_preds)
    fil_preds = np.asarray(fm.predict(X))
    fil_preds = np.reshape(fil_preds, np.shape(xgb_preds_int))

    assert np.allclose(fil_preds, xgb_preds_int, 1e-3)


@pytest.mark.skipif(has_xgboost() is False, reason="need to install xgboost")
@pytest.mark.parametrize('storage_type',
                         [False, True, 'auto', 'dense', 'sparse', 'sparse8'])
def test_output_storage_type(storage_type, small_classifier_and_preds):
    model_path, model_type, X, xgb_preds = small_classifier_and_preds
    fm = ForestInference.load(model_path,
                              model_type=model_type,
                              output_class=True,
                              storage_type=storage_type,
                              threshold=0.50)

    xgb_preds_int = np.around(xgb_preds)
    fil_preds = np.asarray(fm.predict(X))
    fil_preds = np.reshape(fil_preds, np.shape(xgb_preds_int))

    assert np.allclose(fil_preds, xgb_preds_int, 1e-3)


@pytest.mark.skipif(has_xgboost() is False, reason="need to install xgboost")
@pytest.mark.parametrize('storage_type', ['dense', 'sparse'])
@pytest.mark.parametrize('blocks_per_sm', [1, 2, 3, 4])
def test_output_blocks_per_sm(storage_type, blocks_per_sm,
                              small_classifier_and_preds):
    model_path, model_type, X, xgb_preds = small_classifier_and_preds
    fm = ForestInference.load(model_path,
                              model_type=model_type,
                              output_class=True,
                              storage_type=storage_type,
                              threshold=0.50,
                              blocks_per_sm=blocks_per_sm)

    xgb_preds_int = np.around(xgb_preds)
    fil_preds = np.asarray(fm.predict(X))
    fil_preds = np.reshape(fil_preds, np.shape(xgb_preds_int))

    assert np.allclose(fil_preds, xgb_preds_int, 1e-3)


@pytest.mark.skipif(has_xgboost() is False, reason="need to install xgboost")
<<<<<<< HEAD
@pytest.mark.parametrize('threads_per_tree', [2, 4, 8, 16, 32, 64, 128, 256])
def test_threads_per_tree(threads_per_tree,
                          small_classifier_and_preds):
    model_path, model_type, X, xgb_preds = small_classifier_and_preds
    fm = ForestInference.load(model_path,
                              model_type=model_type,
                              output_class=True,
                              storage_type='auto',
                              threshold=0.50,
                              threads_per_tree=threads_per_tree,
                              n_items=1)

    fil_preds = np.asarray(fm.predict(X))
    fil_proba = np.asarray(fm.predict_proba(X))

    xgb_proba = np.stack([1-xgb_preds, xgb_preds], axis=1)
    np.testing.assert_allclose(fil_proba, xgb_proba,
                               atol=proba_atol[False])

    xgb_preds_int = np.around(xgb_preds)
    fil_preds = np.reshape(fil_preds, np.shape(xgb_preds_int))
    assert np.allclose(fil_preds, xgb_preds_int, 1e-3)
=======
def test_print_forest_shape(small_classifier_and_preds):
    model_path, model_type, X, xgb_preds = small_classifier_and_preds
    m = ForestInference.load(model_path, model_type=model_type,
                             output_class=True, compute_shape_str=True)
    for substr in ['model size', ' MB', 'Depth histogram:', 'Leaf depth',
                   'Depth histogram fingerprint', 'Avg nodes per tree']:
        assert substr in m.shape_str
>>>>>>> 91e1e92a


@pytest.mark.parametrize('output_class', [True, False])
@pytest.mark.skipif(has_xgboost() is False, reason="need to install xgboost")
def test_thresholding(output_class, small_classifier_and_preds):
    model_path, model_type, X, xgb_preds = small_classifier_and_preds
    fm = ForestInference.load(model_path,
                              model_type=model_type,
                              algo='TREE_REORG',
                              output_class=output_class,
                              threshold=0.50)
    fil_preds = np.asarray(fm.predict(X))
    if output_class:
        assert ((fil_preds != 0.0) & (fil_preds != 1.0)).sum() == 0
    else:
        assert ((fil_preds != 0.0) & (fil_preds != 1.0)).sum() > 0


@pytest.mark.skipif(has_xgboost() is False, reason="need to install xgboost")
def test_output_args(small_classifier_and_preds):
    model_path, model_type, X, xgb_preds = small_classifier_and_preds
    fm = ForestInference.load(model_path,
                              model_type=model_type,
                              algo='TREE_REORG',
                              output_class=False,
                              threshold=0.50)
    X = np.asarray(X)
    fil_preds = fm.predict(X)
    fil_preds = np.reshape(fil_preds, np.shape(xgb_preds))

    assert array_equal(fil_preds, xgb_preds, 1e-3)


@pytest.mark.parametrize('num_classes', [2, 5])
@pytest.mark.skipif(has_lightgbm() is False, reason="need to install lightgbm")
def test_lightgbm(tmp_path, num_classes):
    import lightgbm as lgb
    X, y = simulate_data(500,
                         10 if num_classes == 2 else 50,
                         num_classes,
                         random_state=43210,
                         classification=True)
    train_data = lgb.Dataset(X, label=y)
    num_round = 5
    model_path = str(os.path.join(tmp_path, 'lgb.model'))

    if num_classes == 2:
        param = {'objective': 'binary',
                 'metric': 'binary_logloss',
                 'num_class': 1}
        bst = lgb.train(param, train_data, num_round)
        bst.save_model(model_path)
        fm = ForestInference.load(model_path,
                                  algo='TREE_REORG',
                                  output_class=True,
                                  model_type="lightgbm")
        # binary classification
        gbm_proba = bst.predict(X)
        fil_proba = fm.predict_proba(X)[:, 1]
        gbm_preds = (gbm_proba > 0.5)
        fil_preds = fm.predict(X)
        assert array_equal(gbm_preds, fil_preds)
        np.testing.assert_allclose(gbm_proba, fil_proba,
                                   atol=proba_atol[num_classes > 2])
    else:
        # multi-class classification
        lgm = lgb.LGBMClassifier(objective='multiclass',
                                 boosting_type='gbdt',
                                 n_estimators=num_round)
        lgm.fit(X, y)
        lgm.booster_.save_model(model_path)
        fm = ForestInference.load(model_path,
                                  algo='TREE_REORG',
                                  output_class=True,
                                  model_type="lightgbm")
        lgm_preds = lgm.predict(X)
        assert array_equal(lgm.booster_.predict(X).argmax(axis=1), lgm_preds)
        assert array_equal(lgm_preds, fm.predict(X))
        # lightgbm uses float64 thresholds, while FIL uses float32
        np.testing.assert_allclose(lgm.predict_proba(X), fm.predict_proba(X),
                                   atol=proba_atol[num_classes > 2])<|MERGE_RESOLUTION|>--- conflicted
+++ resolved
@@ -420,7 +420,6 @@
 
 
 @pytest.mark.skipif(has_xgboost() is False, reason="need to install xgboost")
-<<<<<<< HEAD
 @pytest.mark.parametrize('threads_per_tree', [2, 4, 8, 16, 32, 64, 128, 256])
 def test_threads_per_tree(threads_per_tree,
                           small_classifier_and_preds):
@@ -443,7 +442,9 @@
     xgb_preds_int = np.around(xgb_preds)
     fil_preds = np.reshape(fil_preds, np.shape(xgb_preds_int))
     assert np.allclose(fil_preds, xgb_preds_int, 1e-3)
-=======
+
+
+@pytest.mark.skipif(has_xgboost() is False, reason="need to install xgboost")
 def test_print_forest_shape(small_classifier_and_preds):
     model_path, model_type, X, xgb_preds = small_classifier_and_preds
     m = ForestInference.load(model_path, model_type=model_type,
@@ -451,7 +452,6 @@
     for substr in ['model size', ' MB', 'Depth histogram:', 'Leaf depth',
                    'Depth histogram fingerprint', 'Avg nodes per tree']:
         assert substr in m.shape_str
->>>>>>> 91e1e92a
 
 
 @pytest.mark.parametrize('output_class', [True, False])
