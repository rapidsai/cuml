# Copyright (c) 2019-2021, NVIDIA CORPORATION.
#
# Licensed under the Apache License, Version 2.0 (the "License");
# you may not use this file except in compliance with the License.
# You may obtain a copy of the License at
#
#     http://www.apache.org/licenses/LICENSE-2.0
#
# Unless required by applicable law or agreed to in writing, software
# distributed under the License is distributed on an "AS IS" BASIS,
# WITHOUT WARRANTIES OR CONDITIONS OF ANY KIND, either express or implied.
# See the License for the specific language governing permissions and
# limitations under the License.
#

import numpy as np
import pytest
import os

from cuml import ForestInference
from cuml.test.utils import array_equal, unit_param, \
    quality_param, stress_param
from cuml.common.import_utils import has_xgboost
from cuml.common.import_utils import has_lightgbm

from sklearn.datasets import make_classification, make_regression
from sklearn.ensemble import GradientBoostingClassifier, \
    GradientBoostingRegressor, RandomForestClassifier, RandomForestRegressor
from sklearn.metrics import accuracy_score, mean_squared_error
from sklearn.model_selection import train_test_split


if has_xgboost():
    import xgboost as xgb


def simulate_data(m, n, k=2, random_state=None, classification=True,
                  bias=0.0):
    if classification:
        features, labels = make_classification(n_samples=m,
                                               n_features=n,
                                               n_informative=int(n/5),
                                               n_classes=k,
                                               random_state=random_state)
    else:
        features, labels = make_regression(n_samples=m,
                                           n_features=n,
                                           n_informative=int(n/5),
                                           n_targets=1,
                                           bias=bias,
                                           random_state=random_state)
    return np.c_[features].astype(np.float32), \
        np.c_[labels].astype(np.float32).flatten()


def _build_and_save_xgboost(model_path,
                            X_train,
                            y_train,
                            classification=True,
                            num_rounds=5,
                            n_classes=2,
                            xgboost_params={}):
    """Trains a small xgboost classifier and saves it to model_path"""
    dtrain = xgb.DMatrix(X_train, label=y_train)

    # instantiate params
    params = {'silent': 1}

    # learning task params
    if classification:
        params['eval_metric'] = 'error'
        if n_classes == 2:
            params['objective'] = 'binary:logistic'
        else:
            params['num_class'] = n_classes
            params['objective'] = 'multi:softmax'
    else:
        params['eval_metric'] = 'error'
        params['objective'] = 'reg:squarederror'
        params['base_score'] = 0.0

    params['max_depth'] = 25
    params.update(xgboost_params)
    bst = xgb.train(params, dtrain, num_rounds)
    bst.save_model(model_path)
    return bst


@pytest.mark.parametrize('n_rows', [unit_param(1000),
                                    quality_param(10000),
                                    stress_param(500000)])
@pytest.mark.parametrize('n_columns', [unit_param(30),
                                       quality_param(100),
                         stress_param(1000)])
@pytest.mark.parametrize('num_rounds', [unit_param(1),
                                        unit_param(5),
                                        quality_param(50),
                                        stress_param(90)])
@pytest.mark.parametrize('n_classes', [2, 5, 25])
@pytest.mark.skipif(has_xgboost() is False, reason="need to install xgboost")
def test_fil_classification(n_rows, n_columns, num_rounds,
                            n_classes, tmp_path):
    # settings
    classification = True  # change this to false to use regression
    random_state = np.random.RandomState(43210)

    X, y = simulate_data(n_rows, n_columns, n_classes,
                         random_state=random_state,
                         classification=classification)
    # identify shape and indices
    n_rows, n_columns = X.shape
    train_size = 0.80

    X_train, X_validation, y_train, y_validation = train_test_split(
        X, y, train_size=train_size, random_state=0)

    model_path = os.path.join(tmp_path, 'xgb_class.model')

    bst = _build_and_save_xgboost(model_path, X_train, y_train,
                                  num_rounds=num_rounds,
                                  classification=classification,
                                  n_classes=n_classes)

    dvalidation = xgb.DMatrix(X_validation, label=y_validation)
    xgb_preds = bst.predict(dvalidation)
    xgb_preds_int = np.around(xgb_preds)
    xgb_acc = accuracy_score(y_validation, xgb_preds_int)

    fm = ForestInference.load(model_path,
                              algo='auto',
                              output_class=True,
                              threshold=0.50)
    fil_preds = np.asarray(fm.predict(X_validation))
    fil_acc = accuracy_score(y_validation, fil_preds)

    assert fil_acc == pytest.approx(xgb_acc, abs=0.01)
    if n_classes == 2:
        assert array_equal(fil_preds, xgb_preds_int)
        xgb_proba = np.stack([1-xgb_preds, xgb_preds], axis=1)
<<<<<<< HEAD
    else:
        xgb_proba = bst.predict(dvalidation, output_margin=True)
    fil_proba = np.asarray(fm.predict_proba(X_validation))
    np.testing.assert_allclose(fil_proba, xgb_proba, 1e-3)
=======
        fil_proba = np.asarray(fm.predict_proba(X_validation))
        assert np.allclose(fil_proba, xgb_proba, atol=3e-7)
>>>>>>> 4e61c31e


@pytest.mark.parametrize('n_rows', [unit_param(1000), quality_param(10000),
                         stress_param(500000)])
@pytest.mark.parametrize('n_columns', [unit_param(20), quality_param(100),
                         stress_param(1000)])
@pytest.mark.parametrize('num_rounds', [unit_param(5), quality_param(10),
                         stress_param(90)])
@pytest.mark.parametrize('max_depth', [unit_param(3),
                                       unit_param(7),
                                       stress_param(11)])
@pytest.mark.skipif(has_xgboost() is False, reason="need to install xgboost")
def test_fil_regression(n_rows, n_columns, num_rounds, tmp_path, max_depth):
    # settings
    classification = False  # change this to false to use regression
    n_rows = n_rows  # we'll use 1 millions rows
    n_columns = n_columns
    random_state = np.random.RandomState(43210)

    X, y = simulate_data(n_rows, n_columns,
                         random_state=random_state,
                         classification=classification, bias=10.0)
    # identify shape and indices
    n_rows, n_columns = X.shape
    train_size = 0.80

    X_train, X_validation, y_train, y_validation = train_test_split(
        X, y, train_size=train_size, random_state=0)

    model_path = os.path.join(tmp_path, 'xgb_reg.model')
    bst = _build_and_save_xgboost(model_path, X_train,
                                  y_train,
                                  classification=classification,
                                  num_rounds=num_rounds,
                                  xgboost_params={'max_depth': max_depth})

    dvalidation = xgb.DMatrix(X_validation, label=y_validation)
    xgb_preds = bst.predict(dvalidation)

    xgb_mse = mean_squared_error(y_validation, xgb_preds)
    fm = ForestInference.load(model_path,
                              algo='auto',
                              output_class=False)
    fil_preds = np.asarray(fm.predict(X_validation))
    fil_preds = np.reshape(fil_preds, np.shape(xgb_preds))
    fil_mse = mean_squared_error(y_validation, fil_preds)

    assert fil_mse == pytest.approx(xgb_mse, abs=0.01)
    assert np.allclose(fil_preds, xgb_preds, 1e-3)


@pytest.mark.parametrize('n_rows', [1000])
@pytest.mark.parametrize('n_columns', [30])
# Skip depth 20 for dense tests
@pytest.mark.parametrize('max_depth,storage_type',
                         [(2, False), (2, True), (10, False), (10, True),
                          (20, True)])
# FIL not supporting multi-class sklearn RandomForestClassifiers
# When n_classes=25, fit a single estimator only to reduce test time
@pytest.mark.parametrize('n_classes,model_class,n_estimators',
                         [(2, GradientBoostingClassifier, 1),
                          (2, GradientBoostingClassifier, 10),
                          (2, RandomForestClassifier, 1),
                          (2, RandomForestClassifier, 10),
                          (5, GradientBoostingClassifier, 1),
                          (5, GradientBoostingClassifier, 10),
                          (25, GradientBoostingClassifier, 1)])
def test_fil_skl_classification(n_rows, n_columns, n_estimators, max_depth,
                                n_classes, storage_type, model_class):
    # settings
    classification = True  # change this to false to use regression
    random_state = np.random.RandomState(43210)

    X, y = simulate_data(n_rows, n_columns, n_classes,
                         random_state=random_state,
                         classification=classification)
    # identify shape and indices
    train_size = 0.80

    X_train, X_validation, y_train, y_validation = train_test_split(
        X, y, train_size=train_size, random_state=0)

    init_kwargs = {
        'n_estimators': n_estimators,
        'max_depth': max_depth,
    }
    if model_class == RandomForestClassifier:
        init_kwargs['max_features'] = 0.3
        init_kwargs['n_jobs'] = -1
    else:
        # model_class == GradientBoostingClassifier
        init_kwargs['init'] = 'zero'

    skl_model = model_class(**init_kwargs, random_state=random_state)
    skl_model.fit(X_train, y_train)

    skl_preds = skl_model.predict(X_validation)
    skl_preds_int = np.around(skl_preds)
    skl_proba = skl_model.predict_proba(X_validation)

    skl_acc = accuracy_score(y_validation, skl_preds_int)

    algo = 'NAIVE' if storage_type else 'BATCH_TREE_REORG'

    fm = ForestInference.load_from_sklearn(skl_model,
                                           algo=algo,
                                           output_class=True,
                                           threshold=0.50,
                                           storage_type=storage_type)
    fil_preds = np.asarray(fm.predict(X_validation))
    fil_preds = np.reshape(fil_preds, np.shape(skl_preds_int))
    fil_acc = accuracy_score(y_validation, fil_preds)
    # fil_acc is within p99 error bars of skl_acc (diff == 0.017 +- 0.012)
    # however, some tests have a delta as big as 0.04.
    # sklearn uses float64 thresholds, while FIL uses float32
    # TODO(levsnv): once FIL supports float64 accuracy, revisit thresholds
    threshold = 1e-5 if n_classes == 2 else 0.1
    assert fil_acc == pytest.approx(skl_acc, abs=threshold)

    if n_classes == 2:
        assert array_equal(fil_preds, skl_preds_int)
<<<<<<< HEAD
    fil_proba = np.asarray(fm.predict_proba(X_validation))
    fil_proba = np.reshape(fil_proba, np.shape(skl_proba))
    np.testing.assert_allclose(fil_proba, skl_proba, 1e-4)
=======
        fil_proba = np.asarray(fm.predict_proba(X_validation))
        fil_proba = np.reshape(fil_proba, np.shape(skl_proba))
        assert np.allclose(fil_proba, skl_proba, atol=3e-7)
>>>>>>> 4e61c31e


@pytest.mark.parametrize('n_rows', [1000])
@pytest.mark.parametrize('n_columns', [20])
@pytest.mark.parametrize('n_classes,model_class,n_estimators',
                         [(1, GradientBoostingRegressor, 1),
                          (1, GradientBoostingRegressor, 10),
                          (1, RandomForestRegressor, 1),
                          (1, RandomForestRegressor, 10),
                          (5, GradientBoostingRegressor, 10)])
@pytest.mark.parametrize('max_depth', [2, 10, 20])
@pytest.mark.parametrize('storage_type', [False, True])
def test_fil_skl_regression(n_rows, n_columns, n_classes, model_class,
                            n_estimators, max_depth, storage_type):

    # skip depth 20 for dense tests
    if max_depth == 20 and not storage_type:
        return

    # settings
    random_state = np.random.RandomState(43210)

    X, y = simulate_data(n_rows, n_columns, n_classes,
                         random_state=random_state,
                         classification=False)
    # identify shape and indices
    train_size = 0.80

    X_train, X_validation, y_train, y_validation = train_test_split(
        X, y, train_size=train_size, random_state=0)

    init_kwargs = {
        'n_estimators': n_estimators,
        'max_depth': max_depth,
    }
    if model_class == RandomForestRegressor:
        init_kwargs['max_features'] = 0.3
        init_kwargs['n_jobs'] = -1
    else:
        # model_class == GradientBoostingRegressor
        init_kwargs['init'] = 'zero'

    skl_model = model_class(**init_kwargs)
    skl_model.fit(X_train, y_train)

    skl_preds = skl_model.predict(X_validation)

    skl_mse = mean_squared_error(y_validation, skl_preds)

    algo = 'NAIVE' if storage_type else 'BATCH_TREE_REORG'

    fm = ForestInference.load_from_sklearn(skl_model,
                                           algo=algo,
                                           output_class=False,
                                           storage_type=storage_type)
    fil_preds = np.asarray(fm.predict(X_validation))
    fil_preds = np.reshape(fil_preds, np.shape(skl_preds))

    fil_mse = mean_squared_error(y_validation, fil_preds)

    assert fil_mse <= skl_mse * (1. + 1e-6) + 1e-4
    assert np.allclose(fil_preds, skl_preds, 1.2e-3)


@pytest.fixture(scope="session")
def small_classifier_and_preds(tmpdir_factory):
    X, y = simulate_data(500, 10,
                         random_state=43210,
                         classification=True)

    model_path = str(tmpdir_factory.mktemp("models").join("small_class.model"))
    bst = _build_and_save_xgboost(model_path, X, y)
    # just do within-sample since it's not an accuracy test
    dtrain = xgb.DMatrix(X, label=y)
    xgb_preds = bst.predict(dtrain)

    return (model_path, X, xgb_preds)


@pytest.mark.skipif(has_xgboost() is False, reason="need to install xgboost")
@pytest.mark.parametrize('algo', ['AUTO', 'NAIVE', 'TREE_REORG',
                                  'BATCH_TREE_REORG',
                                  'auto', 'naive', 'tree_reorg',
                                  'batch_tree_reorg'])
def test_output_algos(algo, small_classifier_and_preds):
    model_path, X, xgb_preds = small_classifier_and_preds
    fm = ForestInference.load(model_path,
                              algo=algo,
                              output_class=True,
                              threshold=0.50)

    xgb_preds_int = np.around(xgb_preds)
    fil_preds = np.asarray(fm.predict(X))
    fil_preds = np.reshape(fil_preds, np.shape(xgb_preds_int))

    assert np.allclose(fil_preds, xgb_preds_int, 1e-3)


@pytest.mark.skipif(has_xgboost() is False, reason="need to install xgboost")
@pytest.mark.parametrize('storage_type',
                         [False, True, 'auto', 'dense', 'sparse', 'sparse8'])
def test_output_storage_type(storage_type, small_classifier_and_preds):
    model_path, X, xgb_preds = small_classifier_and_preds
    fm = ForestInference.load(model_path,
                              output_class=True,
                              storage_type=storage_type,
                              threshold=0.50)

    xgb_preds_int = np.around(xgb_preds)
    fil_preds = np.asarray(fm.predict(X))
    fil_preds = np.reshape(fil_preds, np.shape(xgb_preds_int))

    assert np.allclose(fil_preds, xgb_preds_int, 1e-3)


@pytest.mark.skipif(has_xgboost() is False, reason="need to install xgboost")
@pytest.mark.parametrize('storage_type', ['dense', 'sparse'])
@pytest.mark.parametrize('blocks_per_sm', [1, 2, 3, 4])
def test_output_blocks_per_sm(storage_type, blocks_per_sm,
                              small_classifier_and_preds):
    model_path, X, xgb_preds = small_classifier_and_preds
    fm = ForestInference.load(model_path,
                              output_class=True,
                              storage_type=storage_type,
                              threshold=0.50,
                              blocks_per_sm=blocks_per_sm)

    xgb_preds_int = np.around(xgb_preds)
    fil_preds = np.asarray(fm.predict(X))
    fil_preds = np.reshape(fil_preds, np.shape(xgb_preds_int))

    assert np.allclose(fil_preds, xgb_preds_int, 1e-3)


@pytest.mark.parametrize('output_class', [True, False])
@pytest.mark.skipif(has_xgboost() is False, reason="need to install xgboost")
def test_thresholding(output_class, small_classifier_and_preds):
    model_path, X, xgb_preds = small_classifier_and_preds
    fm = ForestInference.load(model_path,
                              algo='TREE_REORG',
                              output_class=output_class,
                              threshold=0.50)
    fil_preds = np.asarray(fm.predict(X))
    if output_class:
        assert ((fil_preds != 0.0) & (fil_preds != 1.0)).sum() == 0
    else:
        assert ((fil_preds != 0.0) & (fil_preds != 1.0)).sum() > 0


@pytest.mark.skipif(has_xgboost() is False, reason="need to install xgboost")
def test_output_args(small_classifier_and_preds):
    model_path, X, xgb_preds = small_classifier_and_preds
    fm = ForestInference.load(model_path,
                              algo='TREE_REORG',
                              output_class=False,
                              threshold=0.50)
    X = np.asarray(X)
    fil_preds = fm.predict(X)
    fil_preds = np.reshape(fil_preds, np.shape(xgb_preds))

    assert array_equal(fil_preds, xgb_preds, 1e-3)


@pytest.mark.parametrize('num_classes', [2, 5])
@pytest.mark.skipif(has_lightgbm() is False, reason="need to install lightgbm")
def test_lightgbm(tmp_path, num_classes):
    import lightgbm as lgb
    X, y = simulate_data(500,
                         10 if num_classes == 2 else 50,
                         num_classes,
                         random_state=43210,
                         classification=True)
    train_data = lgb.Dataset(X, label=y)
    num_round = 5
    model_path = str(os.path.join(tmp_path, 'lgb.model'))

    if num_classes == 2:
        param = {'objective': 'binary',
                 'metric': 'binary_logloss',
                 'num_class': 1}
        bst = lgb.train(param, train_data, num_round)
        bst.save_model(model_path)
        fm = ForestInference.load(model_path,
                                  algo='TREE_REORG',
                                  output_class=True,
                                  model_type="lightgbm")
<<<<<<< HEAD
        fil_proba = fm.predict_proba(X)
        # binary classification
        gbm_proba = bst.predict(X)
        assert np.allclose(gbm_proba, fil_proba[:, 1], 1e-6)
=======
        fil_proba = fm.predict_proba(X)[:, 1]
        assert np.allclose(gbm_proba, fil_proba, atol=3e-7)
>>>>>>> 4e61c31e
        gbm_preds = (gbm_proba > 0.5)
        fil_preds = fm.predict(X)
        assert array_equal(gbm_preds, fil_preds)
    else:
        # multi-class classification
        lgm = lgb.LGBMClassifier(objective='multiclass',
                                 boosting_type='gbdt',
                                 n_estimators=num_round)
        lgm.fit(X, y)
        lgm.booster_.save_model(model_path)
        fm = ForestInference.load(model_path,
                                  algo='TREE_REORG',
                                  output_class=True,
                                  model_type="lightgbm")
        lgm_preds = lgm.predict(X)
        assert array_equal(lgm.booster_.predict(X).argmax(axis=1), lgm_preds)
        assert array_equal(lgm_preds, fm.predict(X))
        # lightgbm uses float64 thresholds, while FIL uses float32
        # TODO(levsnv): once FIL supports float64 accuracy, revisit thresholds
        np.testing.assert_allclose(lgm.predict_proba(X), fm.predict_proba(X),
                                   1e-6)<|MERGE_RESOLUTION|>--- conflicted
+++ resolved
@@ -53,6 +53,11 @@
         np.c_[labels].astype(np.float32).flatten()
 
 
+# absolute tolerance for FIL predict_proba
+# False is binary classification, True is multiclass
+proba_atol = {False: 3e-7, True: 3e-6}
+
+
 def _build_and_save_xgboost(model_path,
                             X_train,
                             y_train,
@@ -137,15 +142,11 @@
     if n_classes == 2:
         assert array_equal(fil_preds, xgb_preds_int)
         xgb_proba = np.stack([1-xgb_preds, xgb_preds], axis=1)
-<<<<<<< HEAD
     else:
         xgb_proba = bst.predict(dvalidation, output_margin=True)
     fil_proba = np.asarray(fm.predict_proba(X_validation))
-    np.testing.assert_allclose(fil_proba, xgb_proba, 1e-3)
-=======
-        fil_proba = np.asarray(fm.predict_proba(X_validation))
-        assert np.allclose(fil_proba, xgb_proba, atol=3e-7)
->>>>>>> 4e61c31e
+    np.testing.assert_allclose(fil_proba, xgb_proba,
+                               atol=proba_atol[n_classes > 2])
 
 
 @pytest.mark.parametrize('n_rows', [unit_param(1000), quality_param(10000),
@@ -267,15 +268,10 @@
 
     if n_classes == 2:
         assert array_equal(fil_preds, skl_preds_int)
-<<<<<<< HEAD
     fil_proba = np.asarray(fm.predict_proba(X_validation))
     fil_proba = np.reshape(fil_proba, np.shape(skl_proba))
-    np.testing.assert_allclose(fil_proba, skl_proba, 1e-4)
-=======
-        fil_proba = np.asarray(fm.predict_proba(X_validation))
-        fil_proba = np.reshape(fil_proba, np.shape(skl_proba))
-        assert np.allclose(fil_proba, skl_proba, atol=3e-7)
->>>>>>> 4e61c31e
+    np.testing.assert_allclose(fil_proba, skl_proba,
+                               atol=proba_atol[n_classes > 2])
 
 
 @pytest.mark.parametrize('n_rows', [1000])
@@ -462,18 +458,14 @@
                                   algo='TREE_REORG',
                                   output_class=True,
                                   model_type="lightgbm")
-<<<<<<< HEAD
-        fil_proba = fm.predict_proba(X)
         # binary classification
         gbm_proba = bst.predict(X)
-        assert np.allclose(gbm_proba, fil_proba[:, 1], 1e-6)
-=======
         fil_proba = fm.predict_proba(X)[:, 1]
-        assert np.allclose(gbm_proba, fil_proba, atol=3e-7)
->>>>>>> 4e61c31e
         gbm_preds = (gbm_proba > 0.5)
         fil_preds = fm.predict(X)
         assert array_equal(gbm_preds, fil_preds)
+        np.testing.assert_allclose(gbm_proba, fil_proba,
+                                   atol=proba_atol[num_classes > 2])
     else:
         # multi-class classification
         lgm = lgb.LGBMClassifier(objective='multiclass',
@@ -489,6 +481,5 @@
         assert array_equal(lgm.booster_.predict(X).argmax(axis=1), lgm_preds)
         assert array_equal(lgm_preds, fm.predict(X))
         # lightgbm uses float64 thresholds, while FIL uses float32
-        # TODO(levsnv): once FIL supports float64 accuracy, revisit thresholds
         np.testing.assert_allclose(lgm.predict_proba(X), fm.predict_proba(X),
-                                   1e-6)+                                   atol=proba_atol[num_classes > 2])