--- conflicted
+++ resolved
@@ -183,7 +183,6 @@
     assert_allclose(t_X, sk_t_X)
 
 
-<<<<<<< HEAD
 @pytest.mark.parametrize("axis", [0, 1])
 def test_maxabs_scale(failure_logger, clf_dataset, axis):  # noqa: F811
     X_np, X = clf_dataset
@@ -196,11 +195,7 @@
     assert_allclose(t_X, sk_t_X)
 
 
-@check_cupy8('pytest')
-def test_maxabs_scaler(clf_dataset):  # noqa: F811
-=======
 def test_maxabs_scaler(failure_logger, clf_dataset):  # noqa: F811
->>>>>>> bcd60fa5
     X_np, X = clf_dataset
 
     scaler = cuMaxAbsScaler(copy=True)
