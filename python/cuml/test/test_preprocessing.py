# Copyright (c) 2020-2021, NVIDIA CORPORATION.
#
# Licensed under the Apache License, Version 2.0 (the "License");
# you may not use this file except in compliance with the License.
# You may obtain a copy of the License at
#
#     http://www.apache.org/licenses/LICENSE-2.0
#
# Unless required by applicable law or agreed to in writing, software
# distributed under the License is distributed on an "AS IS" BASIS,
# WITHOUT WARRANTIES OR CONDITIONS OF ANY KIND, either express or implied.
# See the License for the specific language governing permissions and
# limitations under the License.
#

import pytest

from cuml.preprocessing import \
    StandardScaler as cuStandardScaler, \
    MinMaxScaler as cuMinMaxScaler, \
    MaxAbsScaler as cuMaxAbsScaler, \
    Normalizer as cuNormalizer, \
    Binarizer as cuBinarizer, \
    PolynomialFeatures as cuPolynomialFeatures, \
    SimpleImputer as cuSimpleImputer, \
    RobustScaler as cuRobustScaler, \
<<<<<<< HEAD
    KBinsDiscretizer as cuKBinsDiscretizer
from cuml.preprocessing import scale as cu_scale, \
                    minmax_scale as cu_minmax_scale, \
                    normalize as cu_normalize, \
                    add_dummy_feature as cu_add_dummy_feature, \
                    binarize as cu_binarize, \
                    robust_scale as cu_robust_scale
=======
    KBinsDiscretizer as cuKBinsDiscretizer, \
    MissingIndicator as cuMissingIndicator
from cuml.experimental.preprocessing import scale as cu_scale, \
                            minmax_scale as cu_minmax_scale, \
                            normalize as cu_normalize, \
                            add_dummy_feature as cu_add_dummy_feature, \
                            binarize as cu_binarize, \
                            robust_scale as cu_robust_scale
>>>>>>> 9feecfb7
from sklearn.preprocessing import StandardScaler as skStandardScaler, \
                                  MinMaxScaler as skMinMaxScaler, \
                                  MaxAbsScaler as skMaxAbsScaler, \
                                  Normalizer as skNormalizer, \
                                  Binarizer as skBinarizer, \
                                  PolynomialFeatures as skPolynomialFeatures, \
                                  RobustScaler as skRobustScaler
from sklearn.preprocessing import scale as sk_scale, \
                                  minmax_scale as sk_minmax_scale, \
                                  normalize as sk_normalize, \
                                  add_dummy_feature as sk_add_dummy_feature, \
                                  binarize as sk_binarize, \
                                  robust_scale as sk_robust_scale
from sklearn.impute import SimpleImputer as skSimpleImputer, \
                           MissingIndicator as skMissingIndicator
from sklearn.preprocessing import KBinsDiscretizer as skKBinsDiscretizer

from cuml.test.test_preproc_utils import \
    clf_dataset, int_dataset, blobs_dataset, \
    sparse_clf_dataset, \
    sparse_blobs_dataset, \
    sparse_int_dataset, \
    sparse_dataset_with_coo  # noqa: F401
from cuml.test.test_preproc_utils import assert_allclose

import numpy as np
import cupy as cp
import scipy


@pytest.mark.parametrize("feature_range", [(0, 1), (.1, 0.8)])
def test_minmax_scaler(failure_logger, clf_dataset,  # noqa: F811
                       feature_range):
    X_np, X = clf_dataset

    scaler = cuMinMaxScaler(feature_range=feature_range, copy=True)
    t_X = scaler.fit_transform(X)
    r_X = scaler.inverse_transform(t_X)
    assert type(t_X) == type(X)
    assert type(r_X) == type(t_X)

    scaler = skMinMaxScaler(feature_range=feature_range, copy=True)
    sk_t_X = scaler.fit_transform(X_np)
    sk_r_X = scaler.inverse_transform(sk_t_X)

    assert_allclose(t_X, sk_t_X)
    assert_allclose(r_X, sk_r_X)


@pytest.mark.parametrize("axis", [0, 1])
@pytest.mark.parametrize("feature_range", [(0, 1), (.1, 0.8)])
def test_minmax_scale(failure_logger, clf_dataset,  # noqa: F811
                      axis, feature_range):
    X_np, X = clf_dataset

    t_X = cu_minmax_scale(X, feature_range=feature_range, axis=axis)
    assert type(t_X) == type(X)

    sk_t_X = sk_minmax_scale(X_np, feature_range=feature_range, axis=axis)

    assert_allclose(t_X, sk_t_X)


@pytest.mark.parametrize("with_mean", [True, False])
@pytest.mark.parametrize("with_std", [True, False])
def test_standard_scaler(failure_logger, clf_dataset,  # noqa: F811
                         with_mean, with_std):
    X_np, X = clf_dataset

    scaler = cuStandardScaler(with_mean=with_mean,
                              with_std=with_std,
                              copy=True)
    t_X = scaler.fit_transform(X)
    r_X = scaler.inverse_transform(t_X)
    assert type(t_X) == type(X)
    assert type(r_X) == type(t_X)

    scaler = skStandardScaler(with_mean=with_mean,
                              with_std=with_std,
                              copy=True)
    sk_t_X = scaler.fit_transform(X_np)
    sk_r_X = scaler.inverse_transform(sk_t_X)

    assert_allclose(t_X, sk_t_X)
    assert_allclose(r_X, sk_r_X)


@pytest.mark.parametrize("with_std", [True, False])
def test_standard_scaler_sparse(failure_logger,
                                sparse_clf_dataset,  # noqa: F811
                                with_std):
    X_np, X = sparse_clf_dataset

    scaler = cuStandardScaler(with_mean=False, with_std=with_std, copy=True)
    t_X = scaler.fit_transform(X)
    r_X = scaler.inverse_transform(t_X)
    #  assert type(t_X) == type(X)
    #  assert type(r_X) == type(t_X)
    if cp.sparse.issparse(X):
        assert cp.sparse.issparse(t_X)
    if scipy.sparse.issparse(X):
        assert scipy.sparse.issparse(t_X)
    if cp.sparse.issparse(t_X):
        assert cp.sparse.issparse(r_X)
    if scipy.sparse.issparse(t_X):
        assert scipy.sparse.issparse(r_X)

    scaler = skStandardScaler(copy=True, with_mean=False, with_std=with_std)
    sk_t_X = scaler.fit_transform(X_np)
    sk_r_X = scaler.inverse_transform(sk_t_X)

    assert_allclose(t_X, sk_t_X)
    assert_allclose(r_X, sk_r_X)


@pytest.mark.parametrize("axis", [0, 1])
@pytest.mark.parametrize("with_mean", [True, False])
@pytest.mark.parametrize("with_std", [True, False])
def test_scale(failure_logger, clf_dataset, axis,  # noqa: F811
               with_mean, with_std):
    X_np, X = clf_dataset

    t_X = cu_scale(X, axis=axis, with_mean=with_mean,
                   with_std=with_std, copy=True)
    assert type(t_X) == type(X)

    sk_t_X = sk_scale(X_np, axis=axis, with_mean=with_mean,
                      with_std=with_std, copy=True)

    assert_allclose(t_X, sk_t_X)


@pytest.mark.parametrize("with_std", [True, False])
def test_scale_sparse(failure_logger, sparse_clf_dataset,  # noqa: F811
                      with_std):
    X_np, X = sparse_clf_dataset

    t_X = cu_scale(X, with_mean=False, with_std=with_std, copy=True)
    #  assert type(t_X) == type(X)
    if cp.sparse.issparse(X):
        assert cp.sparse.issparse(t_X)
    if scipy.sparse.issparse(X):
        assert scipy.sparse.issparse(t_X)

    sk_t_X = sk_scale(X_np, with_mean=False, with_std=with_std, copy=True)

    assert_allclose(t_X, sk_t_X)


<<<<<<< HEAD
@check_cupy8('pytest')
def test_maxabs_scaler(failure_logger, clf_dataset):  # noqa: F811
=======
def test_maxabs_scaler(clf_dataset):  # noqa: F811
>>>>>>> 9feecfb7
    X_np, X = clf_dataset

    scaler = cuMaxAbsScaler(copy=True)
    t_X = scaler.fit_transform(X)
    r_X = scaler.inverse_transform(t_X)
    assert type(t_X) == type(X)
    assert type(r_X) == type(t_X)

    scaler = skMaxAbsScaler(copy=True)
    sk_t_X = scaler.fit_transform(X_np)
    sk_r_X = scaler.inverse_transform(sk_t_X)

    assert_allclose(t_X, sk_t_X)
    assert_allclose(r_X, sk_r_X)


<<<<<<< HEAD
@check_cupy8('pytest')
def test_maxabs_scaler_sparse(failure_logger,
                              sparse_clf_dataset):  # noqa: F811
=======
def test_maxabs_scaler_sparse(sparse_clf_dataset):  # noqa: F811
>>>>>>> 9feecfb7
    X_np, X = sparse_clf_dataset

    scaler = cuMaxAbsScaler(copy=True)
    t_X = scaler.fit_transform(X)
    r_X = scaler.inverse_transform(t_X)
    #  assert type(t_X) == type(X)
    #  assert type(r_X) == type(t_X)
    if cp.sparse.issparse(X):
        assert cp.sparse.issparse(t_X)
    if scipy.sparse.issparse(X):
        assert scipy.sparse.issparse(t_X)
    if cp.sparse.issparse(t_X):
        assert cp.sparse.issparse(r_X)
    if scipy.sparse.issparse(t_X):
        assert scipy.sparse.issparse(r_X)

    scaler = skMaxAbsScaler(copy=True)
    sk_t_X = scaler.fit_transform(X_np)
    sk_r_X = scaler.inverse_transform(sk_t_X)

    assert_allclose(t_X, sk_t_X)
    assert_allclose(r_X, sk_r_X)


@pytest.mark.parametrize("norm", ['l1', 'l2', 'max'])
def test_normalizer(failure_logger, clf_dataset, norm):  # noqa: F811
    X_np, X = clf_dataset

    normalizer = cuNormalizer(norm=norm, copy=True)
    t_X = normalizer.fit_transform(X)
    assert type(t_X) == type(X)

    normalizer = skNormalizer(norm=norm, copy=True)
    sk_t_X = normalizer.fit_transform(X_np)

    assert_allclose(t_X, sk_t_X)


@pytest.mark.parametrize("norm", ['l1', 'l2', 'max'])
def test_normalizer_sparse(failure_logger, sparse_clf_dataset,  # noqa: F811
                           norm):
    X_np, X = sparse_clf_dataset

    if X.format == 'csc':
        pytest.skip("Skipping CSC matrices")

    normalizer = cuNormalizer(norm=norm, copy=True)
    t_X = normalizer.fit_transform(X)
    #  assert type(t_X) == type(X)
    if cp.sparse.issparse(X):
        assert cp.sparse.issparse(t_X)
    if scipy.sparse.issparse(X):
        assert scipy.sparse.issparse(t_X)

    normalizer = skNormalizer(norm=norm, copy=True)
    sk_t_X = normalizer.fit_transform(X_np)

    assert_allclose(t_X, sk_t_X)


@pytest.mark.parametrize("axis", [0, 1])
@pytest.mark.parametrize("norm", ['l1', 'l2', 'max'])
@pytest.mark.parametrize("return_norm", [True, False])
def test_normalize(failure_logger, clf_dataset, axis, norm,  # noqa: F811
                   return_norm):
    X_np, X = clf_dataset

    if return_norm:
        t_X, t_norms = cu_normalize(X, axis=axis, norm=norm,
                                    return_norm=return_norm)
        sk_t_X, sk_t_norms = sk_normalize(X_np, axis=axis, norm=norm,
                                          return_norm=return_norm)
        assert_allclose(t_norms, sk_t_norms)
    else:
        t_X = cu_normalize(X, axis=axis, norm=norm, return_norm=return_norm)
        sk_t_X = sk_normalize(X_np, axis=axis, norm=norm,
                              return_norm=return_norm)

    assert type(t_X) == type(X)
    assert_allclose(t_X, sk_t_X)


@pytest.mark.parametrize("norm", ['l1', 'l2', 'max'])
def test_normalize_sparse(failure_logger, sparse_clf_dataset,  # noqa: F811
                          norm):
    X_np, X = sparse_clf_dataset

    axis = 0 if X.format == 'csc' else 1

    t_X = cu_normalize(X, axis=axis, norm=norm)
    #  assert type(t_X) == type(X)
    if cp.sparse.issparse(X):
        assert cp.sparse.issparse(t_X)
    if scipy.sparse.issparse(X):
        assert scipy.sparse.issparse(t_X)

    sk_t_X = sk_normalize(X_np, axis=axis, norm=norm)

    assert_allclose(t_X, sk_t_X)


@pytest.mark.parametrize("strategy", ["mean", "median", "most_frequent",
                                      "constant"])
<<<<<<< HEAD
@pytest.mark.parametrize("missing_values", [0., 1., np.nan])
def test_imputer(failure_logger, random_seed, int_dataset,  # noqa: F811
                 strategy, missing_values):
    X_np, X = int_dataset
    np.random.seed(random_seed)
=======
@pytest.mark.parametrize("missing_values", [0, 1, np.nan])
@pytest.mark.parametrize("add_indicator", [False, True])
def test_imputer(int_dataset, strategy, missing_values,  # noqa: F811
                 add_indicator):
    zero_filled, one_filled, nan_filled = int_dataset
    if missing_values == 0:
        X_np, X = zero_filled
    elif missing_values == 1:
        X_np, X = one_filled
    else:
        X_np, X = nan_filled
>>>>>>> 9feecfb7
    fill_value = np.random.randint(10, size=1)[0]

    imputer = cuSimpleImputer(copy=True, missing_values=missing_values,
                              strategy=strategy, fill_value=fill_value,
                              add_indicator=add_indicator)
    t_X = imputer.fit_transform(X)
    assert type(t_X) == type(X)

    imputer = skSimpleImputer(copy=True, missing_values=missing_values,
                              strategy=strategy, fill_value=fill_value,
                              add_indicator=add_indicator)
    sk_t_X = imputer.fit_transform(X_np)

    assert_allclose(t_X, sk_t_X)


@pytest.mark.parametrize("strategy", ["mean", "median", "most_frequent",
                         "constant"])
@pytest.mark.parametrize("missing_values", [np.nan, 1.])
def test_imputer_sparse(failure_logger, random_seed,
                        sparse_int_dataset, strategy,  # noqa: F811
                        missing_values):
    X_np, X = sparse_int_dataset

    if X.format == 'csr':
        pytest.skip("Skipping CSR matrices")

    X_sp = X_np.tocsc()

    np.random.seed(random_seed)
    if np.isnan(missing_values):
        # Adding nan when missing value is nan
        random_loc = np.random.choice(X.nnz,
                                      int(X.nnz * 0.1),
                                      replace=False)
        X_sp.data[random_loc] = np.nan
        X = X.copy()
        X.data[random_loc] = np.nan

    fill_value = np.random.randint(10, size=1)[0]

    imputer = cuSimpleImputer(copy=True, missing_values=missing_values,
                              strategy=strategy, fill_value=fill_value)
    t_X = imputer.fit_transform(X)
    #  assert type(t_X) == type(X)
    if cp.sparse.issparse(X):
        assert cp.sparse.issparse(t_X)
    if scipy.sparse.issparse(X):
        assert scipy.sparse.issparse(t_X)

    imputer = skSimpleImputer(copy=True, missing_values=missing_values,
                              strategy=strategy, fill_value=fill_value)
    sk_t_X = imputer.fit_transform(X_sp)
    assert_allclose(t_X, sk_t_X)


@pytest.mark.parametrize("degree", [2, 3])
@pytest.mark.parametrize("interaction_only", [True, False])
@pytest.mark.parametrize("include_bias", [True, False])
@pytest.mark.parametrize("order", ['C', 'F'])
def test_poly_features(failure_logger, clf_dataset, degree,  # noqa: F811
                       interaction_only, include_bias, order):
    X_np, X = clf_dataset

    polyfeatures = cuPolynomialFeatures(degree=degree, order=order,
                                        interaction_only=interaction_only,
                                        include_bias=include_bias)
    t_X = polyfeatures.fit_transform(X)
    assert type(X) == type(t_X)

    if isinstance(t_X, np.ndarray):
        if order == 'C':
            assert t_X.flags['C_CONTIGUOUS']
        elif order == 'F':
            assert t_X.flags['F_CONTIGUOUS']

    polyfeatures = skPolynomialFeatures(degree=degree, order=order,
                                        interaction_only=interaction_only,
                                        include_bias=include_bias)
    sk_t_X = polyfeatures.fit_transform(X_np)

    assert_allclose(t_X, sk_t_X, rtol=0.1, atol=0.1)


@pytest.mark.parametrize("degree", [2, 3])
@pytest.mark.parametrize("interaction_only", [True, False])
@pytest.mark.parametrize("include_bias", [True, False])
def test_poly_features_sparse(failure_logger, sparse_clf_dataset,  # noqa: F811
                              degree, interaction_only, include_bias):
    X_np, X = sparse_clf_dataset

    polyfeatures = cuPolynomialFeatures(degree=degree,
                                        interaction_only=interaction_only,
                                        include_bias=include_bias)
    t_X = polyfeatures.fit_transform(X)
    #  assert type(t_X) == type(X)
    if cp.sparse.issparse(X):
        assert cp.sparse.issparse(t_X)
    if scipy.sparse.issparse(X):
        assert scipy.sparse.issparse(t_X)

    polyfeatures = skPolynomialFeatures(degree=degree,
                                        interaction_only=interaction_only,
                                        include_bias=include_bias)
    sk_t_X = polyfeatures.fit_transform(X_np)

    assert_allclose(t_X, sk_t_X, rtol=0.1, atol=0.1)


@pytest.mark.parametrize("value", [1.0, 42])
def test_add_dummy_feature(failure_logger, clf_dataset, value):  # noqa: F811
    X_np, X = clf_dataset

    t_X = cu_add_dummy_feature(X, value=value)
    assert type(t_X) == type(X)

    sk_t_X = sk_add_dummy_feature(X_np, value=value)
    assert_allclose(t_X, sk_t_X)


@pytest.mark.parametrize("value", [1.0, 42])
def test_add_dummy_feature_sparse(failure_logger,
                                  sparse_dataset_with_coo,  # noqa: F811
                                  value):
    X_np, X = sparse_dataset_with_coo

    t_X = cu_add_dummy_feature(X, value=value)
    #  assert type(t_X) == type(X)
    if cp.sparse.issparse(X):
        assert cp.sparse.issparse(t_X)
    if scipy.sparse.issparse(X):
        assert scipy.sparse.issparse(t_X)

    sk_t_X = sk_add_dummy_feature(X_np, value=value)
    assert_allclose(t_X, sk_t_X)


@pytest.mark.parametrize("threshold", [0., 1.])
def test_binarize(failure_logger, clf_dataset, threshold):  # noqa: F811
    X_np, X = clf_dataset

    t_X = cu_binarize(X, threshold=threshold, copy=True)
    assert type(t_X) == type(X)

    sk_t_X = sk_binarize(X_np, threshold=threshold, copy=True)

    assert_allclose(t_X, sk_t_X)


@pytest.mark.parametrize("threshold", [0., 1.])
def test_binarize_sparse(failure_logger, sparse_clf_dataset,  # noqa: F811
                         threshold):
    X_np, X = sparse_clf_dataset

    t_X = cu_binarize(X, threshold=threshold, copy=True)
    #  assert type(t_X) == type(X)
    if cp.sparse.issparse(X):
        assert cp.sparse.issparse(t_X)
    if scipy.sparse.issparse(X):
        assert scipy.sparse.issparse(t_X)

    sk_t_X = sk_binarize(X_np, threshold=threshold, copy=True)

    assert_allclose(t_X, sk_t_X)


@pytest.mark.parametrize("threshold", [0., 1.])
def test_binarizer(failure_logger, clf_dataset, threshold):  # noqa: F811
    X_np, X = clf_dataset

    binarizer = cuBinarizer(threshold=threshold, copy=True)
    t_X = binarizer.fit_transform(X)
    assert type(t_X) == type(X)

    binarizer = skBinarizer(threshold=threshold, copy=True)
    sk_t_X = binarizer.fit_transform(X_np)

    assert_allclose(t_X, sk_t_X)


@pytest.mark.parametrize("threshold", [0., 1.])
def test_binarizer_sparse(failure_logger, sparse_clf_dataset,  # noqa: F811
                          threshold):
    X_np, X = sparse_clf_dataset

    binarizer = cuBinarizer(threshold=threshold, copy=True)
    t_X = binarizer.fit_transform(X)
    #  assert type(t_X) == type(X)
    if cp.sparse.issparse(X):
        assert cp.sparse.issparse(t_X)
    if scipy.sparse.issparse(X):
        assert scipy.sparse.issparse(t_X)

    binarizer = skBinarizer(threshold=threshold, copy=True)
    sk_t_X = binarizer.fit_transform(X_np)

    assert_allclose(t_X, sk_t_X)


@pytest.mark.parametrize("with_centering", [True, False])
@pytest.mark.parametrize("with_scaling", [True, False])
@pytest.mark.parametrize("quantile_range", [(25., 75.), (10., 90.)])
def test_robust_scaler(failure_logger, clf_dataset,  # noqa: F811
                       with_centering, with_scaling, quantile_range):
    X_np, X = clf_dataset

    scaler = cuRobustScaler(with_centering=with_centering,
                            with_scaling=with_scaling,
                            quantile_range=quantile_range,
                            copy=True)
    t_X = scaler.fit_transform(X)
    r_X = scaler.inverse_transform(t_X)
    assert type(t_X) == type(X)
    assert type(r_X) == type(t_X)

    scaler = skRobustScaler(with_centering=with_centering,
                            with_scaling=with_scaling,
                            quantile_range=quantile_range,
                            copy=True)
    sk_t_X = scaler.fit_transform(X_np)
    sk_r_X = scaler.inverse_transform(sk_t_X)

    assert_allclose(t_X, sk_t_X)
    assert_allclose(r_X, sk_r_X)


@pytest.mark.parametrize("with_scaling", [True, False])
@pytest.mark.parametrize("quantile_range", [(25., 75.), (10., 90.)])
def test_robust_scaler_sparse(failure_logger, sparse_clf_dataset,  # noqa: F811
                              with_scaling, quantile_range):
    X_np, X = sparse_clf_dataset

    if X.format != 'csc':
        X = X.tocsc()

    scaler = cuRobustScaler(with_centering=False,
                            with_scaling=with_scaling,
                            quantile_range=quantile_range,
                            copy=True)
    t_X = scaler.fit_transform(X)
    r_X = scaler.inverse_transform(t_X)
    #  assert type(t_X) == type(X)
    #  assert type(r_X) == type(t_X)
    if cp.sparse.issparse(X):
        assert cp.sparse.issparse(t_X)
    if scipy.sparse.issparse(X):
        assert scipy.sparse.issparse(t_X)
    if cp.sparse.issparse(t_X):
        assert cp.sparse.issparse(r_X)
    if scipy.sparse.issparse(t_X):
        assert scipy.sparse.issparse(r_X)

    scaler = skRobustScaler(with_centering=False,
                            with_scaling=with_scaling,
                            quantile_range=quantile_range,
                            copy=True)
    sk_t_X = scaler.fit_transform(X_np)
    sk_r_X = scaler.inverse_transform(sk_t_X)

    assert_allclose(t_X, sk_t_X)
    assert_allclose(r_X, sk_r_X)


@pytest.mark.parametrize("axis", [0, 1])
@pytest.mark.parametrize("with_centering", [True, False])
@pytest.mark.parametrize("with_scaling", [True, False])
@pytest.mark.parametrize("quantile_range", [(25., 75.), (10., 90.)])
def test_robust_scale(failure_logger, clf_dataset,  # noqa: F811
                      with_centering, axis, with_scaling, quantile_range):
    X_np, X = clf_dataset

    t_X = cu_robust_scale(X, axis=axis,
                          with_centering=with_centering,
                          with_scaling=with_scaling,
                          quantile_range=quantile_range,
                          copy=True)
    assert type(t_X) == type(X)

    sk_t_X = sk_robust_scale(X_np, axis=axis,
                             with_centering=with_centering,
                             with_scaling=with_scaling,
                             quantile_range=quantile_range,
                             copy=True)

    assert_allclose(t_X, sk_t_X)


@pytest.mark.parametrize("axis", [0, 1])
@pytest.mark.parametrize("with_scaling", [True, False])
@pytest.mark.parametrize("quantile_range", [(25., 75.), (10., 90.)])
def test_robust_scale_sparse(failure_logger, sparse_clf_dataset,  # noqa: F811
                             axis, with_scaling, quantile_range):
    X_np, X = sparse_clf_dataset

    if X.format != 'csc' and axis == 0:
        X = X.tocsc()
    elif X.format != 'csr' and axis == 1:
        X = X.tocsr()

    t_X = cu_robust_scale(X, axis=axis,
                          with_centering=False,
                          with_scaling=with_scaling,
                          quantile_range=quantile_range,
                          copy=True)
    #  assert type(t_X) == type(X)
    if cp.sparse.issparse(X):
        assert cp.sparse.issparse(t_X)
    if scipy.sparse.issparse(X):
        assert scipy.sparse.issparse(t_X)

    sk_t_X = sk_robust_scale(X_np, axis=axis,
                             with_centering=False,
                             with_scaling=with_scaling,
                             quantile_range=quantile_range,
                             copy=True)

    assert_allclose(t_X, sk_t_X)


@pytest.mark.parametrize("n_bins", [5, 20])
@pytest.mark.parametrize("encode", ['ordinal', 'onehot-dense', 'onehot'])
@pytest.mark.parametrize("strategy", [
    pytest.param('uniform', marks=pytest.mark.xfail(
        strict=False,
        reason='Intermittent mismatch with sklearn'
        ' (https://github.com/rapidsai/cuml/issues/3481)'
    )),
    pytest.param('quantile', marks=pytest.mark.xfail(
        strict=False,
        reason='Bug in cupy.percentile'
        ' (https://github.com/cupy/cupy/issues/4607)'
    )),
    'kmeans'
])
def test_kbinsdiscretizer(failure_logger, blobs_dataset, n_bins,  # noqa: F811
                          encode, strategy):
    X_np, X = blobs_dataset

    transformer = cuKBinsDiscretizer(n_bins=n_bins,
                                     encode=encode,
                                     strategy=strategy)
    t_X = transformer.fit_transform(X)
    r_X = transformer.inverse_transform(t_X)

    if encode != 'onehot':
        assert type(t_X) == type(X)
        assert type(r_X) == type(t_X)

    transformer = skKBinsDiscretizer(n_bins=n_bins,
                                     encode=encode,
                                     strategy=strategy)
    sk_t_X = transformer.fit_transform(X_np)
    sk_r_X = transformer.inverse_transform(sk_t_X)

    if strategy == 'kmeans':
        assert_allclose(t_X, sk_t_X, ratio_tol=0.2)
    else:
        assert_allclose(t_X, sk_t_X)
        assert_allclose(r_X, sk_r_X)


<<<<<<< HEAD
=======
@pytest.mark.parametrize("missing_values", [0, 1, np.nan])
@pytest.mark.parametrize("features", ['missing-only', 'all'])
def test_missing_indicator(int_dataset, missing_values,  # noqa: F811
                           features):
    zero_filled, one_filled, nan_filled = int_dataset
    if missing_values == 0:
        X_np, X = zero_filled
    elif missing_values == 1:
        X_np, X = one_filled
    else:
        X_np, X = nan_filled

    indicator = cuMissingIndicator(missing_values=missing_values,
                                   features=features)
    ft_X = indicator.fit_transform(X)
    assert type(ft_X) == type(X)
    indicator.fit(X)
    t_X = indicator.transform(X)
    assert type(t_X) == type(X)

    indicator = skMissingIndicator(missing_values=missing_values,
                                   features=features)
    sk_ft_X = indicator.fit_transform(X_np)
    indicator.fit(X_np)
    sk_t_X = indicator.transform(X_np)

    assert_allclose(ft_X, sk_ft_X)
    assert_allclose(t_X, sk_t_X)


@pytest.mark.parametrize("features", ['missing-only', 'all'])
def test_missing_indicator_sparse(sparse_int_dataset,  # noqa: F811
                                  features):
    X_np, X = sparse_int_dataset

    indicator = cuMissingIndicator(features=features,
                                   missing_values=1)
    ft_X = indicator.fit_transform(X)
    # assert type(ft_X) == type(X)
    assert cp.sparse.issparse(ft_X) or scipy.sparse.issparse(ft_X)
    indicator.fit(X)
    t_X = indicator.transform(X)
    # assert type(t_X) == type(X)
    assert cp.sparse.issparse(t_X) or scipy.sparse.issparse(t_X)

    indicator = skMissingIndicator(features=features,
                                   missing_values=1)
    sk_ft_X = indicator.fit_transform(X_np)
    indicator.fit(X_np)
    sk_t_X = indicator.transform(X_np)

    assert_allclose(ft_X, sk_ft_X)
    assert_allclose(t_X, sk_t_X)


def test_csr_mean_variance_axis0(sparse_clf_dataset):  # noqa: F811
    X_np, X = sparse_clf_dataset

    if not cp.sparse.issparse(X):
        pytest.skip("Skipping non-CuPy or non-sparse arrays")

    if X.format != 'csr':
        X = X.tocsr()

    means, variances = csr_mean_variance_axis0(X)

    X_np = X_np.toarray()
    ref_means = np.nanmean(X_np, axis=0)
    ref_variances = np.nanvar(X_np, axis=0)

    assert_allclose(means, ref_means)
    assert_allclose(variances, ref_variances)


def test_csc_mean_variance_axis0(sparse_clf_dataset):  # noqa: F811
    X_np, X = sparse_clf_dataset

    if not cp.sparse.issparse(X):
        pytest.skip("Skipping non-CuPy or non-sparse arrays")

    if X.format != 'csc':
        X = X.tocsc()

    means, variances = csc_mean_variance_axis0(X)

    X_np = X_np.toarray()
    ref_means = np.nanmean(X_np, axis=0)
    ref_variances = np.nanvar(X_np, axis=0)

    assert_allclose(means, ref_means)
    assert_allclose(variances, ref_variances)


def test__csc_mean_variance_axis0(sparse_clf_dataset):  # noqa: F811
    X_np, X = sparse_clf_dataset

    if not cp.sparse.issparse(X):
        pytest.skip("Skipping non-CuPy or non-sparse arrays")

    if X.format != 'csc':
        X = X.tocsc()

    means, variances, counts_nan = _csc_mean_variance_axis0(X)

    X_np = X_np.toarray()
    ref_means = np.nanmean(X_np, axis=0)
    ref_variances = np.nanvar(X_np, axis=0)
    ref_counts_nan = np.isnan(X_np).sum(axis=0)

    assert_allclose(means, ref_means)
    assert_allclose(variances, ref_variances)
    assert_allclose(counts_nan, ref_counts_nan)


def test_inplace_csr_row_normalize_l1(sparse_clf_dataset):  # noqa: F811
    X_np, X = sparse_clf_dataset

    if not cp.sparse.issparse(X):
        pytest.skip("Skipping non-CuPy or non-sparse arrays")

    if X.format != 'csr':
        X = X.tocsr()

    inplace_csr_row_normalize_l1(X)

    X_np = X_np.toarray()
    X_np = sk_normalize(X_np, norm='l1', axis=1)

    assert_allclose(X, X_np)


def test_inplace_csr_row_normalize_l2(sparse_clf_dataset):  # noqa: F811
    X_np, X = sparse_clf_dataset

    if not cp.sparse.issparse(X):
        pytest.skip("Skipping non-CuPy or non-sparse arrays")

    if X.format != 'csr':
        X = X.tocsr()

    inplace_csr_row_normalize_l2(X)

    X_np = X_np.toarray()
    X_np = sk_normalize(X_np, norm='l2', axis=1)

    assert_allclose(X, X_np)


>>>>>>> 9feecfb7
def test__repr__():
    assert cuStandardScaler().__repr__() == 'StandardScaler()'
    assert cuMinMaxScaler().__repr__() == 'MinMaxScaler()'
    assert cuMaxAbsScaler().__repr__() == 'MaxAbsScaler()'
    assert cuNormalizer().__repr__() == 'Normalizer()'
    assert cuBinarizer().__repr__() == 'Binarizer()'
    assert cuPolynomialFeatures().__repr__() == 'PolynomialFeatures()'
    assert cuSimpleImputer().__repr__() == 'SimpleImputer()'
    assert cuRobustScaler().__repr__() == 'RobustScaler()'
    assert cuKBinsDiscretizer().__repr__() == 'KBinsDiscretizer()'<|MERGE_RESOLUTION|>--- conflicted
+++ resolved
@@ -24,24 +24,14 @@
     PolynomialFeatures as cuPolynomialFeatures, \
     SimpleImputer as cuSimpleImputer, \
     RobustScaler as cuRobustScaler, \
-<<<<<<< HEAD
-    KBinsDiscretizer as cuKBinsDiscretizer
+    KBinsDiscretizer as cuKBinsDiscretizer, \
+    MissingIndicator as cuMissingIndicator
 from cuml.preprocessing import scale as cu_scale, \
                     minmax_scale as cu_minmax_scale, \
                     normalize as cu_normalize, \
                     add_dummy_feature as cu_add_dummy_feature, \
                     binarize as cu_binarize, \
                     robust_scale as cu_robust_scale
-=======
-    KBinsDiscretizer as cuKBinsDiscretizer, \
-    MissingIndicator as cuMissingIndicator
-from cuml.experimental.preprocessing import scale as cu_scale, \
-                            minmax_scale as cu_minmax_scale, \
-                            normalize as cu_normalize, \
-                            add_dummy_feature as cu_add_dummy_feature, \
-                            binarize as cu_binarize, \
-                            robust_scale as cu_robust_scale
->>>>>>> 9feecfb7
 from sklearn.preprocessing import StandardScaler as skStandardScaler, \
                                   MinMaxScaler as skMinMaxScaler, \
                                   MaxAbsScaler as skMaxAbsScaler, \
@@ -191,12 +181,7 @@
     assert_allclose(t_X, sk_t_X)
 
 
-<<<<<<< HEAD
-@check_cupy8('pytest')
 def test_maxabs_scaler(failure_logger, clf_dataset):  # noqa: F811
-=======
-def test_maxabs_scaler(clf_dataset):  # noqa: F811
->>>>>>> 9feecfb7
     X_np, X = clf_dataset
 
     scaler = cuMaxAbsScaler(copy=True)
@@ -213,13 +198,8 @@
     assert_allclose(r_X, sk_r_X)
 
 
-<<<<<<< HEAD
-@check_cupy8('pytest')
 def test_maxabs_scaler_sparse(failure_logger,
                               sparse_clf_dataset):  # noqa: F811
-=======
-def test_maxabs_scaler_sparse(sparse_clf_dataset):  # noqa: F811
->>>>>>> 9feecfb7
     X_np, X = sparse_clf_dataset
 
     scaler = cuMaxAbsScaler(copy=True)
@@ -323,17 +303,10 @@
 
 @pytest.mark.parametrize("strategy", ["mean", "median", "most_frequent",
                                       "constant"])
-<<<<<<< HEAD
-@pytest.mark.parametrize("missing_values", [0., 1., np.nan])
-def test_imputer(failure_logger, random_seed, int_dataset,  # noqa: F811
-                 strategy, missing_values):
-    X_np, X = int_dataset
-    np.random.seed(random_seed)
-=======
 @pytest.mark.parametrize("missing_values", [0, 1, np.nan])
 @pytest.mark.parametrize("add_indicator", [False, True])
-def test_imputer(int_dataset, strategy, missing_values,  # noqa: F811
-                 add_indicator):
+def test_imputer(failure_logger, random_seed, int_dataset,  # noqa: F811
+                 strategy, missing_values, add_indicator):
     zero_filled, one_filled, nan_filled = int_dataset
     if missing_values == 0:
         X_np, X = zero_filled
@@ -341,7 +314,7 @@
         X_np, X = one_filled
     else:
         X_np, X = nan_filled
->>>>>>> 9feecfb7
+    np.random.seed(random_seed)
     fill_value = np.random.randint(10, size=1)[0]
 
     imputer = cuSimpleImputer(copy=True, missing_values=missing_values,
@@ -703,12 +676,10 @@
         assert_allclose(r_X, sk_r_X)
 
 
-<<<<<<< HEAD
-=======
 @pytest.mark.parametrize("missing_values", [0, 1, np.nan])
 @pytest.mark.parametrize("features", ['missing-only', 'all'])
-def test_missing_indicator(int_dataset, missing_values,  # noqa: F811
-                           features):
+def test_missing_indicator(failure_logger, int_dataset,  # noqa: F811
+                           missing_values, features):
     zero_filled, one_filled, nan_filled = int_dataset
     if missing_values == 0:
         X_np, X = zero_filled
@@ -736,7 +707,8 @@
 
 
 @pytest.mark.parametrize("features", ['missing-only', 'all'])
-def test_missing_indicator_sparse(sparse_int_dataset,  # noqa: F811
+def test_missing_indicator_sparse(failure_logger,
+                                  sparse_int_dataset,  # noqa: F811
                                   features):
     X_np, X = sparse_int_dataset
 
@@ -760,100 +732,6 @@
     assert_allclose(t_X, sk_t_X)
 
 
-def test_csr_mean_variance_axis0(sparse_clf_dataset):  # noqa: F811
-    X_np, X = sparse_clf_dataset
-
-    if not cp.sparse.issparse(X):
-        pytest.skip("Skipping non-CuPy or non-sparse arrays")
-
-    if X.format != 'csr':
-        X = X.tocsr()
-
-    means, variances = csr_mean_variance_axis0(X)
-
-    X_np = X_np.toarray()
-    ref_means = np.nanmean(X_np, axis=0)
-    ref_variances = np.nanvar(X_np, axis=0)
-
-    assert_allclose(means, ref_means)
-    assert_allclose(variances, ref_variances)
-
-
-def test_csc_mean_variance_axis0(sparse_clf_dataset):  # noqa: F811
-    X_np, X = sparse_clf_dataset
-
-    if not cp.sparse.issparse(X):
-        pytest.skip("Skipping non-CuPy or non-sparse arrays")
-
-    if X.format != 'csc':
-        X = X.tocsc()
-
-    means, variances = csc_mean_variance_axis0(X)
-
-    X_np = X_np.toarray()
-    ref_means = np.nanmean(X_np, axis=0)
-    ref_variances = np.nanvar(X_np, axis=0)
-
-    assert_allclose(means, ref_means)
-    assert_allclose(variances, ref_variances)
-
-
-def test__csc_mean_variance_axis0(sparse_clf_dataset):  # noqa: F811
-    X_np, X = sparse_clf_dataset
-
-    if not cp.sparse.issparse(X):
-        pytest.skip("Skipping non-CuPy or non-sparse arrays")
-
-    if X.format != 'csc':
-        X = X.tocsc()
-
-    means, variances, counts_nan = _csc_mean_variance_axis0(X)
-
-    X_np = X_np.toarray()
-    ref_means = np.nanmean(X_np, axis=0)
-    ref_variances = np.nanvar(X_np, axis=0)
-    ref_counts_nan = np.isnan(X_np).sum(axis=0)
-
-    assert_allclose(means, ref_means)
-    assert_allclose(variances, ref_variances)
-    assert_allclose(counts_nan, ref_counts_nan)
-
-
-def test_inplace_csr_row_normalize_l1(sparse_clf_dataset):  # noqa: F811
-    X_np, X = sparse_clf_dataset
-
-    if not cp.sparse.issparse(X):
-        pytest.skip("Skipping non-CuPy or non-sparse arrays")
-
-    if X.format != 'csr':
-        X = X.tocsr()
-
-    inplace_csr_row_normalize_l1(X)
-
-    X_np = X_np.toarray()
-    X_np = sk_normalize(X_np, norm='l1', axis=1)
-
-    assert_allclose(X, X_np)
-
-
-def test_inplace_csr_row_normalize_l2(sparse_clf_dataset):  # noqa: F811
-    X_np, X = sparse_clf_dataset
-
-    if not cp.sparse.issparse(X):
-        pytest.skip("Skipping non-CuPy or non-sparse arrays")
-
-    if X.format != 'csr':
-        X = X.tocsr()
-
-    inplace_csr_row_normalize_l2(X)
-
-    X_np = X_np.toarray()
-    X_np = sk_normalize(X_np, norm='l2', axis=1)
-
-    assert_allclose(X, X_np)
-
-
->>>>>>> 9feecfb7
 def test__repr__():
     assert cuStandardScaler().__repr__() == 'StandardScaler()'
     assert cuMinMaxScaler().__repr__() == 'MinMaxScaler()'
