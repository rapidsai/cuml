# Copyright (c) 2019, NVIDIA CORPORATION.
#
# Licensed under the Apache License, Version 2.0 (the "License");
# you may not use this file except in compliance with the License.
# You may obtain a copy of the License at
#
#     http://www.apache.org/licenses/LICENSE-2.0
#
# Unless required by applicable law or agreed to in writing, software
# distributed under the License is distributed on an "AS IS" BASIS,
# WITHOUT WARRANTIES OR CONDITIONS OF ANY KIND, either express or implied.
# See the License for the specific language governing permissions and
# limitations under the License.
#

import numpy as np
import pytest

from cuml.manifold import TSNE
from cuml.test.utils import stress_param
from cuml.neighbors import NearestNeighbors as cuKNN

from sklearn.neighbors import NearestNeighbors as skKNN
from sklearn.datasets.samples_generator import make_blobs
from sklearn.manifold.t_sne import trustworthiness
from sklearn import datasets

import cuml.common.logger as logger


dataset_names = ['digits', 'boston', 'iris', 'breast_cancer',
                 'diabetes']


def check_embedding(X, Y):
    """Compares TSNE embedding trustworthiness, NAN and verbosity"""
    nans = np.sum(np.isnan(Y))
    trust = trustworthiness(X, Y)
    print("Trust = ", trust)
    assert trust > 0.76
    assert nans == 0


@pytest.mark.parametrize('name', dataset_names)
def test_tsne(name):
    """
    This tests how TSNE handles a lot of input data across time.
    (1) Numpy arrays are passed in
    (2) Params are changed in the TSNE class
    (3) The class gets re-used across time
    (4) Trustworthiness is checked
    (5) Tests NAN in TSNE output for learning rate explosions
    (6) Tests verbosity
    """
    datasets
    X = eval("datasets.load_{}".format(name))().data

    for i in range(3):
        print("iteration = ", i)

        tsne = TSNE(2, random_state=i, verbose=False,
                    learning_rate=2+i)

        # Reuse
        Y = tsne.fit_transform(X)
        check_embedding(X, Y)
        del Y

        # Again
        tsne = TSNE(2, random_state=i+2, verbose=logger.level_debug,
                    learning_rate=2+i+2)

        # Reuse
        Y = tsne.fit_transform(X)
        check_embedding(X, Y)
        del Y


@pytest.mark.parametrize('name', dataset_names)
def test_tsne_default(name):

    datasets
    X = eval("datasets.load_{}".format(name))().data

    for i in range(3):
        print("iteration = ", i)

        tsne = TSNE()
        Y = tsne.fit_transform(X)
        check_embedding(X, Y)
        del Y


@pytest.mark.parametrize('nrows', [stress_param(2400000)])
@pytest.mark.parametrize('ncols', [stress_param(250)])
def test_tsne_large(nrows, ncols):
    """
    This tests how TSNE handles large input
    """
    X, y = make_blobs(n_samples=nrows, centers=8,
                      n_features=ncols, random_state=0)

    X = X.astype(np.float32)

    tsne = TSNE(random_state=0, exaggeration_iter=1, n_iter=2)
    Y = tsne.fit_transform(X)
    nans = np.sum(np.isnan(Y))
    assert nans == 0


<<<<<<< HEAD
@pytest.mark.parametrize('name', dataset_names)
@pytest.mark.parametrize('type_knn_graph', ['sklearn', 'cuml'])
def test_tsne_knn_parameters(name, type_knn_graph):

    datasets
    X = eval("datasets.load_{}".format(name))().data

    neigh = skKNN(n_neighbors=90) if type_knn_graph == 'sklearn' \
        else cuKNN(n_neighbors=90)

    neigh.fit(X)
    knn_graph = neigh.kneighbors_graph(X, mode="distance")

    for i in range(3):
        print("iteration = ", i)
        tsne = TSNE()
        Y = tsne.fit_transform(X, True, knn_graph)
        check_embedding(X, Y)

        Y = tsne.fit_transform(X, True, knn_graph.tocoo())
        check_embedding(X, Y)

        Y = tsne.fit_transform(X, True, knn_graph.tocsc())
        check_embedding(X, Y)
        del Y


@pytest.mark.parametrize('name', dataset_names)
@pytest.mark.parametrize('type_knn_graph', ['sklearn', 'cuml'])
def test_tsne_knn_graph_used(name, type_knn_graph):

    datasets
    X = eval("datasets.load_{}".format(name))().data

    neigh = skKNN(n_neighbors=90) if type_knn_graph == 'sklearn' \
        else cuKNN(n_neighbors=90)

    neigh.fit(X)
    knn_graph = neigh.kneighbors_graph(X, mode="distance")
    tsne = TSNE()

    # Perform tsne with normal knn_graph
    Y = tsne.fit_transform(X, True, knn_graph)
    trust_normal = trustworthiness(X, Y)
    print("Trust = ", trust_normal)

    X_garbage = np.ones(X.shape)
    knn_graph_garbage = neigh.kneighbors_graph(X_garbage, mode="distance")

    # Perform tsne with garbage knn_graph
    Y = tsne.fit_transform(X, True, knn_graph_garbage)
    trust_garbage = trustworthiness(X, Y)
    print("Trust = ", trust_garbage)
    assert (trust_normal - trust_garbage) > 0.15

    Y = tsne.fit_transform(X, True, knn_graph_garbage.tocoo())
    trust_garbage = trustworthiness(X, Y)
    print("Trust = ", trust_garbage)
    assert (trust_normal - trust_garbage) > 0.15

    Y = tsne.fit_transform(X, True, knn_graph_garbage.tocsc())
    trust_garbage = trustworthiness(X, Y)
    print("Trust = ", trust_garbage)
    assert (trust_normal - trust_garbage) > 0.15
=======
def test_components_exception():
    with pytest.raises(ValueError):
        TSNE(n_components=3)
>>>>>>> d8b47656
<|MERGE_RESOLUTION|>--- conflicted
+++ resolved
@@ -108,7 +108,6 @@
     assert nans == 0
 
 
-<<<<<<< HEAD
 @pytest.mark.parametrize('name', dataset_names)
 @pytest.mark.parametrize('type_knn_graph', ['sklearn', 'cuml'])
 def test_tsne_knn_parameters(name, type_knn_graph):
@@ -173,8 +172,7 @@
     trust_garbage = trustworthiness(X, Y)
     print("Trust = ", trust_garbage)
     assert (trust_normal - trust_garbage) > 0.15
-=======
+
 def test_components_exception():
     with pytest.raises(ValueError):
-        TSNE(n_components=3)
->>>>>>> d8b47656
+        TSNE(n_components=3)