--- conflicted
+++ resolved
@@ -20,12 +20,9 @@
 from cuml.test.utils import stress_param
 from cuml.neighbors import NearestNeighbors as cuKNN
 
-<<<<<<< HEAD
 from sklearn.neighbors import NearestNeighbors as skKNN
 from sklearn.datasets.samples_generator import make_blobs
-=======
 from sklearn.datasets import make_blobs
->>>>>>> 2c0aacf4
 from sklearn.manifold.t_sne import trustworthiness
 from sklearn import datasets
 
