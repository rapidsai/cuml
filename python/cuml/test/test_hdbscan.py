--- conflicted
+++ resolved
@@ -120,14 +120,7 @@
     assert(adjusted_rand_score(cuml_agg.labels_, sk_agg.labels_) >= 0.95)
 
 
-<<<<<<< HEAD
 @pytest.mark.parametrize('dataset', "NA")
-@pytest.mark.parametrize('min_samples', [25])
-@pytest.mark.parametrize('cluster_selection_epsilon', [0.0])
-@pytest.mark.parametrize('cluster_size_bounds', [(60, 0)])
-@pytest.mark.parametrize('allow_single_cluster', [False])
-=======
-@pytest.mark.parametrize('dataset', test_datasets.values())
 
 # TODO: Fix crash when min_samples is changes (due to MST determinism precision error)
 @pytest.mark.parametrize('min_samples', [25])
@@ -138,7 +131,6 @@
 @pytest.mark.parametrize('allow_single_cluster', [False])
 
 # TODO: Verify/fix discrepancies in leaf selection method
->>>>>>> 414788c3
 @pytest.mark.parametrize('cluster_selection_method', ['eom'])
 @pytest.mark.parametrize('connectivity', ['knn'])
 def test_hdbscan_sklearn_datasets(dataset,
@@ -181,73 +173,38 @@
                              algorithm="generic")
     sk_agg.fit(cp.asnumpy(X))
 
-<<<<<<< HEAD
-    import numpy as np
-    np.set_printoptions(threshold=np.inf)
-
-    # print("sk labels: %s" % sk_agg.labels_[:25])
-
-=======
     # import numpy as np
     # np.set_printoptions(threshold=np.inf)
     #
     # print("sk labels: %s" % sk_agg.labels_[:25])
     #
->>>>>>> 414788c3
     # print("cu condensed: %s" % cuml_agg.condensed_lambdas_)
     # print("cu condensed: %s" % cuml_agg.condensed_parent_)
     # print("cu condensed: %s" % cuml_agg.condensed_child_)
     # print("cu condensed: %s" % cuml_agg.condensed_sizes_)
-<<<<<<< HEAD
-
-=======
-    #
->>>>>>> 414788c3
+    #
     # print("sk condensed: %s" % sk_agg.condensed_tree_.to_numpy())
 
     import numpy as np
 
     # print("sk counts: %s" % str(np.unique(sk_agg.labels_, return_counts=True)))
     # print("cu counts: %s" % str(np.unique(cuml_agg.labels_, return_counts=True)))
-<<<<<<< HEAD
-
-    cu_asmnt = np.sort(np.unique(cuml_agg.labels_, return_counts=True)[1])
-    sk_asmnt = np.sort(np.unique(sk_agg.labels_, return_counts=True)[1])
-
-    # print("cu stabilities: %s" % cuml_agg.stabilities_.to_output("numpy"))
-    # print("sk stabiliies: %s" % sk_agg.cluster_persistence_)
-
-
-    t = cuml_agg.condensed_sizes_>1
-=======
     #
     # cu_asmnt = np.sort(np.unique(cuml_agg.labels_, return_counts=True)[1])
     # sk_asmnt = np.sort(np.unique(sk_agg.labels_, return_counts=True)[1])
     #
-    # print("cu stabilities: %s" % cuml_agg.stabilities_.to_output("numpy"))
-    # print("sk stabiliies: %s" % sk_agg.cluster_persistence_)
+    print("damn")
+    print("cu stabilities: %s" % cuml_agg.stabilities_.to_output("numpy"))
+    print("sk stabiliies: %s" % sk_agg.cluster_persistence_)
     #
     #
     # t = cuml_agg.condensed_sizes_>1
->>>>>>> 414788c3
     # print("cu cluster tree parent %s" % cuml_agg.condensed_parent_[t])
     # print("cu cluster tree child %s" % cuml_agg.condensed_child_[t])
     # print("cu cluster tree lambdas %s" % cuml_agg.condensed_lambdas_[t])
     # print("cu cluster tree sizes %s" % cuml_agg.condensed_sizes_[t])
-<<<<<<< HEAD
-
-    t = sk_agg.condensed_tree_.to_numpy()
-
-    # print("Cluster tree: %s" % t[t['child_size']>1])
-
-    # print("single linkage tree %s" % sk_agg.single_linkage_tree_.to_numpy())
-
-    # print("cu children: %s" % cuml_agg.children_)
-    # print("cu sizes: %s" % cuml_agg.sizes_)
-=======
 
     # t = sk_agg.condensed_tree_.to_numpy()
->>>>>>> 414788c3
 
     # print("Cluster tree: %s" % t[t['child_size']>1])
     #
@@ -262,7 +219,6 @@
     # print("cu sizes: %s" % cuml_agg.sizes_)
 
 
-<<<<<<< HEAD
     # print("cu mst_total: %s" % cp.sum(cuml_agg.mst_weights_))
     # print("cu mst_total: %s" % cuml_agg.mst_src_)
     # print("cu mst_total: %s" % cuml_agg.mst_dst_)
@@ -307,8 +263,8 @@
     new_cu_mst = new_cu_mst[cu_mst_indices, :]
     new_sk_mst = new_sk_mst[sk_mst_indices, :]
 
-    print(np.sum(new_sk_mst[:, 2]))
-    print(np.sum(new_cu_mst[:, 2]))
+    print(np.sum(cu_mst[:, 2]))
+    print(np.sum(sk_mst[:, 2]))
     print("yo")
     print(new_cu_mst[np.around(new_cu_mst[:, 2], 4) != np.around(new_sk_mst[:, 2], 4), :])
     print(new_cu_mst)
@@ -318,30 +274,13 @@
     # print(new_sk_mst[np.around(new_cu_mst[:, 2], 4) != np.around(new_sk_mst[:, 2], 4), :])
 
     # print(sk_mst[np.abs(cu_mst[:, 2] - sk_mst[:, 2]) >= 1e-3, :])
-=======
-
-    #
-    #
-    # print("cu mst_total: %s" % cp.sum(cuml_agg.mst_weights_))
-    #
-    # print("cu mst: %s" % cuml_agg.mst_weights_)
-    # print("sk mst_total: %s" % np.sum(sk_agg.minimum_spanning_tree_.to_numpy()[:,2]))
-    # print("sk mst: %s" % sk_agg.minimum_spanning_tree_.to_numpy()[:,2])
-    #
-    # print("cu mst max: %s" % cp.max(cuml_agg.mst_weights_))
-    # print("sk mst max: %s" % np.max(sk_agg.minimum_spanning_tree_.to_numpy()[:,2]))
-    #
-
-    assert(len(np.unique(sk_agg.labels_)) == len(cp.unique(cuml_agg.labels_)))
-
-
->>>>>>> 414788c3
     # np.testing.assert_equal(cu_asmnt, sk_asmnt)
 
     # Cluster assignments should be exact, even though the actual
     # labels may differ.
     #
     # TODO: Investigating a couple very small label differences
+    assert(len(np.unique(sk_agg.labels_)) == len(cp.unique(cuml_agg.labels_)))
     assert(adjusted_rand_score(cuml_agg.labels_, sk_agg.labels_) > 0.95)
 
 
