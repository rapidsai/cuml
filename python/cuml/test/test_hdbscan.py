--- conflicted
+++ resolved
@@ -95,31 +95,13 @@
     assert(len(np.unique(sk_agg.labels_)) == len(cp.unique(cuml_agg.labels_)))
 
 
-<<<<<<< HEAD
 @pytest.mark.parametrize('dataset', test_datasets.values())
-
-# TODO: Fix crash when min_samples is changes (due to MST determinism precision error)
 @pytest.mark.parametrize('cluster_selection_epsilon', [0.0, 50.0, 150.0])
-@pytest.mark.parametrize('min_samples_cluster_size_bounds', [
-                                                            (150, 150, 0),
-                                                             (15, 5, 0),
-                                                             (50, 25, 0)
-                                                            ])
-
-# TODO: Fix small discrepancies in allow_single_cluster=False (single test failure)
-@pytest.mark.parametrize('allow_single_cluster', [True, False])
-
-# TODO: Verify/fix discrepancies in leaf selection method
-@pytest.mark.parametrize('cluster_selection_method', ['eom'])
-=======
-@pytest.mark.parametrize('dataset', [test_datasets["digits"]])
-@pytest.mark.parametrize('cluster_selection_epsilon', [0.0])
 @pytest.mark.parametrize('min_samples_cluster_size_bounds', [(150, 150, 0),
                                                              (15, 5, 0),
                                                              (50, 25, 0)])
-@pytest.mark.parametrize('allow_single_cluster', [True])
+@pytest.mark.parametrize('allow_single_cluster', [True, False])
 @pytest.mark.parametrize('cluster_selection_method', ['eom', 'leaf'])
->>>>>>> e1f8bb1a
 @pytest.mark.parametrize('connectivity', ['knn'])
 def test_hdbscan_sklearn_datasets(dataset,
                                   connectivity,
@@ -160,7 +142,6 @@
 
     sk_agg.fit(cp.asnumpy(X))
 
-<<<<<<< HEAD
     tree = sk_agg.condensed_tree_.to_numpy()
     cluster_tree = tree[tree['child_size'] > 1]
     print("sk_parent", cluster_tree['parent'] - 506)
@@ -283,8 +264,6 @@
     #
     # TODO: Investigating a couple very small label differences
     # assert(len(np.unique(sk_agg.labels_)) == len(cp.unique(cuml_agg.labels_)))
-=======
->>>>>>> e1f8bb1a
     assert(adjusted_rand_score(cuml_agg.labels_, sk_agg.labels_) > 0.95)
 
 
