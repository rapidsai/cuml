# Copyright (c) 2019-2021, NVIDIA CORPORATION.
#
# Licensed under the Apache License, Version 2.0 (the "License");
# you may not use this file except in compliance with the License.
# You may obtain a copy of the License at
#
#     http://www.apache.org/licenses/LICENSE-2.0
#
# Unless required by applicable law or agreed to in writing, software
# distributed under the License is distributed on an "AS IS" BASIS,
# WITHOUT WARRANTIES OR CONDITIONS OF ANY KIND, either express or implied.
# See the License for the specific language governing permissions and
# limitations under the License.
#

import pytest


from cuml.cluster import HDBSCAN
from sklearn.datasets import make_blobs

from cuml.metrics import adjusted_rand_score
from cuml.test.utils import get_pattern

from cuml.common import logger

import hdbscan

from sklearn import datasets

import cupy as cp

test_datasets = {
 "digits": datasets.load_digits(),
 "boston": datasets.load_boston(),
 "diabetes": datasets.load_diabetes(),
 "cancer": datasets.load_breast_cancer(),
}

dataset_names = ['noisy_circles', 'noisy_moons', 'varied']#, 'aniso']


@pytest.mark.parametrize('nrows', [1000])
@pytest.mark.parametrize('ncols', [25])
@pytest.mark.parametrize('nclusters', [10, 50])
@pytest.mark.parametrize('min_samples', [5, 50])
@pytest.mark.parametrize('allow_single_cluster', [True, False])
@pytest.mark.parametrize('min_cluster_size', [10, 15])
@pytest.mark.parametrize('cluster_selection_epsilon', [0.0])
@pytest.mark.parametrize('max_cluster_size', [0])
@pytest.mark.parametrize('cluster_selection_method', ['eom'])
@pytest.mark.parametrize('connectivity', ['knn'])
def test_hdbscan_blobs(nrows, ncols, nclusters,
                       connectivity,
                       cluster_selection_epsilon,
                       cluster_selection_method,
                       allow_single_cluster,
                       min_cluster_size,
                       max_cluster_size,
                       min_samples):

    X, y = make_blobs(int(nrows),
                      ncols,
                      nclusters,
                      cluster_std=1.0,
                      shuffle=False,
                      random_state=42)

    logger.set_level(logger.level_debug)
    cuml_agg = HDBSCAN(verbose=logger.level_debug,
                       allow_single_cluster=allow_single_cluster,
                       n_neighbors=min_samples*2,
                       min_samples=min_samples,
                       max_cluster_size=max_cluster_size,
                       min_cluster_size=min_cluster_size,
                       cluster_selection_epsilon=cluster_selection_epsilon,
                       cluster_selection_method=cluster_selection_method)

    cuml_agg.fit(X)
    sk_agg = hdbscan.HDBSCAN(allow_single_cluster=allow_single_cluster,
                             approx_min_span_tree=False,
                             gen_min_span_tree=True,
                             min_samples=min_samples,
                             #max_cluster_size=max_cluster_size,
                             min_cluster_size=min_cluster_size,
                             cluster_selection_epsilon=cluster_selection_epsilon,
                             cluster_selection_method=cluster_selection_method,
                             algorithm="generic")

    # import numpy as np
    # np.set_printoptions(threshold=np.inf)
    #
    sk_agg.fit(cp.asnumpy(X))
    #
    # print("cu condensed: %s" % cuml_agg.condensed_lambdas_[:101])
    # print("cu condensed: %s" % cuml_agg.condensed_parent_[:101])
    # print("cu condensed: %s" % cuml_agg.condensed_child_[:101])
    #
    # print("sk labels: %s" % sk_agg.labels_)
    #
    #
    # import numpy as np
    # print("unique labels: %s" % np.unique(sk_agg.labels_))
    #
    # print("sk condensed: %s" % sk_agg.condensed_tree_.to_numpy())
    #
    # t = sk_agg.condensed_tree_.to_numpy()
    #
    # print("parent min: %s" % t['parent'].min())
    #
    # print("condensed tree size: %s" % t.shape)
    #
    # print("sk condensed parent max: %s" % t["lambda_val"][t['parent'] == 100].max())
    #
    # print("Cluster tree: %s" % t[t['child_size']>1])

    # Cluster assignments should be exact, even though the actual
    # labels may differ
    # TODO: Investigating a couiple very small label differences
    assert(adjusted_rand_score(cuml_agg.labels_, sk_agg.labels_) >= 0.95)


<<<<<<< HEAD
@pytest.mark.parametrize('dataset', "NA")
=======
@pytest.mark.parametrize('dataset', [test_datasets["digits"]])
>>>>>>> d556d472

# TODO: Fix crash when min_samples is changes (due to MST determinism precision error)
@pytest.mark.parametrize('cluster_selection_epsilon', [0.0])
@pytest.mark.parametrize('min_samples_cluster_size_bounds', [(25, 10, 0)])
                                                             #(50, 10, 0),
                                                             #(25, 10, 0)])

# TODO: Fix small discrepancies in allow_single_cluster=False (single test failure)
@pytest.mark.parametrize('allow_single_cluster', [True])

# TODO: Verify/fix discrepancies in leaf selection method
@pytest.mark.parametrize('cluster_selection_method', ['eom'])
@pytest.mark.parametrize('connectivity', ['knn'])
def test_hdbscan_sklearn_datasets(dataset,
                                  connectivity,
                                  cluster_selection_epsilon,
                                  cluster_selection_method,
                                  min_samples_cluster_size_bounds,
                                  allow_single_cluster):

    min_samples, min_cluster_size, max_cluster_size = \
        min_samples_cluster_size_bounds

    X = datasets.load_digits().data

    print("points: %s" % X.shape[0])

    logger.set_level(logger.level_debug)
    cuml_agg = HDBSCAN(verbose=logger.level_debug,
                       allow_single_cluster=allow_single_cluster,
                       n_neighbors=min_samples*2,
                       gen_min_span_tree=True,
                       min_samples=min_samples,
                       max_cluster_size=max_cluster_size,
                       min_cluster_size=min_cluster_size,
                       cluster_selection_epsilon=cluster_selection_epsilon,
                       cluster_selection_method=cluster_selection_method)

    cuml_agg.fit(X)

    sk_agg = hdbscan.HDBSCAN(allow_single_cluster=allow_single_cluster,
                             approx_min_span_tree=False,
                             gen_min_span_tree=True,
                             min_samples=min_samples,
                             #max_cluster_size=max_cluster_size,
                             min_cluster_size=min_cluster_size,
                             cluster_selection_epsilon=cluster_selection_epsilon,
                             cluster_selection_method=cluster_selection_method,
                             algorithm="generic")
    sk_agg.fit(cp.asnumpy(X))

    sk_agg.minimum_spanning_tree_.plot()
    plt.show()


    # import numpy as np
    # np.set_printoptions(threshold=np.inf)
    #
    # print("sk labels: %s" % sk_agg.labels_[:25])
    #
    # print("cu condensed: %s" % cuml_agg.condensed_lambdas_)
    # print("cu condensed: %s" % cuml_agg.condensed_parent_)
    # print("cu condensed: %s" % cuml_agg.condensed_child_)
    # print("cu condensed: %s" % cuml_agg.condensed_sizes_)
    #
    # print("sk condensed: %s" % sk_agg.condensed_tree_.to_numpy())

    import numpy as np

    print("sk counts: %s" % str(np.unique(sk_agg.labels_, return_counts=True)))
    print("cu counts: %s" % str(np.unique(cuml_agg.labels_, return_counts=True)))
    #
    # cu_asmnt = np.sort(np.unique(cuml_agg.labels_, return_counts=True)[1])
    # sk_asmnt = np.sort(np.unique(sk_agg.labels_, return_counts=True)[1])
    #
    print("damn")
    print("cu stabilities: %s" % cuml_agg.stabilities_.to_output("numpy"))
    print("sk stabiliies: %s" % sk_agg.cluster_persistence_)
    #
    #
    # t = cuml_agg.condensed_sizes_>1
    # print("cu cluster tree parent %s" % cuml_agg.condensed_parent_[t])
    # print("cu cluster tree child %s" % cuml_agg.condensed_child_[t])
    # print("cu cluster tree lambdas %s" % cuml_agg.condensed_lambdas_[t])
    # print("cu cluster tree sizes %s" % cuml_agg.condensed_sizes_[t])

    # t = sk_agg.condensed_tree_.to_numpy()

    # print("Cluster tree: %s" % t[t['child_size']>1])
    #
    # print("single linkage tree %s" % sk_agg.single_linkage_tree_.to_numpy())
    #
    import numpy as np
    np.set_printoptions(threshold=np.inf)
    # print("sk dendrogram parents: %s" % np.array2string(sk_agg.minimum_spanning_tree_.to_numpy()[:,0].astype('int32'), separator=","))
    # print("sk dendrogram children: %s" % np.array2string(sk_agg.minimum_spanning_tree_.to_numpy()[:,1].astype('int32'), separator=","))
    # print("sk dendrogram lambdas: %s" % np.array2string(sk_agg.minimum_spanning_tree_.to_numpy()[:,2].astype('float32'), separator=","))
    # print("cu children: %s" % cuml_agg.children_)
    # print("cu sizes: %s" % cuml_agg.sizes_)


    # print("cu mst_total: %s" % cp.sum(cuml_agg.mst_weights_))
    # print("cu mst_total: %s" % cuml_agg.mst_src_)
    # print("cu mst_total: %s" % cuml_agg.mst_dst_)

    # print("cu mst: %s" % cuml_agg.mst_weights_)
    # print("sk mst_total: %s" % np.sum(sk_agg.minimum_spanning_tree_.to_numpy()[:,2]))
    # print("sk mst: %s" % sk_agg.minimum_spanning_tree_.to_numpy()[:,0])
    # print("sk mst: %s" % sk_agg.minimum_spanning_tree_.to_numpy()[:,1])
    # print("sk mst: %s" % sk_agg.minimum_spanning_tree_.to_numpy()[:,2])

<<<<<<< HEAD
    cu_mst_src = cp.asnumpy(cuml_agg.mst_src_).reshape((-1, 1))
    cu_mst_dst = cp.asnumpy(cuml_agg.mst_dst_).reshape((-1, 1))
    cu_mst_wt = np.array(cp.asnumpy(cuml_agg.mst_weights_).reshape((-1, 1)))

    sk_mst_src = sk_agg.minimum_spanning_tree_.to_numpy()[:,0].reshape((-1, 1))
    sk_mst_dst = sk_agg.minimum_spanning_tree_.to_numpy()[:,1].reshape((-1, 1))
    sk_mst_wt = sk_agg.minimum_spanning_tree_.to_numpy()[:,2].reshape((-1, 1))

    cu_mst = np.hstack((cu_mst_src, cu_mst_dst, cu_mst_wt))
    sk_mst = np.hstack((sk_mst_src, sk_mst_dst, sk_mst_wt))

    cu_mst_sym = np.hstack((cu_mst_dst, cu_mst_src, cu_mst_wt))
    sk_mst_sym = np.hstack((sk_mst_dst, sk_mst_src, sk_mst_wt))

    cu_mst = np.vstack((cu_mst, cu_mst_sym))
    sk_mst = np.vstack((sk_mst, sk_mst_sym))

    cu_mst_set = set([tuple(x[:2]) for x in cu_mst])
    sk_mst_set = set([tuple(x[:2]) for x in sk_mst])
    # print("fuck")
    # print(cu_mst_set)
    # print(sk_mst_set)
    inter = cu_mst_set & sk_mst_set
    # print(inter)

    new_cu_mst = np.array([x for x in cu_mst if tuple(x[:2]) not in inter])
    new_sk_mst = np.array([x for x in sk_mst if tuple(x[:2]) not in inter])

    cu_mst_indices = np.argsort(new_cu_mst[:, 2])
    sk_mst_indices = np.argsort(new_sk_mst[:, 2])

    new_cu_mst = new_cu_mst[cu_mst_indices, :]
    new_sk_mst = new_sk_mst[sk_mst_indices, :]

    print(np.sum(cu_mst[:, 2]))
    print(np.sum(sk_mst[:, 2]))
    print("yo")
    print(new_cu_mst[np.around(new_cu_mst[:, 2], 4) != np.around(new_sk_mst[:, 2], 4), :])
    print(new_cu_mst)
    # print(np.sum(new_cu_mst[:, 2]))
    print("hi")
    print(new_sk_mst)
    # print(new_sk_mst[np.around(new_cu_mst[:, 2], 4) != np.around(new_sk_mst[:, 2], 4), :])

    # print(sk_mst[np.abs(cu_mst[:, 2] - sk_mst[:, 2]) >= 1e-3, :])
=======
>>>>>>> d556d472
    # np.testing.assert_equal(cu_asmnt, sk_asmnt)

    # Cluster assignments should be exact, even though the actual
    # labels may differ.
    #
    # TODO: Investigating a couple very small label differences
    assert(len(np.unique(sk_agg.labels_)) == len(cp.unique(cuml_agg.labels_)))
    assert(adjusted_rand_score(cuml_agg.labels_, sk_agg.labels_) > 0.95)
    # assert(len(np.unique(sk_agg.labels_)) == len(cp.unique(cuml_agg.labels_)))


@pytest.mark.parametrize('nrows', [1500])
@pytest.mark.parametrize('dataset', dataset_names)
@pytest.mark.parametrize('min_samples', [5, 20])
@pytest.mark.parametrize('cluster_selection_epsilon', [0.0])
@pytest.mark.parametrize('min_cluster_size', [5, 30])
@pytest.mark.parametrize('allow_single_cluster', [True, False])
@pytest.mark.parametrize('max_cluster_size', [0])
@pytest.mark.parametrize('cluster_selection_method', ['eom'])
@pytest.mark.parametrize('connectivity', ['knn'])
def test_hdbscan_cluster_patterns(dataset, nrows,
                                  connectivity,
                                  cluster_selection_epsilon,
                                  cluster_selection_method,
                                  min_cluster_size,
                                  allow_single_cluster,
                                  max_cluster_size,
                                  min_samples):

    # This also tests duplicate data points
    X, y = get_pattern(dataset, nrows)[0]

    logger.set_level(logger.level_debug)
    cuml_agg = HDBSCAN(verbose=logger.level_debug,
                       allow_single_cluster=allow_single_cluster,
                       n_neighbors=min_samples*2,
                       min_samples=min_samples,
                       max_cluster_size=max_cluster_size,
                       min_cluster_size=min_cluster_size,
                       cluster_selection_epsilon=cluster_selection_epsilon,
                       cluster_selection_method=cluster_selection_method)

    cuml_agg.fit(X)

    sk_agg = hdbscan.HDBSCAN(allow_single_cluster=allow_single_cluster,
                             approx_min_span_tree=False,
                             gen_min_span_tree=True,
                             min_samples=min_samples,
                             #max_cluster_size=max_cluster_size,
                             min_cluster_size=min_cluster_size,
                             cluster_selection_epsilon=cluster_selection_epsilon,
                             cluster_selection_method=cluster_selection_method,
                             algorithm="generic")
    sk_agg.fit(cp.asnumpy(X))

    print("sk labels: %s" % sk_agg.labels_)

    # Cluster assignments should be exact, even though the actual
    # labels may differ.
    #
    # TODO: Investigating a couple very small label differences
    assert(adjusted_rand_score(cuml_agg.labels_, sk_agg.labels_) > 0.95)

"""
 [2.93000000e+02 1.27600000e+03 2.60576284e+01]
 [3.00000000e+00 1.31000000e+03 2.60576284e+01]
 [1.31000000e+03 3.00000000e+00 2.60576284e+01]
 [1.27600000e+03 2.93000000e+02 2.60576284e+01]
 [1.50700000e+03 5.94000000e+02 2.60576284e+01]
 [5.94000000e+02 1.50700000e+03 2.60576284e+01]

  [2.79000000e+02 1.31000000e+03 2.60576267e+01]
 [1.27600000e+03 1.68600000e+03 2.60576267e+01]
 [1.31000000e+03 2.79000000e+02 2.60576267e+01]
 [1.68600000e+03 1.27600000e+03 2.60576267e+01]
"""<|MERGE_RESOLUTION|>--- conflicted
+++ resolved
@@ -120,12 +120,7 @@
     assert(adjusted_rand_score(cuml_agg.labels_, sk_agg.labels_) >= 0.95)
 
 
-<<<<<<< HEAD
-@pytest.mark.parametrize('dataset', "NA")
-=======
 @pytest.mark.parametrize('dataset', [test_datasets["digits"]])
->>>>>>> d556d472
-
 # TODO: Fix crash when min_samples is changes (due to MST determinism precision error)
 @pytest.mark.parametrize('cluster_selection_epsilon', [0.0])
 @pytest.mark.parametrize('min_samples_cluster_size_bounds', [(25, 10, 0)])
@@ -236,7 +231,6 @@
     # print("sk mst: %s" % sk_agg.minimum_spanning_tree_.to_numpy()[:,1])
     # print("sk mst: %s" % sk_agg.minimum_spanning_tree_.to_numpy()[:,2])
 
-<<<<<<< HEAD
     cu_mst_src = cp.asnumpy(cuml_agg.mst_src_).reshape((-1, 1))
     cu_mst_dst = cp.asnumpy(cuml_agg.mst_dst_).reshape((-1, 1))
     cu_mst_wt = np.array(cp.asnumpy(cuml_agg.mst_weights_).reshape((-1, 1)))
@@ -256,7 +250,6 @@
 
     cu_mst_set = set([tuple(x[:2]) for x in cu_mst])
     sk_mst_set = set([tuple(x[:2]) for x in sk_mst])
-    # print("fuck")
     # print(cu_mst_set)
     # print(sk_mst_set)
     inter = cu_mst_set & sk_mst_set
@@ -273,17 +266,13 @@
 
     print(np.sum(cu_mst[:, 2]))
     print(np.sum(sk_mst[:, 2]))
-    print("yo")
     print(new_cu_mst[np.around(new_cu_mst[:, 2], 4) != np.around(new_sk_mst[:, 2], 4), :])
     print(new_cu_mst)
     # print(np.sum(new_cu_mst[:, 2]))
-    print("hi")
     print(new_sk_mst)
     # print(new_sk_mst[np.around(new_cu_mst[:, 2], 4) != np.around(new_sk_mst[:, 2], 4), :])
 
     # print(sk_mst[np.abs(cu_mst[:, 2] - sk_mst[:, 2]) >= 1e-3, :])
-=======
->>>>>>> d556d472
     # np.testing.assert_equal(cu_asmnt, sk_asmnt)
 
     # Cluster assignments should be exact, even though the actual
