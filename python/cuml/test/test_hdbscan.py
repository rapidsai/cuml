# Copyright (c) 2019-2021, NVIDIA CORPORATION.
#
# Licensed under the Apache License, Version 2.0 (the "License");
# you may not use this file except in compliance with the License.
# You may obtain a copy of the License at
#
#     http://www.apache.org/licenses/LICENSE-2.0
#
# Unless required by applicable law or agreed to in writing, software
# distributed under the License is distributed on an "AS IS" BASIS,
# WITHOUT WARRANTIES OR CONDITIONS OF ANY KIND, either express or implied.
# See the License for the specific language governing permissions and
# limitations under the License.
#

import pytest


from cuml.experimental.cluster import HDBSCAN
from sklearn.datasets import make_blobs

from cuml.metrics import adjusted_rand_score
from cuml.test.utils import get_pattern

import numpy as np

from cuml.common import logger

import hdbscan

from sklearn import datasets

import cupy as cp

test_datasets = {
 "digits": datasets.load_digits(),
 "boston": datasets.load_boston(),
 "diabetes": datasets.load_diabetes(),
 "cancer": datasets.load_breast_cancer(),
}

dataset_names = ['noisy_circles', 'noisy_moons', 'varied']#, 'aniso']


@pytest.mark.parametrize('nrows', [25])
@pytest.mark.parametrize('ncols', [25])
@pytest.mark.parametrize('nclusters', [2])
@pytest.mark.parametrize('min_samples', [3])
@pytest.mark.parametrize('allow_single_cluster', [True])
@pytest.mark.parametrize('min_cluster_size', [2])
@pytest.mark.parametrize('cluster_selection_epsilon', [0.0])
@pytest.mark.parametrize('max_cluster_size', [0])
@pytest.mark.parametrize('cluster_selection_method', ['eom'])
@pytest.mark.parametrize('connectivity', ['knn'])
def test_hdbscan_blobs(nrows, ncols, nclusters,
                       connectivity,
                       cluster_selection_epsilon,
                       cluster_selection_method,
                       allow_single_cluster,
                       min_cluster_size,
                       max_cluster_size,
                       min_samples):

    X, y = make_blobs(int(nrows),
                      ncols,
                      nclusters,
                      cluster_std=0.7,
                      shuffle=False,
                      random_state=42)

    logger.set_level(logger.level_debug)
    cuml_agg = HDBSCAN(verbose=logger.level_debug,
                       allow_single_cluster=allow_single_cluster,
                       n_neighbors=min_samples+1,
                       min_samples=min_samples,
                       max_cluster_size=max_cluster_size,
                       min_cluster_size=min_cluster_size,
                       cluster_selection_epsilon=cluster_selection_epsilon,
                       cluster_selection_method=cluster_selection_method)

    cuml_agg.fit(X)
    sk_agg = hdbscan.HDBSCAN(allow_single_cluster=allow_single_cluster,
                             approx_min_span_tree=False,
                             gen_min_span_tree=True,
                             min_samples=min_samples,
                             #max_cluster_size=max_cluster_size,
                             min_cluster_size=min_cluster_size,
                             cluster_selection_epsilon=cluster_selection_epsilon,
                             cluster_selection_method=cluster_selection_method,
                             algorithm="generic")

    # import numpy as np
    # np.set_printoptions(threshold=np.inf)
    #
    sk_agg.fit(cp.asnumpy(X))
    #
    # print("cu condensed: %s" % cuml_agg.condensed_lambdas_[:101])
    # print("cu condensed: %s" % cuml_agg.condensed_parent_[:101])
    # print("cu condensed: %s" % cuml_agg.condensed_child_[:101])
    #
    # print("sk labels: %s" % sk_agg.labels_)
    #
    #
    # import numpy as np
    # print("unique labels: %s" % np.unique(sk_agg.labels_))
    #
    # print("sk condensed: %s" % sk_agg.condensed_tree_.to_numpy())
    #
    # t = sk_agg.condensed_tree_.to_numpy()
    #
    # print("parent min: %s" % t['parent'].min())
    #
    # print("condensed tree size: %s" % t.shape)
    #
    # print("sk condensed parent max: %s" % t["lambda_val"][t['parent'] == 100].max())
    #
    # print("Cluster tree: %s" % t[t['child_size']>1])

    # Cluster assignments should be exact, even though the actual
    # labels may differ
    # TODO: Investigating a couiple very small label differences
    assert(adjusted_rand_score(cuml_agg.labels_, sk_agg.labels_) >= 0.95)
    assert(len(np.unique(sk_agg.labels_)) == len(cp.unique(cuml_agg.labels_)))


<<<<<<< HEAD
@pytest.mark.parametrize('dataset', [test_datasets["digits"]])
=======
@pytest.mark.parametrize('dataset', test_datasets.values())

>>>>>>> 5964cab0
# TODO: Fix crash when min_samples is changes (due to MST determinism precision error)
@pytest.mark.parametrize('cluster_selection_epsilon', [0.0])
@pytest.mark.parametrize('min_samples_cluster_size_bounds', [(150, 150, 0),
                                                             (15, 5, 0),
                                                             (50, 25, 0)])

# TODO: Fix small discrepancies in allow_single_cluster=False (single test failure)
@pytest.mark.parametrize('allow_single_cluster', [True, False])

# TODO: Verify/fix discrepancies in leaf selection method
@pytest.mark.parametrize('cluster_selection_method', ['eom'])
@pytest.mark.parametrize('connectivity', ['knn'])
def test_hdbscan_sklearn_datasets(dataset,
                                  connectivity,
                                  cluster_selection_epsilon,
                                  cluster_selection_method,
                                  min_samples_cluster_size_bounds,
                                  allow_single_cluster):

    min_samples, min_cluster_size, max_cluster_size = \
        min_samples_cluster_size_bounds

    X = datasets.load_digits().data

    print("points: %s" % X.shape[0])

    logger.set_level(logger.level_debug)
    cuml_agg = HDBSCAN(verbose=logger.level_debug,
                       allow_single_cluster=allow_single_cluster,
                       n_neighbors=min_samples+1,
                       gen_min_span_tree=True,
                       min_samples=min_samples,
                       max_cluster_size=max_cluster_size,
                       min_cluster_size=min_cluster_size,
                       cluster_selection_epsilon=cluster_selection_epsilon,
                       cluster_selection_method=cluster_selection_method)

    cuml_agg.fit(X)

    sk_agg = hdbscan.HDBSCAN(allow_single_cluster=allow_single_cluster,
                             approx_min_span_tree=False,
                             gen_min_span_tree=True,
                             min_samples=min_samples,
                             #max_cluster_size=max_cluster_size,
                             min_cluster_size=min_cluster_size,
                             cluster_selection_epsilon=cluster_selection_epsilon,
                             cluster_selection_method=cluster_selection_method,
                             algorithm="generic")
    sk_agg.fit(cp.asnumpy(X))



    # import numpy as np
    # np.set_printoptions(threshold=np.inf)
    #
    # print("sk labels: %s" % sk_agg.labels_[:25])
    #
    # print("cu condensed: %s" % cuml_agg.condensed_lambdas_)
    # print("cu condensed: %s" % cuml_agg.condensed_parent_)
    # print("cu condensed: %s" % cuml_agg.condensed_child_)
    # print("cu condensed: %s" % cuml_agg.condensed_sizes_)
    #
    # print("sk condensed: %s" % sk_agg.condensed_tree_.to_numpy())

    print("sk counts: %s" % str(np.unique(sk_agg.labels_, return_counts=True)))
    print("cu counts: %s" % str(np.unique(cuml_agg.labels_, return_counts=True)))
    #
    # cu_asmnt = np.sort(np.unique(cuml_agg.labels_, return_counts=True)[1])
    # sk_asmnt = np.sort(np.unique(sk_agg.labels_, return_counts=True)[1])
    #
    print("damn")
    print("cu stabilities: %s" % cuml_agg.stabilities_.to_output("numpy"))
    print("sk stabiliies: %s" % sk_agg.cluster_persistence_)
    #
    #
    # t = cuml_agg.condensed_sizes_>1
    # print("cu cluster tree parent %s" % cuml_agg.condensed_parent_[t])
    # print("cu cluster tree child %s" % cuml_agg.condensed_child_[t])
    # print("cu cluster tree lambdas %s" % cuml_agg.condensed_lambdas_[t])
    # print("cu cluster tree sizes %s" % cuml_agg.condensed_sizes_[t])

    # t = sk_agg.condensed_tree_.to_numpy()

    # print("Cluster tree: %s" % t[t['child_size']>1])
    #
    # print("single linkage tree %s" % sk_agg.single_linkage_tree_.to_numpy())
    #
    # print("sk dendrogram parents: %s" % np.array2string(sk_agg.minimum_spanning_tree_.to_numpy()[:,0].astype('int32'), separator=","))
    # print("sk dendrogram children: %s" % np.array2string(sk_agg.minimum_spanning_tree_.to_numpy()[:,1].astype('int32'), separator=","))
    # print("sk dendrogram lambdas: %s" % np.array2string(sk_agg.minimum_spanning_tree_.to_numpy()[:,2].astype('float32'), separator=","))
    # print("cu children: %s" % cuml_agg.children_)
    # print("cu sizes: %s" % cuml_agg.sizes_)


    # print("cu mst_total: %s" % cp.sum(cuml_agg.mst_weights_))
    # print("cu mst_total: %s" % cuml_agg.mst_src_)
    # print("cu mst_total: %s" % cuml_agg.mst_dst_)

    # print("cu mst: %s" % cuml_agg.mst_weights_)
    # print("sk mst_total: %s" % np.sum(sk_agg.minimum_spanning_tree_.to_numpy()[:,2]))
    # print("sk mst: %s" % sk_agg.minimum_spanning_tree_.to_numpy()[:,0])
    # print("sk mst: %s" % sk_agg.minimum_spanning_tree_.to_numpy()[:,1])
    # print("sk mst: %s" % sk_agg.minimum_spanning_tree_.to_numpy()[:,2])
<<<<<<< HEAD

    cu_mst_src = cp.asnumpy(cuml_agg.mst_src_).reshape((-1, 1))
    cu_mst_dst = cp.asnumpy(cuml_agg.mst_dst_).reshape((-1, 1))
    cu_mst_wt = np.array(cp.asnumpy(cuml_agg.mst_weights_).reshape((-1, 1)))

    sk_mst_src = sk_agg.minimum_spanning_tree_.to_numpy()[:,0].reshape((-1, 1))
    sk_mst_dst = sk_agg.minimum_spanning_tree_.to_numpy()[:,1].reshape((-1, 1))
    sk_mst_wt = sk_agg.minimum_spanning_tree_.to_numpy()[:,2].reshape((-1, 1))

    cu_mst = np.hstack((cu_mst_src, cu_mst_dst, cu_mst_wt))
    sk_mst = np.hstack((sk_mst_src, sk_mst_dst, sk_mst_wt))

    cu_mst_sym = np.hstack((cu_mst_dst, cu_mst_src, cu_mst_wt))
    sk_mst_sym = np.hstack((sk_mst_dst, sk_mst_src, sk_mst_wt))

    cu_mst = np.vstack((cu_mst, cu_mst_sym))
    sk_mst = np.vstack((sk_mst, sk_mst_sym))

    cu_mst_set = set([tuple(x[:2]) for x in cu_mst])
    sk_mst_set = set([tuple(x[:2]) for x in sk_mst])
    # print(cu_mst_set)
    # print(sk_mst_set)
    inter = cu_mst_set & sk_mst_set
    # print(inter)

    new_cu_mst = np.array([x for x in cu_mst if tuple(x[:2]) not in inter])
    new_sk_mst = np.array([x for x in sk_mst if tuple(x[:2]) not in inter])

    cu_mst_indices = np.argsort(new_cu_mst[:, 2])
    sk_mst_indices = np.argsort(new_sk_mst[:, 2])

    new_cu_mst = new_cu_mst[cu_mst_indices, :]
    new_sk_mst = new_sk_mst[sk_mst_indices, :]

    print(np.sum(cu_mst[:, 2]))
    print(np.sum(sk_mst[:, 2]))
    print(new_cu_mst[np.around(new_cu_mst[:, 2], 4) != np.around(new_sk_mst[:, 2], 4), :])
    print(new_cu_mst)
    # print(np.sum(new_cu_mst[:, 2]))
    print(new_sk_mst)
    # print(new_sk_mst[np.around(new_cu_mst[:, 2], 4) != np.around(new_sk_mst[:, 2], 4), :])

    # print(sk_mst[np.abs(cu_mst[:, 2] - sk_mst[:, 2]) >= 1e-3, :])
=======
    #
    print("cu mst max: %s" % cp.sum(cuml_agg.mst_weights_))
    print("sk mst max: %s" % np.sum(sk_agg.minimum_spanning_tree_.to_numpy()[:,2]))

    print("sk linka: %s" % sk_agg.single_linkage_tree_.to_numpy())
    print("cu linka: %s" % cuml_agg.single_linkage_tree_().to_numpy())
    #

    print("sk mst weights: %s" % np.sort(sk_agg.minimum_spanning_tree_.to_numpy()[:,2]))
    print("cu mst weights: %s" % np.sort(cuml_agg.minimum_spanning_tree_.to_numpy()[:,2]))

>>>>>>> 5964cab0
    # np.testing.assert_equal(cu_asmnt, sk_asmnt)

    # Cluster assignments should be exact, even though the actual
    # labels may differ.
    #
    # TODO: Investigating a couple very small label differences
    assert(len(np.unique(sk_agg.labels_)) == len(cp.unique(cuml_agg.labels_)))
    assert(adjusted_rand_score(cuml_agg.labels_, sk_agg.labels_) > 0.95)
    assert(len(np.unique(sk_agg.labels_)) == len(cp.unique(cuml_agg.labels_)))


@pytest.mark.parametrize('nrows', [1500])
@pytest.mark.parametrize('dataset', dataset_names)
@pytest.mark.parametrize('min_samples', [5, 20, 50])
@pytest.mark.parametrize('cluster_selection_epsilon', [0.0])
@pytest.mark.parametrize('min_cluster_size', [5, 30])
@pytest.mark.parametrize('allow_single_cluster', [True, False])
@pytest.mark.parametrize('max_cluster_size', [0])
@pytest.mark.parametrize('cluster_selection_method', ['eom'])
@pytest.mark.parametrize('connectivity', ['knn'])
def test_hdbscan_cluster_patterns(dataset, nrows,
                                  connectivity,
                                  cluster_selection_epsilon,
                                  cluster_selection_method,
                                  min_cluster_size,
                                  allow_single_cluster,
                                  max_cluster_size,
                                  min_samples):

    # This also tests duplicate data points
    X, y = get_pattern(dataset, nrows)[0]

    logger.set_level(logger.level_debug)
    cuml_agg = HDBSCAN(verbose=logger.level_debug,
                       allow_single_cluster=allow_single_cluster,
                       n_neighbors=min_samples,
                       min_samples=min_samples,
                       max_cluster_size=max_cluster_size,
                       min_cluster_size=min_cluster_size,
                       cluster_selection_epsilon=cluster_selection_epsilon,
                       cluster_selection_method=cluster_selection_method)

    cuml_agg.fit(X)

    sk_agg = hdbscan.HDBSCAN(allow_single_cluster=allow_single_cluster,
                             approx_min_span_tree=False,
                             gen_min_span_tree=True,
                             min_samples=min_samples,
                             #max_cluster_size=max_cluster_size,
                             min_cluster_size=min_cluster_size,
                             cluster_selection_epsilon=cluster_selection_epsilon,
                             cluster_selection_method=cluster_selection_method,
                             algorithm="generic")
    sk_agg.fit(cp.asnumpy(X))

    print("sk labels: %s" % sk_agg.labels_)

    # Cluster assignments should be exact, even though the actual
    # labels may differ.
    #
    # TODO: Investigating a couple very small label differences
    assert(adjusted_rand_score(cuml_agg.labels_, sk_agg.labels_) > 0.95)

"""
 [2.93000000e+02 1.27600000e+03 2.60576284e+01]
 [3.00000000e+00 1.31000000e+03 2.60576284e+01]
 [1.31000000e+03 3.00000000e+00 2.60576284e+01]
 [1.27600000e+03 2.93000000e+02 2.60576284e+01]
 [1.50700000e+03 5.94000000e+02 2.60576284e+01]
 [5.94000000e+02 1.50700000e+03 2.60576284e+01]

  [2.79000000e+02 1.31000000e+03 2.60576267e+01]
 [1.27600000e+03 1.68600000e+03 2.60576267e+01]
 [1.31000000e+03 2.79000000e+02 2.60576267e+01]
 [1.68600000e+03 1.27600000e+03 2.60576267e+01]
"""<|MERGE_RESOLUTION|>--- conflicted
+++ resolved
@@ -123,23 +123,20 @@
     assert(len(np.unique(sk_agg.labels_)) == len(cp.unique(cuml_agg.labels_)))
 
 
-<<<<<<< HEAD
-@pytest.mark.parametrize('dataset', [test_datasets["digits"]])
-=======
 @pytest.mark.parametrize('dataset', test_datasets.values())
 
->>>>>>> 5964cab0
 # TODO: Fix crash when min_samples is changes (due to MST determinism precision error)
 @pytest.mark.parametrize('cluster_selection_epsilon', [0.0])
 @pytest.mark.parametrize('min_samples_cluster_size_bounds', [(150, 150, 0),
                                                              (15, 5, 0),
-                                                             (50, 25, 0)])
+                                                             (50, 25, 0)
+                                                            ])
 
 # TODO: Fix small discrepancies in allow_single_cluster=False (single test failure)
 @pytest.mark.parametrize('allow_single_cluster', [True, False])
 
 # TODO: Verify/fix discrepancies in leaf selection method
-@pytest.mark.parametrize('cluster_selection_method', ['eom'])
+@pytest.mark.parametrize('cluster_selection_method', ['eom', 'leaf'])
 @pytest.mark.parametrize('connectivity', ['knn'])
 def test_hdbscan_sklearn_datasets(dataset,
                                   connectivity,
@@ -151,7 +148,7 @@
     min_samples, min_cluster_size, max_cluster_size = \
         min_samples_cluster_size_bounds
 
-    X = datasets.load_digits().data
+    X = dataset.data
 
     print("points: %s" % X.shape[0])
 
@@ -179,7 +176,16 @@
                              algorithm="generic")
     sk_agg.fit(cp.asnumpy(X))
 
-
+    tree = sk_agg.condensed_tree_.to_numpy()
+    cluster_tree = tree[tree['child_size'] > 1]
+    print("sk_parent", cluster_tree['parent'] - 1797)
+    print("sk_child", cluster_tree['child'] - 1797)
+    print("sk_size", cluster_tree['child_size'])
+    # is_cluster = np.zeros(cluster_tree['child'].max() - cluster_tree['parent'].min() + 1)
+    # for c in cluster_tree['child']:
+    #     if c not in cluster_tree['parent']:
+    #         is_cluster[c - 1797] = 1
+    # print("sk_is_cluster", is_cluster)
 
     # import numpy as np
     # np.set_printoptions(threshold=np.inf)
@@ -199,9 +205,8 @@
     # cu_asmnt = np.sort(np.unique(cuml_agg.labels_, return_counts=True)[1])
     # sk_asmnt = np.sort(np.unique(sk_agg.labels_, return_counts=True)[1])
     #
-    print("damn")
-    print("cu stabilities: %s" % cuml_agg.stabilities_.to_output("numpy"))
-    print("sk stabiliies: %s" % sk_agg.cluster_persistence_)
+    # print("cu stabilities: %s" % cuml_agg.stabilities_.to_output("numpy"))
+    # print("sk stabiliies: %s" % sk_agg.cluster_persistence_)
     #
     #
     # t = cuml_agg.condensed_sizes_>1
@@ -232,72 +237,69 @@
     # print("sk mst: %s" % sk_agg.minimum_spanning_tree_.to_numpy()[:,0])
     # print("sk mst: %s" % sk_agg.minimum_spanning_tree_.to_numpy()[:,1])
     # print("sk mst: %s" % sk_agg.minimum_spanning_tree_.to_numpy()[:,2])
-<<<<<<< HEAD
-
-    cu_mst_src = cp.asnumpy(cuml_agg.mst_src_).reshape((-1, 1))
-    cu_mst_dst = cp.asnumpy(cuml_agg.mst_dst_).reshape((-1, 1))
-    cu_mst_wt = np.array(cp.asnumpy(cuml_agg.mst_weights_).reshape((-1, 1)))
-
-    sk_mst_src = sk_agg.minimum_spanning_tree_.to_numpy()[:,0].reshape((-1, 1))
-    sk_mst_dst = sk_agg.minimum_spanning_tree_.to_numpy()[:,1].reshape((-1, 1))
-    sk_mst_wt = sk_agg.minimum_spanning_tree_.to_numpy()[:,2].reshape((-1, 1))
-
-    cu_mst = np.hstack((cu_mst_src, cu_mst_dst, cu_mst_wt))
-    sk_mst = np.hstack((sk_mst_src, sk_mst_dst, sk_mst_wt))
-
-    cu_mst_sym = np.hstack((cu_mst_dst, cu_mst_src, cu_mst_wt))
-    sk_mst_sym = np.hstack((sk_mst_dst, sk_mst_src, sk_mst_wt))
-
-    cu_mst = np.vstack((cu_mst, cu_mst_sym))
-    sk_mst = np.vstack((sk_mst, sk_mst_sym))
-
-    cu_mst_set = set([tuple(x[:2]) for x in cu_mst])
-    sk_mst_set = set([tuple(x[:2]) for x in sk_mst])
+
+    # cu_mst_src = cp.asnumpy(cuml_agg.mst_src_).reshape((-1, 1))
+    # cu_mst_dst = cp.asnumpy(cuml_agg.mst_dst_).reshape((-1, 1))
+    # cu_mst_wt = np.array(cp.asnumpy(cuml_agg.mst_weights_).reshape((-1, 1)))
+
+    # sk_mst_src = sk_agg.minimum_spanning_tree_.to_numpy()[:,0].reshape((-1, 1))
+    # sk_mst_dst = sk_agg.minimum_spanning_tree_.to_numpy()[:,1].reshape((-1, 1))
+    # sk_mst_wt = sk_agg.minimum_spanning_tree_.to_numpy()[:,2].reshape((-1, 1))
+
+    # cu_mst = np.hstack((cu_mst_src, cu_mst_dst, cu_mst_wt))
+    # sk_mst = np.hstack((sk_mst_src, sk_mst_dst, sk_mst_wt))
+
+    # cu_mst_sym = np.hstack((cu_mst_dst, cu_mst_src, cu_mst_wt))
+    # sk_mst_sym = np.hstack((sk_mst_dst, sk_mst_src, sk_mst_wt))
+
+    # cu_mst = np.vstack((cu_mst, cu_mst_sym))
+    # sk_mst = np.vstack((sk_mst, sk_mst_sym))
+
+    # cu_mst_set = set([tuple(x[:2]) for x in cu_mst])
+    # sk_mst_set = set([tuple(x[:2]) for x in sk_mst])
     # print(cu_mst_set)
     # print(sk_mst_set)
-    inter = cu_mst_set & sk_mst_set
+    # inter = cu_mst_set & sk_mst_set
     # print(inter)
 
-    new_cu_mst = np.array([x for x in cu_mst if tuple(x[:2]) not in inter])
-    new_sk_mst = np.array([x for x in sk_mst if tuple(x[:2]) not in inter])
-
-    cu_mst_indices = np.argsort(new_cu_mst[:, 2])
-    sk_mst_indices = np.argsort(new_sk_mst[:, 2])
-
-    new_cu_mst = new_cu_mst[cu_mst_indices, :]
-    new_sk_mst = new_sk_mst[sk_mst_indices, :]
-
-    print(np.sum(cu_mst[:, 2]))
-    print(np.sum(sk_mst[:, 2]))
-    print(new_cu_mst[np.around(new_cu_mst[:, 2], 4) != np.around(new_sk_mst[:, 2], 4), :])
-    print(new_cu_mst)
+    # new_cu_mst = np.array([x for x in cu_mst if tuple(x[:2]) not in inter])
+    # new_sk_mst = np.array([x for x in sk_mst if tuple(x[:2]) not in inter])
+
+    # cu_mst_indices = np.argsort(new_cu_mst[:, 2])
+    # sk_mst_indices = np.argsort(new_sk_mst[:, 2])
+
+    # new_cu_mst = new_cu_mst[cu_mst_indices, :]
+    # new_sk_mst = new_sk_mst[sk_mst_indices, :]
+
+    # print(np.sum(cu_mst[:, 2]))
+    # print(np.sum(sk_mst[:, 2]))
+    # print(new_cu_mst[np.around(new_cu_mst[:, 2], 4) != np.around(new_sk_mst[:, 2], 4), :])
+    # print(new_cu_mst)
     # print(np.sum(new_cu_mst[:, 2]))
-    print(new_sk_mst)
+    # print(new_sk_mst)
     # print(new_sk_mst[np.around(new_cu_mst[:, 2], 4) != np.around(new_sk_mst[:, 2], 4), :])
 
     # print(sk_mst[np.abs(cu_mst[:, 2] - sk_mst[:, 2]) >= 1e-3, :])
-=======
-    #
-    print("cu mst max: %s" % cp.sum(cuml_agg.mst_weights_))
-    print("sk mst max: %s" % np.sum(sk_agg.minimum_spanning_tree_.to_numpy()[:,2]))
-
-    print("sk linka: %s" % sk_agg.single_linkage_tree_.to_numpy())
-    print("cu linka: %s" % cuml_agg.single_linkage_tree_().to_numpy())
-    #
-
-    print("sk mst weights: %s" % np.sort(sk_agg.minimum_spanning_tree_.to_numpy()[:,2]))
-    print("cu mst weights: %s" % np.sort(cuml_agg.minimum_spanning_tree_.to_numpy()[:,2]))
-
->>>>>>> 5964cab0
+    #
+    # print("cu mst max: %s" % cp.sum(cuml_agg.mst_weights_))
+    # print("sk mst max: %s" % np.sum(sk_agg.minimum_spanning_tree_.to_numpy()[:,2]))
+
+    # print("sk linka: %s" % sk_agg.single_linkage_tree_.to_numpy())
+    # print("cu linka: %s" % cuml_agg.single_linkage_tree_().to_numpy())
+    #
+
+    # print("sk mst weights: %s" % np.sort(sk_agg.minimum_spanning_tree_.to_numpy()[:,2]))
+    # print("cu mst weights: %s" % np.sort(cuml_agg.minimum_spanning_tree_.to_numpy()[:,2]))
+
     # np.testing.assert_equal(cu_asmnt, sk_asmnt)
 
     # Cluster assignments should be exact, even though the actual
     # labels may differ.
     #
     # TODO: Investigating a couple very small label differences
-    assert(len(np.unique(sk_agg.labels_)) == len(cp.unique(cuml_agg.labels_)))
+    # assert(len(np.unique(sk_agg.labels_)) == len(cp.unique(cuml_agg.labels_)))
     assert(adjusted_rand_score(cuml_agg.labels_, sk_agg.labels_) > 0.95)
-    assert(len(np.unique(sk_agg.labels_)) == len(cp.unique(cuml_agg.labels_)))
+    # assert(len(np.unique(sk_agg.labels_)) == len(cp.unique(cuml_agg.labels_)))
 
 
 @pytest.mark.parametrize('nrows', [1500])
