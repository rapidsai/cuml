--- conflicted
+++ resolved
@@ -211,7 +211,9 @@
     assert(len(np.unique(sk_agg.labels_)) == len(cp.unique(cuml_agg.labels_)))
     assert(adjusted_rand_score(cuml_agg.labels_, sk_agg.labels_) > 0.95)
 
-<<<<<<< HEAD
+    assert np.allclose(np.sort(sk_agg.cluster_persistence_),
+           np.sort(cuml_agg.cluster_persistence_), rtol=0.1, atol=0.1)
+
 
 def test_hdbscan_plots():
 
@@ -232,8 +234,4 @@
     cuml_agg = HDBSCAN(gen_min_span_tree=False)
     cuml_agg.fit(X)
 
-    assert cuml_agg.minimum_spanning_tree_ is None
-=======
-    assert np.allclose(np.sort(sk_agg.cluster_persistence_),
-           np.sort(cuml_agg.cluster_persistence_), rtol=0.1, atol=0.1)
->>>>>>> 1be5e3ac
+    assert cuml_agg.minimum_spanning_tree_ is None