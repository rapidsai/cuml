--- conflicted
+++ resolved
@@ -71,13 +71,8 @@
                                n_clusters=nclusters,
                                random_state=10)
 
-<<<<<<< HEAD
-        cumlModel.fit(X_cudf)
-        cumlLabels = cumlModel.predict(X_cudf, delayed=delayed_predict)
-=======
         cumlModel.fit(X_train)
-        cumlLabels = cumlModel.predict(X_train, delayed_predict)
->>>>>>> 21e40d8a
+        cumlLabels = cumlModel.predict(X_train, delayed=delayed_predict)
 
         n_workers = len(list(client.has_what().keys()))
 
