# Copyright (c) 2019-2021, NVIDIA CORPORATION.
#
# Licensed under the Apache License, Version 2.0 (the "License");
# you may not use this file except in compliance with the License.
# You may obtain a copy of the License at
#
#     http://www.apache.org/licenses/LICENSE-2.0
#
# Unless required by applicable law or agreed to in writing, software
# distributed under the License is distributed on an "AS IS" BASIS,
# WITHOUT WARRANTIES OR CONDITIONS OF ANY KIND, either express or implied.
# See the License for the specific language governing permissions and
# limitations under the License.
#

import numpy as np
import cupy as cp
import pytest

from cuml.test.utils import unit_param
from cuml.test.utils import quality_param
from cuml.test.utils import stress_param

<<<<<<< HEAD
import dask.array as da
from dask.distributed import Client, wait

=======
>>>>>>> 3e89f042
from cuml.metrics import adjusted_rand_score
from sklearn.metrics import adjusted_rand_score as sk_adjusted_rand_score

from cuml.dask.common.dask_arr_utils import to_dask_cudf


@pytest.mark.mg
@pytest.mark.parametrize("nrows", [unit_param(1e3), quality_param(1e5),
                                   stress_param(5e6)])
@pytest.mark.parametrize("ncols", [10, 30])
@pytest.mark.parametrize("nclusters", [unit_param(5), quality_param(10),
                                       stress_param(50)])
@pytest.mark.parametrize("n_parts", [unit_param(None), quality_param(7),
                                     stress_param(50)])
@pytest.mark.parametrize("delayed_predict", [True, False])
@pytest.mark.parametrize("input_type", ["dataframe", "array"])
def test_end_to_end(nrows, ncols, nclusters, n_parts,
                    delayed_predict, input_type, client):

    from cuml.dask.cluster import KMeans as cumlKMeans

    from cuml.dask.datasets import make_blobs

    X, y = make_blobs(n_samples=int(nrows),
                      n_features=ncols,
                      centers=nclusters,
                      n_parts=n_parts,
                      cluster_std=0.01,
                      random_state=10)

    if input_type == "dataframe":
        X_train = to_dask_cudf(X)
        y_train = to_dask_cudf(y)
    elif input_type == "array":
        X_train, y_train = X, y

<<<<<<< HEAD
        cumlModel.fit(X_train)
        cumlLabels = cumlModel.predict(X_train, delayed=delayed_predict)
=======
    cumlModel = cumlKMeans(init="k-means||",
                           n_clusters=nclusters,
                           random_state=10)
>>>>>>> 3e89f042

    cumlModel.fit(X_train)
    cumlLabels = cumlModel.predict(X_train, delayed_predict)

    n_workers = len(list(client.has_what().keys()))

    # Verifying we are grouping partitions. This should be changed soon.
    if n_parts is not None:
        parts_len = n_parts
    else:
        parts_len = n_workers

    if input_type == "dataframe":
        assert cumlLabels.npartitions == parts_len
        cumlPred = cumlLabels.compute().values
        labels = y_train.compute().values
    elif input_type == "array":
        assert len(cumlLabels.chunks[0]) == parts_len
        cumlPred = cp.array(cumlLabels.compute())
        labels = cp.squeeze(y_train.compute())

    assert cumlPred.shape[0] == nrows
    assert cp.max(cumlPred) == nclusters - 1
    assert cp.min(cumlPred) == 0

<<<<<<< HEAD
        assert 1.0 == score
=======
    score = adjusted_rand_score(labels, cumlPred)

    print(str(score))
>>>>>>> 3e89f042

    assert 1.0 == score


@pytest.mark.parametrize('nrows', [500])
@pytest.mark.parametrize('ncols', [5])
@pytest.mark.parametrize('nclusters', [3, 10])
@pytest.mark.parametrize('n_parts', [1, 5])
@pytest.mark.parametrize('random_state', [i for i in [0, 100]])
def test_weighted_kmeans(nrows, ncols, nclusters, random_state,
                         n_parts, cluster):
    cluster_std = 10000.0
    np.random.seed(random_state)

    client = None

    try:

        client = Client(cluster)
        from cuml.dask.cluster import KMeans as cumlKMeans

        from cuml.dask.datasets import make_blobs

        # Using fairly high variance between points in clusters
        wt = np.array([0.00001 for j in range(nrows)])

        bound = nclusters * 100000

        # Open the space really large
        centers = np.random.uniform(-bound, bound,
                                    size=(nclusters, ncols))

        X_cudf, y = make_blobs(n_samples=nrows,
                               n_features=ncols,
                               centers=centers,
                               n_parts=n_parts,
                               cluster_std=cluster_std,
                               shuffle=False,
                               verbose=False,
                               random_state=10)

        wait(X_cudf)

        y_arr = y.compute().as_gpu_matrix().copy_to_host()

        # Choose one sample from each label and increase its weight
        for i in range(nclusters):
            wt[cp.argmax(cp.array(y_arr) == i).item()] = 5000.0

        cumlModel = cumlKMeans(verbose=0, init="k-means||",
                               n_clusters=nclusters,
                               random_state=10)

        chunk_parts = int(nrows / n_parts)
        sample_weights = da.from_array(wt, chunks=(chunk_parts, ))
        cumlModel.fit(X_cudf, sample_weight=sample_weights)

        X = X_cudf.compute().as_gpu_matrix()

        labels_ = cumlModel.predict(X_cudf).compute()\
            .to_gpu_array().copy_to_host()
        cluster_centers_ = cumlModel.cluster_centers_\
            .as_gpu_matrix().copy_to_host()

        for i in range(nrows):

            label = labels_[i]
            actual_center = cluster_centers_[label]

            diff = sum(abs(X[i].copy_to_host() - actual_center))

            # The large weight should be the centroid
            if wt[i] > 1.0:
                assert diff < 1.0

            # Otherwise it should be pretty far away
            else:
                assert diff > 1000.0

    finally:
        client.close()


@pytest.mark.mg
@pytest.mark.parametrize("nrows", [unit_param(5e3), quality_param(1e5),
                                   stress_param(1e6)])
@pytest.mark.parametrize("ncols", [unit_param(10), quality_param(30),
                                   stress_param(50)])
@pytest.mark.parametrize("nclusters", [1, 10, 30])
@pytest.mark.parametrize("n_parts", [unit_param(None), quality_param(7),
                                     stress_param(50)])
@pytest.mark.parametrize("input_type", ["dataframe", "array"])
def test_transform(nrows, ncols, nclusters, n_parts, input_type, client):

    from cuml.dask.cluster import KMeans as cumlKMeans

    from cuml.dask.datasets import make_blobs

    X, y = make_blobs(n_samples=int(nrows),
                      n_features=ncols,
                      centers=nclusters,
                      n_parts=n_parts,
                      cluster_std=0.01,
                      shuffle=False,
                      random_state=10)
    y = y.astype('int64')

    if input_type == "dataframe":
        X_train = to_dask_cudf(X)
        y_train = to_dask_cudf(y)
        labels = y_train.compute().values
    elif input_type == "array":
        X_train, y_train = X, y
        labels = cp.squeeze(y_train.compute())

    cumlModel = cumlKMeans(init="k-means||",
                           n_clusters=nclusters,
                           random_state=10)

    cumlModel.fit(X_train)

    xformed = cumlModel.transform(X_train).compute()
    if input_type == "dataframe":
        xformed = cp.array(xformed
                           if len(xformed.shape) == 1
                           else xformed.as_gpu_matrix())

    if nclusters == 1:
        # series shape is (nrows,) not (nrows, 1) but both are valid
        # and equivalent for this test
        assert xformed.shape in [(nrows, nclusters), (nrows,)]
    else:
        assert xformed.shape == (nrows, nclusters)

    # The argmin of the transformed values should be equal to the labels
    # reshape is a quick manner of dealing with (nrows,) is not (nrows, 1)
    xformed_labels = cp.argmin(xformed.reshape((int(nrows),
                                                int(nclusters))), axis=1)

    assert sk_adjusted_rand_score(cp.asnumpy(labels),
                                  cp.asnumpy(xformed_labels))


@pytest.mark.mg
@pytest.mark.parametrize("nrows", [unit_param(1e3), quality_param(1e5),
                                   stress_param(5e6)])
@pytest.mark.parametrize("ncols", [10, 30])
@pytest.mark.parametrize("nclusters", [unit_param(5), quality_param(10),
                                       stress_param(50)])
@pytest.mark.parametrize("n_parts", [unit_param(None), quality_param(7),
                                     stress_param(50)])
@pytest.mark.parametrize("input_type", ["dataframe", "array"])
def test_score(nrows, ncols, nclusters, n_parts,
               input_type, client):

    from cuml.dask.cluster import KMeans as cumlKMeans

    from cuml.dask.datasets import make_blobs

    X, y = make_blobs(n_samples=int(nrows),
                      n_features=ncols,
                      centers=nclusters,
                      n_parts=n_parts,
                      cluster_std=0.01,
                      shuffle=False,
                      random_state=10)

    if input_type == "dataframe":
        X_train = to_dask_cudf(X)
        y_train = to_dask_cudf(y)
        y = y_train
    elif input_type == "array":
        X_train, y_train = X, y

    cumlModel = cumlKMeans(init="k-means||",
                           n_clusters=nclusters,
                           random_state=10)

    cumlModel.fit(X_train)

    actual_score = cumlModel.score(X_train)

    local_model = cumlModel.get_combined_model()
    expected_score = local_model.score(X_train.compute())

    assert abs(actual_score - expected_score) < 1e-3<|MERGE_RESOLUTION|>--- conflicted
+++ resolved
@@ -21,12 +21,9 @@
 from cuml.test.utils import quality_param
 from cuml.test.utils import stress_param
 
-<<<<<<< HEAD
 import dask.array as da
 from dask.distributed import Client, wait
 
-=======
->>>>>>> 3e89f042
 from cuml.metrics import adjusted_rand_score
 from sklearn.metrics import adjusted_rand_score as sk_adjusted_rand_score
 
@@ -63,17 +60,12 @@
     elif input_type == "array":
         X_train, y_train = X, y
 
-<<<<<<< HEAD
-        cumlModel.fit(X_train)
-        cumlLabels = cumlModel.predict(X_train, delayed=delayed_predict)
-=======
     cumlModel = cumlKMeans(init="k-means||",
                            n_clusters=nclusters,
                            random_state=10)
->>>>>>> 3e89f042
 
     cumlModel.fit(X_train)
-    cumlLabels = cumlModel.predict(X_train, delayed_predict)
+    cumlLabels = cumlModel.predict(X_train, delayed=delayed_predict)
 
     n_workers = len(list(client.has_what().keys()))
 
@@ -96,13 +88,9 @@
     assert cp.max(cumlPred) == nclusters - 1
     assert cp.min(cumlPred) == 0
 
-<<<<<<< HEAD
-        assert 1.0 == score
-=======
     score = adjusted_rand_score(labels, cumlPred)
 
     print(str(score))
->>>>>>> 3e89f042
 
     assert 1.0 == score
 
