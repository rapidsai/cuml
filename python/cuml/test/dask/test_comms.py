# Copyright (c) 2019, NVIDIA CORPORATION.
#
# Licensed under the Apache License, Version 2.0 (the "License");
# you may not use this file except in compliance with the License.
# You may obtain a copy of the License at
#
#     http://www.apache.org/licenses/LICENSE-2.0
#
# Unless required by applicable law or agreed to in writing, software
# distributed under the License is distributed on an "AS IS" BASIS,
# WITHOUT WARRANTIES OR CONDITIONS OF ANY KIND, either express or implied.
# See the License for the specific language governing permissions and
# limitations under the License.
#

import pytest

import random

import time

from dask.distributed import Client, wait

from cuml.dask.common.comms import CommsContext, worker_state, default_comms
from cuml.dask.common import perform_test_comms_send_recv
from cuml.dask.common import perform_test_comms_allreduce

pytestmark = pytest.mark.mg


def test_comms_init_no_p2p(cluster):

    client = Client(cluster)

<<<<<<< HEAD
    cb = CommsContext(comms_p2p=False, client=client)
    cb.init()
=======
    try:
        cb = CommsContext(comms_p2p=False)
        cb.init()
>>>>>>> 65ef269f

        assert cb.nccl_initialized is True
        assert cb.ucx_initialized is False

    finally:

        cb.destroy()
        client.close()
        cluster.close()


def test_comms_init_p2p_no_ucx(cluster):

    client = Client(cluster)

<<<<<<< HEAD
    cb = CommsContext(comms_p2p=True, client=client)
    cb.init()
=======
    try:
        cb = CommsContext(comms_p2p=True)
        cb.init()

        assert cb.nccl_initialized is True
        assert cb.ucx_initialized is False
>>>>>>> 65ef269f

    finally:
        cb.destroy()
        client.close()
        cluster.close()


def func_test_allreduce(sessionId, r):
    handle = worker_state(sessionId)["handle"]
    return perform_test_comms_allreduce(handle)


def func_test_send_recv(sessionId, n_trials, r):
    handle = worker_state(sessionId)["handle"]
    return perform_test_comms_send_recv(handle, n_trials)


@pytest.mark.skip(reason="default_comms() not yet being used")
<<<<<<< HEAD
def test_default_comms_no_exist(cluster):

    client = Client(cluster)  # noqa

    cb = default_comms()
    assert cb is not None

    cb2 = default_comms()
    assert cb.sessionId == cb2.sessionId
=======
def test_default_comms_no_exist():
    cluster = LocalCUDACluster(threads_per_worker=1)
    client = Client(cluster)

    try:
        cb = default_comms()
        assert cb is not None

        cb2 = default_comms()
        assert cb.sessionId == cb2.sessionId

    finally:
        cb.destroy()
        client.close()
        cluster.close()
>>>>>>> 65ef269f


@pytest.mark.skip(reason="default_comms() not yet being used")
def test_default_comms(cluster):

    client = Client(cluster)

    try:
        cb = CommsContext(comms_p2p=True, client=client)
        cb.init()

        comms = default_comms()
        assert(cb.sessionId == comms.sessionId)

<<<<<<< HEAD
    comms.destroy()
=======
    finally:
        comms.destroy()
        client.close()
        cluster.close()
>>>>>>> 65ef269f


def test_allreduce(cluster):

    client = Client(cluster)

    try:
        cb = CommsContext()
        cb.init()

        start = time.time()
        dfs = [client.submit(func_test_allreduce, cb.sessionId,
                             random.random(), workers=[w])
               for wid, w in zip(range(len(cb.worker_addresses)),
                                 cb.worker_addresses)]
        wait(dfs)

        print("Time: " + str(time.time() - start))

        print(str(list(map(lambda x: x.result(), dfs))))

        assert all(list(map(lambda x: x.result(), dfs)))

<<<<<<< HEAD
    cb.destroy()
=======
    finally:
        cb.destroy()
        client.close()
        cluster.close()
>>>>>>> 65ef269f


@pytest.mark.skip(reason="UCX support not enabled in CI")
def test_send_recv(n_trials, cluster):

    client = Client(cluster)

<<<<<<< HEAD
    cb = CommsContext(comms_p2p=True, client=client)
    cb.init()
=======
    try:

        cb = CommsContext(comms_p2p=True)
        cb.init()
>>>>>>> 65ef269f

        cb = default_comms()

        start = time.time()
        dfs = [client.submit(func_test_send_recv,
                             cb.sessionId,
                             n_trials,
                             random.random(),
                             workers=[w])
               for wid, w in zip(range(len(cb.worker_addresses)),
                                 cb.worker_addresses)]

        wait(dfs)
        print("Time: " + str(time.time() - start))

        result = list(map(lambda x: x.result(), dfs))

<<<<<<< HEAD
    assert(result)

    cb.destroy()
=======
        print(str(result))

        assert(result)

    finally:
        cb.destroy()
        client.close()
        cluster.close()
>>>>>>> 65ef269f
<|MERGE_RESOLUTION|>--- conflicted
+++ resolved
@@ -32,14 +32,9 @@
 
     client = Client(cluster)
 
-<<<<<<< HEAD
-    cb = CommsContext(comms_p2p=False, client=client)
-    cb.init()
-=======
     try:
         cb = CommsContext(comms_p2p=False)
         cb.init()
->>>>>>> 65ef269f
 
         assert cb.nccl_initialized is True
         assert cb.ucx_initialized is False
@@ -48,29 +43,22 @@
 
         cb.destroy()
         client.close()
-        cluster.close()
 
 
 def test_comms_init_p2p_no_ucx(cluster):
 
     client = Client(cluster)
 
-<<<<<<< HEAD
-    cb = CommsContext(comms_p2p=True, client=client)
-    cb.init()
-=======
     try:
         cb = CommsContext(comms_p2p=True)
         cb.init()
 
         assert cb.nccl_initialized is True
         assert cb.ucx_initialized is False
->>>>>>> 65ef269f
 
     finally:
         cb.destroy()
         client.close()
-        cluster.close()
 
 
 def func_test_allreduce(sessionId, r):
@@ -84,19 +72,8 @@
 
 
 @pytest.mark.skip(reason="default_comms() not yet being used")
-<<<<<<< HEAD
 def test_default_comms_no_exist(cluster):
 
-    client = Client(cluster)  # noqa
-
-    cb = default_comms()
-    assert cb is not None
-
-    cb2 = default_comms()
-    assert cb.sessionId == cb2.sessionId
-=======
-def test_default_comms_no_exist():
-    cluster = LocalCUDACluster(threads_per_worker=1)
     client = Client(cluster)
 
     try:
@@ -109,8 +86,6 @@
     finally:
         cb.destroy()
         client.close()
-        cluster.close()
->>>>>>> 65ef269f
 
 
 @pytest.mark.skip(reason="default_comms() not yet being used")
@@ -125,14 +100,9 @@
         comms = default_comms()
         assert(cb.sessionId == comms.sessionId)
 
-<<<<<<< HEAD
-    comms.destroy()
-=======
     finally:
         comms.destroy()
         client.close()
-        cluster.close()
->>>>>>> 65ef269f
 
 
 def test_allreduce(cluster):
@@ -156,14 +126,9 @@
 
         assert all(list(map(lambda x: x.result(), dfs)))
 
-<<<<<<< HEAD
-    cb.destroy()
-=======
     finally:
         cb.destroy()
         client.close()
-        cluster.close()
->>>>>>> 65ef269f
 
 
 @pytest.mark.skip(reason="UCX support not enabled in CI")
@@ -171,15 +136,10 @@
 
     client = Client(cluster)
 
-<<<<<<< HEAD
-    cb = CommsContext(comms_p2p=True, client=client)
-    cb.init()
-=======
     try:
 
         cb = CommsContext(comms_p2p=True)
         cb.init()
->>>>>>> 65ef269f
 
         cb = default_comms()
 
@@ -197,17 +157,10 @@
 
         result = list(map(lambda x: x.result(), dfs))
 
-<<<<<<< HEAD
-    assert(result)
-
-    cb.destroy()
-=======
         print(str(result))
 
         assert(result)
 
     finally:
         cb.destroy()
-        client.close()
-        cluster.close()
->>>>>>> 65ef269f
+        client.close()