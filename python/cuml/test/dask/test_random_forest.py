
# Copyright (c) 2019-2021, NVIDIA CORPORATION.
#
# Licensed under the Apache License, Version 2.0 (the "License");
# you may not use this file except in compliance with the License.
# You may obtain a copy of the License at
#
#     http://www.apache.org/licenses/LICENSE-2.0
#
# Unless required by applicable law or agreed to in writing, software
# distributed under the License is distributed on an "AS IS" BASIS,
# WITHOUT WARRANTIES OR CONDITIONS OF ANY KIND, either express or implied.
# See the License for the specific language governing permissions and
# limitations under the License.
#


# Copyright (c) 2019-2021, NVIDIA CORPORATION.
#
# Licensed under the Apache License, Version 2.0 (the "License");
# you may not use this file except in compliance with the License.
# You may obtain a copy of the License at
#
#     http://www.apache.org/licenses/LICENSE-2.0
#
# Unless required by applicable law or agreed to in writing, software
# distributed under the License is distributed on an "AS IS" BASIS,
# WITHOUT WARRANTIES OR CONDITIONS OF ANY KIND, either express or implied.
# See the License for the specific language governing permissions and
# limitations under the License.
#

import cudf
import cupy as cp
import dask_cudf
import pytest
import json

import numpy as np
import pandas as pd

from cuml.dask.ensemble import RandomForestClassifier as cuRFC_mg
from cuml.dask.ensemble import RandomForestRegressor as cuRFR_mg
from cuml.dask.common import utils as dask_utils

from cuml.ensemble import RandomForestClassifier as cuRFC_sg
from cuml.ensemble import RandomForestRegressor as cuRFR_sg

from dask.array import from_array
from sklearn.datasets import make_regression, make_classification
from sklearn.model_selection import train_test_split
from sklearn.metrics import accuracy_score, r2_score, mean_squared_error
from sklearn.ensemble import RandomForestClassifier as skrfc

from dask.distributed import Client


def _prep_training_data(c, X_train, y_train, partitions_per_worker):
    workers = c.has_what().keys()
    n_partitions = partitions_per_worker * len(workers)
    X_cudf = cudf.DataFrame.from_pandas(pd.DataFrame(X_train))
    X_train_df = dask_cudf.from_cudf(X_cudf, npartitions=n_partitions)

    y_cudf = cudf.Series(y_train)
    y_train_df = \
        dask_cudf.from_cudf(y_cudf, npartitions=n_partitions)

    X_train_df, \
        y_train_df = dask_utils.persist_across_workers(c,
                                                       [X_train_df,
                                                        y_train_df],
                                                       workers=workers)
    return X_train_df, y_train_df


@pytest.mark.parametrize('partitions_per_worker', [3])
def test_rf_classification_multi_class(partitions_per_worker, cluster):

    # Use CUDA_VISIBLE_DEVICES to control the number of workers
    c = Client(cluster)
    n_workers = len(c.scheduler_info()['workers'])

    try:

        X, y = make_classification(n_samples=n_workers * 5000, n_features=20,
                                   n_clusters_per_class=1, n_informative=10,
                                   random_state=123, n_classes=15)

        X = X.astype(np.float32)
        y = y.astype(np.int32)

        X_train, X_test, y_train, y_test = \
            train_test_split(X, y, test_size=n_workers * 300, random_state=123)

        cu_rf_params = {
            'n_estimators': 25,
            'max_depth': 16,
            'n_bins': 256,
            'random_state': 10,
        }

        X_train_df, y_train_df = _prep_training_data(c, X_train, y_train,
                                                     partitions_per_worker)

        cuml_mod = cuRFC_mg(**cu_rf_params, ignore_empty_partitions=True)
        cuml_mod.fit(X_train_df, y_train_df)
        X_test_dask_array = from_array(X_test)
        cuml_preds_gpu = cuml_mod.predict(X_test_dask_array,
                                          predict_model="GPU").compute()
        acc_score_gpu = accuracy_score(cuml_preds_gpu, y_test)

        # the sklearn model when ran with the same parameters gives an
        # accuracy of 0.69. There is a difference of 0.0632 (6.32%) between
        # the two when the code runs on a single GPU (seen in the CI)
        # Refer to issue : https://github.com/rapidsai/cuml/issues/2806 for
        # more information on the threshold value.

        assert acc_score_gpu >= 0.55

    finally:
        c.close()


@pytest.mark.parametrize('dtype', [np.float32, np.float64])
@pytest.mark.parametrize('partitions_per_worker', [5])
def test_rf_regression_dask_fil(partitions_per_worker,
                                dtype, client):
    n_workers = len(client.scheduler_info()['workers'])

    # Use CUDA_VISIBLE_DEVICES to control the number of workers
    X, y = make_regression(n_samples=n_workers * 4000, n_features=20,
                           n_informative=10, random_state=123)

    X = X.astype(dtype)
    y = y.astype(dtype)

    X_train, X_test, y_train, y_test = \
        train_test_split(X, y, test_size=n_workers * 100,
                         random_state=123)

    if dtype == np.float64:
        pytest.xfail(reason=" Dask RF does not support np.float64 data")

    cu_rf_params = {
        'n_estimators': 50,
        'max_depth': 16,
        'n_bins': 16,
    }

    workers = client.has_what().keys()
    n_partitions = partitions_per_worker * len(workers)

    X_cudf = cudf.DataFrame.from_pandas(pd.DataFrame(X_train))
    X_train_df = \
        dask_cudf.from_cudf(X_cudf, npartitions=n_partitions)

    y_cudf = cudf.Series(y_train)
    y_train_df = \
        dask_cudf.from_cudf(y_cudf, npartitions=n_partitions)
    X_cudf_test = cudf.DataFrame.from_pandas(pd.DataFrame(X_test))
    X_test_df = \
        dask_cudf.from_cudf(X_cudf_test, npartitions=n_partitions)

    cuml_mod = cuRFR_mg(**cu_rf_params, ignore_empty_partitions=True)
    cuml_mod.fit(X_train_df, y_train_df)

    cuml_mod_predict = cuml_mod.predict(X_test_df)
    cuml_mod_predict = cp.asnumpy(cp.array(cuml_mod_predict.compute()))

    acc_score = r2_score(cuml_mod_predict, y_test)

    assert acc_score >= 0.67


@pytest.mark.parametrize('partitions_per_worker', [5])
@pytest.mark.parametrize('output_class', [True, False])
def test_rf_classification_dask_array(partitions_per_worker, client,
                                      output_class):
    n_workers = len(client.scheduler_info()['workers'])

    X, y = make_classification(n_samples=n_workers * 2000, n_features=30,
                               n_clusters_per_class=1, n_informative=20,
                               random_state=123, n_classes=2)

    X = X.astype(np.float32)
    y = y.astype(np.int32)

    X_train, X_test, y_train, y_test = \
        train_test_split(X, y, test_size=n_workers * 400)

    cu_rf_params = {
        'n_estimators': 25,
        'max_depth': 13,
        'n_bins': 15,
    }

    X_train_df, y_train_df = _prep_training_data(client, X_train, y_train,
                                                 partitions_per_worker)
    X_test_dask_array = from_array(X_test)
    cuml_mod = cuRFC_mg(**cu_rf_params)
    cuml_mod.fit(X_train_df, y_train_df)
    cuml_mod_predict = cuml_mod.predict(X_test_dask_array,
                                        output_class).compute()
    if not output_class:
        cuml_mod_predict = np.round(cuml_mod_predict)

    acc_score = accuracy_score(cuml_mod_predict, y_test, normalize=True)

    assert acc_score > 0.8


@pytest.mark.parametrize('partitions_per_worker', [5])
def test_rf_regression_dask_cpu(partitions_per_worker, client):
    n_workers = len(client.scheduler_info()['workers'])

    X, y = make_regression(n_samples=n_workers * 2000, n_features=20,
                           n_informative=10, random_state=123)

    X = X.astype(np.float32)
    y = y.astype(np.float32)

    X_train, X_test, y_train, y_test = \
        train_test_split(X, y, test_size=n_workers * 400,
                         random_state=123)

    cu_rf_params = {
        'n_estimators': 50,
        'max_depth': 16,
        'n_bins': 16,
    }

    workers = client.has_what().keys()
    n_partitions = partitions_per_worker * len(workers)

    X_cudf = cudf.DataFrame.from_pandas(pd.DataFrame(X_train))
    X_train_df = \
        dask_cudf.from_cudf(X_cudf, npartitions=n_partitions)

    y_cudf = cudf.Series(y_train)
    y_train_df = \
        dask_cudf.from_cudf(y_cudf, npartitions=n_partitions)

    X_train_df, y_train_df = dask_utils.persist_across_workers(
        client, [X_train_df, y_train_df], workers=workers)

    cuml_mod = cuRFR_mg(**cu_rf_params)
    cuml_mod.fit(X_train_df, y_train_df)

    cuml_mod_predict = cuml_mod.predict(X_test, predict_model='CPU')

    acc_score = r2_score(cuml_mod_predict, y_test)

    assert acc_score >= 0.67


@pytest.mark.parametrize('partitions_per_worker', [5])
def test_rf_classification_dask_fil_predict_proba(partitions_per_worker,
                                                  client):
    n_workers = len(client.scheduler_info()['workers'])

    X, y = make_classification(n_samples=n_workers * 1500, n_features=30,
                               n_clusters_per_class=1, n_informative=20,
                               random_state=123, n_classes=2)

    X = X.astype(np.float32)
    y = y.astype(np.int32)

    X_train, X_test, y_train, y_test = \
        train_test_split(X, y, test_size=n_workers * 150, random_state=123)

    cu_rf_params = {'n_bins': 16, 'n_streams': 1,
                    'n_estimators': 40, 'max_depth': 16
                    }

    X_train_df, y_train_df = _prep_training_data(client, X_train, y_train,
                                                 partitions_per_worker)
    X_test_df, _ = _prep_training_data(client, X_test, y_test,
                                       partitions_per_worker)
    cu_rf_mg = cuRFC_mg(**cu_rf_params)
    cu_rf_mg.fit(X_train_df, y_train_df)

    fil_preds_proba = cu_rf_mg.predict_proba(X_test_df).compute()
    fil_preds_proba = cp.asnumpy(fil_preds_proba.as_gpu_matrix())
    y_proba = np.zeros(np.shape(fil_preds_proba))
    y_proba[:, 1] = y_test
    y_proba[:, 0] = 1.0 - y_test
    fil_mse = mean_squared_error(y_proba, fil_preds_proba)
    sk_model = skrfc(n_estimators=40,
                     max_depth=16,
                     random_state=10)
    sk_model.fit(X_train, y_train)
    sk_preds_proba = sk_model.predict_proba(X_test)
    sk_mse = mean_squared_error(y_proba, sk_preds_proba)

    # The threshold is required as the test would intermitently
    # fail with a max difference of 0.022 between the two mse values
    assert fil_mse <= sk_mse + 0.022


@pytest.mark.parametrize('model_type', ['classification', 'regression'])
def test_rf_concatenation_dask(client, model_type):
    n_workers = len(client.scheduler_info()['workers'])

    from cuml.fil.fil import TreeliteModel
    X, y = make_classification(n_samples=n_workers * 200, n_features=30,
                               random_state=123, n_classes=2)

    X = X.astype(np.float32)
    if model_type == 'classification':
        y = y.astype(np.int32)
    else:
        y = y.astype(np.float32)
    n_estimators = 40
    cu_rf_params = {'n_estimators': n_estimators}

    X_df, y_df = _prep_training_data(client, X, y,
                                     partitions_per_worker=2)

    if model_type == 'classification':
        cu_rf_mg = cuRFC_mg(**cu_rf_params)
    else:
        cu_rf_mg = cuRFR_mg(**cu_rf_params)

    cu_rf_mg.fit(X_df, y_df)
    res1 = cu_rf_mg.predict(X_df)
    res1.compute()
    if cu_rf_mg.internal_model:
        local_tl = TreeliteModel.from_treelite_model_handle(
            cu_rf_mg.internal_model._obtain_treelite_handle(),
            take_handle_ownership=False)

        assert local_tl.num_trees == n_estimators


@pytest.mark.parametrize('model_type', ['classification', 'regression'])
@pytest.mark.parametrize('ignore_empty_partitions', [True, False])
def test_single_input(client, model_type, ignore_empty_partitions):
    X, y = make_classification(n_samples=1, n_classes=1)
    X = X.astype(np.float32)
    if model_type == 'classification':
        y = y.astype(np.int32)
    else:
        y = y.astype(np.float32)

    X, y = _prep_training_data(client, X, y,
                               partitions_per_worker=2)
    if model_type == 'classification':
        cu_rf_mg = cuRFC_mg(n_bins=1,
                            ignore_empty_partitions=ignore_empty_partitions)
    else:
        cu_rf_mg = cuRFR_mg(n_bins=1,
                            ignore_empty_partitions=ignore_empty_partitions)

    if ignore_empty_partitions or \
       len(client.scheduler_info()['workers'].keys()) == 1:
        cu_rf_mg.fit(X, y)
        cuml_mod_predict = cu_rf_mg.predict(X)
        cuml_mod_predict = cp.asnumpy(cp.array(cuml_mod_predict.compute()))

        y = cp.asnumpy(cp.array(y.compute()))

        acc_score = accuracy_score(cuml_mod_predict, y)

        assert acc_score == 1.0

    else:
        with pytest.raises(ValueError):
            cu_rf_mg.fit(X, y)


@pytest.mark.parametrize('max_depth', [1, 2, 3, 5, 10, 15, 20])
@pytest.mark.parametrize('n_estimators', [5, 10, 20])
@pytest.mark.parametrize('estimator_type', ['regression', 'classification'])
def test_rf_get_json(client, estimator_type, max_depth, n_estimators):
    n_workers = len(client.scheduler_info()['workers'])
    if n_estimators < n_workers:
        err_msg = "n_estimators cannot be lower than number of dask workers"
        pytest.xfail(err_msg)

    X, y = make_classification(n_samples=350, n_features=20,
                               n_clusters_per_class=1, n_informative=10,
                               random_state=123, n_classes=2)
    X = X.astype(np.float32)
    if estimator_type == 'classification':
        cu_rf_mg = cuRFC_mg(max_features=1.0, max_samples=1.0,
                            n_bins=16, split_algo=0, split_criterion=0,
                            min_samples_leaf=2, seed=23707, n_streams=1,
                            n_estimators=n_estimators, max_leaves=-1,
                            max_depth=max_depth)
        y = y.astype(np.int32)
    elif estimator_type == 'regression':
        cu_rf_mg = cuRFR_mg(max_features=1.0, max_samples=1.0,
                            n_bins=16, split_algo=0,
                            min_samples_leaf=2, seed=23707, n_streams=1,
                            n_estimators=n_estimators, max_leaves=-1,
                            max_depth=max_depth)
        y = y.astype(np.float32)
    else:
        assert False
    X_dask, y_dask = _prep_training_data(client, X, y, partitions_per_worker=2)
    cu_rf_mg.fit(X_dask, y_dask)
    json_out = cu_rf_mg.get_json()
    json_obj = json.loads(json_out)

    # Test 1: Output is non-zero
    assert '' != json_out

    # Test 2: JSON object contains correct number of trees
    assert isinstance(json_obj, list)
    assert len(json_obj) == n_estimators

    # Test 3: Traverse JSON trees and get the same predictions as cuML RF
    def predict_with_json_tree(tree, x):
        if 'children' not in tree:
            assert 'leaf_value' in tree
            return tree['leaf_value']
        assert 'split_feature' in tree
        assert 'split_threshold' in tree
        assert 'yes' in tree
        assert 'no' in tree
        if x[tree['split_feature']] <= tree['split_threshold']:
            return predict_with_json_tree(tree['children'][0], x)
        return predict_with_json_tree(tree['children'][1], x)

    def predict_with_json_rf_classifier(rf, x):
        # Returns the class with the highest vote. If there is a tie, return
        # the list of all classes with the highest vote.
        vote = []
        for tree in rf:
            vote.append(predict_with_json_tree(tree, x))
        vote = np.bincount(vote)
        max_vote = np.max(vote)
        majority_vote = np.nonzero(np.equal(vote, max_vote))[0]
        return majority_vote

    def predict_with_json_rf_regressor(rf, x):
        pred = 0.
        for tree in rf:
            pred += predict_with_json_tree(tree, x)
        return pred / len(rf)

    if estimator_type == 'classification':
        expected_pred = cu_rf_mg.predict(X_dask).astype(np.int32)
        expected_pred = expected_pred.compute().to_array()
        for idx, row in enumerate(X):
            majority_vote = predict_with_json_rf_classifier(json_obj, row)
            assert expected_pred[idx] in majority_vote
    elif estimator_type == 'regression':
        expected_pred = cu_rf_mg.predict(X_dask).astype(np.float32)
        expected_pred = expected_pred.compute().to_array()
        pred = []
        for idx, row in enumerate(X):
            pred.append(predict_with_json_rf_regressor(json_obj, row))
        pred = np.array(pred, dtype=np.float32)
        np.testing.assert_almost_equal(pred, expected_pred, decimal=6)


@pytest.mark.parametrize('estimator_type', ['regression', 'classification'])
def test_rf_get_combined_model_right_aftter_fit(client, estimator_type):
    max_depth = 3
    n_estimators = 5

    n_workers = len(client.scheduler_info()['workers'])
    if n_estimators < n_workers:
        err_msg = "n_estimators cannot be lower than number of dask workers"
        pytest.xfail(err_msg)

    X, y = make_classification()
    X = X.astype(np.float32)
    if estimator_type == 'classification':
        cu_rf_mg = cuRFC_mg(
            max_features=1.0,
            max_samples=1.0,
            n_bins=16,
            n_streams=1,
            n_estimators=n_estimators,
            max_leaves=-1,
            max_depth=max_depth
        )
        y = y.astype(np.int32)
    elif estimator_type == 'regression':
        cu_rf_mg = cuRFR_mg(
            max_features=1.0,
            max_samples=1.0,
            n_bins=16,
            n_streams=1,
            n_estimators=n_estimators,
            max_leaves=-1,
            max_depth=max_depth
        )
        y = y.astype(np.float32)
    else:
        assert False
    X_dask, y_dask = _prep_training_data(client, X, y, partitions_per_worker=2)
    cu_rf_mg.fit(X_dask, y_dask)
    single_gpu_model = cu_rf_mg.get_combined_model()
    if estimator_type == 'classification':
        assert isinstance(single_gpu_model, cuRFC_sg)
    elif estimator_type == 'regression':
        assert isinstance(single_gpu_model, cuRFR_sg)
    else:
        assert False


@pytest.mark.parametrize('n_estimators', [5, 10, 20])
@pytest.mark.parametrize('detailed_text', [True, False])
def test_rf_get_text(client, n_estimators, detailed_text):
    n_workers = len(client.scheduler_info()['workers'])

    X, y = make_classification(n_samples=500, n_features=10,
                               n_clusters_per_class=1, n_informative=5,
                               random_state=94929, n_classes=2)

    X = X.astype(np.float32)
    y = y.astype(np.int32)
    X, y = _prep_training_data(client, X, y, partitions_per_worker=2)

    if n_estimators >= n_workers:
        cu_rf_mg = cuRFC_mg(n_estimators=n_estimators,
                            ignore_empty_partitions=True)
    else:
        with pytest.raises(ValueError):
            cu_rf_mg = cuRFC_mg(n_estimators=n_estimators,
                                ignore_empty_partitions=True)
        return

<<<<<<< HEAD
=======
    cu_rf_mg = cuRFC_mg(n_estimators=n_estimators,
                        ignore_empty_partitions=True)
>>>>>>> bacb05e2
    cu_rf_mg.fit(X, y)

    if detailed_text:
        text_output = cu_rf_mg.get_detailed_text()
    else:
        text_output = cu_rf_mg.get_summary_text()

    # Test 1. Output is non-zero
    assert '' != text_output

    # Count the number of trees printed
    tree_count = 0
    for line in text_output.split('\n'):
        if line.strip().startswith('Tree #'):
            tree_count += 1

    # Test 2. Correct number of trees are printed
    assert n_estimators == tree_count


@pytest.mark.parametrize('model_type', ['classification', 'regression'])
@pytest.mark.parametrize('fit_broadcast', [True, False])
@pytest.mark.parametrize('transform_broadcast', [True, False])
def test_rf_broadcast(model_type, fit_broadcast, transform_broadcast, client):
    # Use CUDA_VISIBLE_DEVICES to control the number of workers
    workers = list(client.scheduler_info()['workers'].keys())
    n_workers = len(workers)

    if model_type == 'classification':
        X, y = make_classification(n_samples=n_workers * 1000,
                                   n_features=20, n_informative=15,
                                   n_classes=4, n_clusters_per_class=1,
                                   random_state=123)
        y = y.astype(np.int32)
    else:
        X, y = make_regression(n_samples=n_workers * 1000, n_features=20,
                               n_informative=5, random_state=123)
        y = y.astype(np.float32)
    X = X.astype(np.float32)

    X_train, X_test, y_train, y_test = train_test_split(
        X, y,
        test_size=n_workers * 100,
        random_state=123)

    X_train_df, y_train_df = _prep_training_data(client, X_train, y_train, 1)
    X_test_dask_array = from_array(X_test)

    if model_type == 'classification':
        cuml_mod = cuRFC_mg(n_estimators=25, max_depth=13, n_bins=15,
                            ignore_empty_partitions=True)
        cuml_mod.fit(X_train_df, y_train_df, broadcast_data=fit_broadcast)
        cuml_mod_predict = cuml_mod.predict(X_test_dask_array,
                                            output_class=True,
                                            broadcast_data=transform_broadcast)

        cuml_mod_predict = cuml_mod_predict.compute()
        cuml_mod_predict = cp.asnumpy(cuml_mod_predict)
        acc_score = accuracy_score(cuml_mod_predict, y_test, normalize=True)
        assert acc_score >= 0.72

    else:
        cuml_mod = cuRFR_mg(n_estimators=50, max_depth=16, n_bins=16,
                            ignore_empty_partitions=True)
        cuml_mod.fit(X_train_df, y_train_df, broadcast_data=fit_broadcast)
        cuml_mod_predict = cuml_mod.predict(X_test_dask_array,
                                            broadcast_data=transform_broadcast)

        cuml_mod_predict = cuml_mod_predict.compute()
        cuml_mod_predict = cp.asnumpy(cuml_mod_predict)
        acc_score = r2_score(cuml_mod_predict, y_test)
        assert acc_score >= 0.72<|MERGE_RESOLUTION|>--- conflicted
+++ resolved
@@ -524,11 +524,8 @@
                                 ignore_empty_partitions=True)
         return
 
-<<<<<<< HEAD
-=======
     cu_rf_mg = cuRFC_mg(n_estimators=n_estimators,
                         ignore_empty_partitions=True)
->>>>>>> bacb05e2
     cu_rf_mg.fit(X, y)
 
     if detailed_text:
