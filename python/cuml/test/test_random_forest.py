--- conflicted
+++ resolved
@@ -73,11 +73,8 @@
         # initialization, fit and predict
         sk_model = skrfc(n_estimators=40, max_depth=None,
                          min_samples_split=2, max_features=1.0,
-<<<<<<< HEAD
                          random_state=10)
-=======
-                        random_state=10)
->>>>>>> 880f339c
+
         sk_model.fit(X_train, y_train)
         sk_predict = sk_model.predict(X_test)
         sk_acc = accuracy_score(y_test, sk_predict)
