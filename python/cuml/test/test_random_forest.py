# Copyright (c) 2019, NVIDIA CORPORATION.
#
# Licensed under the Apache License, Version 2.0 (the "License");
# you may not use this file except in compliance with the License.
# You may obtain a copy of the License at
#
#     http://www.apache.org/licenses/LICENSE-2.0
#
# Unless required by applicable law or agreed to in writing, software
# distributed under the License is distributed on an "AS IS" BASIS,
# WITHOUT WARRANTIES OR CONDITIONS OF ANY KIND, either express or implied.
# See the License for the specific language governing permissions and
# limitations under the License.
#

import pytest
import numpy as np
from cuml.test.utils import get_handle

from cuml.ensemble import RandomForestClassifier as curfc
from cuml.ensemble import RandomForestRegressor as curfr

from sklearn.ensemble import RandomForestClassifier as skrfc
from sklearn.ensemble import RandomForestRegressor as skrfr
from sklearn.metrics import accuracy_score, r2_score
from sklearn.datasets import fetch_california_housing, \
    make_classification, make_regression


def unit_param(*args, **kwargs):
    return pytest.param(*args, **kwargs, marks=pytest.mark.unit)


def quality_param(*args, **kwargs):
    return pytest.param(*args, **kwargs, marks=pytest.mark.quality)


def stress_param(*args, **kwargs):
    return pytest.param(*args, **kwargs, marks=pytest.mark.stress)


@pytest.mark.parametrize('nrows', [unit_param(100), quality_param(5000),
                         stress_param(500000)])
@pytest.mark.parametrize('ncols', [unit_param(16), quality_param(200),
                         stress_param(400)])
@pytest.mark.parametrize('n_info', [unit_param(7), quality_param(50),
                         stress_param(100)])
@pytest.mark.parametrize('datatype', [np.float32, np.float64])
@pytest.mark.parametrize('split_algo', [0, 1])
@pytest.mark.parametrize('max_features', [1.0, 'auto', 'log2', 'sqrt'])
def test_rf_classification(datatype, split_algo,
                           n_info, nrows, ncols, max_features):
    use_handle = True

    train_rows = np.int32(nrows*0.8)
    X, y = make_classification(n_samples=nrows, n_features=ncols,
                               n_clusters_per_class=1, n_informative=n_info,
                               random_state=123, n_classes=2)
    X_test = np.asarray(X[train_rows:, 0:]).astype(datatype)
    y_test = np.asarray(y[train_rows:, ]).astype(np.int32)
    X_train = np.asarray(X[0:train_rows, :]).astype(datatype)
    y_train = np.asarray(y[0:train_rows, ]).astype(np.int32)
    # Create a handle for the cuml model
    handle, stream = get_handle(use_handle)

    sk_model = skrfc(n_estimators=40,
                     max_depth=16,
                     min_samples_split=2, max_features=max_features,
                     random_state=10)
    sk_model.fit(X_train, y_train)
    sk_predict = sk_model.predict(X_test)
    sk_acc = accuracy_score(y_test, sk_predict)

    # Initialize, fit and predict using cuML's
    # random forest classification model
    cuml_model = curfc(max_features=max_features,
                       n_bins=16, split_algo=split_algo, split_criterion=0,
                       min_rows_per_node=2,
                       n_estimators=40, handle=handle, max_leaves=-1,
                       max_depth=16)
    cuml_model.fit(X_train, y_train)
    fil_preds = cuml_model.predict(X_test,
                                   predict_model="GPU",
                                   output_class=True,
                                   threshold=0.5,
                                   algo='BATCH_TREE_REORG')
    cu_predict = cuml_model.predict(X_test, predict_model="CPU")
    cuml_acc = accuracy_score(y_test, cu_predict)
    fil_acc = accuracy_score(y_test, fil_preds)
    assert fil_acc >= (cuml_acc - 0.02)
    assert fil_acc >= (sk_acc - 0.07)

@pytest.mark.parametrize('mode', [unit_param('unit'), quality_param('quality'),
                         stress_param('stress')])
@pytest.mark.parametrize('ncols', [unit_param(16), quality_param(200),
                         stress_param(400)])
@pytest.mark.parametrize('n_info', [unit_param(7), quality_param(50),
                         stress_param(100)])
<<<<<<< HEAD
@pytest.mark.parametrize('datatype', [np.float32])
=======
@pytest.mark.parametrize('datatype', [np.float32, np.float64])
@pytest.mark.parametrize('use_handle', [True, False])
>>>>>>> 43233a27
@pytest.mark.parametrize('split_algo', [0, 1])
@pytest.mark.parametrize('max_features', [1.0, 'auto', 'log2', 'sqrt'])
def test_rf_regression(datatype, split_algo,
                       n_info, mode, ncols, max_features):
    use_handle = True
    if mode == 'unit':
        X, y = make_regression(n_samples=100, n_features=ncols,
                               n_informative=n_info,
                               random_state=123)

    elif mode == 'quality':
        X, y = fetch_california_housing(return_X_y=True)

    else:
        X, y = make_regression(n_samples=100000, n_features=ncols,
                               n_informative=n_info,
                               random_state=123)

    train_rows = np.int32(X.shape[0]*0.8)
    X_test = np.asarray(X[train_rows:, :]).astype(datatype)
    y_test = np.asarray(y[train_rows:, ]).astype(datatype)
    X_train = np.asarray(X[0:train_rows, :]).astype(datatype)
    y_train = np.asarray(y[0:train_rows, ]).astype(datatype)

    # Create a handle for the cuml model
    handle, stream = get_handle(use_handle)
    # Initialize and fit using cuML's random forest regression model
    cuml_model = curfr(max_features=max_features, rows_sample=1.0,
                       n_bins=16, split_algo=split_algo, split_criterion=2,
                       min_rows_per_node=2,
                       n_estimators=50, handle=handle, max_leaves=-1,
                       max_depth=16, accuracy_metric='mse')
    cuml_model.fit(X_train, y_train)
    # predict using FIL
    fil_preds = cuml_model.predict(X_test, predict_model="GPU")
    cu_preds = cuml_model.predict(X_test, predict_model="CPU")
    cu_r2 = r2_score(y_test, cu_preds)
    fil_r2 = r2_score(y_test, fil_preds)
    # Initialize, fit and predict using
    # sklearn's random forest regression model
    sk_model = skrfr(n_estimators=50, max_depth=16,
                     min_samples_split=2, max_features=max_features,
                     random_state=10)
    sk_model.fit(X_train, y_train)
    sk_predict = sk_model.predict(X_test)
    sk_r2 = r2_score(y_test, sk_predict)
    print(fil_r2, cu_r2, sk_r2)
    assert fil_r2 >= (cu_r2 - 0.02)
    assert fil_r2 >= (sk_r2 - 0.07)<|MERGE_RESOLUTION|>--- conflicted
+++ resolved
@@ -96,12 +96,7 @@
                          stress_param(400)])
 @pytest.mark.parametrize('n_info', [unit_param(7), quality_param(50),
                          stress_param(100)])
-<<<<<<< HEAD
 @pytest.mark.parametrize('datatype', [np.float32])
-=======
-@pytest.mark.parametrize('datatype', [np.float32, np.float64])
-@pytest.mark.parametrize('use_handle', [True, False])
->>>>>>> 43233a27
 @pytest.mark.parametrize('split_algo', [0, 1])
 @pytest.mark.parametrize('max_features', [1.0, 'auto', 'log2', 'sqrt'])
 def test_rf_regression(datatype, split_algo,
