# Copyright (c) 2019-2021, NVIDIA CORPORATION.
#
# Licensed under the Apache License, Version 2.0 (the "License");
# you may not use this file except in compliance with the License.
# You may obtain a copy of the License at
#
#     http://www.apache.org/licenses/LICENSE-2.0
#
# Unless required by applicable law or agreed to in writing, software
# distributed under the License is distributed on an "AS IS" BASIS,
# WITHOUT WARRANTIES OR CONDITIONS OF ANY KIND, either express or implied.
# See the License for the specific language governing permissions and
# limitations under the License.
#

import inspect

import cuml
import pytest
import numpydoc.docscrape
from cuml.test.utils import (get_classes_from_package,
                             small_classification_dataset)
<<<<<<< HEAD
from cuml._thirdparty.sklearn.utils.skl_dependencies import BaseEstimator
=======
from cuml._thirdparty.sklearn.utils.skl_dependencies import BaseEstimator \
                                                            as sklBaseEstimator
>>>>>>> d4d1bcfa

all_base_children = get_classes_from_package(cuml, import_sub_packages=True)


def test_base_class_usage():
    # Ensure base class returns the 3 main properties needed by all classes
    base = cuml.Base()
    base.handle.sync()
    base_params = base.get_param_names()

    assert "handle" in base_params
    assert "verbose" in base_params
    assert "output_type" in base_params

    del base


def test_base_class_usage_with_handle():
    handle = cuml.Handle()
    stream = cuml.cuda.Stream()
    handle.setStream(stream)
    base = cuml.Base(handle=handle)
    base.handle.sync()
    del base


def test_base_hasattr():
    base = cuml.Base()
    # With __getattr__ overriding magic, hasattr should still return
    # True only for valid attributes
    assert hasattr(base, "handle")
    assert not hasattr(base, "somefakeattr")


@pytest.mark.parametrize('datatype', ["float32", "float64"])
@pytest.mark.parametrize('use_integer_n_features', [True, False])
def test_base_n_features_in(datatype, use_integer_n_features):
    X_train, _, _, _ = small_classification_dataset(datatype)
    integer_n_features = 8
    clf = cuml.Base()

    if use_integer_n_features:
        clf._set_n_features_in(integer_n_features)
        assert clf.n_features_in_ == integer_n_features
    else:
        clf._set_n_features_in(X_train)
        assert clf.n_features_in_ == X_train.shape[1]


@pytest.mark.parametrize('child_class', list(all_base_children.keys()))
def test_base_subclass_init_matches_docs(child_class: str):
    """
    This test is comparing the docstrings for arguments in __init__ for any
    class that derives from `Base`, We ensure that 1) the base arguments exist
    in the derived class, 2) The types and default values are the same and 3)
    That the docstring matches the base class

    This is to prevent multiple different docstrings for identical arguments
    throughout the documentation

    Parameters
    ----------
    child_class : str
        Classname to test in the dict all_base_children

    """
    klass = all_base_children[child_class]

<<<<<<< HEAD
    if issubclass(klass, BaseEstimator):
        pytest.skip("Exemption for preprocessing models")
=======
    if issubclass(klass, sklBaseEstimator):
        pytest.skip("Exemption for preprocessing models. Preprocessing models"
                    "do not have base arguments in constructors.")
>>>>>>> d4d1bcfa

    # To quickly find and replace all instances in the documentation, the below
    # regex's may be useful
    # output_type: r"^[ ]{4}output_type :.*\n(^(?![ ]{0,4}(?![ ]{4,})).*(\n))+"
    # verbose: r"^[ ]{4}verbose :.*\n(^(?![ ]{0,4}(?![ ]{4,})).*(\n))+"
    # handle: r"^[ ]{4}handle :.*\n(^(?![ ]{0,4}(?![ ]{4,})).*(\n))+"

    def get_param_doc(param_doc_obj, name: str):
        found_doc = next((x for x in param_doc_obj if x.name == name), None)

        assert found_doc is not None, \
            "Could not find {} in docstring".format(name)

        return found_doc

    # Load the base class signature, parse the docstring and pull out params
    base_sig = inspect.signature(cuml.Base, follow_wrapped=True)
    base_doc = numpydoc.docscrape.NumpyDocString(cuml.Base.__doc__)
    base_doc_params = base_doc["Parameters"]

    # Load the current class signature, parse the docstring and pull out params
    klass_sig = inspect.signature(klass, follow_wrapped=True)
    klass_doc = numpydoc.docscrape.NumpyDocString(klass.__doc__ or "")
    klass_doc_params = klass_doc["Parameters"]

    for name, param in base_sig.parameters.items():
        # Ensure the base param exists in the derived
        assert param.name in klass_sig.parameters

        klass_param = klass_sig.parameters[param.name]

        # Ensure the default values are the same
        assert param.default == klass_param.default

        # Make sure we arent accidentally a *args or **kwargs
        assert (klass_param.kind == inspect.Parameter.POSITIONAL_OR_KEYWORD
                or klass_param.kind == inspect.Parameter.KEYWORD_ONLY)

        if (klass.__doc__ is not None):

            found_doc = get_param_doc(klass_doc_params, name)

            base_item_doc = get_param_doc(base_doc_params, name)

            # Ensure the docstring is identical
            assert found_doc.type == base_item_doc.type, \
                "Docstring mismatch for {}".format(name)

            assert " ".join(found_doc.desc) == " ".join(base_item_doc.desc)


@pytest.mark.parametrize('child_class', list(all_base_children.keys()))
def test_base_children_get_param_names(child_class: str):

    """
    This test ensures that the arguments in `Base.__init__` are available in
    all derived classes `get_param_names`
    """

    klass = all_base_children[child_class]

    sig = inspect.signature(klass, follow_wrapped=True)

    try:
        bound = sig.bind()
        bound.apply_defaults()
    except TypeError:
        pytest.skip(
            "{}.__init__ requires non-default arguments to create. Skipping.".
            format(klass.__name__))
    else:
        # Create an instance
        obj = klass(*bound.args, **bound.kwargs)

        param_names = obj.get_param_names()

        # Now ensure the base parameters are included in get_param_names
        for name, param in sig.parameters.items():

            if (param.kind == inspect.Parameter.VAR_KEYWORD
                    or param.kind == inspect.Parameter.VAR_POSITIONAL):
                continue

            assert name in param_names<|MERGE_RESOLUTION|>--- conflicted
+++ resolved
@@ -20,12 +20,8 @@
 import numpydoc.docscrape
 from cuml.test.utils import (get_classes_from_package,
                              small_classification_dataset)
-<<<<<<< HEAD
-from cuml._thirdparty.sklearn.utils.skl_dependencies import BaseEstimator
-=======
 from cuml._thirdparty.sklearn.utils.skl_dependencies import BaseEstimator \
                                                             as sklBaseEstimator
->>>>>>> d4d1bcfa
 
 all_base_children = get_classes_from_package(cuml, import_sub_packages=True)
 
@@ -94,14 +90,9 @@
     """
     klass = all_base_children[child_class]
 
-<<<<<<< HEAD
-    if issubclass(klass, BaseEstimator):
-        pytest.skip("Exemption for preprocessing models")
-=======
     if issubclass(klass, sklBaseEstimator):
         pytest.skip("Exemption for preprocessing models. Preprocessing models"
                     "do not have base arguments in constructors.")
->>>>>>> d4d1bcfa
 
     # To quickly find and replace all instances in the documentation, the below
     # regex's may be useful
