#
# Copyright (c) 2021, NVIDIA CORPORATION.
#
# Licensed under the Apache License, Version 2.0 (the "License");
# you may not use this file except in compliance with the License.
# You may obtain a copy of the License at
#
#     http://www.apache.org/licenses/LICENSE-2.0
#
# Unless required by applicable law or agreed to in writing, software
# distributed under the License is distributed on an "AS IS" BASIS,
# WITHOUT WARRANTIES OR CONDITIONS OF ANY KIND, either express or implied.
# See the License for the specific language governing permissions and
# limitations under the License.
#
import random
from itertools import chain, permutations
from functools import partial

import cuml
import cuml.common.logger as logger
import cupy as cp
import numpy as np
import pytest
import cudf

from cuml.ensemble import RandomForestClassifier as curfc
from cuml.metrics.cluster import adjusted_rand_score as cu_ars
from cuml.metrics import accuracy_score as cu_acc_score
from cuml.metrics.cluster import silhouette_score as cu_silhouette_score
from cuml.metrics.cluster import silhouette_samples as cu_silhouette_samples
from cuml.test.utils import get_handle, get_pattern, array_equal, \
    unit_param, quality_param, stress_param, generate_random_labels, \
    score_labeling_with_handle

from numba import cuda
from numpy.testing import assert_almost_equal

from sklearn.metrics import hinge_loss as sk_hinge
from sklearn.datasets import make_classification, make_blobs
from sklearn.metrics import accuracy_score as sk_acc_score
from sklearn.metrics import log_loss as sklearn_log_loss
from sklearn.metrics.cluster import adjusted_rand_score as sk_ars
from sklearn.metrics.cluster import homogeneity_score as sk_homogeneity_score
from sklearn.metrics.cluster import completeness_score as sk_completeness_score
from sklearn.metrics.cluster import mutual_info_score as sk_mutual_info_score
from sklearn.metrics.cluster import silhouette_score as sk_silhouette_score
from sklearn.metrics.cluster import silhouette_samples as sk_silhouette_samples
from sklearn.preprocessing import StandardScaler

from cuml import LogisticRegression as cu_log
from cuml.metrics import hinge_loss as cuml_hinge
from cuml.metrics.cluster import entropy
from cuml.model_selection import train_test_split
from cuml.metrics.regression import mean_squared_error, \
    mean_squared_log_error, mean_absolute_error
from sklearn.metrics import mean_squared_error as sklearn_mse
from sklearn.metrics import confusion_matrix as sk_confusion_matrix

from cuml.metrics import confusion_matrix
from sklearn.metrics import mean_absolute_error as sklearn_mae
from sklearn.metrics import mean_squared_log_error as sklearn_msle

from cuml.common import has_scipy

from cuml.metrics import roc_auc_score
from cuml.metrics import precision_recall_curve
from cuml.metrics import log_loss
from sklearn.metrics import roc_auc_score as sklearn_roc_auc_score
from sklearn.metrics import precision_recall_curve \
    as sklearn_precision_recall_curve

from cuml.metrics import pairwise_distances, PAIRWISE_DISTANCE_METRICS, \
    PAIRWISE_DISTANCE_SPARSE_METRICS
from sklearn.metrics import pairwise_distances as sklearn_pairwise_distances


@pytest.fixture(scope='module')
def random_state():
    random_state = random.randint(0, 1e6)
    with logger.set_level(logger.level_debug):
        logger.debug("Random seed: {}".format(random_state))
    return random_state


@pytest.fixture(
    scope='module',
    params=(
        {'n_clusters': 2, 'n_features': 2, 'label_type': 'int64',
            'data_type': 'float32'},
        {'n_clusters': 5, 'n_features': 1000, 'label_type': 'int32',
            'data_type': 'float64'}
    )
)
def labeled_clusters(request, random_state):
    data, labels = make_blobs(
        n_samples=1000,
        n_features=request.param['n_features'],
        random_state=random_state,
        centers=request.param['n_clusters'],
        center_box=(-1, 1),
        cluster_std=1.5  # Allow some cluster overlap
    )

    return (
        data.astype(request.param['data_type']),
        labels.astype(request.param['label_type'])
    )


@pytest.mark.parametrize('datatype', [np.float32, np.float64])
@pytest.mark.parametrize('use_handle', [True, False])
def test_r2_score(datatype, use_handle):
    a = np.array([0.1, 0.2, 0.3, 0.4, 0.5], dtype=datatype)
    b = np.array([0.12, 0.22, 0.32, 0.42, 0.52], dtype=datatype)

    a_dev = cuda.to_device(a)
    b_dev = cuda.to_device(b)

    handle, stream = get_handle(use_handle)

    score = cuml.metrics.r2_score(a_dev, b_dev, handle=handle)

    np.testing.assert_almost_equal(score, 0.98, decimal=7)


def test_sklearn_search():
    """Test ensures scoring function works with sklearn machinery
    """
    import numpy as np
    from cuml import Ridge as cumlRidge
    import cudf
    from sklearn import datasets
    from sklearn.model_selection import train_test_split, GridSearchCV
    diabetes = datasets.load_diabetes()
    X_train, X_test, y_train, y_test = train_test_split(diabetes.data,
                                                        diabetes.target,
                                                        test_size=0.2,
                                                        shuffle=False,
                                                        random_state=1)

    alpha = np.array([1.0])
    fit_intercept = True
    normalize = False

    params = {'alpha': np.logspace(-3, -1, 10)}
    cu_clf = cumlRidge(alpha=alpha, fit_intercept=fit_intercept,
                       normalize=normalize, solver="eig")

    assert getattr(cu_clf, 'score', False)
    sk_cu_grid = GridSearchCV(cu_clf, params, cv=5, iid=False)

    gdf_data = cudf.DataFrame(X_train)
    gdf_train = cudf.DataFrame(dict(train=y_train))

    sk_cu_grid.fit(gdf_data, gdf_train.train)
    assert sk_cu_grid.best_params_ == {'alpha': 0.1}


@pytest.mark.parametrize('nrows', [unit_param(30), quality_param(5000),
                         stress_param(500000)])
@pytest.mark.parametrize('ncols', [unit_param(10), quality_param(100),
                         stress_param(200)])
@pytest.mark.parametrize('n_info', [unit_param(7), quality_param(50),
                         stress_param(100)])
@pytest.mark.parametrize('datatype', [np.float32])
def test_accuracy(nrows, ncols, n_info, datatype):

    use_handle = True
    train_rows = np.int32(nrows*0.8)
    X, y = make_classification(n_samples=nrows, n_features=ncols,
                               n_clusters_per_class=1, n_informative=n_info,
                               random_state=123, n_classes=5)

    X_test = np.asarray(X[train_rows:, 0:]).astype(datatype)
    y_test = np.asarray(y[train_rows:, ]).astype(np.int32)
    X_train = np.asarray(X[0:train_rows, :]).astype(datatype)
    y_train = np.asarray(y[0:train_rows, ]).astype(np.int32)
    # Create a handle for the cuml model
    handle, stream = get_handle(use_handle, n_streams=8)

    # Initialize, fit and predict using cuML's
    # random forest classification model
    cuml_model = curfc(max_features=1.0,
                       n_bins=8, split_algo=0, split_criterion=0,
                       min_samples_leaf=2,
                       n_estimators=40, handle=handle, max_leaves=-1,
                       max_depth=16)

    cuml_model.fit(X_train, y_train)
    cu_predict = cuml_model.predict(X_test)
    cu_acc = cu_acc_score(y_test, cu_predict)
    cu_acc_using_sk = sk_acc_score(y_test, cu_predict)
    # compare the accuracy of the two models
    assert array_equal(cu_acc, cu_acc_using_sk)


dataset_names = ['noisy_circles', 'noisy_moons', 'aniso'] + \
                [pytest.param(ds, marks=pytest.mark.xfail)
                 for ds in ['blobs', 'varied']]


@pytest.mark.parametrize('name', dataset_names)
@pytest.mark.parametrize('nrows', [unit_param(20), quality_param(5000),
                         stress_param(500000)])
def test_rand_index_score(name, nrows):

    default_base = {'quantile': .3,
                    'eps': .3,
                    'damping': .9,
                    'preference': -200,
                    'n_neighbors': 10,
                    'n_clusters': 3}

    pat = get_pattern(name, nrows)

    params = default_base.copy()
    params.update(pat[1])

    cuml_kmeans = cuml.KMeans(n_clusters=params['n_clusters'])

    X, y = pat[0]

    X = StandardScaler().fit_transform(X)

    cu_y_pred = cuml_kmeans.fit_predict(X)

    cu_score = cu_ars(y, cu_y_pred)
    cu_score_using_sk = sk_ars(y, cp.asnumpy(cu_y_pred))

    assert array_equal(cu_score, cu_score_using_sk)


@pytest.mark.parametrize('metric', (
    'cityblock', 'cosine', 'euclidean', 'l1', 'sqeuclidean'
))
@pytest.mark.parametrize('chunk_divider', [1, 3, 5])
def test_silhouette_score_batched(metric, chunk_divider, labeled_clusters):
    X, labels = labeled_clusters
    cuml_score = cu_silhouette_score(X, labels, metric=metric,
                                     chunksize=int(X.shape[0]/chunk_divider))
    sk_score = sk_silhouette_score(X, labels, metric=metric)
    assert_almost_equal(cuml_score, sk_score, decimal=2)


@pytest.mark.parametrize('metric', (
    'cityblock', 'cosine', 'euclidean', 'l1', 'sqeuclidean'
))
@pytest.mark.parametrize('chunk_divider', [1, 3, 5])
def test_silhouette_samples_batched(metric, chunk_divider, labeled_clusters):
    X, labels = labeled_clusters
    cuml_scores = cu_silhouette_samples(X, labels, metric=metric,
                                        chunksize=int(X.shape[0] /
                                                      chunk_divider))
    sk_scores = sk_silhouette_samples(X, labels, metric=metric)

    cu_trunc = cp.around(cuml_scores, decimals=3)
    sk_trunc = cp.around(sk_scores, decimals=3)

    diff = cp.absolute(cu_trunc - sk_trunc) > 0
    over_diff = cp.all(diff)

    # 0.5% elements allowed to be different
    if len(over_diff.shape) > 0:
        assert over_diff.shape[0] <= 0.005 * X.shape[0]

    # different elements should not differ more than 1e-1
    tolerance_diff = cp.absolute(cu_trunc[diff] - sk_trunc[diff]) > 1e-1
    diff_change = cp.all(tolerance_diff)
    if len(diff_change.shape) > 0:
        assert False


def score_homogeneity(ground_truth, predictions, use_handle):
    return score_labeling_with_handle(cuml.metrics.homogeneity_score,
                                      ground_truth,
                                      predictions,
                                      use_handle,
                                      dtype=np.int32)


def score_completeness(ground_truth, predictions, use_handle):
    return score_labeling_with_handle(cuml.metrics.completeness_score,
                                      ground_truth,
                                      predictions,
                                      use_handle,
                                      dtype=np.int32)


def score_mutual_info(ground_truth, predictions, use_handle):
    return score_labeling_with_handle(cuml.metrics.mutual_info_score,
                                      ground_truth,
                                      predictions,
                                      use_handle,
                                      dtype=np.int32)


@pytest.mark.parametrize('use_handle', [True, False])
@pytest.mark.parametrize('data', [([0, 0, 1, 1], [1, 1, 0, 0]),
                                  ([0, 0, 1, 1], [0, 0, 1, 1])])
def test_homogeneity_perfect_labeling(use_handle, data):
    # Perfect labelings are homogeneous
    hom = score_homogeneity(*data, use_handle)
    assert_almost_equal(hom, 1.0, decimal=4)


@pytest.mark.parametrize('use_handle', [True, False])
@pytest.mark.parametrize('data', [([0, 0, 1, 1], [0, 0, 1, 2]),
                                  ([0, 0, 1, 1], [0, 1, 2, 3])])
def test_homogeneity_non_perfect_labeling(use_handle, data):
    # Non-perfect labelings that further split classes into more clusters can
    # be perfectly homogeneous
    hom = score_homogeneity(*data, use_handle)
    assert_almost_equal(hom, 1.0, decimal=4)


@pytest.mark.parametrize('use_handle', [True, False])
@pytest.mark.parametrize('data', [([0, 0, 1, 1], [0, 1, 0, 1]),
                                  ([0, 0, 1, 1], [0, 0, 0, 0])])
def test_homogeneity_non_homogeneous_labeling(use_handle, data):
    # Clusters that include samples from different classes do not make for an
    # homogeneous labeling
    hom = score_homogeneity(*data, use_handle)
    assert_almost_equal(hom, 0.0, decimal=4)


@pytest.mark.parametrize('use_handle', [True, False])
@pytest.mark.parametrize('input_range', [[0, 1000],
                                         [-1000, 1000]])
def test_homogeneity_score_big_array(use_handle, input_range):
    a, b, _, _ = generate_random_labels(lambda rd: rd.randint(*input_range,
                                                              int(10e4),
                                                              dtype=np.int32))
    score = score_homogeneity(a, b, use_handle)
    ref = sk_homogeneity_score(a, b)
    np.testing.assert_almost_equal(score, ref, decimal=4)


@pytest.mark.parametrize('use_handle', [True, False])
@pytest.mark.parametrize('input_range', [[0, 2],
                                         [-5, 20],
                                         [int(-10e2), int(10e2)]])
def test_homogeneity_completeness_symmetry(use_handle, input_range):
    a, b, _, _ = generate_random_labels(lambda rd: rd.randint(*input_range,
                                                              int(10e3),
                                                              dtype=np.int32))
    hom = score_homogeneity(a, b, use_handle)
    com = score_completeness(b, a, use_handle)
    np.testing.assert_almost_equal(hom, com, decimal=4)


@pytest.mark.parametrize('use_handle', [True, False])
@pytest.mark.parametrize('input_labels', [([0, 0, 1, 1], [1, 1, 0, 0]),
                                          ([0, 0, 1, 1], [0, 0, 1, 1]),
                                          ([0, 0, 1, 1], [0, 0, 1, 2]),
                                          ([0, 0, 1, 1], [0, 1, 2, 3]),
                                          ([0, 0, 1, 1], [0, 1, 0, 1]),
                                          ([0, 0, 1, 1], [0, 0, 0, 0])])
def test_mutual_info_score(use_handle, input_labels):
    score = score_mutual_info(*input_labels, use_handle)
    ref = sk_mutual_info_score(*input_labels)
    np.testing.assert_almost_equal(score, ref, decimal=4)


@pytest.mark.parametrize('use_handle', [True, False])
@pytest.mark.parametrize('input_range', [[0, 1000],
                                         [-1000, 1000]])
def test_mutual_info_score_big_array(use_handle, input_range):
    a, b, _, _ = generate_random_labels(lambda rd: rd.randint(*input_range,
                                                              int(10e4),
                                                              dtype=np.int32))
    score = score_mutual_info(a, b, use_handle)
    ref = sk_mutual_info_score(a, b)
    np.testing.assert_almost_equal(score, ref, decimal=4)


@pytest.mark.parametrize('use_handle', [True, False])
@pytest.mark.parametrize('n', [14])
def test_mutual_info_score_range_equal_samples(use_handle, n):
    input_range = (-n, n)
    a, b, _, _ = generate_random_labels(lambda rd: rd.randint(*input_range,
                                                              n,
                                                              dtype=np.int32))
    score = score_mutual_info(a, b, use_handle)
    ref = sk_mutual_info_score(a, b)
    np.testing.assert_almost_equal(score, ref, decimal=4)


@pytest.mark.parametrize('use_handle', [True, False])
@pytest.mark.parametrize('input_range', [[0, 19],
                                         [0, 2],
                                         [-5, 20]])
@pytest.mark.parametrize('n_samples', [129, 258])
def test_mutual_info_score_many_blocks(use_handle, input_range, n_samples):
    a, b, _, _ = generate_random_labels(lambda rd: rd.randint(*input_range,
                                                              n_samples,
                                                              dtype=np.int32))
    score = score_mutual_info(a, b, use_handle)
    ref = sk_mutual_info_score(a, b)
    np.testing.assert_almost_equal(score, ref, decimal=4)


@pytest.mark.parametrize('use_handle', [True, False])
@pytest.mark.parametrize('data', [([0, 0, 1, 1], [1, 1, 0, 0]),
                                  ([0, 0, 1, 1], [0, 0, 1, 1])])
def test_completeness_perfect_labeling(use_handle, data):
    # Perfect labelings are complete
    com = score_completeness(*data, use_handle)
    np.testing.assert_almost_equal(com, 1.0, decimal=4)


@pytest.mark.parametrize('use_handle', [True, False])
@pytest.mark.parametrize('data', [([0, 0, 1, 1], [0, 0, 0, 0]),
                                  ([0, 1, 2, 3], [0, 0, 1, 1])])
def test_completeness_non_perfect_labeling(use_handle, data):
    # Non-perfect labelings that assign all classes members to the same
    # clusters are still complete
    com = score_completeness(*data, use_handle)
    np.testing.assert_almost_equal(com, 1.0, decimal=4)


@pytest.mark.parametrize('use_handle', [True, False])
@pytest.mark.parametrize('data', [([0, 0, 1, 1], [0, 1, 0, 1]),
                                  ([0, 0, 0, 0], [0, 1, 2, 3])])
def test_completeness_non_complete_labeling(use_handle, data):
    # If classes members are split across different clusters, the assignment
    # cannot be complete
    com = score_completeness(*data, use_handle)
    np.testing.assert_almost_equal(com, 0.0, decimal=4)


@pytest.mark.parametrize('use_handle', [True, False])
@pytest.mark.parametrize('input_range', [[0, 1000],
                                         [-1000, 1000]])
def test_completeness_score_big_array(use_handle, input_range):
    a, b, _, _ = generate_random_labels(lambda rd: rd.randint(*input_range,
                                                              int(10e4),
                                                              dtype=np.int32))
    score = score_completeness(a, b, use_handle)
    ref = sk_completeness_score(a, b)
    np.testing.assert_almost_equal(score, ref, decimal=4)


def test_regression_metrics():
    y_true = np.arange(50, dtype=np.int)
    y_pred = y_true + 1
    assert_almost_equal(mean_squared_error(y_true, y_pred), 1.)
    assert_almost_equal(mean_squared_log_error(y_true, y_pred),
                        mean_squared_error(np.log(1 + y_true),
                                           np.log(1 + y_pred)))
    assert_almost_equal(mean_absolute_error(y_true, y_pred), 1.)


@pytest.mark.parametrize('n_samples', [50, stress_param(500000)])
@pytest.mark.parametrize('dtype', [np.int32, np.int64, np.float32, np.float64])
@pytest.mark.parametrize('function', ['mse', 'mae', 'msle'])
def test_regression_metrics_random(n_samples, dtype, function):
    if dtype == np.float32 and n_samples == 500000:
        # stress test for float32 fails because of floating point precision
        pytest.xfail()

    y_true, y_pred, _, _ = generate_random_labels(
        lambda rng: rng.randint(0, 1000, n_samples).astype(dtype))

    cuml_reg, sklearn_reg = {
        'mse': (mean_squared_error, sklearn_mse),
        'mae': (mean_absolute_error, sklearn_mae),
        'msle': (mean_squared_log_error, sklearn_msle)
    }[function]

    res = cuml_reg(y_true, y_pred, multioutput='raw_values')
    ref = sklearn_reg(y_true, y_pred, multioutput='raw_values')
    cp.testing.assert_array_almost_equal(res, ref, decimal=2)


@pytest.mark.parametrize('function', ['mse', 'mse_not_squared', 'mae', 'msle'])
def test_regression_metrics_at_limits(function):
    y_true = np.array([0.], dtype=np.float)
    y_pred = np.array([0.], dtype=np.float)

    cuml_reg = {
        'mse': mean_squared_error,
        'mse_not_squared': partial(mean_squared_error, squared=False),
        'mae': mean_absolute_error,
        'msle': mean_squared_log_error,
    }[function]

    assert_almost_equal(cuml_reg(y_true, y_pred), 0.00, decimal=2)


@pytest.mark.parametrize('inputs', [([-1.], [-1.]),
                                    ([1., 2., 3.], [1., -2., 3.]),
                                    ([1., -2., 3.], [1., 2., 3.])])
def test_mean_squared_log_error_exceptions(inputs):
    with pytest.raises(ValueError):
        mean_squared_log_error(np.array(inputs[0]), np.array(inputs[1]))


def test_multioutput_regression():
    y_true = np.array([[1, 0, 0, 1], [0, 1, 1, 1], [1, 1, 0, 1]])
    y_pred = np.array([[0, 0, 0, 1], [1, 0, 1, 1], [0, 0, 0, 1]])

    error = mean_squared_error(y_true, y_pred)
    assert_almost_equal(error, (1. + 2. / 3) / 4.)

    error = mean_squared_error(y_true, y_pred, squared=False)
    assert_almost_equal(error, 0.645, decimal=2)

    error = mean_squared_log_error(y_true, y_pred)
    assert_almost_equal(error, 0.200, decimal=2)

    # mean_absolute_error and mean_squared_error are equal because
    # it is a binary problem.
    error = mean_absolute_error(y_true, y_pred)
    assert_almost_equal(error, (1. + 2. / 3) / 4.)


def test_regression_metrics_multioutput_array():
    y_true = np.array([[1, 2], [2.5, -1], [4.5, 3], [5, 7]], dtype=np.float)
    y_pred = np.array([[1, 1], [2, -1], [5, 4], [5, 6.5]], dtype=np.float)

    mse = mean_squared_error(y_true, y_pred, multioutput='raw_values')
    mae = mean_absolute_error(y_true, y_pred, multioutput='raw_values')

    cp.testing.assert_array_almost_equal(mse, [0.125, 0.5625], decimal=2)
    cp.testing.assert_array_almost_equal(mae, [0.25, 0.625], decimal=2)

    weights = np.array([0.4, 0.6], dtype=np.float)
    msew = mean_squared_error(y_true, y_pred, multioutput=weights)
    rmsew = mean_squared_error(y_true, y_pred, multioutput=weights,
                               squared=False)
    assert_almost_equal(msew, 0.39, decimal=2)
    assert_almost_equal(rmsew, 0.62, decimal=2)

    y_true = np.array([[0, 0]] * 4, dtype=np.int)
    y_pred = np.array([[1, 1]] * 4, dtype=np.int)
    mse = mean_squared_error(y_true, y_pred, multioutput='raw_values')
    mae = mean_absolute_error(y_true, y_pred, multioutput='raw_values')
    cp.testing.assert_array_almost_equal(mse, [1., 1.], decimal=2)
    cp.testing.assert_array_almost_equal(mae, [1., 1.], decimal=2)

    y_true = np.array([[0.5, 1], [1, 2], [7, 6]])
    y_pred = np.array([[0.5, 2], [1, 2.5], [8, 8]])
    msle = mean_squared_log_error(y_true, y_pred, multioutput='raw_values')
    msle2 = mean_squared_error(np.log(1 + y_true), np.log(1 + y_pred),
                               multioutput='raw_values')
    cp.testing.assert_array_almost_equal(msle, msle2, decimal=2)


@pytest.mark.parametrize('function', ['mse', 'mae'])
def test_regression_metrics_custom_weights(function):
    y_true = np.array([1, 2, 2.5, -1], dtype=np.float)
    y_pred = np.array([1, 1, 2, -1], dtype=np.float)
    weights = np.array([0.2, 0.25, 0.4, 0.15], dtype=np.float)

    cuml_reg, sklearn_reg = {
        'mse': (mean_squared_error, sklearn_mse),
        'mae': (mean_absolute_error, sklearn_mae)
    }[function]

    score = cuml_reg(y_true, y_pred, sample_weight=weights)
    ref = sklearn_reg(y_true, y_pred, sample_weight=weights)
    assert_almost_equal(score, ref, decimal=2)


def test_mse_vs_msle_custom_weights():
    y_true = np.array([0.5, 2, 7, 6], dtype=np.float)
    y_pred = np.array([0.5, 1, 8, 8], dtype=np.float)
    weights = np.array([0.2, 0.25, 0.4, 0.15], dtype=np.float)
    msle = mean_squared_log_error(y_true, y_pred, sample_weight=weights)
    msle2 = mean_squared_error(np.log(1 + y_true), np.log(1 + y_pred),
                               sample_weight=weights)
    assert_almost_equal(msle, msle2, decimal=2)


@pytest.mark.parametrize('use_handle', [True, False])
def test_entropy(use_handle):
    handle, stream = get_handle(use_handle)

    # The outcome of a fair coin is the most uncertain:
    # in base 2 the result is 1 (One bit of entropy).
    cluster = np.array([0, 1], dtype=np.int32)
    assert_almost_equal(entropy(cluster, base=2., handle=handle), 1.)

    # The outcome of a biased coin is less uncertain:
    cluster = np.array(([0] * 9) + [1], dtype=np.int32)
    assert_almost_equal(entropy(cluster, base=2., handle=handle), 0.468995593)
    # base e
    assert_almost_equal(entropy(cluster, handle=handle), 0.32508297339144826)


@pytest.mark.parametrize('n_samples', [50, stress_param(500000)])
@pytest.mark.parametrize('base', [None, 2, 10, 50])
@pytest.mark.parametrize('use_handle', [True, False])
def test_entropy_random(n_samples, base, use_handle):
    if has_scipy():
        from scipy.stats import entropy as sp_entropy
    else:
        pytest.skip('Skipping test_entropy_random because Scipy is missing')

    handle, stream = get_handle(use_handle)

    clustering, _, _, _ = \
        generate_random_labels(lambda rng: rng.randint(0, 1000, n_samples))

    # generate unormalized probabilities from clustering
    pk = np.bincount(clustering)

    # scipy's entropy uses probabilities
    sp_S = sp_entropy(pk, base=base)
    # we use a clustering
    S = entropy(np.array(clustering, dtype=np.int32), base, handle=handle)

    assert_almost_equal(S, sp_S, decimal=2)


def test_confusion_matrix():
    y_true = cp.array([2, 0, 2, 2, 0, 1])
    y_pred = cp.array([0, 0, 2, 2, 0, 2])
    cm = confusion_matrix(y_true, y_pred)
    ref = cp.array([[2, 0, 0],
                    [0, 0, 1],
                    [1, 0, 2]])
    cp.testing.assert_array_equal(cm, ref)


def test_confusion_matrix_binary():
    y_true = cp.array([0, 1, 0, 1])
    y_pred = cp.array([1, 1, 1, 0])
    tn, fp, fn, tp = confusion_matrix(y_true, y_pred).ravel()
    ref = cp.array([0, 2, 1, 1])
    cp.testing.assert_array_equal(ref, cp.array([tn, fp, fn, tp]))


@pytest.mark.parametrize('n_samples', [50, 3000, stress_param(500000)])
@pytest.mark.parametrize('dtype', [np.int32, np.int64])
@pytest.mark.parametrize('problem_type', ['binary', 'multiclass'])
def test_confusion_matrix_random(n_samples, dtype, problem_type):
    upper_range = 2 if problem_type == 'binary' else 1000

    y_true, y_pred, _, _ = generate_random_labels(
        lambda rng: rng.randint(0, upper_range, n_samples).astype(dtype))
    cm = confusion_matrix(y_true, y_pred)
    ref = sk_confusion_matrix(y_true, y_pred)
    cp.testing.assert_array_almost_equal(ref, cm, decimal=4)


@pytest.mark.parametrize(
    "normalize, expected_results",
    [('true', 0.333333333),
     ('pred', 0.333333333),
     ('all', 0.1111111111),
     (None, 2)]
)
def test_confusion_matrix_normalize(normalize, expected_results):
    y_test = cp.array([0, 1, 2] * 6)
    y_pred = cp.array(list(chain(*permutations([0, 1, 2]))))
    cm = confusion_matrix(y_test, y_pred, normalize=normalize)
    cp.testing.assert_allclose(cm, cp.array(expected_results))


@pytest.mark.parametrize('labels', [(0, 1),
                                    (2, 1),
                                    (2, 1, 4, 7),
                                    (2, 20)])
def test_confusion_matrix_multiclass_subset_labels(labels):
    y_true, y_pred, _, _ = generate_random_labels(
        lambda rng: rng.randint(0, 3, 10).astype(np.int32))

    ref = sk_confusion_matrix(y_true, y_pred, labels=labels)
    labels = cp.array(labels, dtype=np.int32)
    cm = confusion_matrix(y_true, y_pred, labels=labels)
    cp.testing.assert_array_almost_equal(ref, cm, decimal=4)


@pytest.mark.parametrize('n_samples', [50, 3000, stress_param(500000)])
@pytest.mark.parametrize('dtype', [np.int32, np.int64])
@pytest.mark.parametrize('weights_dtype', ['int', 'float'])
def test_confusion_matrix_random_weights(n_samples, dtype, weights_dtype):
    y_true, y_pred, _, _ = generate_random_labels(
        lambda rng: rng.randint(0, 10, n_samples).astype(dtype))

    if weights_dtype == 'int':
        sample_weight = np.random.RandomState(0).randint(0, 10, n_samples)
    else:
        sample_weight = np.random.RandomState(0).rand(n_samples)

    cm = confusion_matrix(y_true, y_pred, sample_weight=sample_weight)
    ref = sk_confusion_matrix(y_true, y_pred, sample_weight=sample_weight)
    cp.testing.assert_array_almost_equal(ref, cm, decimal=4)


def test_roc_auc_score():
    y_true = np.array([0, 0, 1, 1])
    y_pred = np.array([0.1, 0.4, 0.35, 0.8])
    assert_almost_equal(roc_auc_score(y_true, y_pred),
                        sklearn_roc_auc_score(y_true, y_pred))

    y_true = np.array([0, 0, 1, 1, 0])
    y_pred = np.array([0.8, 0.4, 0.4, 0.8, 0.8])
    assert_almost_equal(roc_auc_score(y_true, y_pred),
                        sklearn_roc_auc_score(y_true, y_pred))


@pytest.mark.parametrize('n_samples', [50, 500000])
@pytest.mark.parametrize('dtype', [np.int32, np.int64, np.float32, np.float64])
def test_roc_auc_score_random(n_samples, dtype):

    y_true, _, _, _ = generate_random_labels(
        lambda rng: rng.randint(0, 2, n_samples).astype(dtype))

    y_pred, _, _, _ = generate_random_labels(
        lambda rng: rng.randint(0, 1000, n_samples).astype(dtype))

    auc = roc_auc_score(y_true, y_pred)
    skl_auc = sklearn_roc_auc_score(y_true, y_pred)
    assert_almost_equal(auc, skl_auc)


def test_roc_auc_score_at_limits():
    y_true = np.array([0., 0., 0.], dtype=np.float)
    y_pred = np.array([0., 0.5, 1.], dtype=np.float)

    err_msg = ("roc_auc_score cannot be used when "
               "only one class present in y_true. ROC AUC score "
               "is not defined in that case.")

    with pytest.raises(ValueError, match=err_msg):
        roc_auc_score(y_true, y_pred)

    y_true = np.array([0., 0.5, 1.0], dtype=np.float)
    y_pred = np.array([0., 0.5, 1.], dtype=np.float)

    err_msg = ("Continuous format of y_true  "
               "is not supported.")

    with pytest.raises(ValueError, match=err_msg):
        roc_auc_score(y_true, y_pred)


def test_precision_recall_curve():
    y_true = np.array([0, 0, 1, 1])
    y_score = np.array([0.1, 0.4, 0.35, 0.8])
    precision_using_sk, recall_using_sk, thresholds_using_sk = \
        sklearn_precision_recall_curve(
            y_true, y_score)

    precision, recall, thresholds = precision_recall_curve(
        y_true, y_score)

    assert array_equal(precision, precision_using_sk)
    assert array_equal(recall, recall_using_sk)
    assert array_equal(thresholds, thresholds_using_sk)


def test_precision_recall_curve_at_limits():
    y_true = np.array([0., 0., 0.], dtype=np.float)
    y_pred = np.array([0., 0.5, 1.], dtype=np.float)

    err_msg = ("precision_recall_curve cannot be used when "
               "y_true is all zero.")

    with pytest.raises(ValueError, match=err_msg):
        precision_recall_curve(y_true, y_pred)

    y_true = np.array([0., 0.5, 1.0], dtype=np.float)
    y_pred = np.array([0., 0.5, 1.], dtype=np.float)

    err_msg = ("Continuous format of y_true  "
               "is not supported.")

    with pytest.raises(ValueError, match=err_msg):
        precision_recall_curve(y_true, y_pred)


@pytest.mark.parametrize('n_samples', [50, 500000])
@pytest.mark.parametrize('dtype', [np.int32, np.int64, np.float32, np.float64])
def test_precision_recall_curve_random(n_samples, dtype):

    y_true, _, _, _ = generate_random_labels(
        lambda rng: rng.randint(0, 2, n_samples).astype(dtype))

    y_score, _, _, _ = generate_random_labels(
        lambda rng: rng.randint(0, 1000, n_samples).astype(dtype))

    precision_using_sk, recall_using_sk, thresholds_using_sk = \
        sklearn_precision_recall_curve(
            y_true, y_score)

    precision, recall, thresholds = precision_recall_curve(
        y_true, y_score)

    assert array_equal(precision, precision_using_sk)
    assert array_equal(recall, recall_using_sk)
    assert array_equal(thresholds, thresholds_using_sk)


def test_log_loss():
    y_true = np.array([0, 0, 1, 1])
    y_pred = np.array([0.1, 0.4, 0.35, 0.8])
    assert_almost_equal(log_loss(y_true, y_pred),
                        sklearn_log_loss(y_true, y_pred))

    y_true = np.array([0, 0, 1, 1, 0])
    y_pred = np.array([0.8, 0.4, 0.4, 0.8, 0.8])
    assert_almost_equal(log_loss(y_true, y_pred),
                        sklearn_log_loss(y_true, y_pred))


@pytest.mark.parametrize('n_samples', [500, 500000])
@pytest.mark.parametrize('dtype', [np.int32, np.int64, np.float32, np.float64])
def test_log_loss_random(n_samples, dtype):

    y_true, _, _, _ = generate_random_labels(
        lambda rng: rng.randint(0, 10, n_samples).astype(dtype))

    y_pred, _, _, _ = generate_random_labels(
        lambda rng: rng.rand(n_samples, 10))

    assert_almost_equal(log_loss(y_true, y_pred),
                        sklearn_log_loss(y_true, y_pred))


def test_log_loss_at_limits():
    y_true = np.array([0., 1., 2.], dtype=np.float)
    y_pred = np.array([0., 0.5, 1.], dtype=np.float)

    err_msg = ("The shape of y_pred doesn't "
               "match the number of classes")

    with pytest.raises(ValueError, match=err_msg):
        log_loss(y_true, y_pred)

    y_true = np.array([0., 0.5, 1.0], dtype=np.float)
    y_pred = np.array([0., 0.5, 1.], dtype=np.float)

    err_msg = ("'y_true' can only have integer values")
    with pytest.raises(ValueError, match=err_msg):
        log_loss(y_true, y_pred)


@pytest.mark.parametrize("metric", PAIRWISE_DISTANCE_METRICS.keys())
@pytest.mark.parametrize("matrix_size", [(5, 4), (1000, 3), (2, 10),
                                         (500, 400)])
@pytest.mark.parametrize("is_col_major", [True, False])
def test_pairwise_distances(metric: str, matrix_size, is_col_major):
    # Test the pairwise_distance helper function.
    rng = np.random.RandomState(0)

    def prep_array(array):
        return np.asfortranarray(array) if is_col_major else array

    # For fp64, compare at 13 decimals, (2 places less than the ~15 max)
    compare_precision = 10

    # Compare to sklearn, single input
    X = prep_array(rng.random_sample(matrix_size))
    S = pairwise_distances(X, metric=metric)
    S2 = sklearn_pairwise_distances(X, metric=metric)
    cp.testing.assert_array_almost_equal(S, S2, decimal=compare_precision)

    # Compare to sklearn, double input with same dimensions
    Y = X
    S = pairwise_distances(X, Y, metric=metric)
    S2 = sklearn_pairwise_distances(X, Y, metric=metric)
    cp.testing.assert_array_almost_equal(S, S2, decimal=compare_precision)

    # Compare single and double inputs to eachother
    S = pairwise_distances(X, metric=metric)
    S2 = pairwise_distances(X, Y, metric=metric)
    cp.testing.assert_array_almost_equal(S, S2, decimal=compare_precision)

    # Compare to sklearn, with Y dim != X dim
    Y = prep_array(rng.random_sample((2, matrix_size[1])))
    S = pairwise_distances(X, Y, metric=metric)
    S2 = sklearn_pairwise_distances(X, Y, metric=metric)
    cp.testing.assert_array_almost_equal(S, S2, decimal=compare_precision)

    # Change precision of one parameter
    Y = np.asfarray(Y, dtype=np.float32)
    S = pairwise_distances(X, Y, metric=metric)
    S2 = sklearn_pairwise_distances(X, Y, metric=metric)
    cp.testing.assert_array_almost_equal(S, S2, decimal=compare_precision)

    # For fp32, compare at 5 decimals, (2 places less than the ~7 max)
    compare_precision = 2

    # Change precision of both parameters to float
    X = np.asfarray(X, dtype=np.float32)
    Y = np.asfarray(Y, dtype=np.float32)
    S = pairwise_distances(X, Y, metric=metric)
    S2 = sklearn_pairwise_distances(X, Y, metric=metric)
    cp.testing.assert_array_almost_equal(S, S2, decimal=compare_precision)

    # Test sending an int type with convert_dtype=True
    Y = prep_array(rng.randint(10, size=Y.shape))
    S = pairwise_distances(X, Y, metric=metric, convert_dtype=True)
    S2 = sklearn_pairwise_distances(X, Y, metric=metric)
    cp.testing.assert_array_almost_equal(S, S2, decimal=compare_precision)

    # Test that uppercase on the metric name throws an error.
    with pytest.raises(ValueError):
        pairwise_distances(X, Y, metric=metric.capitalize())


@pytest.mark.parametrize("metric", PAIRWISE_DISTANCE_METRICS.keys())
@pytest.mark.parametrize("matrix_size", [
    unit_param((1000, 100)),
    quality_param((2000, 1000)),
    stress_param((10000, 10000))])
def test_pairwise_distances_sklearn_comparison(metric: str, matrix_size):
    # Test larger sizes to sklearn
    rng = np.random.RandomState(1)

    element_count = matrix_size[0] * matrix_size[1]

    X = rng.random_sample(matrix_size)
    Y = rng.random_sample(matrix_size)

    # For fp64, compare at 10 decimals, (5 places less than the ~15 max)
    compare_precision = 10

    # Compare to sklearn, fp64
    S = pairwise_distances(X, Y, metric=metric)

    if (element_count <= 2000000):
        S2 = sklearn_pairwise_distances(X, Y, metric=metric)
        cp.testing.assert_array_almost_equal(S, S2, decimal=compare_precision)

    # For fp32, compare at 4 decimals, (3 places less than the ~7 max)
    compare_precision = 4

    X = np.asfarray(X, dtype=np.float32)
    Y = np.asfarray(Y, dtype=np.float32)

    # Compare to sklearn, fp32
    S = pairwise_distances(X, Y, metric=metric)

    if (element_count <= 2000000):
        S2 = sklearn_pairwise_distances(X, Y, metric=metric)
        cp.testing.assert_array_almost_equal(S, S2, decimal=compare_precision)


@pytest.mark.parametrize("metric", PAIRWISE_DISTANCE_METRICS.keys())
def test_pairwise_distances_one_dimension_order(metric: str):
    # Test the pairwise_distance helper function for 1 dimensional cases which
    # can break down when using a size of 1 for either dimension
    rng = np.random.RandomState(2)

    Xc = rng.random_sample((1, 4))
    Yc = rng.random_sample((10, 4))
    Xf = np.asfortranarray(Xc)
    Yf = np.asfortranarray(Yc)

    # For fp64, compare at 13 decimals, (2 places less than the ~15 max)
    compare_precision = 13

    # Compare to sklearn, C/C order
    S = pairwise_distances(Xc, Yc, metric=metric)
    S2 = sklearn_pairwise_distances(Xc, Yc, metric=metric)
    cp.testing.assert_array_almost_equal(S, S2, decimal=compare_precision)

    # Compare to sklearn, C/F order
    S = pairwise_distances(Xc, Yf, metric=metric)
    S2 = sklearn_pairwise_distances(Xc, Yf, metric=metric)
    cp.testing.assert_array_almost_equal(S, S2, decimal=compare_precision)

    # Compare to sklearn, F/C order
    S = pairwise_distances(Xf, Yc, metric=metric)
    S2 = sklearn_pairwise_distances(Xf, Yc, metric=metric)
    cp.testing.assert_array_almost_equal(S, S2, decimal=compare_precision)

    # Compare to sklearn, F/F order
    S = pairwise_distances(Xf, Yf, metric=metric)
    S2 = sklearn_pairwise_distances(Xf, Yf, metric=metric)
    cp.testing.assert_array_almost_equal(S, S2, decimal=compare_precision)

    # Switch which input has single dimension
    Xc = rng.random_sample((1, 4))
    Yc = rng.random_sample((10, 4))
    Xf = np.asfortranarray(Xc)
    Yf = np.asfortranarray(Yc)

    # Compare to sklearn, C/C order
    S = pairwise_distances(Xc, Yc, metric=metric)
    S2 = sklearn_pairwise_distances(Xc, Yc, metric=metric)
    cp.testing.assert_array_almost_equal(S, S2, decimal=compare_precision)

    # Compare to sklearn, C/F order
    S = pairwise_distances(Xc, Yf, metric=metric)
    S2 = sklearn_pairwise_distances(Xc, Yf, metric=metric)
    cp.testing.assert_array_almost_equal(S, S2, decimal=compare_precision)

    # Compare to sklearn, F/C order
    S = pairwise_distances(Xf, Yc, metric=metric)
    S2 = sklearn_pairwise_distances(Xf, Yc, metric=metric)
    cp.testing.assert_array_almost_equal(S, S2, decimal=compare_precision)

    # Compare to sklearn, F/F order
    S = pairwise_distances(Xf, Yf, metric=metric)
    S2 = sklearn_pairwise_distances(Xf, Yf, metric=metric)
    cp.testing.assert_array_almost_equal(S, S2, decimal=compare_precision)


@pytest.mark.parametrize("metric", ["haversine", "nan_euclidean", "canberra"])
def test_pairwise_distances_unsuppored_metrics(metric):
    rng = np.random.RandomState(3)

    X = rng.random_sample((5, 4))

    with pytest.raises(ValueError):
        pairwise_distances(X, metric=metric)


def test_pairwise_distances_exceptions():

    rng = np.random.RandomState(4)

    X_int = rng.randint(10, size=(5, 4))
    X_double = rng.random_sample((5, 4))
    X_float = np.asfarray(X_double, dtype=np.float32)
    X_bool = rng.choice([True, False], size=(5, 4))

    # Test int inputs (only float/double accepted at this time)
    with pytest.raises(TypeError):
        pairwise_distances(X_int, metric="euclidean")

    # Test second int inputs (should not have an exception with
    # convert_dtype=True)
    pairwise_distances(X_double, X_int, metric="euclidean")

    # Test bool inputs (only float/double accepted at this time)
    with pytest.raises(TypeError):
        pairwise_distances(X_bool, metric="euclidean")

    # Test sending different types with convert_dtype=False
    with pytest.raises(TypeError):
        pairwise_distances(X_double, X_float, metric="euclidean",
                           convert_dtype=False)

    # Invalid metric name
    with pytest.raises(ValueError):
        pairwise_distances(X_double, metric="Not a metric")

    # Invalid dimensions
    X = rng.random_sample((5, 4))
    Y = rng.random_sample((5, 7))

    with pytest.raises(ValueError):
        pairwise_distances(X, Y, metric="euclidean")


@pytest.mark.parametrize("input_type", ["cudf", "numpy", "cupy"])
@pytest.mark.parametrize("output_type", ["cudf", "numpy", "cupy"])
@pytest.mark.parametrize("use_global", [True, False])
def test_pairwise_distances_output_types(input_type, output_type, use_global):
    # Test larger sizes to sklearn
    rng = np.random.RandomState(5)

    X = rng.random_sample((100, 100))
    Y = rng.random_sample((100, 100))

    if input_type == "cudf":
        X = cudf.DataFrame(X)
        Y = cudf.DataFrame(Y)
    elif input_type == "cupy":
        X = cp.asarray(X)
        Y = cp.asarray(Y)

    # Set to None if we are using the global object
    output_type_param = None if use_global else output_type

    # Use the global manager object. Should do nothing unless use_global is set
    with cuml.using_output_type(output_type):

        # Compare to sklearn, fp64
        S = pairwise_distances(X, Y, metric="euclidean",
                               output_type=output_type_param)

        if output_type == "input":
            assert isinstance(S, type(X))
        elif output_type == "cudf":
            assert isinstance(S, cudf.DataFrame)
        elif output_type == "numpy":
            assert isinstance(S, np.ndarray)
        elif output_type == "cupy":
            assert isinstance(S, cp.core.core.ndarray)


<<<<<<< HEAD
@pytest.mark.parametrize("metric", PAIRWISE_DISTANCE_SPARSE_METRICS.keys())
@pytest.mark.parametrize("matrix_size", [(50, 40), (1000, 3), (2, 100),
                                         (500, 400)])
@pytest.mark.parametrize("is_col_major", [True, False])
def test_sparse_pairwise_distances(metric: str, matrix_size, is_col_major):
    if has_scipy():
        import scipy
        from scipy import sparse
    else:
        pytest.skip('Skipping test_sparse_pairwise_distances because Scipy is missing')
    # Test the sparse_pairwise_distance helper function.
    rng = np.random.RandomState(0)

    # For fp64, compare at 13 decimals, (2 places less than the ~15 max)
    compare_precision = 10
    import pdb; pdb.set_trace()

    # Compare to sklearn, single input
    X = scipy.sparse.random(matrix_size[0], matrix_size[1], format='csr')
    S = pairwise_distances(X, metric=metric)
    S2 = sklearn_pairwise_distances(X, metric=metric)
    cp.testing.assert_array_almost_equal(S, S2, decimal=compare_precision)

    # Compare to sklearn, double input with same dimensions
    Y = X
    S = pairwise_distances(X, Y, metric=metric)
    S2 = sklearn_pairwise_distances(X, Y, metric=metric)
    cp.testing.assert_array_almost_equal(S, S2, decimal=compare_precision)

    # Compare single and double inputs to eachother
    S = pairwise_distances(X, metric=metric)
    S2 = pairwise_distances(X, Y, metric=metric)
    cp.testing.assert_array_almost_equal(S, S2, decimal=compare_precision)

    # Compare to sklearn, with Y dim != X dim
    Y = scipy.sparse.random(2, matrix_size[1], format='csr')
    S = pairwise_distances(X, Y, metric=metric)
    S2 = sklearn_pairwise_distances(X, Y, metric=metric)
    cp.testing.assert_array_almost_equal(S, S2, decimal=compare_precision)

    # Change precision of one parameter
    Y = np.asfarray(Y, dtype=np.float32)
    S = pairwise_distances(X, Y, metric=metric)
    S2 = sklearn_pairwise_distances(X, Y, metric=metric)
    cp.testing.assert_array_almost_equal(S, S2, decimal=compare_precision)

    # For fp32, compare at 5 decimals, (2 places less than the ~7 max)
    compare_precision = 2

    # Change precision of both parameters to float
    X = np.asfarray(X, dtype=np.float32)
    Y = np.asfarray(Y, dtype=np.float32)
    S = pairwise_distances(X, Y, metric=metric)
    S2 = sklearn_pairwise_distances(X, Y, metric=metric)
    cp.testing.assert_array_almost_equal(S, S2, decimal=compare_precision)

    # Test sending an int type with convert_dtype=True
    Y = scipy.sparse.random(Y.shape[0], Y.shape[1], dtype=cp.int32, format='csr')
    #Y = prep_array(rng.randint(10, size=Y.shape))
    S = pairwise_distances(X, Y, metric=metric, convert_dtype=True)
    S2 = sklearn_pairwise_distances(X, Y, metric=metric)
    cp.testing.assert_array_almost_equal(S, S2, decimal=compare_precision)

    # Test that uppercase on the metric name throws an error.
    with pytest.raises(ValueError):
        pairwise_distances(X, Y, metric=metric.capitalize())
=======
@pytest.mark.parametrize("nrows, ncols, n_info",
                         [
                             unit_param(30, 10, 7),
                             quality_param(5000, 100, 50),
                             stress_param(500000, 200, 100)
                         ])
@pytest.mark.parametrize("input_type", ["cudf", "cupy"])
@pytest.mark.parametrize("n_classes", [2, 5])
def test_hinge_loss(nrows, ncols, n_info, input_type, n_classes):
    train_rows = np.int32(nrows*0.8)
    X, y = make_classification(n_samples=nrows, n_features=ncols,
                               n_clusters_per_class=1, n_informative=n_info,
                               random_state=123, n_classes=n_classes)

    if input_type == "cudf":
        X = cudf.DataFrame(X)
        y = cudf.Series(y)
    elif input_type == "cupy":
        X = cp.asarray(X)
        y = cp.asarray(y)

    X_train, X_test, y_train, y_test = train_test_split(X,
                                                        y,
                                                        train_size=train_rows,
                                                        shuffle=True)
    cuml_model = cu_log()
    cuml_model.fit(X_train, y_train)
    cu_predict_decision = cuml_model.decision_function(X_test)
    cu_loss = cuml_hinge(y_test, cu_predict_decision.T, labels=cp.unique(y))
    if input_type == "cudf":
        y_test = y_test.to_array()
        y = y.to_array()
        cu_predict_decision = cp.asnumpy(cu_predict_decision.values)
    elif input_type == "cupy":
        y = cp.asnumpy(y)
        y_test = cp.asnumpy(y_test)
        cu_predict_decision = cp.asnumpy(cu_predict_decision)

    cu_loss_using_sk = sk_hinge(y_test, cu_predict_decision.T,
                                labels=np.unique(y))
    # compare the accuracy of the two models
    cp.testing.assert_array_almost_equal(cu_loss, cu_loss_using_sk)
>>>>>>> 6f06d4bf
<|MERGE_RESOLUTION|>--- conflicted
+++ resolved
@@ -1087,7 +1087,6 @@
             assert isinstance(S, cp.core.core.ndarray)
 
 
-<<<<<<< HEAD
 @pytest.mark.parametrize("metric", PAIRWISE_DISTANCE_SPARSE_METRICS.keys())
 @pytest.mark.parametrize("matrix_size", [(50, 40), (1000, 3), (2, 100),
                                          (500, 400)])
@@ -1154,7 +1153,8 @@
     # Test that uppercase on the metric name throws an error.
     with pytest.raises(ValueError):
         pairwise_distances(X, Y, metric=metric.capitalize())
-=======
+
+
 @pytest.mark.parametrize("nrows, ncols, n_info",
                          [
                              unit_param(30, 10, 7),
@@ -1196,5 +1196,4 @@
     cu_loss_using_sk = sk_hinge(y_test, cu_predict_decision.T,
                                 labels=np.unique(y))
     # compare the accuracy of the two models
-    cp.testing.assert_array_almost_equal(cu_loss, cu_loss_using_sk)
->>>>>>> 6f06d4bf
+    cp.testing.assert_array_almost_equal(cu_loss, cu_loss_using_sk)