#
# Copyright (c) 2019-2020, NVIDIA CORPORATION.
#
# Licensed under the Apache License, Version 2.0 (the "License");
# you may not use this file except in compliance with the License.
# You may obtain a copy of the License at
#
#     http://www.apache.org/licenses/LICENSE-2.0
#
# Unless required by applicable law or agreed to in writing, software
# distributed under the License is distributed on an "AS IS" BASIS,
# WITHOUT WARRANTIES OR CONDITIONS OF ANY KIND, either express or implied.
# See the License for the specific language governing permissions and
# limitations under the License.
#
from itertools import chain, permutations
from functools import partial

import cuml
import cupy as cp
import numpy as np
import pytest

from cuml.ensemble import RandomForestClassifier as curfc
from cuml.metrics.cluster import adjusted_rand_score as cu_ars
from cuml.metrics import accuracy_score as cu_acc_score
from cuml.test.utils import get_handle, get_pattern, array_equal, \
    unit_param, quality_param, stress_param, generate_random_labels, \
    score_labeling_with_handle

from numba import cuda
from numpy.testing import assert_almost_equal

from sklearn.datasets import make_classification
from sklearn.metrics import accuracy_score as sk_acc_score
from sklearn.metrics.cluster import adjusted_rand_score as sk_ars
<<<<<<< HEAD
from sklearn.metrics.cluster import homogeneity_score as sk_homogeneity_score
from sklearn.metrics.cluster import completeness_score as sk_completeness_score
=======
from sklearn.metrics.cluster import mutual_info_score as sk_mutual_info_score
>>>>>>> 2397fa3f
from sklearn.preprocessing import StandardScaler

from cuml.metrics.cluster import entropy
from cuml.metrics.regression import mean_squared_error, \
    mean_squared_log_error, mean_absolute_error
from sklearn.metrics.regression import mean_squared_error as sklearn_mse
from sklearn.metrics import confusion_matrix as sk_confusion_matrix

from cuml.metrics import confusion_matrix
from sklearn.metrics.regression import mean_absolute_error as sklearn_mae
from sklearn.metrics.regression import mean_squared_log_error as sklearn_msle

from cuml.utils import has_scipy


@pytest.mark.parametrize('datatype', [np.float32, np.float64])
@pytest.mark.parametrize('use_handle', [True, False])
def test_r2_score(datatype, use_handle):
    a = np.array([0.1, 0.2, 0.3, 0.4, 0.5], dtype=datatype)
    b = np.array([0.12, 0.22, 0.32, 0.42, 0.52], dtype=datatype)

    a_dev = cuda.to_device(a)
    b_dev = cuda.to_device(b)

    handle, stream = get_handle(use_handle)

    score = cuml.metrics.r2_score(a_dev, b_dev, handle=handle)

    np.testing.assert_almost_equal(score, 0.98, decimal=7)


def test_sklearn_search():
    """Test ensures scoring function works with sklearn machinery
    """
    import numpy as np
    from cuml import Ridge as cumlRidge
    import cudf
    from sklearn import datasets
    from sklearn.model_selection import train_test_split, GridSearchCV
    diabetes = datasets.load_diabetes()
    X_train, X_test, y_train, y_test = train_test_split(diabetes.data,
                                                        diabetes.target,
                                                        test_size=0.2,
                                                        shuffle=False,
                                                        random_state=1)

    alpha = np.array([1.0])
    fit_intercept = True
    normalize = False

    params = {'alpha': np.logspace(-3, -1, 10)}
    cu_clf = cumlRidge(alpha=alpha, fit_intercept=fit_intercept,
                       normalize=normalize, solver="eig")

    assert getattr(cu_clf, 'score', False)
    sk_cu_grid = GridSearchCV(cu_clf, params, cv=5, iid=False)

    gdf_data = cudf.DataFrame.from_gpu_matrix(cuda.to_device(X_train))
    gdf_train = cudf.DataFrame(dict(train=y_train))

    sk_cu_grid.fit(gdf_data, gdf_train.train)
    assert sk_cu_grid.best_params_ == {'alpha': 0.1}


@pytest.mark.parametrize('nrows', [unit_param(30), quality_param(5000),
                         stress_param(500000)])
@pytest.mark.parametrize('ncols', [unit_param(10), quality_param(100),
                         stress_param(200)])
@pytest.mark.parametrize('n_info', [unit_param(7), quality_param(50),
                         stress_param(100)])
@pytest.mark.parametrize('datatype', [np.float32])
def test_accuracy(nrows, ncols, n_info, datatype):

    use_handle = True
    train_rows = np.int32(nrows*0.8)
    X, y = make_classification(n_samples=nrows, n_features=ncols,
                               n_clusters_per_class=1, n_informative=n_info,
                               random_state=123, n_classes=5)

    X_test = np.asarray(X[train_rows:, 0:]).astype(datatype)
    y_test = np.asarray(y[train_rows:, ]).astype(np.int32)
    X_train = np.asarray(X[0:train_rows, :]).astype(datatype)
    y_train = np.asarray(y[0:train_rows, ]).astype(np.int32)
    # Create a handle for the cuml model
    handle, stream = get_handle(use_handle, n_streams=8)

    # Initialize, fit and predict using cuML's
    # random forest classification model
    cuml_model = curfc(max_features=1.0,
                       n_bins=8, split_algo=0, split_criterion=0,
                       min_rows_per_node=2,
                       n_estimators=40, handle=handle, max_leaves=-1,
                       max_depth=16)

    cuml_model.fit(X_train, y_train)
    cu_predict = cuml_model.predict(X_test)
    cu_acc = cu_acc_score(y_test, cu_predict)
    cu_acc_using_sk = sk_acc_score(y_test, cu_predict)
    # compare the accuracy of the two models
    assert array_equal(cu_acc, cu_acc_using_sk)


dataset_names = ['noisy_circles', 'noisy_moons', 'aniso'] + \
                [pytest.param(ds, marks=pytest.mark.xfail)
                 for ds in ['blobs', 'varied']]


@pytest.mark.parametrize('name', dataset_names)
@pytest.mark.parametrize('nrows', [unit_param(20), quality_param(5000),
                         stress_param(500000)])
def test_rand_index_score(name, nrows):

    default_base = {'quantile': .3,
                    'eps': .3,
                    'damping': .9,
                    'preference': -200,
                    'n_neighbors': 10,
                    'n_clusters': 3}

    pat = get_pattern(name, nrows)

    params = default_base.copy()
    params.update(pat[1])

    cuml_kmeans = cuml.KMeans(n_clusters=params['n_clusters'])

    X, y = pat[0]

    X = StandardScaler().fit_transform(X)

    cu_y_pred = cuml_kmeans.fit_predict(X)

    cu_score = cu_ars(y, cu_y_pred)
    cu_score_using_sk = sk_ars(y, cp.asnumpy(cu_y_pred))

    assert array_equal(cu_score, cu_score_using_sk)


<<<<<<< HEAD
def score_homogeneity(ground_truth, predictions, use_handle):
    return score_labeling_with_handle(cuml.metrics.homogeneity_score,
                                      ground_truth,
                                      predictions,
                                      use_handle,
                                      dtype=np.int32)


def score_completeness(ground_truth, predictions, use_handle):
    return score_labeling_with_handle(cuml.metrics.completeness_score,
=======
def score_mutual_info(ground_truth, predictions, use_handle):
    return score_labeling_with_handle(cuml.metrics.mutual_info_score,
>>>>>>> 2397fa3f
                                      ground_truth,
                                      predictions,
                                      use_handle,
                                      dtype=np.int32)


@pytest.mark.parametrize('use_handle', [True, False])
<<<<<<< HEAD
@pytest.mark.parametrize('data', [([0, 0, 1, 1], [1, 1, 0, 0]),
                                  ([0, 0, 1, 1], [0, 0, 1, 1])])
def test_homogeneity_perfect_labeling(use_handle, data):
    # Perfect labelings are homogeneous
    hom = score_homogeneity(*data, use_handle)
    assert_almost_equal(hom, 1.0, decimal=4)


@pytest.mark.parametrize('use_handle', [True, False])
@pytest.mark.parametrize('data', [([0, 0, 1, 1], [0, 0, 1, 2]),
                                  ([0, 0, 1, 1], [0, 1, 2, 3])])
def test_homogeneity_non_perfect_labeling(use_handle, data):
    # Non-perfect labelings that further split classes into more clusters can
    # be perfectly homogeneous
    hom = score_homogeneity(*data, use_handle)
    assert_almost_equal(hom, 1.0, decimal=4)


@pytest.mark.parametrize('use_handle', [True, False])
@pytest.mark.parametrize('data', [([0, 0, 1, 1], [0, 1, 0, 1]),
                                  ([0, 0, 1, 1], [0, 0, 0, 0])])
def test_homogeneity_non_homogeneous_labeling(use_handle, data):
    # Clusters that include samples from different classes do not make for an
    # homogeneous labeling
    hom = score_homogeneity(*data, use_handle)
    assert_almost_equal(hom, 0.0, decimal=4)
=======
@pytest.mark.parametrize('input_labels', [([0, 0, 1, 1], [1, 1, 0, 0]),
                                          ([0, 0, 1, 1], [0, 0, 1, 1]),
                                          ([0, 0, 1, 1], [0, 0, 1, 2]),
                                          ([0, 0, 1, 1], [0, 1, 2, 3]),
                                          ([0, 0, 1, 1], [0, 1, 0, 1]),
                                          ([0, 0, 1, 1], [0, 0, 0, 0])])
def test_mutual_info_score(use_handle, input_labels):
    score = score_mutual_info(*input_labels, use_handle)
    ref = sk_mutual_info_score(*input_labels)
    np.testing.assert_almost_equal(score, ref, decimal=4)
>>>>>>> 2397fa3f


@pytest.mark.parametrize('use_handle', [True, False])
@pytest.mark.parametrize('input_range', [[0, 1000],
                                         [-1000, 1000]])
<<<<<<< HEAD
def test_homogeneity_score_big_array(use_handle, input_range):
    a, b, _, _ = generate_random_labels(lambda rd: rd.randint(*input_range,
                                                              int(10e4),
                                                              dtype=np.int32))
    score = score_homogeneity(a, b, use_handle)
    ref = sk_homogeneity_score(a, b)
=======
def test_mutual_info_score_big_array(use_handle, input_range):
    a, b, _, _ = generate_random_labels(lambda rd: rd.randint(*input_range,
                                                              int(10e4),
                                                              dtype=np.int32))
    score = score_mutual_info(a, b, use_handle)
    ref = sk_mutual_info_score(a, b)
>>>>>>> 2397fa3f
    np.testing.assert_almost_equal(score, ref, decimal=4)


@pytest.mark.parametrize('use_handle', [True, False])
<<<<<<< HEAD
@pytest.mark.parametrize('input_range', [[0, 2],
                                         [-5, 20],
                                         [int(-10e2), int(10e2)]])
def test_homogeneity_completeness_symmetry(use_handle, input_range):
    a, b, _, _ = generate_random_labels(lambda rd: rd.randint(*input_range,
                                                              int(10e3),
                                                              dtype=np.int32))
    hom = score_homogeneity(a, b, use_handle)
    com = score_completeness(b, a, use_handle)
    np.testing.assert_almost_equal(hom, com, decimal=4)


@pytest.mark.parametrize('use_handle', [True, False])
@pytest.mark.parametrize('data', [([0, 0, 1, 1], [1, 1, 0, 0]),
                                  ([0, 0, 1, 1], [0, 0, 1, 1])])
def test_completeness_perfect_labeling(use_handle, data):
    # Perfect labelings are complete
    com = score_completeness(*data, use_handle)
    np.testing.assert_almost_equal(com, 1.0, decimal=4)


@pytest.mark.parametrize('use_handle', [True, False])
@pytest.mark.parametrize('data', [([0, 0, 1, 1], [0, 0, 0, 0]),
                                  ([0, 1, 2, 3], [0, 0, 1, 1])])
def test_completeness_non_perfect_labeling(use_handle, data):
    # Non-perfect labelings that assign all classes members to the same
    # clusters are still complete
    com = score_completeness(*data, use_handle)
    np.testing.assert_almost_equal(com, 1.0, decimal=4)


@pytest.mark.parametrize('use_handle', [True, False])
@pytest.mark.parametrize('data', [([0, 0, 1, 1], [0, 1, 0, 1]),
                                  ([0, 0, 0, 0], [0, 1, 2, 3])])
def test_completeness_non_complete_labeling(use_handle, data):
    # If classes members are split across different clusters, the assignment
    # cannot be complete
    com = score_completeness(*data, use_handle)
    np.testing.assert_almost_equal(com, 0.0, decimal=4)


@pytest.mark.parametrize('use_handle', [True, False])
@pytest.mark.parametrize('input_range', [[0, 1000],
                                         [-1000, 1000]])
def test_completeness_score_big_array(use_handle, input_range):
    a, b, _, _ = generate_random_labels(lambda rd: rd.randint(*input_range,
                                                              int(10e4),
                                                              dtype=np.int32))
    score = score_completeness(a, b, use_handle)
    ref = sk_completeness_score(a, b)
=======
@pytest.mark.parametrize('n', [14])
def test_mutual_info_score_range_equal_samples(use_handle, n):
    input_range = (-n, n)
    a, b, _, _ = generate_random_labels(lambda rd: rd.randint(*input_range,
                                                              n,
                                                              dtype=np.int32))
    score = score_mutual_info(a, b, use_handle)
    ref = sk_mutual_info_score(a, b)
    np.testing.assert_almost_equal(score, ref, decimal=4)


@pytest.mark.parametrize('use_handle', [True, False])
@pytest.mark.parametrize('input_range', [[0, 19],
                                         [0, 2],
                                         [-5, 20]])
@pytest.mark.parametrize('n_samples', [129, 258])
def test_mutual_info_score_many_blocks(use_handle, input_range, n_samples):
    a, b, _, _ = generate_random_labels(lambda rd: rd.randint(*input_range,
                                                              n_samples,
                                                              dtype=np.int32))
    score = score_mutual_info(a, b, use_handle)
    ref = sk_mutual_info_score(a, b)
>>>>>>> 2397fa3f
    np.testing.assert_almost_equal(score, ref, decimal=4)


def test_regression_metrics():
    y_true = np.arange(50, dtype=np.int)
    y_pred = y_true + 1
    assert_almost_equal(mean_squared_error(y_true, y_pred), 1.)
    assert_almost_equal(mean_squared_log_error(y_true, y_pred),
                        mean_squared_error(np.log(1 + y_true),
                                           np.log(1 + y_pred)))
    assert_almost_equal(mean_absolute_error(y_true, y_pred), 1.)


@pytest.mark.parametrize('n_samples', [50, stress_param(500000)])
@pytest.mark.parametrize('dtype', [np.int32, np.int64, np.float32, np.float64])
@pytest.mark.parametrize('function', ['mse', 'mae', 'msle'])
def test_regression_metrics_random(n_samples, dtype, function):
    if dtype == np.float32 and n_samples == 500000:
        # stress test for float32 fails because of floating point precision
        pytest.xfail()

    y_true, y_pred, _, _ = generate_random_labels(
        lambda rng: rng.randint(0, 1000, n_samples).astype(dtype))

    cuml_reg, sklearn_reg = {
        'mse':  (mean_squared_error, sklearn_mse),
        'mae':  (mean_absolute_error, sklearn_mae),
        'msle': (mean_squared_log_error, sklearn_msle)
    }[function]

    res = cuml_reg(y_true, y_pred, multioutput='raw_values')
    ref = sklearn_reg(y_true, y_pred, multioutput='raw_values')
    cp.testing.assert_array_almost_equal(res, ref, decimal=2)


@pytest.mark.parametrize('function', ['mse', 'mse_not_squared', 'mae', 'msle'])
def test_regression_metrics_at_limits(function):
    y_true = np.array([0.], dtype=np.float)
    y_pred = np.array([0.], dtype=np.float)

    cuml_reg = {
        'mse': mean_squared_error,
        'mse_not_squared': partial(mean_squared_error, squared=False),
        'mae': mean_absolute_error,
        'msle': mean_squared_log_error,
    }[function]

    assert_almost_equal(cuml_reg(y_true, y_pred), 0.00, decimal=2)


@pytest.mark.parametrize('inputs', [([-1.], [-1.]),
                                    ([1., 2., 3.], [1., -2., 3.]),
                                    ([1., -2., 3.], [1., 2., 3.])])
def test_mean_squared_log_error_exceptions(inputs):
    with pytest.raises(ValueError):
        mean_squared_log_error(np.array(inputs[0]), np.array(inputs[1]))


def test_multioutput_regression():
    y_true = np.array([[1, 0, 0, 1], [0, 1, 1, 1], [1, 1, 0, 1]])
    y_pred = np.array([[0, 0, 0, 1], [1, 0, 1, 1], [0, 0, 0, 1]])

    error = mean_squared_error(y_true, y_pred)
    assert_almost_equal(error, (1. + 2. / 3) / 4.)

    error = mean_squared_error(y_true, y_pred, squared=False)
    assert_almost_equal(error, 0.645, decimal=2)

    error = mean_squared_log_error(y_true, y_pred)
    assert_almost_equal(error, 0.200, decimal=2)

    # mean_absolute_error and mean_squared_error are equal because
    # it is a binary problem.
    error = mean_absolute_error(y_true, y_pred)
    assert_almost_equal(error, (1. + 2. / 3) / 4.)


def test_regression_metrics_multioutput_array():
    y_true = np.array([[1, 2], [2.5, -1], [4.5, 3], [5, 7]], dtype=np.float)
    y_pred = np.array([[1, 1], [2, -1], [5, 4], [5, 6.5]], dtype=np.float)

    mse = mean_squared_error(y_true, y_pred, multioutput='raw_values')
    mae = mean_absolute_error(y_true, y_pred, multioutput='raw_values')

    cp.testing.assert_array_almost_equal(mse, [0.125, 0.5625], decimal=2)
    cp.testing.assert_array_almost_equal(mae, [0.25, 0.625], decimal=2)

    weights = np.array([0.4, 0.6], dtype=np.float)
    msew = mean_squared_error(y_true, y_pred, multioutput=weights)
    rmsew = mean_squared_error(y_true, y_pred, multioutput=weights,
                               squared=False)
    assert_almost_equal(msew, 0.39, decimal=2)
    assert_almost_equal(rmsew, 0.62, decimal=2)

    y_true = np.array([[0, 0]] * 4, dtype=np.int)
    y_pred = np.array([[1, 1]] * 4, dtype=np.int)
    mse = mean_squared_error(y_true, y_pred, multioutput='raw_values')
    mae = mean_absolute_error(y_true, y_pred, multioutput='raw_values')
    cp.testing.assert_array_almost_equal(mse, [1., 1.], decimal=2)
    cp.testing.assert_array_almost_equal(mae, [1., 1.], decimal=2)

    y_true = np.array([[0.5, 1], [1, 2], [7, 6]])
    y_pred = np.array([[0.5, 2], [1, 2.5], [8, 8]])
    msle = mean_squared_log_error(y_true, y_pred, multioutput='raw_values')
    msle2 = mean_squared_error(np.log(1 + y_true), np.log(1 + y_pred),
                               multioutput='raw_values')
    cp.testing.assert_array_almost_equal(msle, msle2, decimal=2)


@pytest.mark.parametrize('function', ['mse', 'mae'])
def test_regression_metrics_custom_weights(function):
    y_true = np.array([1, 2, 2.5, -1], dtype=np.float)
    y_pred = np.array([1, 1, 2, -1], dtype=np.float)
    weights = np.array([0.2, 0.25, 0.4, 0.15], dtype=np.float)

    cuml_reg, sklearn_reg = {
        'mse': (mean_squared_error, sklearn_mse),
        'mae': (mean_absolute_error, sklearn_mae)
    }[function]

    score = cuml_reg(y_true, y_pred, sample_weight=weights)
    ref = sklearn_reg(y_true, y_pred, sample_weight=weights)
    assert_almost_equal(score, ref, decimal=2)


def test_mse_vs_msle_custom_weights():
    y_true = np.array([0.5, 2, 7, 6], dtype=np.float)
    y_pred = np.array([0.5, 1, 8, 8], dtype=np.float)
    weights = np.array([0.2, 0.25, 0.4, 0.15], dtype=np.float)
    msle = mean_squared_log_error(y_true, y_pred, sample_weight=weights)
    msle2 = mean_squared_error(np.log(1 + y_true), np.log(1 + y_pred),
                               sample_weight=weights)
    assert_almost_equal(msle, msle2, decimal=2)


@pytest.mark.parametrize('use_handle', [True, False])
def test_entropy(use_handle):
    handle, stream = get_handle(use_handle)

    # The outcome of a fair coin is the most uncertain:
    # in base 2 the result is 1 (One bit of entropy).
    cluster = np.array([0, 1], dtype=np.int32)
    assert_almost_equal(entropy(cluster, base=2., handle=handle), 1.)

    # The outcome of a biased coin is less uncertain:
    cluster = np.array(([0] * 9) + [1], dtype=np.int32)
    assert_almost_equal(entropy(cluster, base=2., handle=handle), 0.468995593)
    # base e
    assert_almost_equal(entropy(cluster, handle=handle), 0.32508297339144826)


@pytest.mark.parametrize('n_samples', [50, stress_param(500000)])
@pytest.mark.parametrize('base', [None, 2, 10, 50])
@pytest.mark.parametrize('use_handle', [True, False])
def test_entropy_random(n_samples, base, use_handle):
    if has_scipy():
        from scipy.stats import entropy as sp_entropy
    else:
        pytest.skip('Skipping test_entropy_random because Scipy is missing')

    handle, stream = get_handle(use_handle)

    clustering, _, _, _ = \
        generate_random_labels(lambda rng: rng.randint(0, 1000, n_samples))

    # generate unormalized probabilities from clustering
    pk = np.bincount(clustering)

    # scipy's entropy uses probabilities
    sp_S = sp_entropy(pk, base=base)
    # we use a clustering
    S = entropy(np.array(clustering, dtype=np.int32), base, handle=handle)

    assert_almost_equal(S, sp_S, decimal=2)


def test_confusion_matrix():
    y_true = cp.array([2, 0, 2, 2, 0, 1])
    y_pred = cp.array([0, 0, 2, 2, 0, 2])
    cm = confusion_matrix(y_true, y_pred)
    ref = cp.array([[2, 0, 0],
                    [0, 0, 1],
                    [1, 0, 2]])
    cp.testing.assert_array_equal(cm, ref)


def test_confusion_matrix_binary():
    y_true = cp.array([0, 1, 0, 1])
    y_pred = cp.array([1, 1, 1, 0])
    tn, fp, fn, tp = confusion_matrix(y_true, y_pred).ravel()
    ref = cp.array([0, 2, 1, 1])
    cp.testing.assert_array_equal(ref, cp.array([tn, fp, fn, tp]))


@pytest.mark.parametrize('n_samples', [50, 3000, stress_param(500000)])
@pytest.mark.parametrize('dtype', [np.int32, np.int64])
@pytest.mark.parametrize('problem_type', ['binary', 'multiclass'])
def test_confusion_matrix_random(n_samples, dtype, problem_type):
    upper_range = 2 if problem_type == 'binary' else 1000

    y_true, y_pred, _, _ = generate_random_labels(
        lambda rng: rng.randint(0, upper_range, n_samples).astype(dtype))
    cm = confusion_matrix(y_true, y_pred)
    ref = sk_confusion_matrix(y_true, y_pred)
    cp.testing.assert_array_almost_equal(ref, cm, decimal=4)


@pytest.mark.parametrize(
    "normalize, expected_results",
    [('true', 0.333333333),
     ('pred', 0.333333333),
     ('all', 0.1111111111),
     (None, 2)]
)
def test_confusion_matrix_normalize(normalize, expected_results):
    y_test = cp.array([0, 1, 2] * 6)
    y_pred = cp.array(list(chain(*permutations([0, 1, 2]))))
    cm = confusion_matrix(y_test, y_pred, normalize=normalize)
    cp.testing.assert_allclose(cm, cp.array(expected_results))


@pytest.mark.parametrize('labels', [(0, 1),
                                    (2, 1),
                                    (2, 1, 4, 7),
                                    (2, 20)])
def test_confusion_matrix_multiclass_subset_labels(labels):
    y_true, y_pred, _, _ = generate_random_labels(
        lambda rng: rng.randint(0, 3, 10).astype(np.int32))

    ref = sk_confusion_matrix(y_true, y_pred, labels=labels)
    labels = cp.array(labels, dtype=np.int32)
    cm = confusion_matrix(y_true, y_pred, labels=labels)
    cp.testing.assert_array_almost_equal(ref, cm, decimal=4)


@pytest.mark.parametrize('n_samples', [50, 3000, stress_param(500000)])
@pytest.mark.parametrize('dtype', [np.int32, np.int64])
@pytest.mark.parametrize('weights_dtype', ['int', 'float'])
def test_confusion_matrix_random_weights(n_samples, dtype, weights_dtype):
    y_true, y_pred, _, _ = generate_random_labels(
        lambda rng: rng.randint(0, 10, n_samples).astype(dtype))

    if weights_dtype == 'int':
        sample_weight = np.random.RandomState(0).randint(0, 10, n_samples)
    else:
        sample_weight = np.random.RandomState(0).rand(n_samples)

    cm = confusion_matrix(y_true, y_pred, sample_weight=sample_weight)
    ref = sk_confusion_matrix(y_true, y_pred, sample_weight=sample_weight)
    cp.testing.assert_array_almost_equal(ref, cm, decimal=4)<|MERGE_RESOLUTION|>--- conflicted
+++ resolved
@@ -34,12 +34,9 @@
 from sklearn.datasets import make_classification
 from sklearn.metrics import accuracy_score as sk_acc_score
 from sklearn.metrics.cluster import adjusted_rand_score as sk_ars
-<<<<<<< HEAD
 from sklearn.metrics.cluster import homogeneity_score as sk_homogeneity_score
 from sklearn.metrics.cluster import completeness_score as sk_completeness_score
-=======
 from sklearn.metrics.cluster import mutual_info_score as sk_mutual_info_score
->>>>>>> 2397fa3f
 from sklearn.preprocessing import StandardScaler
 
 from cuml.metrics.cluster import entropy
@@ -178,7 +175,6 @@
     assert array_equal(cu_score, cu_score_using_sk)
 
 
-<<<<<<< HEAD
 def score_homogeneity(ground_truth, predictions, use_handle):
     return score_labeling_with_handle(cuml.metrics.homogeneity_score,
                                       ground_truth,
@@ -189,18 +185,21 @@
 
 def score_completeness(ground_truth, predictions, use_handle):
     return score_labeling_with_handle(cuml.metrics.completeness_score,
-=======
-def score_mutual_info(ground_truth, predictions, use_handle):
-    return score_labeling_with_handle(cuml.metrics.mutual_info_score,
->>>>>>> 2397fa3f
                                       ground_truth,
                                       predictions,
                                       use_handle,
                                       dtype=np.int32)
 
 
-@pytest.mark.parametrize('use_handle', [True, False])
-<<<<<<< HEAD
+def score_mutual_info(ground_truth, predictions, use_handle):
+    return score_labeling_with_handle(cuml.metrics.mutual_info_score,
+                                      ground_truth,
+                                      predictions,
+                                      use_handle,
+                                      dtype=np.int32)
+
+
+@pytest.mark.parametrize('use_handle', [True, False])
 @pytest.mark.parametrize('data', [([0, 0, 1, 1], [1, 1, 0, 0]),
                                   ([0, 0, 1, 1], [0, 0, 1, 1])])
 def test_homogeneity_perfect_labeling(use_handle, data):
@@ -227,7 +226,34 @@
     # homogeneous labeling
     hom = score_homogeneity(*data, use_handle)
     assert_almost_equal(hom, 0.0, decimal=4)
-=======
+
+
+@pytest.mark.parametrize('use_handle', [True, False])
+@pytest.mark.parametrize('input_range', [[0, 1000],
+                                         [-1000, 1000]])
+def test_homogeneity_score_big_array(use_handle, input_range):
+    a, b, _, _ = generate_random_labels(lambda rd: rd.randint(*input_range,
+                                                              int(10e4),
+                                                              dtype=np.int32))
+    score = score_homogeneity(a, b, use_handle)
+    ref = sk_homogeneity_score(a, b)
+    np.testing.assert_almost_equal(score, ref, decimal=4)
+
+
+@pytest.mark.parametrize('use_handle', [True, False])
+@pytest.mark.parametrize('input_range', [[0, 2],
+                                         [-5, 20],
+                                         [int(-10e2), int(10e2)]])
+def test_homogeneity_completeness_symmetry(use_handle, input_range):
+    a, b, _, _ = generate_random_labels(lambda rd: rd.randint(*input_range,
+                                                              int(10e3),
+                                                              dtype=np.int32))
+    hom = score_homogeneity(a, b, use_handle)
+    com = score_completeness(b, a, use_handle)
+    np.testing.assert_almost_equal(hom, com, decimal=4)
+
+
+@pytest.mark.parametrize('use_handle', [True, False])
 @pytest.mark.parametrize('input_labels', [([0, 0, 1, 1], [1, 1, 0, 0]),
                                           ([0, 0, 1, 1], [0, 0, 1, 1]),
                                           ([0, 0, 1, 1], [0, 0, 1, 2]),
@@ -238,42 +264,6 @@
     score = score_mutual_info(*input_labels, use_handle)
     ref = sk_mutual_info_score(*input_labels)
     np.testing.assert_almost_equal(score, ref, decimal=4)
->>>>>>> 2397fa3f
-
-
-@pytest.mark.parametrize('use_handle', [True, False])
-@pytest.mark.parametrize('input_range', [[0, 1000],
-                                         [-1000, 1000]])
-<<<<<<< HEAD
-def test_homogeneity_score_big_array(use_handle, input_range):
-    a, b, _, _ = generate_random_labels(lambda rd: rd.randint(*input_range,
-                                                              int(10e4),
-                                                              dtype=np.int32))
-    score = score_homogeneity(a, b, use_handle)
-    ref = sk_homogeneity_score(a, b)
-=======
-def test_mutual_info_score_big_array(use_handle, input_range):
-    a, b, _, _ = generate_random_labels(lambda rd: rd.randint(*input_range,
-                                                              int(10e4),
-                                                              dtype=np.int32))
-    score = score_mutual_info(a, b, use_handle)
-    ref = sk_mutual_info_score(a, b)
->>>>>>> 2397fa3f
-    np.testing.assert_almost_equal(score, ref, decimal=4)
-
-
-@pytest.mark.parametrize('use_handle', [True, False])
-<<<<<<< HEAD
-@pytest.mark.parametrize('input_range', [[0, 2],
-                                         [-5, 20],
-                                         [int(-10e2), int(10e2)]])
-def test_homogeneity_completeness_symmetry(use_handle, input_range):
-    a, b, _, _ = generate_random_labels(lambda rd: rd.randint(*input_range,
-                                                              int(10e3),
-                                                              dtype=np.int32))
-    hom = score_homogeneity(a, b, use_handle)
-    com = score_completeness(b, a, use_handle)
-    np.testing.assert_almost_equal(hom, com, decimal=4)
 
 
 @pytest.mark.parametrize('use_handle', [True, False])
@@ -314,30 +304,6 @@
                                                               dtype=np.int32))
     score = score_completeness(a, b, use_handle)
     ref = sk_completeness_score(a, b)
-=======
-@pytest.mark.parametrize('n', [14])
-def test_mutual_info_score_range_equal_samples(use_handle, n):
-    input_range = (-n, n)
-    a, b, _, _ = generate_random_labels(lambda rd: rd.randint(*input_range,
-                                                              n,
-                                                              dtype=np.int32))
-    score = score_mutual_info(a, b, use_handle)
-    ref = sk_mutual_info_score(a, b)
-    np.testing.assert_almost_equal(score, ref, decimal=4)
-
-
-@pytest.mark.parametrize('use_handle', [True, False])
-@pytest.mark.parametrize('input_range', [[0, 19],
-                                         [0, 2],
-                                         [-5, 20]])
-@pytest.mark.parametrize('n_samples', [129, 258])
-def test_mutual_info_score_many_blocks(use_handle, input_range, n_samples):
-    a, b, _, _ = generate_random_labels(lambda rd: rd.randint(*input_range,
-                                                              n_samples,
-                                                              dtype=np.int32))
-    score = score_mutual_info(a, b, use_handle)
-    ref = sk_mutual_info_score(a, b)
->>>>>>> 2397fa3f
     np.testing.assert_almost_equal(score, ref, decimal=4)
 
 
