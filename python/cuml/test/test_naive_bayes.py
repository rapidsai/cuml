#
# Copyright (c) 2020-2021, NVIDIA CORPORATION.
#
# Licensed under the Apache License, Version 2.0 (the "License");
# you may not use this file except in compliance with the License.
# You may obtain a copy of the License at
#
#     http://www.apache.org/licenses/LICENSE-2.0
#
# Unless required by applicable law or agreed to in writing, software
# distributed under the License is distributed on an "AS IS" BASIS,
# WITHOUT WARRANTIES OR CONDITIONS OF ANY KIND, either express or implied.
# See the License for the specific language governing permissions and
# limitations under the License.
#

import cupy as cp

import pytest

from sklearn.metrics import accuracy_score
from cuml.naive_bayes import MultinomialNB
from cuml.naive_bayes import BernoulliNB
<<<<<<< HEAD
from cuml.naive_bayes import CategoricalNB
=======
from cuml.naive_bayes import GaussianNB
>>>>>>> e977f3e4
from cuml.common.input_utils import sparse_scipy_to_cp
from cuml.datasets import make_classification

from numpy.testing import assert_allclose, assert_array_equal
from numpy.testing import assert_array_almost_equal, assert_raises
from sklearn.naive_bayes import MultinomialNB as skNB
from sklearn.naive_bayes import BernoulliNB as skBNB
<<<<<<< HEAD
from sklearn.naive_bayes import CategoricalNB as skCNB
=======
from sklearn.naive_bayes import GaussianNB as skGNB
>>>>>>> e977f3e4

import math

import numpy as np


@pytest.mark.parametrize("x_dtype", [cp.float32, cp.float64])
@pytest.mark.parametrize("y_dtype", [cp.int32, cp.int64])
def test_multinomial_basic_fit_predict_sparse(x_dtype, y_dtype, nlp_20news):
    """
    Cupy Test
    """

    X, y = nlp_20news

    X = sparse_scipy_to_cp(X, x_dtype).astype(x_dtype)
    y = y.astype(y_dtype)

    # Priming it seems to lower the end-to-end runtime
    model = MultinomialNB()
    model.fit(X, y)

    cp.cuda.Stream.null.synchronize()

    model = MultinomialNB()
    model.fit(X, y)

    y_hat = model.predict(X)

    y_hat = cp.asnumpy(y_hat)
    y = cp.asnumpy(y)

    assert accuracy_score(y, y_hat) >= 0.924


@pytest.mark.parametrize("x_dtype", [cp.int32, cp.int64])
@pytest.mark.parametrize("y_dtype", [cp.int32, cp.int64])
def test_sparse_integral_dtype_fails(x_dtype, y_dtype, nlp_20news):
    X, y = nlp_20news

    X = X.astype(x_dtype)
    y = y.astype(y_dtype)

    # Priming it seems to lower the end-to-end runtime
    model = MultinomialNB()

    with pytest.raises(ValueError):
        model.fit(X, y)

    X = X.astype(cp.float32)
    model.fit(X, y)

    X = X.astype(x_dtype)

    with pytest.raises(ValueError):
        model.predict(X)


@pytest.mark.parametrize("x_dtype", [cp.float32, cp.float64,
                                     cp.int32])
@pytest.mark.parametrize("y_dtype", [cp.int32, cp.int64])
def test_multinomial_basic_fit_predict_dense_numpy(x_dtype, y_dtype,
                                                   nlp_20news):
    """
    Cupy Test
    """
    X, y = nlp_20news
    n_rows = 500

    X = sparse_scipy_to_cp(X, cp.float32).tocsr()[:n_rows]
    y = y[:n_rows].astype(y_dtype)

    model = MultinomialNB()
    model.fit(np.ascontiguousarray(cp.asnumpy(X.todense()).astype(x_dtype)), y)

    y_hat = model.predict(X).get()

    modelsk = skNB()
    modelsk.fit(X.get(), y.get())
    y_sk = model.predict(X.get())

    assert_allclose(y_hat, y_sk)


@pytest.mark.parametrize("x_dtype", [cp.float32, cp.float64])
@pytest.mark.parametrize("y_dtype", [cp.int32,
                                     cp.float32, cp.float64])
def test_multinomial_partial_fit(x_dtype, y_dtype, nlp_20news):
    chunk_size = 500

    X, y = nlp_20news

    X = sparse_scipy_to_cp(X, x_dtype).astype(x_dtype)
    y = y.astype(y_dtype)

    X = X.tocsr()

    model = MultinomialNB()

    classes = np.unique(y)

    total_fit = 0

    for i in range(math.ceil(X.shape[0] / chunk_size)):

        upper = i*chunk_size+chunk_size
        if upper > X.shape[0]:
            upper = -1

        if upper > 0:
            x = X[i*chunk_size:upper]
            y_c = y[i*chunk_size:upper]
        else:
            x = X[i*chunk_size:]
            y_c = y[i*chunk_size:]

        model.partial_fit(x, y_c, classes=classes)

        total_fit += (upper - (i*chunk_size))

        if upper == -1:
            break

    y_hat = model.predict(X)

    y_hat = cp.asnumpy(y_hat)
    y = cp.asnumpy(y)

    assert accuracy_score(y, y_hat) >= 0.924


@pytest.mark.parametrize("x_dtype", [cp.float32, cp.float64])
@pytest.mark.parametrize("y_dtype", [cp.int32, cp.int64])
def test_multinomial_predict_proba(x_dtype, y_dtype, nlp_20news):

    X, y = nlp_20news

    cu_X = sparse_scipy_to_cp(X, x_dtype).astype(x_dtype)
    cu_y = y.astype(y_dtype)

    cu_X = cu_X.tocsr()

    y = y.get()

    cuml_model = MultinomialNB()
    sk_model = skNB()

    cuml_model.fit(cu_X, cu_y)

    sk_model.fit(X, y)

    cuml_proba = cuml_model.predict_proba(cu_X).get()
    sk_proba = sk_model.predict_proba(X)

    assert_allclose(cuml_proba, sk_proba, atol=1e-6, rtol=1e-2)


@pytest.mark.parametrize("x_dtype", [cp.float32, cp.float64])
@pytest.mark.parametrize("y_dtype", [cp.int32, cp.int64])
def test_multinomial_predict_log_proba(x_dtype, y_dtype, nlp_20news):

    X, y = nlp_20news

    cu_X = sparse_scipy_to_cp(X, x_dtype).astype(x_dtype)
    cu_y = y.astype(y_dtype)

    cu_X = cu_X.tocsr()

    y = y.get()

    cuml_model = MultinomialNB()
    sk_model = skNB()

    cuml_model.fit(cu_X, cu_y)

    sk_model.fit(X, y)

    cuml_proba = cuml_model.predict_log_proba(cu_X).get()
    sk_proba = sk_model.predict_log_proba(X)

    assert_allclose(cuml_proba, sk_proba, atol=1e-2, rtol=1e-2)


@pytest.mark.parametrize("x_dtype", [cp.float32, cp.float64])
@pytest.mark.parametrize("y_dtype", [cp.int32, cp.int64])
def test_multinomial_score(x_dtype, y_dtype, nlp_20news):

    X, y = nlp_20news

    cu_X = sparse_scipy_to_cp(X, x_dtype).astype(x_dtype)
    cu_y = y.astype(y_dtype)

    cu_X = cu_X.tocsr()

    y = y.get()

    cuml_model = MultinomialNB()
    sk_model = skNB()

    cuml_model.fit(cu_X, cu_y)

    sk_model.fit(X, y)

    cuml_score = cuml_model.score(cu_X, cu_y)
    sk_score = sk_model.score(X, y)

    THRES = 1e-4

    assert sk_score - THRES <= cuml_score <= sk_score + THRES


@pytest.mark.parametrize("x_dtype", [cp.float32, cp.float64])
@pytest.mark.parametrize("y_dtype", [cp.int32, cp.int64])
@pytest.mark.parametrize("is_sparse", [True, False])
def test_bernoulli(x_dtype, y_dtype, is_sparse, nlp_20news):
    X, y = nlp_20news
    n_rows = 500

    X = sparse_scipy_to_cp(X, x_dtype).astype(x_dtype)
    y = y.astype(y_dtype)

    X = X.tocsr()[:n_rows]
    y = y[:n_rows]
    if not is_sparse:
        X = X.todense()

    sk_model = skBNB()
    cuml_model = BernoulliNB()

    sk_model.fit(X.get(), y.get())
    cuml_model.fit(X, y)

    sk_score = sk_model.score(X.get(), y.get())
    cuml_score = cuml_model.score(X, y)
    cuml_proba = cuml_model.predict_log_proba(X).get()
    sk_proba = sk_model.predict_log_proba(X.get())

    THRES = 1e-3

    assert_array_equal(sk_model.class_count_, cuml_model.class_count_.get())
    assert_allclose(sk_model.class_log_prior_,
                    cuml_model.class_log_prior_.get(), 1e-6)
    assert_allclose(cuml_proba, sk_proba, atol=1e-2, rtol=1e-2)
    assert sk_score - THRES <= cuml_score <= sk_score + THRES


@pytest.mark.parametrize("x_dtype", [cp.float32, cp.float64])
@pytest.mark.parametrize("y_dtype", [cp.int32,
                                     cp.float32, cp.float64])
def test_bernoulli_partial_fit(x_dtype, y_dtype, nlp_20news):
    chunk_size = 500

    X, y = nlp_20news

    X = sparse_scipy_to_cp(X, x_dtype).astype(x_dtype)
    y = y.astype(y_dtype)

    X = X.tocsr()

    model = BernoulliNB()
    modelsk = skBNB()

    classes = np.unique(y)

    for i in range(math.ceil(X.shape[0] / chunk_size)):

        upper = i*chunk_size+chunk_size
        if upper > X.shape[0]:
            upper = -1

        if upper > 0:
            x = X[i*chunk_size:upper]
            y_c = y[i*chunk_size:upper]
        else:
            x = X[i*chunk_size:]
            y_c = y[i*chunk_size:]

        model.partial_fit(x, y_c, classes=classes)
        modelsk.partial_fit(x.get(), y_c.get(), classes=classes.get())
        if upper == -1:
            break

    y_hat = model.predict(X).get()
    y_sk = modelsk.predict(X.get())

    assert_allclose(y_hat, y_sk)

<<<<<<< HEAD
@pytest.mark.parametrize("x_dtype", [cp.int32])#, cp.int64])
@pytest.mark.parametrize("y_dtype", [cp.int32, cp.int64])
def test_categorical(x_dtype, y_dtype, nlp_20news):
    X, y = nlp_20news
    n_rows = 500
    n_cols = 5000

    X = sparse_scipy_to_cp(X, dtype=cp.float32)
    y = y.astype(y_dtype)

    X = X.tocsr()[:n_rows, :n_cols].todense().astype(x_dtype)
    y = y[:n_rows]

    cuml_model = CategoricalNB()
    sk_model = skCNB()

    cuml_model.fit(X, y)
    sk_model.fit(X.get(), y.get())

    sk_score = sk_model.score(X.get(), y.get())
    cuml_score = cuml_model.score(X, y)
    cuml_proba = cuml_model.predict_log_proba(X).get()
    sk_proba = sk_model.predict_log_proba(X.get())

    THRES = 1e-3

    assert_array_equal(sk_model.class_count_, cuml_model.class_count_.get())
    assert_allclose(sk_model.class_log_prior_, cuml_model.class_log_prior_.get(), 1e-6)
    assert_allclose(cuml_proba, sk_proba, atol=1e-2, rtol=1e-2)
    assert sk_score - THRES <= cuml_score <= sk_score + THRES


@pytest.mark.parametrize("x_dtype", [cp.int32])#, cp.int64])
@pytest.mark.parametrize("y_dtype", [cp.int32, cp.int64])
def test_categorical2(x_dtype, y_dtype):
    n_rows = 50
    n_cols = 5
    X, y = make_classification(n_rows, n_cols, random_state=5)

    X = X.astype(x_dtype)
    y = y.astype(y_dtype)
    X -= X.min(0)

    cuml_model = CategoricalNB()
    sk_model = skCNB()

    sk_model.fit(X.get(), y.get())
    cuml_model.fit(X, y)

    sk_score = sk_model.score(X.get(), y.get())
    cuml_score = cuml_model.score(X, y)
    cuml_proba = cuml_model.predict_log_proba(X).get()
    sk_proba = sk_model.predict_log_proba(X.get())

    THRES = 1e-3

    assert_array_equal(sk_model.class_count_, cuml_model.class_count_.get())
    assert_allclose(sk_model.class_log_prior_, cuml_model.class_log_prior_.get(), 1e-6)
    assert_allclose(cuml_proba, sk_proba, atol=1e-2, rtol=1e-2)
    assert sk_score - THRES <= cuml_score <= sk_score + THRES


@pytest.mark.parametrize("x_dtype", [cp.int32, cp.int64])
@pytest.mark.parametrize("y_dtype", [cp.int32,
                                     cp.float32, cp.float64])
def test_categorical_partial_fit(x_dtype, y_dtype, nlp_20news):
    n_rows = 500
    chunk_size = 10

    X, y = nlp_20news

    X = sparse_scipy_to_cp(X, 'float32').todense()[:n_rows].astype(x_dtype)
    y = y.astype(y_dtype)[:n_rows]

    model = CategoricalNB()
    modelsk = skCNB()

    classes = np.unique(y)

=======

def test_gaussian_basic():
    # Data is just 6 separable points in the plane
    X = cp.array([[-2, -1, -1], [-1, -1, -1], [-1, -2, -1],
                  [1, 1, 1], [1, 2, 1], [2, 1, 1]], dtype=cp.float32)
    y = cp.array([1, 1, 1, 2, 2, 2])

    skclf = skGNB()
    skclf.fit(X.get(), y.get())

    clf = GaussianNB()
    clf.fit(X, y)

    assert_array_almost_equal(clf.theta_.get(), skclf.theta_, 6)
    assert_array_almost_equal(clf.sigma_.get(), skclf.sigma_, 6)

    y_pred = clf.predict(X)
    y_pred_proba = clf.predict_proba(X)
    y_pred_log_proba = clf.predict_log_proba(X)
    y_pred_proba_sk = skclf.predict_proba(X.get())
    y_pred_log_proba_sk = skclf.predict_log_proba(X.get())

    assert_array_equal(y_pred.get(), y.get())
    assert_array_almost_equal(y_pred_proba.get(), y_pred_proba_sk, 8)
    assert_allclose(y_pred_log_proba.get(), y_pred_log_proba_sk,
                    atol=1e-2, rtol=1e-2)


@pytest.mark.parametrize("x_dtype", [cp.float32, cp.float64])
@pytest.mark.parametrize("y_dtype", [cp.int32, cp.int64,
                                     cp.float32, cp.float64])
@pytest.mark.parametrize("is_sparse", [True, False])
def test_gaussian_fit_predict(x_dtype, y_dtype, is_sparse,
                              nlp_20news):
    """
    Cupy Test
    """

    X, y = nlp_20news
    model = GaussianNB()
    n_rows = 1000

    X = sparse_scipy_to_cp(X, x_dtype)
    X = X.tocsr()[:n_rows]

    if is_sparse:
        y = y.astype(y_dtype)[:n_rows]
        model.fit(X, y)
    else:
        X = X.todense()
        y = y[:n_rows].astype(y_dtype)
        model.fit(np.ascontiguousarray(cp.asnumpy(X).astype(x_dtype)), y)

    y_hat = model.predict(X)
    y_hat = cp.asnumpy(y_hat)
    y = cp.asnumpy(y)

    assert accuracy_score(y, y_hat) >= 0.99


def test_gaussian_partial_fit(nlp_20news):
    chunk_size = 200
    n_rows = 1000
    x_dtype, y_dtype = cp.float32, cp.int32

    X, y = nlp_20news

    X = sparse_scipy_to_cp(X, x_dtype).tocsr()[:n_rows]
    y = y.astype(y_dtype)[:n_rows]

    model = GaussianNB()
    modelsk = skGNB()

    classes = np.unique(y)

    total_fit = 0

>>>>>>> e977f3e4
    for i in range(math.ceil(X.shape[0] / chunk_size)):

        upper = i*chunk_size+chunk_size
        if upper > X.shape[0]:
            upper = -1

        if upper > 0:
            x = X[i*chunk_size:upper]
            y_c = y[i*chunk_size:upper]
        else:
            x = X[i*chunk_size:]
            y_c = y[i*chunk_size:]

<<<<<<< HEAD
        model.partial_fit(x, y_c, classes=classes)
        modelsk.partial_fit(x.get(), y_c.get(), classes=classes.get())
        if upper == -1:
            break

    y_hat = model.predict(X).get()
    y_sk = modelsk.predict(X.get())

    assert_allclose(y_hat, y_sk)
=======
        modelsk.partial_fit(x.get().toarray(),
                            y_c.get(),
                            classes=classes.get())
        model.partial_fit(x, y_c, classes=classes)

        total_fit += (upper - (i*chunk_size))

        if upper == -1:
            break

    y_hat = model.predict(X)
    y_sk = modelsk.predict(X.get().toarray())

    y_hat = cp.asnumpy(y_hat)
    y = cp.asnumpy(y)
    assert_array_equal(y_hat, y_sk)
    assert accuracy_score(y, y_hat) >= 0.924

    # Test whether label mismatch between target y and classes raises an Error
    assert_raises(ValueError,
                  GaussianNB().partial_fit, X, y, classes=cp.array([0, 1]))
    # Raise because classes is required on first call of partial_fit
    assert_raises(ValueError, GaussianNB().partial_fit, X, y)


@pytest.mark.parametrize("priors", [None, 'balanced', 'unbalanced'])
@pytest.mark.parametrize("var_smoothing", [1e-5, 1e-7, 1e-9])
def test_gaussian_parameters(priors, var_smoothing, nlp_20news):
    x_dtype = cp.float32
    y_dtype = cp.int32
    nrows = 150

    X, y = nlp_20news

    X = sparse_scipy_to_cp(X[:nrows], x_dtype).todense()
    y = y.astype(y_dtype)[:nrows]

    if priors == 'balanced':
        priors = cp.array([1/20] * 20)
    elif priors == 'unbalanced':
        priors = cp.linspace(0.01, 0.09, 20)

    model = GaussianNB(priors=priors, var_smoothing=var_smoothing)
    model_sk = skGNB(priors=priors.get() if priors is not None else None,
                     var_smoothing=var_smoothing)
    model.fit(X, y)
    model_sk.fit(X.get(), y.get())

    y_hat = model.predict(X)
    y_hat_sk = model_sk.predict(X.get())
    y_hat = cp.asnumpy(y_hat)
    y = cp.asnumpy(y)

    assert_allclose(model.epsilon_.get(), model_sk.epsilon_, rtol=1e-4)
    assert_array_equal(y_hat, y_hat_sk)
>>>>>>> e977f3e4
<|MERGE_RESOLUTION|>--- conflicted
+++ resolved
@@ -21,11 +21,8 @@
 from sklearn.metrics import accuracy_score
 from cuml.naive_bayes import MultinomialNB
 from cuml.naive_bayes import BernoulliNB
-<<<<<<< HEAD
 from cuml.naive_bayes import CategoricalNB
-=======
 from cuml.naive_bayes import GaussianNB
->>>>>>> e977f3e4
 from cuml.common.input_utils import sparse_scipy_to_cp
 from cuml.datasets import make_classification
 
@@ -33,11 +30,8 @@
 from numpy.testing import assert_array_almost_equal, assert_raises
 from sklearn.naive_bayes import MultinomialNB as skNB
 from sklearn.naive_bayes import BernoulliNB as skBNB
-<<<<<<< HEAD
 from sklearn.naive_bayes import CategoricalNB as skCNB
-=======
 from sklearn.naive_bayes import GaussianNB as skGNB
->>>>>>> e977f3e4
 
 import math
 
@@ -324,88 +318,6 @@
     y_sk = modelsk.predict(X.get())
 
     assert_allclose(y_hat, y_sk)
-
-<<<<<<< HEAD
-@pytest.mark.parametrize("x_dtype", [cp.int32])#, cp.int64])
-@pytest.mark.parametrize("y_dtype", [cp.int32, cp.int64])
-def test_categorical(x_dtype, y_dtype, nlp_20news):
-    X, y = nlp_20news
-    n_rows = 500
-    n_cols = 5000
-
-    X = sparse_scipy_to_cp(X, dtype=cp.float32)
-    y = y.astype(y_dtype)
-
-    X = X.tocsr()[:n_rows, :n_cols].todense().astype(x_dtype)
-    y = y[:n_rows]
-
-    cuml_model = CategoricalNB()
-    sk_model = skCNB()
-
-    cuml_model.fit(X, y)
-    sk_model.fit(X.get(), y.get())
-
-    sk_score = sk_model.score(X.get(), y.get())
-    cuml_score = cuml_model.score(X, y)
-    cuml_proba = cuml_model.predict_log_proba(X).get()
-    sk_proba = sk_model.predict_log_proba(X.get())
-
-    THRES = 1e-3
-
-    assert_array_equal(sk_model.class_count_, cuml_model.class_count_.get())
-    assert_allclose(sk_model.class_log_prior_, cuml_model.class_log_prior_.get(), 1e-6)
-    assert_allclose(cuml_proba, sk_proba, atol=1e-2, rtol=1e-2)
-    assert sk_score - THRES <= cuml_score <= sk_score + THRES
-
-
-@pytest.mark.parametrize("x_dtype", [cp.int32])#, cp.int64])
-@pytest.mark.parametrize("y_dtype", [cp.int32, cp.int64])
-def test_categorical2(x_dtype, y_dtype):
-    n_rows = 50
-    n_cols = 5
-    X, y = make_classification(n_rows, n_cols, random_state=5)
-
-    X = X.astype(x_dtype)
-    y = y.astype(y_dtype)
-    X -= X.min(0)
-
-    cuml_model = CategoricalNB()
-    sk_model = skCNB()
-
-    sk_model.fit(X.get(), y.get())
-    cuml_model.fit(X, y)
-
-    sk_score = sk_model.score(X.get(), y.get())
-    cuml_score = cuml_model.score(X, y)
-    cuml_proba = cuml_model.predict_log_proba(X).get()
-    sk_proba = sk_model.predict_log_proba(X.get())
-
-    THRES = 1e-3
-
-    assert_array_equal(sk_model.class_count_, cuml_model.class_count_.get())
-    assert_allclose(sk_model.class_log_prior_, cuml_model.class_log_prior_.get(), 1e-6)
-    assert_allclose(cuml_proba, sk_proba, atol=1e-2, rtol=1e-2)
-    assert sk_score - THRES <= cuml_score <= sk_score + THRES
-
-
-@pytest.mark.parametrize("x_dtype", [cp.int32, cp.int64])
-@pytest.mark.parametrize("y_dtype", [cp.int32,
-                                     cp.float32, cp.float64])
-def test_categorical_partial_fit(x_dtype, y_dtype, nlp_20news):
-    n_rows = 500
-    chunk_size = 10
-
-    X, y = nlp_20news
-
-    X = sparse_scipy_to_cp(X, 'float32').todense()[:n_rows].astype(x_dtype)
-    y = y.astype(y_dtype)[:n_rows]
-
-    model = CategoricalNB()
-    modelsk = skCNB()
-
-    classes = np.unique(y)
-
-=======
 
 def test_gaussian_basic():
     # Data is just 6 separable points in the plane
@@ -483,7 +395,6 @@
 
     total_fit = 0
 
->>>>>>> e977f3e4
     for i in range(math.ceil(X.shape[0] / chunk_size)):
 
         upper = i*chunk_size+chunk_size
@@ -497,17 +408,6 @@
             x = X[i*chunk_size:]
             y_c = y[i*chunk_size:]
 
-<<<<<<< HEAD
-        model.partial_fit(x, y_c, classes=classes)
-        modelsk.partial_fit(x.get(), y_c.get(), classes=classes.get())
-        if upper == -1:
-            break
-
-    y_hat = model.predict(X).get()
-    y_sk = modelsk.predict(X.get())
-
-    assert_allclose(y_hat, y_sk)
-=======
         modelsk.partial_fit(x.get().toarray(),
                             y_c.get(),
                             classes=classes.get())
@@ -563,4 +463,104 @@
 
     assert_allclose(model.epsilon_.get(), model_sk.epsilon_, rtol=1e-4)
     assert_array_equal(y_hat, y_hat_sk)
->>>>>>> e977f3e4
+
+
+@pytest.mark.parametrize("x_dtype", [cp.int32])#, cp.int64])
+@pytest.mark.parametrize("y_dtype", [cp.int32, cp.int64])
+def test_categorical(x_dtype, y_dtype, nlp_20news):
+    X, y = nlp_20news
+    n_rows = 500
+    n_cols = 5000
+
+    X = sparse_scipy_to_cp(X, dtype=cp.float32)
+    y = y.astype(y_dtype)
+
+    X = X.tocsr()[:n_rows, :n_cols].todense().astype(x_dtype)
+    y = y[:n_rows]
+
+    cuml_model = CategoricalNB()
+    sk_model = skCNB()
+
+    cuml_model.fit(X, y)
+    sk_model.fit(X.get(), y.get())
+
+    sk_score = sk_model.score(X.get(), y.get())
+    cuml_score = cuml_model.score(X, y)
+    cuml_proba = cuml_model.predict_log_proba(X).get()
+    sk_proba = sk_model.predict_log_proba(X.get())
+
+    THRES = 1e-3
+
+    assert_array_equal(sk_model.class_count_, cuml_model.class_count_.get())
+    assert_allclose(sk_model.class_log_prior_, cuml_model.class_log_prior_.get(), 1e-6)
+    assert_allclose(cuml_proba, sk_proba, atol=1e-2, rtol=1e-2)
+    assert sk_score - THRES <= cuml_score <= sk_score + THRES
+
+
+@pytest.mark.parametrize("x_dtype", [cp.int32])#, cp.int64])
+@pytest.mark.parametrize("y_dtype", [cp.int32, cp.int64])
+def test_categorical2(x_dtype, y_dtype):
+    n_rows = 50
+    n_cols = 5
+    X, y = make_classification(n_rows, n_cols, random_state=5)
+
+    X = X.astype(x_dtype)
+    y = y.astype(y_dtype)
+    X -= X.min(0)
+
+    cuml_model = CategoricalNB()
+    sk_model = skCNB()
+
+    sk_model.fit(X.get(), y.get())
+    cuml_model.fit(X, y)
+
+    sk_score = sk_model.score(X.get(), y.get())
+    cuml_score = cuml_model.score(X, y)
+    cuml_proba = cuml_model.predict_log_proba(X).get()
+    sk_proba = sk_model.predict_log_proba(X.get())
+
+    THRES = 1e-3
+
+    assert_array_equal(sk_model.class_count_, cuml_model.class_count_.get())
+    assert_allclose(sk_model.class_log_prior_, cuml_model.class_log_prior_.get(), 1e-6)
+    assert_allclose(cuml_proba, sk_proba, atol=1e-2, rtol=1e-2)
+    assert sk_score - THRES <= cuml_score <= sk_score + THRES
+
+
+@pytest.mark.parametrize("x_dtype", [cp.int32, cp.int64])
+@pytest.mark.parametrize("y_dtype", [cp.int32,
+                                     cp.float32, cp.float64])
+def test_categorical_partial_fit(x_dtype, y_dtype, nlp_20news):
+    n_rows = 500
+    chunk_size = 10
+
+    X, y = nlp_20news
+
+    X = sparse_scipy_to_cp(X, 'float32').todense()[:n_rows].astype(x_dtype)
+    y = y.astype(y_dtype)[:n_rows]
+
+    model = CategoricalNB()
+    modelsk = skCNB()
+
+    classes = np.unique(y)
+    for i in range(math.ceil(X.shape[0] / chunk_size)):
+
+        upper = i*chunk_size+chunk_size
+        if upper > X.shape[0]:
+            upper = -1
+
+        if upper > 0:
+            x = X[i*chunk_size:upper]
+            y_c = y[i*chunk_size:upper]
+        else:
+            x = X[i*chunk_size:]
+            y_c = y[i*chunk_size:]
+        model.partial_fit(x, y_c, classes=classes)
+        modelsk.partial_fit(x.get(), y_c.get(), classes=classes.get())
+        if upper == -1:
+            break
+
+    y_hat = model.predict(X).get()
+    y_sk = modelsk.predict(X.get())
+
+    assert_allclose(y_hat, y_sk)