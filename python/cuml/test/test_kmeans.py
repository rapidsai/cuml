# Copyright (c) 2019, NVIDIA CORPORATION.
#
# Licensed under the Apache License, Version 2.0 (the "License");
# you may not use this file except in compliance with the License.
# You may obtain a copy of the License at
#
#     http://www.apache.org/licenses/LICENSE-2.0
#
# Unless required by applicable law or agreed to in writing, software
# distributed under the License is distributed on an "AS IS" BASIS,
# WITHOUT WARRANTIES OR CONDITIONS OF ANY KIND, either express or implied.
# See the License for the specific language governing permissions and
# limitations under the License.
#

import cuml
import numpy as np
import pytest

from cuml.datasets import make_blobs

from cuml.test.utils import get_pattern, unit_param, \
    quality_param, stress_param, array_equal

from sklearn import cluster
from sklearn.metrics import adjusted_rand_score
from sklearn.preprocessing import StandardScaler


dataset_names = ['blobs', 'noisy_circles', 'noisy_moons', 'varied', 'aniso']

SCORE_EPS = 0.06


@pytest.fixture
def get_data_consistency_test():
    cluster_std = 1.0
    nrows = 1000
    ncols = 50
    nclusters = 8

    X, y = make_blobs(nrows,
                      ncols,
                      nclusters,
                      cluster_std=cluster_std,
                      shuffle=False,
                      random_state=0)
    return X, y


@pytest.mark.xfail
@pytest.mark.parametrize('random_state', [i for i in range(0, 10, 2)])
def test_n_init_cluster_consistency(random_state):

    nclusters = 8
    X, y = get_data_consistency_test()

    cuml_kmeans = cuml.KMeans(verbose=0, init="k-means++",
                              n_clusters=nclusters,
                              n_init=10,
                              random_state=random_state,
                              output_type='numpy')

    cuml_kmeans.fit(X)
    initial_clusters = cuml_kmeans.cluster_centers_

    cuml_kmeans = cuml.KMeans(verbose=0, init="k-means++",
                              n_clusters=nclusters,
                              n_init=10,
                              random_state=random_state,
                              output_type='numpy')

    cuml_kmeans.fit(X)

    assert array_equal(initial_clusters, cuml_kmeans.cluster_centers_)


@pytest.mark.parametrize('nrows', [1000, 10000])
@pytest.mark.parametrize('ncols', [25])
@pytest.mark.parametrize('nclusters', [2, 5])
<<<<<<< HEAD
@pytest.mark.parametrize('random_state', [i for i in range(50)])
def test_traditional_kmeans_plus_plus_init(nrows, ncols, nclusters,
                                           random_state):
=======
@pytest.mark.parametrize('random_state', [i for i in range(0, 10, 2)])
def test_kmeans_sequential_plus_plus_init(nrows, ncols, nclusters,
                                          random_state):
>>>>>>> 9a294ac9

    # Using fairly high variance between points in clusters
    cluster_std = 1.0

    X, y = make_blobs(nrows,
                      ncols,
                      nclusters,
                      cluster_std=cluster_std,
                      shuffle=False,
                      random_state=0)

    cuml_kmeans = cuml.KMeans(verbose=0, init="k-means++",
                              n_clusters=nclusters,
                              n_init=10,
                              random_state=random_state,
                              output_type='numpy')

    cuml_kmeans.fit(X)
    cu_score = cuml_kmeans.score(X)

    kmeans = cluster.KMeans(random_state=random_state,
                            n_clusters=nclusters)
    kmeans.fit(X.copy_to_host())
    sk_score = kmeans.score(X.copy_to_host())

    assert abs(cu_score - sk_score) <= cluster_std * 1.5


@pytest.mark.parametrize('nrows', [1000, 10000])
<<<<<<< HEAD
@pytest.mark.parametrize('ncols', [10, 50])
@pytest.mark.parametrize('nclusters', [5, 10])
@pytest.mark.parametrize('max_weight', [10, 20])
@pytest.mark.parametrize('random_state', [i for i in range(5)])
def test_weighted_kmeans(nrows, ncols, nclusters,
                         max_weight, random_state):

    # Using fairly high variance between points in clusters
    cluster_std = 1.0
    np.random.seed(random_state)

    # set weight per sample to be from 1 to max_weight
    wt = np.random.randint(1, high=max_weight, size=nrows)

    X, y = make_blobs(nrows,
                      ncols,
                      nclusters,
                      cluster_std=cluster_std,
                      shuffle=False,
                      random_state=0)

    cuml_kmeans = cuml.KMeans(init="k-means++",
                              n_clusters=nclusters,
                              n_init=10,
                              random_state=random_state,
                              output_type='numpy')

    cuml_kmeans.fit(X, sample_weight=wt)
    cu_score = cuml_kmeans.score(X)

    sk_kmeans = cluster.KMeans(random_state=random_state,
                               n_clusters=nclusters)
    sk_kmeans.fit(X.copy_to_host(), sample_weight=wt)
    sk_score = sk_kmeans.score(X.copy_to_host())

    assert abs(cu_score - sk_score) <= cluster_std * 1.5


@pytest.mark.parametrize('nrows', [1000, 10000])
@pytest.mark.parametrize('ncols', [10, 50])
=======
@pytest.mark.parametrize('ncols', [25])
>>>>>>> 9a294ac9
@pytest.mark.parametrize('nclusters', [2, 5])
@pytest.mark.parametrize('cluster_std', [1.0, 0.1, 0.01])
@pytest.mark.parametrize('random_state', [i for i in range(0, 10, 2)])
def test_kmeans_clusters_blobs(nrows, ncols, nclusters,
                               random_state, cluster_std):

    X, y = make_blobs(nrows, ncols, nclusters,
                      cluster_std=cluster_std,
                      shuffle=False,
                      random_state=random_state,)

    cuml_kmeans = cuml.KMeans(verbose=0, init="k-means||",
                              n_clusters=nclusters,
                              random_state=random_state,
                              output_type='numpy')

    preds = cuml_kmeans.fit_predict(X)

    assert adjusted_rand_score(preds, y) >= 0.99


@pytest.mark.parametrize('name', dataset_names)
@pytest.mark.parametrize('nrows', [unit_param(1000),
                                   quality_param(5000)])
def test_kmeans_sklearn_comparison(name, nrows):

    random_state = 12

    default_base = {'quantile': .3,
                    'eps': .3,
                    'damping': .9,
                    'preference': -200,
                    'n_neighbors': 10,
                    'n_clusters': 3}

    pat = get_pattern(name, nrows)

    params = default_base.copy()
    params.update(pat[1])

    cuml_kmeans = cuml.KMeans(n_clusters=params['n_clusters'],
                              output_type='numpy',
                              init="k-means++",
                              random_state=random_state,
                              n_init=10)

    X, y = pat[0]

    X = StandardScaler().fit_transform(X)

    cu_y_pred = cuml_kmeans.fit_predict(X)
    cu_score = adjusted_rand_score(cu_y_pred, y)
    kmeans = cluster.KMeans(random_state=12,
                            n_clusters=params['n_clusters'])
    sk_y_pred = kmeans.fit_predict(X)
    sk_score = adjusted_rand_score(sk_y_pred, y)

    assert sk_score - 1e-2 <= cu_score <= sk_score + 1e-2


@pytest.mark.parametrize('name', dataset_names)
@pytest.mark.parametrize('nrows', [unit_param(500),
                                   quality_param(5000),
                                   stress_param(500000)])
def test_kmeans_sklearn_comparison_default(name, nrows):

    default_base = {'quantile': .3,
                    'eps': .3,
                    'damping': .9,
                    'preference': -200,
                    'n_neighbors': 10,
                    'n_clusters': 3}

    pat = get_pattern(name, nrows)

    params = default_base.copy()
    params.update(pat[1])

    cuml_kmeans = cuml.KMeans(n_clusters=params['n_clusters'],
                              random_state=12,
                              n_init=10,
                              output_type='numpy')

    X, y = pat[0]

    X = StandardScaler().fit_transform(X)

    cu_y_pred = cuml_kmeans.fit_predict(X)
    cu_score = adjusted_rand_score(cu_y_pred, y)
    kmeans = cluster.KMeans(random_state=12,
                            n_clusters=params['n_clusters'])
    sk_y_pred = kmeans.fit_predict(X)
    sk_score = adjusted_rand_score(sk_y_pred, y)

    assert sk_score - 1e-2 <= cu_score <= sk_score + 1e-2


@pytest.mark.parametrize('n_clusters', [unit_param(10),
                                        unit_param(100),
                                        stress_param(1000)])
@pytest.mark.parametrize('max_iter', [100, 500, 1000])
@pytest.mark.parametrize('oversampling_factor', [0.5, 1.0, 1.5])
@pytest.mark.parametrize('max_samples_per_batch', [1 << 15, 1 << 10, 1 << 5])
@pytest.mark.parametrize('init', ['k-means||',
                                  'random',
                                  'preset'])
def test_all_kmeans_params(n_clusters, max_iter, init,
                           oversampling_factor, max_samples_per_batch):

    np.random.seed(0)
    X = np.random.rand(1000, 10)

    if init == 'preset':
        init = np.random.rand(n_clusters, 10)

    cuml_kmeans = cuml.KMeans(n_clusters=n_clusters,
                              max_iter=max_iter,
                              init=init,
                              random_state=12,
                              oversampling_factor=oversampling_factor,
                              max_samples_per_batch=max_samples_per_batch,
                              output_type='cupy')

    cuml_kmeans.fit_predict(X)


@pytest.mark.parametrize('nrows', [unit_param(500),
                                   quality_param(5000),
                                   stress_param(500000)])
@pytest.mark.parametrize("ncols", [10, 30])
@pytest.mark.parametrize("nclusters", [unit_param(5), quality_param(10),
                                       stress_param(50)])
def test_score(nrows, ncols, nclusters):

    X, y = make_blobs(nrows, ncols, nclusters,
                      cluster_std=0.01,
                      shuffle=False,
                      random_state=10)

    cuml_kmeans = cuml.KMeans(verbose=0, init="k-means||",
                              n_clusters=nclusters,
                              random_state=10,
                              output_type='numpy')

    cuml_kmeans.fit(X)

    actual_score = cuml_kmeans.score(X)

    predictions = cuml_kmeans.predict(X)

    centers = cuml_kmeans.cluster_centers_

    expected_score = 0
    for idx, label in enumerate(predictions):
        x = X[idx]
        y = centers[label]

        dist = np.sqrt(np.sum((x - y)**2))
        expected_score += dist**2

    assert actual_score + SCORE_EPS \
        >= (-1*expected_score) \
        >= actual_score - SCORE_EPS<|MERGE_RESOLUTION|>--- conflicted
+++ resolved
@@ -78,15 +78,9 @@
 @pytest.mark.parametrize('nrows', [1000, 10000])
 @pytest.mark.parametrize('ncols', [25])
 @pytest.mark.parametrize('nclusters', [2, 5])
-<<<<<<< HEAD
-@pytest.mark.parametrize('random_state', [i for i in range(50)])
+@pytest.mark.parametrize('random_state', [i for i in range(0, 10, 2)])
 def test_traditional_kmeans_plus_plus_init(nrows, ncols, nclusters,
                                            random_state):
-=======
-@pytest.mark.parametrize('random_state', [i for i in range(0, 10, 2)])
-def test_kmeans_sequential_plus_plus_init(nrows, ncols, nclusters,
-                                          random_state):
->>>>>>> 9a294ac9
 
     # Using fairly high variance between points in clusters
     cluster_std = 1.0
@@ -116,7 +110,6 @@
 
 
 @pytest.mark.parametrize('nrows', [1000, 10000])
-<<<<<<< HEAD
 @pytest.mark.parametrize('ncols', [10, 50])
 @pytest.mark.parametrize('nclusters', [5, 10])
 @pytest.mark.parametrize('max_weight', [10, 20])
@@ -156,10 +149,7 @@
 
 
 @pytest.mark.parametrize('nrows', [1000, 10000])
-@pytest.mark.parametrize('ncols', [10, 50])
-=======
 @pytest.mark.parametrize('ncols', [25])
->>>>>>> 9a294ac9
 @pytest.mark.parametrize('nclusters', [2, 5])
 @pytest.mark.parametrize('cluster_std', [1.0, 0.1, 0.01])
 @pytest.mark.parametrize('random_state', [i for i in range(0, 10, 2)])
