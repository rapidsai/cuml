# Copyright (c) 2019-2020, NVIDIA CORPORATION.
#
# Licensed under the Apache License, Version 2.0 (the "License");
# you may not use this file except in compliance with the License.
# You may obtain a copy of the License at
#
#     http://www.apache.org/licenses/LICENSE-2.0
#
# Unless required by applicable law or agreed to in writing, software
# distributed under the License is distributed on an "AS IS" BASIS,
# WITHOUT WARRANTIES OR CONDITIONS OF ANY KIND, either express or implied.
# See the License for the specific language governing permissions and
# limitations under the License.
#

import cuml
import cupy as cp
import numpy as np
import pytest

from cuml.datasets import make_blobs

from cuml.test.utils import get_pattern, unit_param, \
    quality_param, stress_param, array_equal

from sklearn import cluster
from sklearn.metrics import adjusted_rand_score
from sklearn.preprocessing import StandardScaler

import cupy as cp


dataset_names = ['blobs', 'noisy_circles', 'noisy_moons', 'varied', 'aniso']

SCORE_EPS = 0.06


@pytest.fixture
def get_data_consistency_test():
    cluster_std = 1.0
    nrows = 1000
    ncols = 50
    nclusters = 8

    X, y = make_blobs(nrows,
                      ncols,
                      nclusters,
                      cluster_std=cluster_std,
                      shuffle=False,
                      random_state=0)
    return X, y


@pytest.mark.xfail
@pytest.mark.parametrize('random_state', [i for i in range(0, 10, 2)])
def test_n_init_cluster_consistency(random_state):

    nclusters = 8
    X, y = get_data_consistency_test()

    cuml_kmeans = cuml.KMeans(verbose=0, init="k-means++",
                              n_clusters=nclusters,
                              n_init=10,
                              random_state=random_state,
                              output_type='numpy')

    cuml_kmeans.fit(X)
    initial_clusters = cuml_kmeans.cluster_centers_

    cuml_kmeans = cuml.KMeans(verbose=0, init="k-means++",
                              n_clusters=nclusters,
                              n_init=10,
                              random_state=random_state,
                              output_type='numpy')

    cuml_kmeans.fit(X)

    assert array_equal(initial_clusters, cuml_kmeans.cluster_centers_)


@pytest.mark.parametrize('nrows', [1000, 10000])
@pytest.mark.parametrize('ncols', [25])
@pytest.mark.parametrize('nclusters', [2, 5])
@pytest.mark.parametrize('random_state', [i for i in range(0, 10, 2)])
def test_traditional_kmeans_plus_plus_init(nrows, ncols, nclusters,
                                           random_state):

    # Using fairly high variance between points in clusters
    cluster_std = 1.0

    X, y = make_blobs(int(nrows),
                      ncols,
                      nclusters,
                      cluster_std=cluster_std,
                      shuffle=False,
                      random_state=0)

    cuml_kmeans = cuml.KMeans(verbose=0, init="k-means++",
                              n_clusters=nclusters,
                              n_init=10,
                              random_state=random_state,
                              output_type='numpy')

    cuml_kmeans.fit(X)
    cu_score = cuml_kmeans.score(X)

    kmeans = cluster.KMeans(random_state=random_state,
                            n_clusters=nclusters)
    kmeans.fit(cp.asnumpy(X))
    sk_score = kmeans.score(cp.asnumpy(X))

    assert abs(cu_score - sk_score) <= cluster_std * 1.5


@pytest.mark.parametrize('nrows', [500])
@pytest.mark.parametrize('ncols', [3, 5])
@pytest.mark.parametrize('nclusters', [3, 5, 10])
@pytest.mark.parametrize('random_state', [i for i in [0, 100]])
def test_weighted_kmeans(nrows, ncols, nclusters,
                         random_state):

    # Using fairly high variance between points in clusters
    cluster_std = 10000.0
    np.random.seed(random_state)

    wt = np.array([0.00001 for j in range(nrows)])

    # Open the space really large

    bound = nclusters * 100000

    centers = np.random.uniform(-bound, bound,
                                size=(nclusters, ncols))

    X, y = make_blobs(nrows,
                      ncols,
                      centers=centers,
                      cluster_std=cluster_std,
                      shuffle=False,
                      random_state=0)

    # Choose one sample from each label and increase its weight
    for i in range(nclusters):
        wt[cp.argmax(cp.array(y) == i).item()] = 5000.0

    cuml_kmeans = cuml.KMeans(init="k-means++",
                              n_clusters=nclusters,
                              n_init=10,
                              random_state=random_state,
                              output_type='numpy')

    cuml_kmeans.fit(X, sample_weight=wt)

<<<<<<< HEAD
    for i in range(nrows):
=======
    sk_kmeans = cluster.KMeans(random_state=random_state,
                               n_clusters=nclusters)
    sk_kmeans.fit(cp.asnumpy(X), sample_weight=wt)
    sk_score = sk_kmeans.score(cp.asnumpy(X))
>>>>>>> 21e40d8a

        label = cuml_kmeans.labels_[i]
        actual_center = cuml_kmeans.cluster_centers_[label]

        diff = sum(abs(X[i].copy_to_host() - actual_center))

        # The large weight should be the centroid
        if wt[i] > 1.0:
            assert diff < 1.0

        # Otherwise it should be pretty far away
        else:
            assert diff > 1000.0


@pytest.mark.parametrize('nrows', [1000, 10000])
@pytest.mark.parametrize('ncols', [25])
@pytest.mark.parametrize('nclusters', [2, 5])
@pytest.mark.parametrize('cluster_std', [1.0, 0.1, 0.01])
@pytest.mark.parametrize('random_state', [i for i in range(0, 10, 2)])
def test_kmeans_clusters_blobs(nrows, ncols, nclusters,
                               random_state, cluster_std):

    X, y = make_blobs(int(nrows), ncols, nclusters,
                      cluster_std=cluster_std,
                      shuffle=False,
                      random_state=random_state,)

    cuml_kmeans = cuml.KMeans(verbose=0, init="k-means||",
                              n_clusters=nclusters,
                              random_state=random_state,
                              output_type='numpy')

    preds = cuml_kmeans.fit_predict(X)

    assert adjusted_rand_score(cp.asnumpy(preds), cp.asnumpy(y)) >= 0.99


@pytest.mark.parametrize('name', dataset_names)
@pytest.mark.parametrize('nrows', [unit_param(1000),
                                   quality_param(5000)])
def test_kmeans_sklearn_comparison(name, nrows):

    random_state = 12

    default_base = {'quantile': .3,
                    'eps': .3,
                    'damping': .9,
                    'preference': -200,
                    'n_neighbors': 10,
                    'n_clusters': 3}

    pat = get_pattern(name, nrows)

    params = default_base.copy()
    params.update(pat[1])

    cuml_kmeans = cuml.KMeans(n_clusters=params['n_clusters'],
                              output_type='numpy',
                              init="k-means++",
                              random_state=random_state,
                              n_init=10)

    X, y = pat[0]

    X = StandardScaler().fit_transform(X)

    cu_y_pred = cuml_kmeans.fit_predict(X)
    cu_score = adjusted_rand_score(cu_y_pred, y)
    kmeans = cluster.KMeans(random_state=12,
                            n_clusters=params['n_clusters'])
    sk_y_pred = kmeans.fit_predict(X)
    sk_score = adjusted_rand_score(sk_y_pred, y)

    assert sk_score - 1e-2 <= cu_score <= sk_score + 1e-2


@pytest.mark.parametrize('name', dataset_names)
@pytest.mark.parametrize('nrows', [unit_param(500),
                                   quality_param(5000),
                                   stress_param(500000)])
def test_kmeans_sklearn_comparison_default(name, nrows):

    default_base = {'quantile': .3,
                    'eps': .3,
                    'damping': .9,
                    'preference': -200,
                    'n_neighbors': 10,
                    'n_clusters': 3}

    pat = get_pattern(name, nrows)

    params = default_base.copy()
    params.update(pat[1])

    cuml_kmeans = cuml.KMeans(n_clusters=params['n_clusters'],
                              random_state=12,
                              n_init=10,
                              output_type='numpy')

    X, y = pat[0]

    X = StandardScaler().fit_transform(X)

    cu_y_pred = cuml_kmeans.fit_predict(X)
    cu_score = adjusted_rand_score(cu_y_pred, y)
    kmeans = cluster.KMeans(random_state=12,
                            n_clusters=params['n_clusters'])
    sk_y_pred = kmeans.fit_predict(X)
    sk_score = adjusted_rand_score(sk_y_pred, y)

    assert sk_score - 1e-2 <= cu_score <= sk_score + 1e-2


@pytest.mark.parametrize('n_clusters', [unit_param(10),
                                        unit_param(100),
                                        stress_param(1000)])
@pytest.mark.parametrize('max_iter', [100, 500, 1000])
@pytest.mark.parametrize('oversampling_factor', [0.5, 1.0, 1.5])
@pytest.mark.parametrize('max_samples_per_batch', [1 << 15, 1 << 10, 1 << 5])
@pytest.mark.parametrize('init', ['k-means||',
                                  'random',
                                  'preset'])
def test_all_kmeans_params(n_clusters, max_iter, init,
                           oversampling_factor, max_samples_per_batch):

    np.random.seed(0)
    X = np.random.rand(1000, 10)

    if init == 'preset':
        init = np.random.rand(n_clusters, 10)

    cuml_kmeans = cuml.KMeans(n_clusters=n_clusters,
                              max_iter=max_iter,
                              init=init,
                              random_state=12,
                              oversampling_factor=oversampling_factor,
                              max_samples_per_batch=max_samples_per_batch,
                              output_type='cupy')

    cuml_kmeans.fit_predict(X)


@pytest.mark.parametrize('nrows', [unit_param(500),
                                   quality_param(5000),
                                   stress_param(500000)])
@pytest.mark.parametrize("ncols", [10, 30])
@pytest.mark.parametrize("nclusters", [unit_param(5), quality_param(10),
                                       stress_param(50)])
def test_score(nrows, ncols, nclusters):

    X, y = make_blobs(int(nrows), ncols, nclusters,
                      cluster_std=0.01,
                      shuffle=False,
                      random_state=10)

    cuml_kmeans = cuml.KMeans(verbose=0, init="k-means||",
                              n_clusters=nclusters,
                              random_state=10,
                              output_type='numpy')

    cuml_kmeans.fit(X)

    actual_score = cuml_kmeans.score(X)

    predictions = cuml_kmeans.predict(X)

    centers = cuml_kmeans.cluster_centers_

    expected_score = 0
    for idx, label in enumerate(predictions):
        x = X[idx]
        y = cp.array(centers[label])

        dist = cp.sqrt(cp.sum((x - y)**2))
        expected_score += dist**2

    assert actual_score + SCORE_EPS \
        >= (-1*expected_score) \
        >= actual_score - SCORE_EPS<|MERGE_RESOLUTION|>--- conflicted
+++ resolved
@@ -151,14 +151,7 @@
 
     cuml_kmeans.fit(X, sample_weight=wt)
 
-<<<<<<< HEAD
     for i in range(nrows):
-=======
-    sk_kmeans = cluster.KMeans(random_state=random_state,
-                               n_clusters=nclusters)
-    sk_kmeans.fit(cp.asnumpy(X), sample_weight=wt)
-    sk_score = sk_kmeans.score(cp.asnumpy(X))
->>>>>>> 21e40d8a
 
         label = cuml_kmeans.labels_[i]
         actual_center = cuml_kmeans.cluster_centers_[label]
