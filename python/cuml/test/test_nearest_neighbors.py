--- conflicted
+++ resolved
@@ -55,7 +55,69 @@
     return [value for value in cuml_metrics if value in sklearn_metrics]
 
 
-<<<<<<< HEAD
+def metric_p_combinations():
+    for metric in valid_metrics():
+        yield metric, 2
+        if metric in ("minkowski", "lp"):
+            yield metric, 3
+
+
+@pytest.mark.parametrize("datatype", ["dataframe", "numpy"])
+@pytest.mark.parametrize("metric_p", metric_p_combinations())
+@pytest.mark.parametrize("nrows", [1000, stress_param(10000)])
+@pytest.mark.skipif(not has_scipy(), reason="Skipping test_self_neighboring"
+                    " because Scipy is missing")
+def test_self_neighboring(datatype, metric_p, nrows):
+    """Test that searches using an indexed vector itself return sensible
+    results for that vector
+
+    For L2-derived metrics, this specifically exercises the slow high-precision
+    mode used to correct for approximation errors in L2 computation during NN
+    searches.
+    """
+    ncols = 1000
+    n_clusters = 10
+    n_neighbors = 3
+
+    metric, p = metric_p
+
+    if not has_scipy():
+        pytest.skip('Skipping test_neighborhood_predictions because ' +
+                    'Scipy is missing')
+
+    X, y = make_blobs(n_samples=nrows, centers=n_clusters,
+                      n_features=ncols, random_state=0)
+
+    if datatype == "dataframe":
+        X = cudf.DataFrame(X)
+
+    knn_cu = cuKNN(metric=metric, n_neighbors=n_neighbors)
+    knn_cu.fit(X)
+    neigh_dist, neigh_ind = knn_cu.kneighbors(X, n_neighbors=n_neighbors,
+                                              return_distance=True,
+                                              two_pass_precision=True)
+
+    if datatype == 'dataframe':
+        assert isinstance(neigh_ind, cudf.DataFrame)
+        neigh_ind = neigh_ind.as_gpu_matrix().copy_to_host()
+        neigh_dist = neigh_dist.as_gpu_matrix().copy_to_host()
+    else:
+        assert isinstance(neigh_ind, np.ndarray)
+
+    neigh_ind = neigh_ind[:, 0]
+    neigh_dist = neigh_dist[:, 0]
+
+    assert_array_equal(
+        neigh_ind,
+        np.arange(0, neigh_dist.shape[0]),
+    )
+    assert_allclose(
+        neigh_dist,
+        np.zeros(neigh_dist.shape, dtype=neigh_dist.dtype),
+        atol=1e-4
+    )
+
+
 @pytest.mark.parametrize("nrows,ncols,n_neighbors,n_clusters",
                          [(500, 128, 10, 2),
                           (4301, 128, 10, 2),
@@ -68,77 +130,6 @@
                           ("ivfflat", "numpy"),
                           ("ivfpq", "dataframe"),
                           ("ivfsq", "numpy")])
-=======
-def metric_p_combinations():
-    for metric in valid_metrics():
-        yield metric, 2
-        if metric in ("minkowski", "lp"):
-            yield metric, 3
-
-
-@pytest.mark.parametrize("datatype", ["dataframe", "numpy"])
-@pytest.mark.parametrize("metric_p", metric_p_combinations())
-@pytest.mark.parametrize("nrows", [1000, stress_param(10000)])
-@pytest.mark.skipif(not has_scipy(), reason="Skipping test_self_neighboring"
-                    " because Scipy is missing")
-def test_self_neighboring(datatype, metric_p, nrows):
-    """Test that searches using an indexed vector itself return sensible
-    results for that vector
-
-    For L2-derived metrics, this specifically exercises the slow high-precision
-    mode used to correct for approximation errors in L2 computation during NN
-    searches.
-    """
-    ncols = 1000
-    n_clusters = 10
-    n_neighbors = 3
-
-    metric, p = metric_p
-
-    if not has_scipy():
-        pytest.skip('Skipping test_neighborhood_predictions because ' +
-                    'Scipy is missing')
-
-    X, y = make_blobs(n_samples=nrows, centers=n_clusters,
-                      n_features=ncols, random_state=0)
-
-    if datatype == "dataframe":
-        X = cudf.DataFrame(X)
-
-    knn_cu = cuKNN(metric=metric, n_neighbors=n_neighbors)
-    knn_cu.fit(X)
-    neigh_dist, neigh_ind = knn_cu.kneighbors(X, n_neighbors=n_neighbors,
-                                              return_distance=True,
-                                              two_pass_precision=True)
-
-    if datatype == 'dataframe':
-        assert isinstance(neigh_ind, cudf.DataFrame)
-        neigh_ind = neigh_ind.as_gpu_matrix().copy_to_host()
-        neigh_dist = neigh_dist.as_gpu_matrix().copy_to_host()
-    else:
-        assert isinstance(neigh_ind, np.ndarray)
-
-    neigh_ind = neigh_ind[:, 0]
-    neigh_dist = neigh_dist[:, 0]
-
-    assert_array_equal(
-        neigh_ind,
-        np.arange(0, neigh_dist.shape[0]),
-    )
-    assert_allclose(
-        neigh_dist,
-        np.zeros(neigh_dist.shape, dtype=neigh_dist.dtype),
-        atol=1e-4
-    )
-
-
-@pytest.mark.parametrize("datatype", ["dataframe", "numpy"])
-@pytest.mark.parametrize("nrows", [500, 1000, 10000])
-@pytest.mark.parametrize("ncols", [128, 1024])
-@pytest.mark.parametrize("n_neighbors", [10, 50])
-@pytest.mark.parametrize("n_clusters", [2, 10])
-@pytest.mark.parametrize("algo", ["brute", "ivfflat", "ivfpq", "ivfsq"])
->>>>>>> 546abad9
 def test_neighborhood_predictions(nrows, ncols, n_neighbors, n_clusters,
                                   datatype, algo):
     if not has_scipy():
