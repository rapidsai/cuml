--- conflicted
+++ resolved
@@ -303,7 +303,6 @@
         assert isspmatrix_csr(sparse_cu)
 
 
-<<<<<<< HEAD
 @pytest.mark.parametrize("metric", ["l1"]) # "#valid_metrics(cuml_algo="sparse"))
 @pytest.mark.parametrize('nrows', [1000])
 @pytest.mark.parametrize('ncols', [50])
@@ -311,15 +310,6 @@
 @pytest.mark.parametrize('n_neighbors', [2])
 @pytest.mark.parametrize('batch_size_index', [20000])
 @pytest.mark.parametrize('batch_size_query', [20000])
-=======
-@pytest.mark.parametrize("metric", valid_metrics(cuml_algo="sparse"))
-@pytest.mark.parametrize('nrows', [1, 10, 35])
-@pytest.mark.parametrize('ncols', [10, 35])
-@pytest.mark.parametrize('density', [0.8])
-@pytest.mark.parametrize('n_neighbors', [1, 4])
-@pytest.mark.parametrize('batch_size_index', [10, 20000])
-@pytest.mark.parametrize('batch_size_query', [10, 20000])
->>>>>>> b205e8fd
 def test_nearest_neighbors_sparse(nrows, ncols,
                                   density,
                                   metric,
@@ -333,7 +323,6 @@
     a = cp.sparse.random(nrows, ncols, format='csr', density=density,
                          random_state=32)
 
-<<<<<<< HEAD
     # print("Data created: indptr=%s, indices=%s, data=%s" % (a.indptr, a.indices, a.data))
 
     from sklearn.metrics import pairwise_distances
@@ -343,16 +332,11 @@
     logger.set_level(logger.level_trace)
     nn = cuKNN(metric="l1", n_neighbors=n_neighbors, algorithm="brute",
                output_type="numpy",
-=======
-    logger.set_level(logger.level_info)
-    nn = cuKNN(metric=metric, n_neighbors=n_neighbors, algorithm="brute",
->>>>>>> b205e8fd
                verbose=logger.level_debug,
                algo_params={"batch_size_index": batch_size_index,
                             "batch_size_query": batch_size_query})
     nn.fit(a)
 
-<<<<<<< HEAD
     import time
 
     start = time.time()
@@ -370,17 +354,4 @@
     # print("sk took %s" % (time.time() - start))
     #
     # cp.testing.assert_allclose(cuD, skD, atol=1e-3, rtol=1e-3)
-    # cp.testing.assert_allclose(cuI, skI, atol=1e-4, rtol=1e-4)
-=======
-    cuD, cuI = nn.kneighbors(a)
-
-    sknn = skKNN(metric=metric, n_neighbors=n_neighbors,
-                 algorithm="brute", n_jobs=-1)
-    sk_X = a.get()
-    sknn.fit(sk_X)
-
-    skD, skI = sknn.kneighbors(sk_X)
-
-    cp.testing.assert_allclose(cuI, skI, atol=1e-4, rtol=1e-4)
-    cp.testing.assert_allclose(cuD, skD, atol=1e-3, rtol=1e-3)
->>>>>>> b205e8fd
+    # cp.testing.assert_allclose(cuI, skI, atol=1e-4, rtol=1e-4)