--- conflicted
+++ resolved
@@ -55,7 +55,6 @@
     return [value for value in cuml_metrics if value in sklearn_metrics]
 
 
-<<<<<<< HEAD
 def valid_metrics_sparse(algo="brute", cuml_algo=None):
     """
     The list of sparse prims in scikit-learn / scipy does not
@@ -71,7 +70,8 @@
     sklearn_metrics = set(sklearn.neighbors.VALID_METRICS_SPARSE[algo])
     sklearn_metrics.update(sklearn.neighbors.VALID_METRICS[algo])
     return [value for value in cuml_metrics if value in sklearn_metrics]
-=======
+
+
 def metric_p_combinations():
     for metric in valid_metrics():
         yield metric, 2
@@ -133,7 +133,6 @@
         np.zeros(neigh_dist.shape, dtype=neigh_dist.dtype),
         atol=1e-4
     )
->>>>>>> 624555f0
 
 
 @pytest.mark.parametrize("datatype", ["dataframe", "numpy"])
