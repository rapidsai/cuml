
# Copyright (c) 2019-2021, NVIDIA CORPORATION.
#
# Licensed under the Apache License, Version 2.0 (the "License");
# you may not use this file except in compliance with the License.
# You may obtain a copy of the License at
#
#     http://www.apache.org/licenses/LICENSE-2.0
#
# Unless required by applicable law or agreed to in writing, software
# distributed under the License is distributed on an "AS IS" BASIS,
# WITHOUT WARRANTIES OR CONDITIONS OF ANY KIND, either express or implied.
# See the License for the specific language governing permissions and
# limitations under the License.
#

import pytest

from cuml.test.utils import array_equal, unit_param, quality_param, \
    stress_param
from cuml.neighbors import NearestNeighbors as cuKNN

from sklearn.neighbors import NearestNeighbors as skKNN
from cuml.datasets import make_blobs

from cuml.common import logger

import cupy as cp
import cupyx
import cudf
import pandas as pd
import numpy as np
from numpy.testing import assert_array_equal, assert_allclose
from scipy.sparse import isspmatrix_csr

import sklearn
import cuml
from cuml.common import has_scipy
import gc


def predict(neigh_ind, _y, n_neighbors):
    import scipy.stats as stats

    neigh_ind = neigh_ind.astype(np.int32)
    if isinstance(_y, cp.core.core.ndarray):
        _y = _y.get()
    if isinstance(neigh_ind, cp.core.core.ndarray):
        neigh_ind = neigh_ind.get()

    ypred, count = stats.mode(_y[neigh_ind], axis=1)
    return ypred.ravel(), count.ravel() * 1.0 / n_neighbors


def valid_metrics(algo="brute", cuml_algo=None):
    cuml_algo = algo if cuml_algo is None else cuml_algo
    cuml_metrics = cuml.neighbors.VALID_METRICS[cuml_algo]
    sklearn_metrics = sklearn.neighbors.VALID_METRICS[algo]
    return [value for value in cuml_metrics if value in sklearn_metrics]


def valid_metrics_sparse(algo="brute", cuml_algo=None):
    """
    The list of sparse prims in scikit-learn / scipy does not
    include sparse inputs for all of the metrics we support in cuml
    (even metrics which are implicitly sparse, such as jaccard and dice,
    which accume boolean inputs). To maintain high test coverage for all
    metrics supported by Scikit-learn, we take the union of both
    dense and sparse metrics. This way, a sparse input can just be converted
    to dense form for Scikit-learn.
    """
    cuml_algo = algo if cuml_algo is None else cuml_algo
    cuml_metrics = cuml.neighbors.VALID_METRICS_SPARSE[cuml_algo]
    sklearn_metrics = set(sklearn.neighbors.VALID_METRICS_SPARSE[algo])
    sklearn_metrics.update(sklearn.neighbors.VALID_METRICS[algo])
    return [value for value in cuml_metrics if value in sklearn_metrics]


def metric_p_combinations():
    for metric in valid_metrics():
        yield metric, 2
        if metric in ("minkowski", "lp"):
            yield metric, 3


@pytest.mark.parametrize("datatype", ["dataframe", "numpy"])
@pytest.mark.parametrize("metric_p", metric_p_combinations())
@pytest.mark.parametrize("nrows", [1000, stress_param(10000)])
@pytest.mark.skipif(not has_scipy(), reason="Skipping test_self_neighboring"
                    " because Scipy is missing")
def test_self_neighboring(datatype, metric_p, nrows):
    """Test that searches using an indexed vector itself return sensible
    results for that vector

    For L2-derived metrics, this specifically exercises the slow high-precision
    mode used to correct for approximation errors in L2 computation during NN
    searches.
    """
    ncols = 1000
    n_clusters = 10
    n_neighbors = 3

    metric, p = metric_p

    if not has_scipy():
        pytest.skip('Skipping test_neighborhood_predictions because ' +
                    'Scipy is missing')

    X, y = make_blobs(n_samples=nrows, centers=n_clusters,
                      n_features=ncols, random_state=0)

    if datatype == "dataframe":
        X = cudf.DataFrame(X)

    knn_cu = cuKNN(metric=metric, n_neighbors=n_neighbors)
    knn_cu.fit(X)
    neigh_dist, neigh_ind = knn_cu.kneighbors(X, n_neighbors=n_neighbors,
                                              return_distance=True,
                                              two_pass_precision=True)

    if datatype == 'dataframe':
        assert isinstance(neigh_ind, cudf.DataFrame)
        neigh_ind = neigh_ind.as_gpu_matrix().copy_to_host()
        neigh_dist = neigh_dist.as_gpu_matrix().copy_to_host()
    else:
        assert isinstance(neigh_ind, cp.core.core.ndarray)
        neigh_ind = neigh_ind.get()
        neigh_dist = neigh_dist.get()

    neigh_ind = neigh_ind[:, 0]
    neigh_dist = neigh_dist[:, 0]

    assert_array_equal(
        neigh_ind,
        np.arange(0, neigh_dist.shape[0]),
    )
    assert_allclose(
        neigh_dist,
        np.zeros(neigh_dist.shape, dtype=neigh_dist.dtype),
        atol=1e-4
    )


@pytest.mark.parametrize("nrows,ncols,n_neighbors,n_clusters",
                         [(500, 128, 10, 2),
                          (4301, 128, 10, 2),
                          (1000, 128, 50, 2),
                          (2233, 1024, 2, 10),
                          stress_param(10000, 1024, 50, 10),
                          ])
@pytest.mark.parametrize("algo,datatype",
                         [("brute", "dataframe"),
                          ("ivfflat", "numpy"),
                          ("ivfpq", "dataframe"),
                          ("ivfsq", "numpy")])
def test_neighborhood_predictions(nrows, ncols, n_neighbors, n_clusters,
                                  datatype, algo):
    if algo == "ivfpq":
        pytest.xfail("""See Memory access error in IVFPQ :
                        https://github.com/rapidsai/cuml/issues/3318""")

    if not has_scipy():
        pytest.skip('Skipping test_neighborhood_predictions because ' +
                    'Scipy is missing')

    X, y = make_blobs(n_samples=nrows, centers=n_clusters,
                      n_features=ncols, random_state=0)

    if datatype == "dataframe":
        X = cudf.DataFrame(X)

    knn_cu = cuKNN(algorithm=algo)
    knn_cu.fit(X)
    neigh_ind = knn_cu.kneighbors(X, n_neighbors=n_neighbors,
                                  return_distance=False)
    del knn_cu
    gc.collect()

    if datatype == "dataframe":
        assert isinstance(neigh_ind, cudf.DataFrame)
        neigh_ind = neigh_ind.as_gpu_matrix().copy_to_host()
    else:
        assert isinstance(neigh_ind, cp.core.core.ndarray)

    labels, probs = predict(neigh_ind, y, n_neighbors)

    assert array_equal(labels, y)


@pytest.mark.parametrize("nlist,nrows,ncols,n_neighbors", [
    (4, 10000, 128, 8),
    (8, 100, 512, 8),
    (8, 10000, 512, 16),
    ])
def test_ivfflat_pred(nrows, ncols, n_neighbors, nlist):
    algo_params = {
        'nlist': nlist,
        'nprobe': nlist * 0.25
    }

    X, y = make_blobs(n_samples=nrows, centers=5,
                      n_features=ncols, random_state=0)

    knn_cu = cuKNN(algorithm="ivfflat", algo_params=algo_params)
    knn_cu.fit(X)
    neigh_ind = knn_cu.kneighbors(X, n_neighbors=n_neighbors,
                                  return_distance=False)
    del knn_cu
    gc.collect()

    labels, probs = predict(neigh_ind, y, n_neighbors)

    assert array_equal(labels, y)


@pytest.mark.parametrize("nlist", [8])
@pytest.mark.parametrize("M", [16, 32])
@pytest.mark.parametrize("n_bits", [2, 4])
@pytest.mark.parametrize("usePrecomputedTables", [False, True])
@pytest.mark.parametrize("nrows", [4000])
@pytest.mark.parametrize("ncols", [128, 512])
@pytest.mark.parametrize("n_neighbors", [8])
@pytest.mark.xfail
#  See Memory access error in IVFPQ :
#  https://github.com/rapidsai/cuml/issues/3318
def test_ivfpq_pred(nrows, ncols, n_neighbors,
                    nlist, M, n_bits, usePrecomputedTables):
    algo_params = {
        'nlist': nlist,
        'nprobe': int(nlist * 0.2),
        'M': M,
        'n_bits': n_bits,
        'usePrecomputedTables': usePrecomputedTables
    }

    X, y = make_blobs(n_samples=nrows, centers=5,
                      n_features=ncols, random_state=0)

    knn_cu = cuKNN(algorithm="ivfpq", algo_params=algo_params)
    knn_cu.fit(X)
    neigh_ind = knn_cu.kneighbors(X, n_neighbors=n_neighbors,
                                  return_distance=False)
    del knn_cu
    gc.collect()

    labels, probs = predict(neigh_ind, y, n_neighbors)

    assert array_equal(labels, y)


@pytest.mark.parametrize("qtype,encodeResidual,nrows,ncols,n_neighbors,nlist",
                         [('QT_4bit', False, 10000, 128, 8, 4),
                          ('QT_8bit', True, 1000, 512, 7, 4),
                          ('QT_fp16', False, 3000, 301, 5, 8)])
def test_ivfsq_pred(qtype, encodeResidual, nrows, ncols, n_neighbors, nlist):
    algo_params = {
        'nlist': nlist,
        'nprobe': nlist * 0.25,
        'qtype': qtype,
        'encodeResidual': encodeResidual
    }

    X, y = make_blobs(n_samples=nrows, centers=5,
                      n_features=ncols, random_state=0)

    logger.set_level(logger.level_debug)
    knn_cu = cuKNN(algorithm="ivfsq", algo_params=algo_params)
    knn_cu.fit(X)
    neigh_ind = knn_cu.kneighbors(X, n_neighbors=n_neighbors,
                                  return_distance=False)
    del knn_cu
    gc.collect()

    labels, probs = predict(neigh_ind, y, n_neighbors)

    assert array_equal(labels, y)


def test_return_dists():
    n_samples = 50
    n_feats = 50
    k = 5

    X, y = make_blobs(n_samples=n_samples,
                      n_features=n_feats, random_state=0)

    knn_cu = cuKNN()
    knn_cu.fit(X)

    ret = knn_cu.kneighbors(X, k, return_distance=False)
    assert not isinstance(ret, tuple)
    assert ret.shape == (n_samples, k)

    ret = knn_cu.kneighbors(X, k, return_distance=True)
    assert isinstance(ret, tuple)
    assert len(ret) == 2


@pytest.mark.parametrize('input_type', ['dataframe', 'ndarray'])
@pytest.mark.parametrize('nrows', [unit_param(500), quality_param(5000),
<<<<<<< HEAD
                         stress_param(500000)])
@pytest.mark.parametrize('n_feats', [unit_param(3), stress_param(1000)])
@pytest.mark.parametrize('k', [unit_param(3), stress_param(50)])
=======
                         stress_param(70000)])
@pytest.mark.parametrize('n_feats', [unit_param(3), quality_param(100),
                         stress_param(1000)])
@pytest.mark.parametrize('k', [unit_param(3), quality_param(30),
                         stress_param(50)])
>>>>>>> fb1c810e
@pytest.mark.parametrize("metric", valid_metrics())
def test_knn_separate_index_search(input_type, nrows, n_feats, k, metric):
    X, _ = make_blobs(n_samples=nrows,
                      n_features=n_feats, random_state=0)

    X_index = X[:100]
    X_search = X[101:]

    p = 5  # Testing 5-norm of the minkowski metric only
    knn_sk = skKNN(metric=metric, p=p)  # Testing
    knn_sk.fit(X_index.get())
    D_sk, I_sk = knn_sk.kneighbors(X_search.get(), k)

    X_orig = X_index

    if input_type == "dataframe":
        X_index = cudf.DataFrame(X_index)
        X_search = cudf.DataFrame(X_search)

    knn_cu = cuKNN(metric=metric, p=p)
    knn_cu.fit(X_index)
    D_cuml, I_cuml = knn_cu.kneighbors(X_search, k)

    if input_type == "dataframe":
        assert isinstance(D_cuml, cudf.DataFrame)
        assert isinstance(I_cuml, cudf.DataFrame)
        D_cuml_np = D_cuml.as_gpu_matrix().copy_to_host()
        I_cuml_np = I_cuml.as_gpu_matrix().copy_to_host()
    else:
        assert isinstance(D_cuml, cp.core.core.ndarray)
        assert isinstance(I_cuml, cp.core.core.ndarray)
        D_cuml_np = D_cuml.get()
        I_cuml_np = I_cuml.get()

    with cuml.using_output_type("numpy"):
        # Assert the cuml model was properly reverted
        np.testing.assert_allclose(knn_cu.X_m, X_orig.get(),
                                   atol=1e-3, rtol=1e-3)

    if metric == 'braycurtis':
        diff = D_cuml_np - D_sk
        # Braycurtis has a few differences, but this is computed by FAISS.
        # So long as the indices all match below, the small discrepancy
        # should be okay.
        assert len(diff[diff > 1e-2]) / X_search.shape[0] < 0.06
    else:
        np.testing.assert_allclose(D_cuml_np, D_sk, atol=1e-3,
                                   rtol=1e-3)
    assert I_cuml_np.all() == I_sk.all()


@pytest.mark.parametrize('input_type', ['dataframe', 'ndarray'])
<<<<<<< HEAD
@pytest.mark.parametrize('nrows', [unit_param(500), stress_param(500000)])
@pytest.mark.parametrize('n_feats', [unit_param(3), stress_param(1000)])
@pytest.mark.parametrize('k', [unit_param(3), stress_param(50)])
=======
@pytest.mark.parametrize('nrows', [unit_param(500), quality_param(5000),
                         stress_param(70000)])
@pytest.mark.parametrize('n_feats', [unit_param(3), quality_param(100),
                         stress_param(1000)])
@pytest.mark.parametrize('k', [unit_param(3), quality_param(30),
                         stress_param(50)])
>>>>>>> fb1c810e
@pytest.mark.parametrize("metric", valid_metrics())
def test_knn_x_none(input_type, nrows, n_feats, k, metric):
    X, _ = make_blobs(n_samples=nrows,
                      n_features=n_feats, random_state=0)

    p = 5  # Testing 5-norm of the minkowski metric only
    knn_sk = skKNN(metric=metric, p=p)  # Testing
    knn_sk.fit(X.get())
    D_sk, I_sk = knn_sk.kneighbors(X=None, n_neighbors=k)

    X_orig = X

    if input_type == "dataframe":
        X = cudf.DataFrame(X)

    knn_cu = cuKNN(metric=metric, p=p, output_type="numpy")
    knn_cu.fit(X)
    D_cuml, I_cuml = knn_cu.kneighbors(X=None, n_neighbors=k)

    # Assert the cuml model was properly reverted
    cp.testing.assert_allclose(knn_cu.X_m, X_orig,
                               atol=1e-5, rtol=1e-4)

    # Allow a max relative diff of 10% and absolute diff of 1%
    cp.testing.assert_allclose(D_cuml, D_sk, atol=5e-2,
                               rtol=1e-1)
    assert I_cuml.all() == I_sk.all()


def test_knn_fit_twice():
    """
    Test that fitting a model twice does not fail.
    This is necessary since the NearestNeighbors class
    needs to free Cython allocated heap memory when
    fit() is called more than once.
    """

    n_samples = 1000
    n_feats = 50
    k = 5

    X, y = make_blobs(n_samples=n_samples,
                      n_features=n_feats, random_state=0)

    knn_cu = cuKNN()
    knn_cu.fit(X)
    knn_cu.fit(X)

    knn_cu.kneighbors(X, k)

    del knn_cu


@pytest.mark.parametrize('input_type', ['ndarray'])
<<<<<<< HEAD
@pytest.mark.parametrize('nrows', [unit_param(500), stress_param(500000)])
@pytest.mark.parametrize('n_feats', [unit_param(20), stress_param(1000)])
=======
@pytest.mark.parametrize('nrows', [unit_param(500), quality_param(5000),
                         stress_param(70000)])
@pytest.mark.parametrize('n_feats', [unit_param(20), quality_param(100),
                         stress_param(1000)])
>>>>>>> fb1c810e
def test_nn_downcast_fails(input_type, nrows, n_feats):
    from sklearn.datasets import make_blobs as skmb

    X, y = skmb(n_samples=nrows,
                n_features=n_feats, random_state=0)

    knn_cu = cuKNN()
    if input_type == 'dataframe':
        X_pd = pd.DataFrame({'fea%d' % i: X[0:, i] for i in range(X.shape[1])})
        X_cudf = cudf.DataFrame.from_pandas(X_pd)
        knn_cu.fit(X_cudf, convert_dtype=True)

    with pytest.raises(Exception):
        knn_cu.fit(X, convert_dtype=False)

    # Test fit() fails when downcast corrupted data
    X = np.array([[np.finfo(np.float32).max]], dtype=np.float64)
    knn_cu = cuKNN()
    with pytest.raises(Exception):
        knn_cu.fit(X, convert_dtype=False)


@pytest.mark.parametrize("input_type,mode,output_type,as_instance", [
    ("dataframe", "connectivity", "cupy", True),
    ("dataframe", "distance", "numpy", True),
    ("ndarray", "connectivity", "cupy", False),
    ("ndarray", "distance", "numpy", False),
    ])
@pytest.mark.parametrize('nrows', [unit_param(10), stress_param(1000)])
@pytest.mark.parametrize('n_feats', [unit_param(5), stress_param(100)])
@pytest.mark.parametrize("p", [2, 5])
@pytest.mark.parametrize('k', [unit_param(3), stress_param(30)])
@pytest.mark.parametrize("metric", valid_metrics())
def test_knn_graph(input_type, mode, output_type, as_instance,
                   nrows, n_feats, p, k, metric):
    X, _ = make_blobs(n_samples=nrows,
                      n_features=n_feats, random_state=0)

    if as_instance:
        sparse_sk = sklearn.neighbors.kneighbors_graph(X.get(), k, mode,
                                                       metric=metric, p=p,
                                                       include_self='auto')
    else:
        knn_sk = skKNN(metric=metric, p=p)
        knn_sk.fit(X.get())
        sparse_sk = knn_sk.kneighbors_graph(X.get(), k, mode)

    if input_type == "dataframe":
        X = cudf.DataFrame(X)

    if as_instance:
        sparse_cu = cuml.neighbors.kneighbors_graph(X, k, mode,
                                                    metric=metric, p=p,
                                                    include_self='auto',
                                                    output_type=output_type)
    else:
        knn_cu = cuKNN(metric=metric, p=p, output_type=output_type)
        knn_cu.fit(X)
        sparse_cu = knn_cu.kneighbors_graph(X, k, mode)

    assert np.array_equal(sparse_sk.data.shape, sparse_cu.data.shape)
    assert np.array_equal(sparse_sk.indices.shape, sparse_cu.indices.shape)
    assert np.array_equal(sparse_sk.indptr.shape, sparse_cu.indptr.shape)
    assert np.array_equal(sparse_sk.toarray().shape, sparse_cu.toarray().shape)

    if output_type == 'cupy':
        assert cupyx.scipy.sparse.isspmatrix_csr(sparse_cu)
    else:
        assert isspmatrix_csr(sparse_cu)


<<<<<<< HEAD
@pytest.mark.parametrize("metric", valid_metrics(cuml_algo="sparse"))
@pytest.mark.parametrize(
    'nrows,ncols,density,n_neighbors,batch_size_index,batch_size_query',
    [(1, 10, 0.8, 1, 10, 10),
     (10, 35, 0.8, 4, 10, 20000),
     (40, 35, 0.5, 4, 20000, 10),
     (35, 35, 0.8, 4, 20000, 20000)])
def test_nearest_neighbors_sparse(metric,
                                  nrows,
                                  ncols,
                                  density,
=======
@pytest.mark.parametrize("metric", valid_metrics_sparse())
@pytest.mark.parametrize('shape', [(100, 100, 0.4), (100, 15000, 0.04)])
@pytest.mark.parametrize('n_neighbors', [4])
@pytest.mark.parametrize('batch_size_index', [40000])
@pytest.mark.parametrize('batch_size_query', [40000])
def test_nearest_neighbors_sparse(shape,
                                  metric,
>>>>>>> fb1c810e
                                  n_neighbors,
                                  batch_size_index,
                                  batch_size_query):

    nrows, ncols, density = shape

    if nrows == 1 and n_neighbors > 1:
        return

    a = cp.sparse.random(nrows, ncols, format='csr', density=density,
                         random_state=35)
    b = cp.sparse.random(nrows, ncols, format='csr', density=density,
                         random_state=38)

    if metric == 'jaccard':
        a = a.astype('bool').astype('float32')
        b = b.astype('bool').astype('float32')

    logger.set_level(logger.level_debug)
    nn = cuKNN(metric=metric, p=2.0, n_neighbors=n_neighbors,
               algorithm="brute", output_type="numpy",
               verbose=logger.level_debug,
               algo_params={"batch_size_index": batch_size_index,
                            "batch_size_query": batch_size_query})
    nn.fit(a)

    cuD, cuI = nn.kneighbors(b)

    if metric not in sklearn.neighbors.VALID_METRICS_SPARSE['brute']:
        a = a.todense()
        b = b.todense()

    sknn = skKNN(metric=metric, p=2.0, n_neighbors=n_neighbors,
                 algorithm="brute", n_jobs=-1)
    sk_X = a.get()
    sknn.fit(sk_X)

    skD, skI = sknn.kneighbors(b.get())

    cp.testing.assert_allclose(cuD, skD, atol=1e-3, rtol=1e-3)

    # Jaccard & Chebyshev have a high potential for mismatched indices
    # due to duplicate distances. We can ignore the indices in this case.
    if metric not in ['jaccard', 'chebyshev']:
        cp.testing.assert_allclose(cuI, skI, atol=1e-4, rtol=1e-4)<|MERGE_RESOLUTION|>--- conflicted
+++ resolved
@@ -298,17 +298,9 @@
 
 @pytest.mark.parametrize('input_type', ['dataframe', 'ndarray'])
 @pytest.mark.parametrize('nrows', [unit_param(500), quality_param(5000),
-<<<<<<< HEAD
-                         stress_param(500000)])
+                         stress_param(70000)])
 @pytest.mark.parametrize('n_feats', [unit_param(3), stress_param(1000)])
 @pytest.mark.parametrize('k', [unit_param(3), stress_param(50)])
-=======
-                         stress_param(70000)])
-@pytest.mark.parametrize('n_feats', [unit_param(3), quality_param(100),
-                         stress_param(1000)])
-@pytest.mark.parametrize('k', [unit_param(3), quality_param(30),
-                         stress_param(50)])
->>>>>>> fb1c810e
 @pytest.mark.parametrize("metric", valid_metrics())
 def test_knn_separate_index_search(input_type, nrows, n_feats, k, metric):
     X, _ = make_blobs(n_samples=nrows,
@@ -361,18 +353,9 @@
 
 
 @pytest.mark.parametrize('input_type', ['dataframe', 'ndarray'])
-<<<<<<< HEAD
-@pytest.mark.parametrize('nrows', [unit_param(500), stress_param(500000)])
+@pytest.mark.parametrize('nrows', [unit_param(500), stress_param(70000)])
 @pytest.mark.parametrize('n_feats', [unit_param(3), stress_param(1000)])
 @pytest.mark.parametrize('k', [unit_param(3), stress_param(50)])
-=======
-@pytest.mark.parametrize('nrows', [unit_param(500), quality_param(5000),
-                         stress_param(70000)])
-@pytest.mark.parametrize('n_feats', [unit_param(3), quality_param(100),
-                         stress_param(1000)])
-@pytest.mark.parametrize('k', [unit_param(3), quality_param(30),
-                         stress_param(50)])
->>>>>>> fb1c810e
 @pytest.mark.parametrize("metric", valid_metrics())
 def test_knn_x_none(input_type, nrows, n_feats, k, metric):
     X, _ = make_blobs(n_samples=nrows,
@@ -427,15 +410,8 @@
 
 
 @pytest.mark.parametrize('input_type', ['ndarray'])
-<<<<<<< HEAD
-@pytest.mark.parametrize('nrows', [unit_param(500), stress_param(500000)])
+@pytest.mark.parametrize('nrows', [unit_param(500), stress_param(70000)])
 @pytest.mark.parametrize('n_feats', [unit_param(20), stress_param(1000)])
-=======
-@pytest.mark.parametrize('nrows', [unit_param(500), quality_param(5000),
-                         stress_param(70000)])
-@pytest.mark.parametrize('n_feats', [unit_param(20), quality_param(100),
-                         stress_param(1000)])
->>>>>>> fb1c810e
 def test_nn_downcast_fails(input_type, nrows, n_feats):
     from sklearn.datasets import make_blobs as skmb
 
@@ -507,8 +483,7 @@
         assert isspmatrix_csr(sparse_cu)
 
 
-<<<<<<< HEAD
-@pytest.mark.parametrize("metric", valid_metrics(cuml_algo="sparse"))
+@pytest.mark.parametrize("metric", valid_metrics_sparse())
 @pytest.mark.parametrize(
     'nrows,ncols,density,n_neighbors,batch_size_index,batch_size_query',
     [(1, 10, 0.8, 1, 10, 10),
@@ -519,21 +494,9 @@
                                   nrows,
                                   ncols,
                                   density,
-=======
-@pytest.mark.parametrize("metric", valid_metrics_sparse())
-@pytest.mark.parametrize('shape', [(100, 100, 0.4), (100, 15000, 0.04)])
-@pytest.mark.parametrize('n_neighbors', [4])
-@pytest.mark.parametrize('batch_size_index', [40000])
-@pytest.mark.parametrize('batch_size_query', [40000])
-def test_nearest_neighbors_sparse(shape,
-                                  metric,
->>>>>>> fb1c810e
                                   n_neighbors,
                                   batch_size_index,
                                   batch_size_query):
-
-    nrows, ncols, density = shape
-
     if nrows == 1 and n_neighbors > 1:
         return
 
