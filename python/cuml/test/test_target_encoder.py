--- conflicted
+++ resolved
@@ -230,7 +230,6 @@
     assert array_equal(train_encoded, answer)
 
 
-<<<<<<< HEAD
 def test_targetencoder_var():
     train = cudf.DataFrame({'category': ['a', 'b', 'b', 'b'],
                             'label': [1, 0, 1, 1]})
@@ -244,7 +243,8 @@
     train_encoded = encoder.transform(train.category)
 
     assert array_equal(train_encoded, answer)
-=======
+
+
 def test_transform_with_index():
     df = cudf.DataFrame(
         {
@@ -262,5 +262,4 @@
     assert array_equal(train_encoded, ans)
 
     train_encoded = t_enc.transform(df[["a"]])
-    assert array_equal(train_encoded, ans)
->>>>>>> b8020bdb
+    assert array_equal(train_encoded, ans)