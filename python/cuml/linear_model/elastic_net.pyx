--- conflicted
+++ resolved
@@ -185,18 +185,8 @@
         shuffle = False
         if self.selection == 'random':
             shuffle = True
-<<<<<<< HEAD
-        
-        # Define Hyperparams for getter-setter
-        self._hyperparams = [
-            'alpha', 'fit_intercept', 'normalize', 'max_iter', 'tol',
-            'selection', 'l1_ratio' 
-        ]
-        self.cuElasticNet = CD(fit_intercept=self.fit_intercept,
-=======
 
         self.solver_model = CD(fit_intercept=self.fit_intercept,
->>>>>>> fbf619a4
                                normalize=self.normalize, alpha=self.alpha,
                                l1_ratio=self.l1_ratio, shuffle=shuffle,
                                max_iter=self.max_iter, handle=self.handle)
@@ -266,15 +256,8 @@
 
         """
 
-<<<<<<< HEAD
-        return self.cuElasticNet.predict(X)
-
-
-    def get_param_names(self):
-=======
         return self.solver_model.predict(X)
 
 
    def get_param_names(self):
->>>>>>> fbf619a4
         return self._hyperparams