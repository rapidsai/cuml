--- conflicted
+++ resolved
@@ -22,25 +22,15 @@
 
 import cuml.internals
 from cuml.solvers import QN
-<<<<<<< HEAD
-from cuml.internals.base import Base
-from cuml.internals.mixins import ClassifierMixin
-=======
-from cuml.experimental.common.base import Base
-from cuml.common.mixins import ClassifierMixin, \
-    FMajorInputTagMixin
->>>>>>> 21002e60
+from cuml.internals.base import UniversalBase
+from cuml.internals.mixins import ClassifierMixin, FMajorInputTagMixin
 from cuml.common.array_descriptor import CumlArrayDescriptor
 from cuml.internals.array import CumlArray
 from cuml.common.doc_utils import generate_docstring
 import cuml.internals.logger as logger
 from cuml.common import input_to_cuml_array
 from cuml.common import using_output_type
-<<<<<<< HEAD
-from cuml.internals.mixins import FMajorInputTagMixin
-=======
 from cuml.internals.api_decorators import device_interop_preparation
->>>>>>> 21002e60
 
 
 supported_penalties = ["l1", "l2", "none", "elasticnet"]
@@ -48,7 +38,7 @@
 supported_solvers = ["qn"]
 
 
-class LogisticRegression(Base,
+class LogisticRegression(UniversalBase,
                          ClassifierMixin,
                          FMajorInputTagMixin):
     """
