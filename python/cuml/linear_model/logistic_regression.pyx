#
# Copyright (c) 2019, NVIDIA CORPORATION.
#
# Licensed under the Apache License, Version 2.0 (the "License");
# you may not use this file except in compliance with the License.
# You may obtain a copy of the License at
#
#     http://www.apache.org/licenses/LICENSE-2.0
#
# Unless required by applicable law or agreed to in writing, software
# distributed under the License is distributed on an "AS IS" BASIS,
# WITHOUT WARRANTIES OR CONDITIONS OF ANY KIND, either express or implied.
# See the License for the specific language governing permissions and
# limitations under the License.
#

# cython: profile=False
# distutils: language = c++
# cython: embedsignature = True
# cython: language_level = 3

import cupy as cp
import pprint

from cuml.solvers import QN
from cuml.common.base import Base, ClassifierMixin
from cuml.common.array import CumlArray
import cuml.common.logger as logger
from cuml.common import input_to_cuml_array, with_cupy_rmm


supported_penalties = ["l1", "l2", "none", "elasticnet"]

supported_solvers = ["qn"]


class LogisticRegression(Base, ClassifierMixin):
    """
    LogisticRegression is a linear model that is used to model probability of
    occurrence of certain events, for example probability of success or fail of
    an event.

    cuML's LogisticRegression can take array-like objects, either in host as
    NumPy arrays or in device (as Numba or `__cuda_array_interface__`
    compliant), in addition to cuDF objects.
    It provides both single-class (using sigmoid loss) and multiple-class
    (using softmax loss) variants, depending on the input variables

    Only one solver option is currently available: Quasi-Newton (QN)
    algorithms. Even though it is presented as a single option, this solver
    resolves to two different algorithms underneath:

    - Orthant-Wise Limited Memory Quasi-Newton (OWL-QN) if there is l1
      regularization

    - Limited Memory BFGS (L-BFGS) otherwise.


    Note that, just like in Scikit-learn, the bias will not be regularized.

    Examples
    ---------
    .. code-block:: python

        import cudf
        import numpy as np

        # Both import methods supported
        # from cuml import LogisticRegression
        from cuml.linear_model import LogisticRegression

        X = cudf.DataFrame()
        X['col1'] = np.array([1,1,2,2], dtype = np.float32)
        X['col2'] = np.array([1,2,2,3], dtype = np.float32)
        y = cudf.Series( np.array([0.0, 0.0, 1.0, 1.0], dtype = np.float32) )

        reg = LogisticRegression()
        reg.fit(X,y)

        print("Coefficients:")
        print(reg.coef_.to_output('cupy'))
        print("Intercept:")
        print(reg.intercept_.to_output('cupy'))

        X_new = cudf.DataFrame()
        X_new['col1'] = np.array([1,5], dtype = np.float32)
        X_new['col2'] = np.array([2,5], dtype = np.float32)

        preds = reg.predict(X_new)

        print("Predictions:")
        print(preds)

    Output:

    .. code-block:: python

        Coefficients:
                    0.22309814
                    0.21012752
        Intercept:
                    -0.7548761
        Predictions:
                    0    0.0
                    1    1.0

    Parameters
    -----------
    penalty: 'none', 'l1', 'l2', 'elasticnet' (default = 'l2')
        Used to specify the norm used in the penalization.
        If 'none' or 'l2' are selected, then L-BFGS solver will be used.
        If 'l1' is selected, solver OWL-QN will be used.
        If 'elasticnet' is selected, OWL-QN will be used if l1_ratio > 0,
        otherwise L-BFGS will be used.
    tol: float (default = 1e-4)
       The training process will stop if current_loss > previous_loss - tol
    C: float (default = 1.0)
       Inverse of regularization strength; must be a positive float.
    fit_intercept: boolean (default = True)
       If True, the model tries to correct for the global mean of y.
       If False, the model expects that you have centered the data.
    class_weight: None
        Custom class weighs are currently not supported.
    max_iter: int (default = 1000)
        Maximum number of iterations taken for the solvers to converge.
    linesearch_max_iter: int (default = 50)
        Max number of linesearch iterations per outer iteration used in the
        lbfgs and owl QN solvers.
    verbose : int or boolean (default = False)
        Controls verbose level of logging.
    l1_ratio: float or None, optional (default=None)
        The Elastic-Net mixing parameter, with `0 <= l1_ratio <= 1`
    solver: 'qn', 'lbfgs', 'owl' (default='qn').
        Algorithm to use in the optimization problem. Currently only `qn` is
        supported, which automatically selects either L-BFGS or OWL-QN
        depending on the conditions of the l1 regularization described
        above. Options 'lbfgs' and 'owl' are just convenience values that
        end up using the same solver following the same rules.

    Attributes
    -----------
    coef_: dev array, dim (n_classes, n_features) or (n_classes, n_features+1)
        The estimated coefficients for the linear regression model.
        Note: this includes the intercept as the last column if fit_intercept
        is True
    intercept_: device array (n_classes, 1)
        The independent term. If fit_intercept_ is False, will be 0.

    Notes
    ------

    cuML's LogisticRegression uses a different solver that the equivalent
    Scikit-learn, except when there is no penalty and `solver=lbfgs` is
    used in Scikit-learn. This can cause (smaller) differences in the
    coefficients and predictions of the model, similar to
    using different solvers in Scikit-learn.

    For additional information, see Scikit-learn's LogistRegression
    <https://scikit-learn.org/stable/modules/generated/sklearn.linear_model.LogisticRegression.html>`_.
    """

    def __init__(
        self,
        penalty="l2",
        tol=1e-4,
        C=1.0,
        fit_intercept=True,
        class_weight=None,
        max_iter=1000,
        linesearch_max_iter=50,
        verbose=False,
        l1_ratio=None,
        solver="qn",
        handle=None,
        output_type=None,
    ):

        super(LogisticRegression, self).__init__(
            handle=handle, verbose=verbose, output_type=output_type
        )

        if class_weight:
            raise ValueError("`class_weight` not supported.")

        if penalty not in supported_penalties:
            raise ValueError("`penalty` " + str(penalty) + "not supported.")

        if solver not in supported_solvers:
            raise ValueError("Only quasi-newton `qn` solver is "
                             " supported, not %s" % solver)
        self.solver = solver

        self.C = C
        self.penalty = penalty
        self.tol = tol
        self.fit_intercept = fit_intercept
        self.max_iter = max_iter
        self.linesearch_max_iter = linesearch_max_iter
        self.l1_ratio = None
        if self.penalty == "elasticnet":
            if l1_ratio is None:
                raise ValueError(
                    "l1_ratio has to be specified for" "loss='elasticnet'"
                )
            if l1_ratio < 0.0 or l1_ratio > 1.0:
                msg = "l1_ratio value has to be between 0.0 and 1.0"
                raise ValueError(msg.format(l1_ratio))
            self.l1_ratio = l1_ratio

        if self.penalty == "none":
            l1_strength = 0.0
            l2_strength = 0.0

        elif self.penalty == "l1":
            l1_strength = 1.0 / self.C
            l2_strength = 0.0

        elif self.penalty == "l2":
            l1_strength = 0.0
            l2_strength = 1.0 / self.C

        else:
            strength = 1.0 / self.C
            l1_strength = self.l1_ratio * strength
            l2_strength = (1.0 - self.l1_ratio) * strength

        loss = "sigmoid"

        self.qn = QN(
            loss=loss,
            fit_intercept=self.fit_intercept,
            l1_strength=l1_strength,
            l2_strength=l2_strength,
            max_iter=self.max_iter,
            linesearch_max_iter=self.linesearch_max_iter,
            tol=self.tol,
            verbose=self.verbose,
            handle=self.handle,
        )

        if logger.should_log_for(logger.level_debug):
            self.verb_prefix = "CY::"
            logger.debug(self.verb_prefix + "Estimator parameters:")
            logger.debug(pprint.pformat(self.__dict__))
        else:
            self.verb_prefix = ""

    @with_cupy_rmm
    def fit(self, X, y, convert_dtype=False):
        """
        Fit the model with X and y.

        Parameters
        ----------
        X : array-like (device or host) shape = (n_samples, n_features)
            Dense matrix (floats or doubles) of shape (n_samples, n_features).
            Acceptable formats: cuDF DataFrame, NumPy ndarray, Numba device
            ndarray, cuda array interface compliant array like CuPy

        y : array-like (device or host) shape = (n_samples, 1)
            Dense vector (floats or doubles) of shape (n_samples, 1).
            Acceptable formats: cuDF Series, NumPy ndarray, Numba device
            ndarray, cuda array interface compliant array like CuPy

        convert_dtype : bool, optional (default = False)
            When set to True, the fit method will, when necessary, convert
            y to be the same data type as X if they differ. This
            will increase memory used for the method.

        """
<<<<<<< HEAD
        self._set_n_features_in(X)
=======
        self._set_output_type(X)
>>>>>>> b6cc9049

        # Converting y to device array here to use `unique` function
        # since calling input_to_dev_array again in QN has no cost
        # Not needed to check dtype since qn class checks it already
        y_m, _, _, _ = input_to_cuml_array(y)

        unique_labels = cp.unique(y_m)
        self._num_classes = len(unique_labels)

        if self._num_classes > 2:
            loss = "softmax"
        else:
            loss = "sigmoid"

        if logger.should_log_for(logger.level_debug):
            logger.debug(self.verb_prefix + "Setting loss to " + str(loss))

        self.qn.loss = loss

        if logger.should_log_for(logger.level_debug):
            logger.debug(self.verb_prefix + "Calling QN fit " + str(loss))

        self.qn.fit(X, y_m, convert_dtype=convert_dtype)

        # coefficients and intercept are contained in the same array
        if logger.should_log_for(logger.level_debug):
            logger.debug(
                self.verb_prefix + "Setting coefficients " + str(loss)
            )

        if self.fit_intercept:
            self.coef_ = self.qn.coef_[0:-1]
            self.intercept_ = self.qn.coef_[-1]
        else:
            self.coef_ = self.qn.coef_

        if logger.should_log_for(logger.level_trace):
            logger.trace(self.verb_prefix + "Coefficients: " +
                         str(self.coef_.to_output("cupy")))
            if self.fit_intercept:
                logger.trace(
                    self.verb_prefix
                    + "Intercept: "
                    + str(self.intercept_.to_output("cupy"))
                )

        return self

    def decision_function(self, X, convert_dtype=False):
        """
        Gives confidence score for X

        Parameters
        ----------
        X : array-like (device or host) shape = (n_samples, n_features)
            Dense matrix (floats or doubles) of shape (n_samples, n_features).
            Acceptable formats: cuDF DataFrame, NumPy ndarray, Numba device
            ndarray, cuda array interface compliant array like CuPy

        convert_dtype : bool, optional (default = False)
            When set to True, the predict method will, when necessary, convert
            the input to the data type which was used to train the model. This
            will increase memory used for the method.

        Returns
        ----------
        y: array-like (device)
           Dense matrix (floats or doubles) of shape (n_samples, n_classes)
        """
        return self.qn._decision_function(X, convert_dtype=convert_dtype)

    def predict(self, X, convert_dtype=False):
        """
        Predicts the y for X.

        Parameters
        ----------
        X : array-like (device or host) shape = (n_samples, n_features)
            Dense matrix (floats or doubles) of shape (n_samples, n_features).
            Acceptable formats: cuDF DataFrame, NumPy ndarray, Numba device
            ndarray, cuda array interface compliant array like CuPy

        convert_dtype : bool, optional (default = False)
            When set to True, the predict method will, when necessary, convert
            the input to the data type which was used to train the model. This
            will increase memory used for the method.

        Returns
        ----------
        y: cuDF DataFrame
           Dense vector (floats or doubles) of shape (n_samples, 1)

        """
        return self.qn.predict(X, convert_dtype=convert_dtype)

    @with_cupy_rmm
    def predict_proba(self, X, convert_dtype=False):
        """
        Predicts the class probabilities for each class in X

        Parameters
        ----------
        X : array-like (device or host) shape = (n_samples, n_features)
            Dense matrix (floats or doubles) of shape (n_samples, n_features).
            Acceptable formats: cuDF DataFrame, NumPy ndarray, Numba device
            ndarray, cuda array interface compliant array like CuPy

        convert_dtype : bool, optional (default = False)
            When set to True, the predict method will, when necessary, convert
            the input to the data type which was used to train the model. This
            will increase memory used for the method.

        Returns
        ----------
        y: array-like (device)
           Dense matrix (floats or doubles) of shape (n_samples, n_classes)
        """
        return self._predict_proba_impl(
            X,
            convert_dtype=convert_dtype,
            log_proba=False
        )

    def predict_log_proba(self, X, convert_dtype=False):
        """
        Predicts the log class probabilities for each class in X

        Parameters
        ----------
        X : array-like (device or host) shape = (n_samples, n_features)
            Dense matrix (floats or doubles) of shape (n_samples, n_features).
            Acceptable formats: cuDF DataFrame, NumPy ndarray, Numba device
            ndarray, cuda array interface compliant array like CuPy

        convert_dtype : bool, optional (default = False)
            When set to True, the predict method will, when necessary, convert
            the input to the data type which was used to train the model. This
            will increase memory used for the method.

        Returns
        ----------
        y: array-like (device)
           Dense matrix (floats or doubles) of shape (n_samples, n_classes)
        """
        return self._predict_proba_impl(
            X,
            convert_dtype=convert_dtype,
            log_proba=True
        )

    def _predict_proba_impl(self, X, convert_dtype=False, log_proba=False):
        out_type = self._get_output_type(X)

        # TODO:
        # We currently need to grab the dtype and ncols attributes via the
        # qn solver due to https://github.com/rapidsai/cuml/issues/2404
        X_m, _, _, self.dtype = input_to_cuml_array(
            X,
            check_dtype=self.qn.dtype,
            convert_to_dtype=(self.qn.dtype if convert_dtype else None),
            check_cols=self.qn.n_cols,
        )

        scores = cp.asarray(
            self.decision_function(X_m, convert_dtype=convert_dtype), order="F"
        ).T
        if self._num_classes == 2:
            proba = cp.zeros((scores.shape[0], 2))
            proba[:, 1] = 1 / (1 + cp.exp(-scores.ravel()))
            proba[:, 0] = 1 - proba[:, 1]
        elif self._num_classes > 2:
            max_scores = cp.max(scores, axis=1).reshape((-1, 1))
            scores -= max_scores
            proba = cp.exp(scores)
            row_sum = cp.sum(proba, axis=1).reshape((-1, 1))
            proba /= row_sum

        if log_proba:
            proba = cp.log(proba)

        proba = CumlArray(proba)
        return proba.to_output(out_type)

    def get_param_names(self):
        return [
            "C",
            "penalty",
            "tol",
            "fit_intercept",
            "max_iter",
            "linesearch_max_iter",
            "l1_ratio",
            "solver",
        ]

    def __getstate__(self):
        state = self.__dict__.copy()
        if "coef_" in state:
            del state["coef_"]
        if "intercept_" in state:
            del state["intercept_"]
        return state

    def __setstate__(self, state):
        super(LogisticRegression, self).__init__(handle=None,
                                                 verbose=state["verbose"])

        if "qn" in state:
            qn = state["qn"]
            if qn.coef_ is not None:
                if qn.fit_intercept:
                    state["coef_"] = qn.coef_[0:-1]
                    state["intercept_"] = qn.coef_[-1]
                else:
                    state["coef_"] = qn.coef_
                    n_classes = qn.coef_.shape[1]
                    state["intercept_"] = CumlArray.zeros(
                        n_classes, dtype=qn.coef_.dtype
                    )

        self.__dict__.update(state)<|MERGE_RESOLUTION|>--- conflicted
+++ resolved
@@ -268,11 +268,8 @@
             will increase memory used for the method.
 
         """
-<<<<<<< HEAD
+        self._set_output_type(X)
         self._set_n_features_in(X)
-=======
-        self._set_output_type(X)
->>>>>>> b6cc9049
 
         # Converting y to device array here to use `unique` function
         # since calling input_to_dev_array again in QN has no cost
