--- conflicted
+++ resolved
@@ -245,23 +245,8 @@
         else:
             self.verb_prefix = ""
         
-<<<<<<< HEAD
-        # Define Hyperparams for getter-setter
-        self._hyperparams = [
-            "C",
-            "penalty",
-            "tol",
-            "fit_intercept",
-            "max_iter",
-            "linesearch_max_iter",
-            "l1_ratio",
-            "solver",
-        ]
-
-=======
         self._hyperparams = ["C", "penalty", "tol", "fit_intercept", "max_iter", 
             "linesearch_max_iter", "l1_ratio", "solver",]
->>>>>>> fbf619a4
 
     @with_cupy_rmm
     def fit(self, X, y, convert_dtype=True):
@@ -469,12 +454,9 @@
         proba = CumlArray(proba)
         return proba.to_output(out_type)
 
-<<<<<<< HEAD
-=======
     def get_param_names(self):
         return self._hyperparams
 
->>>>>>> fbf619a4
     def __getstate__(self):
         state = self.__dict__.copy()
         return state
@@ -482,26 +464,6 @@
     def __setstate__(self, state):
         super(LogisticRegression, self).__init__(handle=None,
                                                  verbose=state["verbose"])
-<<<<<<< HEAD
-
-        if "qn" in state:
-            qn = state["qn"]
-            if qn.coef_ is not None:
-                if qn.fit_intercept:
-                    state["coef_"] = qn.coef_[0:-1]
-                    state["intercept_"] = qn.coef_[-1]
-                else:
-                    state["coef_"] = qn.coef_
-                    n_classes = qn.coef_.shape[1]
-                    state["intercept_"] = CumlArray.zeros(
-                        n_classes, dtype=qn.coef_.dtype
-                    )
-
         self.__dict__.update(state)
 
 
-    def get_param_names(self):
-        return self._hyperparams
-=======
-        self.__dict__.update(state)
->>>>>>> fbf619a4
