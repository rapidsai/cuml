#
# Copyright (c) 2019-2020, NVIDIA CORPORATION.
#
# Licensed under the Apache License, Version 2.0 (the "License");
# you may not use this file except in compliance with the License.
# You may obtain a copy of the License at
#
#     http://www.apache.org/licenses/LICENSE-2.0
#
# Unless required by applicable law or agreed to in writing, software
# distributed under the License is distributed on an "AS IS" BASIS,
# WITHOUT WARRANTIES OR CONDITIONS OF ANY KIND, either express or implied.
# See the License for the specific language governing permissions and
# limitations under the License.
#

# cython: profile=False
# distutils: language = c++
# cython: embedsignature = True
# cython: language_level = 3

import ctypes
import cudf
import numpy as np
from collections import defaultdict
from numba import cuda
import warnings

from libcpp cimport bool
from libc.stdint cimport uintptr_t
from libc.stdlib cimport calloc, malloc, free

from cuml.common.base import Base, RegressorMixin
from cuml.common.array import CumlArray
from cuml.common.handle cimport cumlHandle
from cuml.common import input_to_cuml_array

cdef extern from "cuml/linear_model/glm.hpp" namespace "ML::GLM":

    cdef void ridgeFit(cumlHandle& handle,
                       float *input,
                       int n_rows,
                       int n_cols,
                       float *labels,
                       float *alpha,
                       int n_alpha,
                       float *coef,
                       float *intercept,
                       bool fit_intercept,
                       bool normalize,
                       int algo) except +

    cdef void ridgeFit(cumlHandle& handle,
                       double *input,
                       int n_rows,
                       int n_cols,
                       double *labels,
                       double *alpha,
                       int n_alpha,
                       double *coef,
                       double *intercept,
                       bool fit_intercept,
                       bool normalize,
                       int algo) except +

    cdef void ridgePredict(cumlHandle& handle,
                           const float *input,
                           int n_rows,
                           int n_cols,
                           const float *coef,
                           float intercept,
                           float *preds) except +

    cdef void ridgePredict(cumlHandle& handle,
                           const double *input,
                           int n_rows,
                           int n_cols,
                           const double *coef,
                           double intercept,
                           double *preds) except +


class Ridge(Base, RegressorMixin):

    """
    Ridge extends LinearRegression by providing L2 regularization on the
    coefficients when predicting response y with a linear combination of the
    predictors in X. It can reduce the variance of the predictors, and improves
    the conditioning of the problem.

    cuML's Ridge can take array-like objects, either in host as
    NumPy arrays or in device (as Numba or `__cuda_array_interface__`
    compliant), in addition to cuDF objects. It provides 3
    algorithms: SVD, Eig and CD to fit a linear model. In general SVD uses
    significantly more memory and is slower than Eig. If using CUDA 10.1,
    the memory difference is even bigger than in the other supported CUDA
    versions. However, SVD is more stable than Eig (default). CD uses
    Coordinate Descent and can be faster when data is large.

    Examples
    --------

    .. code-block:: python

        import numpy as np
        import cudf

        # Both import methods supported
        from cuml import Ridge
        from cuml.linear_model import Ridge

        alpha = np.array([1e-5])
        ridge = Ridge(alpha = alpha, fit_intercept = True, normalize = False,
                      solver = "eig")

        X = cudf.DataFrame()
        X['col1'] = np.array([1,1,2,2], dtype = np.float32)
        X['col2'] = np.array([1,2,2,3], dtype = np.float32)

        y = cudf.Series( np.array([6.0, 8.0, 9.0, 11.0], dtype = np.float32) )

        result_ridge = ridge.fit(X, y)
        print("Coefficients:")
        print(result_ridge.coef_)
        print("Intercept:")
        print(result_ridge.intercept_)

        X_new = cudf.DataFrame()
        X_new['col1'] = np.array([3,2], dtype = np.float32)
        X_new['col2'] = np.array([5,5], dtype = np.float32)
        preds = result_ridge.predict(X_new)

        print("Predictions:")
        print(preds)

    Output:

    .. code-block:: python

        Coefficients:

                    0 1.0000001
                    1 1.9999998

        Intercept:
                    3.0

        Preds:

                    0 15.999999
                    1 14.999999

    Parameters
    -----------
    alpha : float (default = 1.0)
        Regularization strength - must be a positive float. Larger values
        specify stronger regularization. Array input will be supported later.
    solver : {'eig', 'svd', 'cd'} (default = 'eig')
        Eig uses a eigendecomposition of the covariance matrix, and is much
        faster.
        SVD is slower, but guaranteed to be stable.
        CD or Coordinate Descent is very fast and is suitable for large
        problems.
    fit_intercept : boolean (default = True)
        If True, Ridge tries to correct for the global mean of y.
        If False, the model expects that you have centered the data.
    normalize : boolean (default = False)
        If True, the predictors in X will be normalized by dividing by it's L2
        norm.
        If False, no scaling will be done.

    Attributes
    -----------
    coef_ : array, shape (n_features)
        The estimated coefficients for the linear regression model.
    intercept_ : array
        The independent term. If `fit_intercept` is False, will be 0.

    Notes
    ------
    Ridge provides L2 regularization. This means that the coefficients can
    shrink to become very small, but not zero. This can cause issues of
    interpretability on the coefficients.
    Consider using Lasso, or thresholding small coefficients to zero.

    **Applications of Ridge**

        Ridge Regression is used in the same way as LinearRegression, but does
        not suffer from multicollinearity issues.  Ridge is used in insurance
        premium prediction, stock market analysis and much more.


    For additional docs, see `Scikit-learn's Ridge Regression
    <https://github.com/rapidsai/notebooks/blob/master/cuml/ridge_regression_demo.ipynb>`_.
    """

    def __init__(self, alpha=1.0, solver='eig', fit_intercept=True,
                 normalize=False, handle=None, output_type=None):

        """
        Initializes the linear ridge regression class.

        Parameters
        ----------
        solver : Type: string. 'eig' (default) and 'svd' are supported
        algorithms.
        fit_intercept: boolean. For more information, see `scikitlearn's OLS
        <https://scikit-learn.org/stable/modules/generated/sklearn.linear_model.LinearRegression.html>`_.
        normalize: boolean. For more information, see `scikitlearn's OLS
        <https://scikit-learn.org/stable/modules/generated/sklearn.linear_model.LinearRegression.html>`_.

        """
        self._check_alpha(alpha)
        super(Ridge, self).__init__(handle=handle, verbose=False,
                                    output_type=output_type)

        # internal array attributes
        self._coef_ = None  # accessed via estimator.coef_
        self._intercept_ = None  # accessed via estimator.intercept_

        self.alpha = alpha
        self.fit_intercept = fit_intercept
        self.normalize = normalize

        if solver in ['svd', 'eig', 'cd']:
            self.solver = solver
            self.algo = self._get_algorithm_int(solver)
        else:
            msg = "solver {!r} is not supported"
            raise TypeError(msg.format(solver))
        self.intercept_value = 0.0
<<<<<<< HEAD
        # Define Hyperparams for getter-setter
=======
>>>>>>> fbf619a4
        self._hyperparams = ['solver', 'fit_intercept', 'normalize', 'alpha']

    def _check_alpha(self, alpha):
        if alpha <= 0.0:
            msg = "alpha value has to be positive"
            raise TypeError(msg.format(alpha))

    def _get_algorithm_int(self, algorithm):
        return {
            'svd': 0,
            'eig': 1,
            'cd': 2
        }[algorithm]

    def fit(self, X, y, convert_dtype=True):
        """
        Fit the model with X and y.

        Parameters
        ----------
        X : array-like (device or host) shape = (n_samples, n_features)
            Dense matrix (floats or doubles) of shape (n_samples, n_features).
            Acceptable formats: cuDF DataFrame, NumPy ndarray, Numba device
            ndarray, cuda array interface compliant array like CuPy

        y : array-like (device or host) shape = (n_samples, 1)
            Dense vector (floats or doubles) of shape (n_samples, 1).
            Acceptable formats: cuDF Series, NumPy ndarray, Numba device
            ndarray, cuda array interface compliant array like CuPy

        convert_dtype : bool, optional (default = True)
            When set to True, the fit method will, when necessary, convert
            y to be the same data type as X if they differ. This
            will increase memory used for the method.
        """
        self._set_output_type(X)
        self._set_n_features_in(X)

        cdef uintptr_t X_ptr, y_ptr
        X_m, n_rows, self.n_cols, self.dtype = \
            input_to_cuml_array(X, check_dtype=[np.float32, np.float64])
        X_ptr = X_m.ptr

        y_m, _, _, _ = \
            input_to_cuml_array(y, check_dtype=self.dtype,
                                convert_to_dtype=(self.dtype if convert_dtype
                                                  else None),
                                check_rows=n_rows, check_cols=1)
        y_ptr = y_m.ptr

        if self.n_cols < 1:
            msg = "X matrix must have at least a column"
            raise TypeError(msg)

        if n_rows < 2:
            msg = "X matrix must have at least two rows"
            raise TypeError(msg)

        if self.n_cols == 1 and self.algo != 0:
            warnings.warn("Changing solver to 'svd' as 'eig' or 'cd' " +
                          "solvers do not support training data with 1 " +
                          "column currently.", UserWarning)
            self.algo = 0

        self.n_alpha = 1

        self._coef_ = CumlArray.zeros(self.n_cols, dtype=self.dtype)
        cdef uintptr_t coef_ptr = self._coef_.ptr

        cdef float c_intercept1
        cdef double c_intercept2
        cdef float c_alpha1
        cdef double c_alpha2
        cdef cumlHandle* handle_ = <cumlHandle*><size_t>self.handle.getHandle()

        if self.dtype == np.float32:
            c_alpha1 = self.alpha
            ridgeFit(handle_[0],
                     <float*>X_ptr,
                     <int>n_rows,
                     <int>self.n_cols,
                     <float*>y_ptr,
                     <float*>&c_alpha1,
                     <int>self.n_alpha,
                     <float*>coef_ptr,
                     <float*>&c_intercept1,
                     <bool>self.fit_intercept,
                     <bool>self.normalize,
                     <int>self.algo)

            self.intercept_ = c_intercept1
        else:
            c_alpha2 = self.alpha

            ridgeFit(handle_[0],
                     <double*>X_ptr,
                     <int>n_rows,
                     <int>self.n_cols,
                     <double*>y_ptr,
                     <double*>&c_alpha2,
                     <int>self.n_alpha,
                     <double*>coef_ptr,
                     <double*>&c_intercept2,
                     <bool>self.fit_intercept,
                     <bool>self.normalize,
                     <int>self.algo)

            self.intercept_ = c_intercept2

        self.handle.sync()

        del X_m
        del y_m

        return self

    def predict(self, X, convert_dtype=False):
        """
        Predicts the y for X.

        Parameters
        ----------
        X : array-like (device or host) shape = (n_samples, n_features)
            Dense matrix (floats or doubles) of shape (n_samples, n_features).
            Acceptable formats: cuDF DataFrame, NumPy ndarray, Numba device
            ndarray, cuda array interface compliant array like CuPy

        convert_dtype : bool, optional (default = False)
            When set to True, the predict method will, when necessary, convert
            the input to the data type which was used to train the model. This
            will increase memory used for the method.

        Returns
        ----------
        y: cuDF DataFrame
           Dense vector (floats or doubles) of shape (n_samples, 1)

        """
        out_type = self._get_output_type(X)

        cdef uintptr_t X_ptr
        X_m, n_rows, n_cols, dtype = \
            input_to_cuml_array(X, check_dtype=self.dtype,
                                convert_to_dtype=(self.dtype if convert_dtype
                                                  else None),
                                check_cols=self.n_cols)
        X_ptr = X_m.ptr

        cdef uintptr_t coef_ptr = self._coef_.ptr

        preds = CumlArray.zeros(n_rows, dtype=dtype)
        cdef uintptr_t preds_ptr = preds.ptr

        cdef cumlHandle* handle_ = <cumlHandle*><size_t>self.handle.getHandle()

        if dtype.type == np.float32:
            ridgePredict(handle_[0],
                         <float*>X_ptr,
                         <int>n_rows,
                         <int>n_cols,
                         <float*>coef_ptr,
                         <float>self.intercept_,
                         <float*>preds_ptr)
        else:
            ridgePredict(handle_[0],
                         <double*>X_ptr,
                         <int>n_rows,
                         <int>n_cols,
                         <double*>coef_ptr,
                         <double>self.intercept_,
                         <double*>preds_ptr)

        self.handle.sync()

        del(X_m)

        return preds.to_output(out_type)


    def get_param_names(self):
<<<<<<< HEAD
        return self._hyperparams
=======
        return self._hyperparams
>>>>>>> fbf619a4
<|MERGE_RESOLUTION|>--- conflicted
+++ resolved
@@ -229,10 +229,6 @@
             msg = "solver {!r} is not supported"
             raise TypeError(msg.format(solver))
         self.intercept_value = 0.0
-<<<<<<< HEAD
-        # Define Hyperparams for getter-setter
-=======
->>>>>>> fbf619a4
         self._hyperparams = ['solver', 'fit_intercept', 'normalize', 'alpha']
 
     def _check_alpha(self, alpha):
@@ -411,10 +407,5 @@
 
         return preds.to_output(out_type)
 
-
     def get_param_names(self):
-<<<<<<< HEAD
-        return self._hyperparams
-=======
-        return self._hyperparams
->>>>>>> fbf619a4
+        return self._hyperparams