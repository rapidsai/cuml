--- conflicted
+++ resolved
@@ -27,24 +27,14 @@
 from libc.stdlib cimport calloc, malloc, free
 
 from cuml.common.array_descriptor import CumlArrayDescriptor
-<<<<<<< HEAD
-from cuml.internals.base import Base
-from cuml.internals.mixins import RegressorMixin
+from cuml.internals.base import UniversalBase
+from cuml.internals.mixins import RegressorMixin, FMajorInputTagMixin
 from cuml.internals.array import CumlArray
-=======
-from cuml.experimental.common.base import Base
-from cuml.common.mixins import RegressorMixin, FMajorInputTagMixin
-from cuml.common.array import CumlArray
->>>>>>> 21002e60
 from cuml.common.doc_utils import generate_docstring
 from cuml.linear_model.base import LinearPredictMixin
 from pylibraft.common.handle cimport handle_t
 from cuml.common import input_to_cuml_array
-<<<<<<< HEAD
-from cuml.internals.mixins import FMajorInputTagMixin
-=======
 from cuml.internals.api_decorators import device_interop_preparation
->>>>>>> 21002e60
 
 cdef extern from "cuml/linear_model/glm.hpp" namespace "ML::GLM":
 
@@ -80,7 +70,7 @@
 class Ridge(RegressorMixin,
             LinearPredictMixin,
             FMajorInputTagMixin,
-            Base):
+            UniversalBase):
 
     """
     Ridge extends LinearRegression by providing L2 regularization on the
