--- conflicted
+++ resolved
@@ -342,13 +342,8 @@
 
             olsFit(handle_[0],
                    <float*>X_ptr,
-<<<<<<< HEAD
                    <size_t>n_rows,
-                   <size_t>self.n_cols,
-=======
-                   <int>n_rows,
-                   <int>self.n_features_in_,
->>>>>>> 013246c2
+                   <size_t>self.n_features_in_,
                    <float*>y_ptr,
                    <float*>coef_ptr,
                    <float*>&c_intercept1,
@@ -361,13 +356,8 @@
         else:
             olsFit(handle_[0],
                    <double*>X_ptr,
-<<<<<<< HEAD
                    <size_t>n_rows,
-                   <size_t>self.n_cols,
-=======
-                   <int>n_rows,
-                   <int>self.n_features_in_,
->>>>>>> 013246c2
+                   <size_t>self.n_features_in_,
                    <double*>y_ptr,
                    <double*>coef_ptr,
                    <double*>&c_intercept2,
