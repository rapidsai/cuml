--- conflicted
+++ resolved
@@ -1,4 +1,3 @@
-<<<<<<< HEAD
 #
 # Copyright (c) 2019, NVIDIA CORPORATION.
 #
@@ -69,341 +68,12 @@
 class LinearRegression:
 
     """
-    Create a DataFrame, fill it with data, and compute linear regression:
-
-    .. code-block:: python
-
-        import numpy as np
-        import cudf
-        from cuml import linear_model as cumlOLS
-
-        lr = cumlOLS.LinearRegression(fit_intercept=True, normalize = False, algorithm = 'eig')
-
-        X = cudf.DataFrame()
-        X['col1']=np.array([1,1,2,2],dtype=np.float32)
-        X['col2']=np.array([1,2,2,3],dtype=np.float32)
-
-        y = cudf.Series(np.array([6.0, 8.0, 9.0, 11.0], dtype=np.float32))
-
-        reg = lr.fit(X,y)
-
-        X_new = cudf.DataFrame()
-        X_new['col1']=np.array([3,2],dtype=np.float32)
-        X_new['col2']=np.array([5,5],dtype=np.float32)
-        preds = lr.predict(X_new)
-
-
-    Output:
-
-    .. code-block:: python
-
-        Coefficients:
-
-                    0 1.0000001
-                    1 1.9999998
-
-        Intercept:
-                    3.0
-
-        Preds:
-
-                    0 15.999999
-                    1 14.999999
-
-
-    For an additional example see `the OLS notebook <https://github.com/rapidsai/cuml/blob/master/python/notebooks/glm_demo.ipynb>`_. For additional docs, see `scikitlearn's OLS <https://scikit-learn.org/stable/modules/generated/sklearn.linear_model.LinearRegression.html>`_.
-
-    """
-
-    def __init__(self, algorithm='eig', fit_intercept=True, normalize=False):
-
-        """
-        Initializes the linear regression class.
-
-        Parameters
-        ----------
-        algorithm : Type: string. 'eig' (default) and 'svd' are supported algorithms.
-        fit_intercept: boolean. For more information, see `scikitlearn's OLS <https://scikit-learn.org/stable/modules/generated/sklearn.linear_model.LinearRegression.html>`_.
-        normalize: boolean. For more information, see `scikitlearn's OLS <https://scikit-learn.org/stable/modules/generated/sklearn.linear_model.LinearRegression.html>`_.
-
-        """
-        self.coef_ = None
-        self.intercept_ = None
-        self.fit_intercept = fit_intercept
-        self.normalize = normalize
-        if algorithm in ['svd', 'eig']:
-            self.algo = self._get_algorithm_int(algorithm)
-        else:
-            msg = "algorithm {!r} is not supported"
-            raise TypeError(msg.format(algorithm))
-
-        self.intercept_value = 0.0
-
-    def _get_algorithm_int(self, algorithm):
-        return {
-            'svd': 0,
-            'eig': 1
-        }[algorithm]
-
-    def _get_ctype_ptr(self, obj):
-        # The manner to access the pointers in the gdf's might change, so
-        # encapsulating access in the following 3 methods. They might also be
-        # part of future gdf versions.
-        return obj.device_ctypes_pointer.value
-
-    def _get_column_ptr(self, obj):
-        return self._get_ctype_ptr(obj._column._data.to_gpu_array())
-
-    def fit(self, X, y):
-        """
-        Fit the model with X and y.
-
-        Parameters
-        ----------
-        X : cuDF DataFrame
-            Dense matrix (floats or doubles) of shape (n_samples, n_features)
-
-        y: cuDF DataFrame
-           Dense vector (floats or doubles) of shape (n_samples, 1)
-
-        """
-
-        cdef uintptr_t X_ptr
-        if (isinstance(X, cudf.DataFrame)):
-            self.gdf_datatype = np.dtype(X[X.columns[0]]._column.dtype)
-            X_m = X.as_gpu_matrix(order='F')
-            self.n_rows = len(X)
-            self.n_cols = len(X._cols)
-
-        elif (isinstance(X, np.ndarray)):
-            self.gdf_datatype = X.dtype
-            X_m = cuda.to_device(np.array(X, order='F'))
-            self.n_rows = X.shape[0]
-            self.n_cols = X.shape[1]
-
-        else:
-            msg = "X matrix must be a cuDF dataframe or Numpy ndarray"
-            raise TypeError(msg)
-
-        if self.n_cols < 1:
-            msg = "X matrix must have at least a column"
-            raise TypeError(msg) 
-
-        if self.n_rows < 2:
-            msg = "X matrix must have at least two rows"
-            raise TypeError(msg)          
-
-        if self.n_cols == 1:
-            self.algo = 0 # eig based method doesn't work when there is only one column.
-
-        X_ptr = self._get_ctype_ptr(X_m)
-
-        cdef uintptr_t y_ptr
-        if (isinstance(y, cudf.Series)):
-            y_ptr = self._get_column_ptr(y)
-        elif (isinstance(y, np.ndarray)):
-            y_m = cuda.to_device(y)
-            y_ptr = self._get_ctype_ptr(y_m)
-        else:
-            msg = "y vector must be a cuDF series or Numpy ndarray"
-            raise TypeError(msg)
-
-        self.coef_ = cudf.Series(np.zeros(self.n_cols, dtype=self.gdf_datatype))
-        cdef uintptr_t coef_ptr = self._get_column_ptr(self.coef_)
-
-        cdef float c_intercept1
-        cdef double c_intercept2
-
-        if self.gdf_datatype.type == np.float32:
-
-            olsFit(<float*>X_ptr,
-                       <int>self.n_rows,
-                       <int>self.n_cols,
-                       <float*>y_ptr,
-                       <float*>coef_ptr,
-                       <float*>&c_intercept1,
-                       <bool>self.fit_intercept,
-                       <bool>self.normalize,
-                       <int>self.algo)
-
-            self.intercept_ = c_intercept1
-        else:
-            olsFit(<double*>X_ptr,
-                       <int>self.n_rows,
-                       <int>self.n_cols,
-                       <double*>y_ptr,
-                       <double*>coef_ptr,
-                       <double*>&c_intercept2,
-                       <bool>self.fit_intercept,
-                       <bool>self.normalize,
-                       <int>self.algo)
-
-            self.intercept_ = c_intercept2
-        return self
-
-
-    def predict(self, X):
-        """
-        Predicts the y for X.
-
-        Parameters
-        ----------
-        X : cuDF DataFrame
-            Dense matrix (floats or doubles) of shape (n_samples, n_features)
-
-        Returns
-        ----------
-        y: cuDF DataFrame
-           Dense vector (floats or doubles) of shape (n_samples, 1)
-
-        """
-
-        cdef uintptr_t X_ptr
-        if (isinstance(X, cudf.DataFrame)):
-            pred_datatype = np.dtype(X[X.columns[0]]._column.dtype)
-            X_m = X.as_gpu_matrix(order='F')
-            n_rows = len(X)
-            n_cols = len(X._cols)
-
-        elif (isinstance(X, np.ndarray)):
-            pred_datatype = X.dtype
-            X_m = cuda.to_device(np.array(X, order='F'))
-            n_rows = X.shape[0]
-            n_cols = X.shape[1]
-
-        else:
-            msg = "X matrix format  not supported"
-            raise TypeError(msg)
-
-        X_ptr = self._get_ctype_ptr(X_m)
-
-        cdef uintptr_t coef_ptr = self._get_column_ptr(self.coef_)
-        preds = cudf.Series(np.zeros(n_rows, dtype=pred_datatype))
-        cdef uintptr_t preds_ptr = self._get_column_ptr(preds)
-
-        if pred_datatype.type == np.float32:
-            olsPredict(<float*>X_ptr,
-                           <int>n_rows,
-                           <int>n_cols,
-                           <float*>coef_ptr,
-                           <float>self.intercept_,
-                           <float*>preds_ptr)
-        else:
-            olsPredict(<double*>X_ptr,
-                           <int>n_rows,
-                           <int>n_cols,
-                           <double*>coef_ptr,
-                           <double>self.intercept_,
-                           <double*>preds_ptr)
-
-        del(X_m)
-
-        return preds
-
-
-
-    def get_params(self, deep=True):
-        params = dict()
-        variables = ['algorithm','fit_intercept','normalize']
-        for key in variables:
-            var_value = getattr(self,key,None)
-            params[key] = var_value   
-        return params
-
-
-    def set_params(self, **params):
-        if not params:
-            return self
-        variables = ['algorithm','fit_intercept','normalize']
-
-        current_params = {"algorithm" : self.algo,"fit_intercept" : self.fit_intercept,"normalize" : self.normalize}
-        for key, value in params.items():
-            if key not in current_params:
-                raise ValueError('Invalid parameter %s for estimator')
-            else:
-                setattr(self, key, value)
-                current_params[key] = value
-        if params["algorithm"]=='eig':
-            self.algo=1
-        else:
-            self.algo = 0
-        return self
-=======
-#
-# Copyright (c) 2019, NVIDIA CORPORATION.
-#
-# Licensed under the Apache License, Version 2.0 (the "License");
-# you may not use this file except in compliance with the License.
-# You may obtain a copy of the License at
-#
-#     http://www.apache.org/licenses/LICENSE-2.0
-#
-# Unless required by applicable law or agreed to in writing, software
-# distributed under the License is distributed on an "AS IS" BASIS,
-# WITHOUT WARRANTIES OR CONDITIONS OF ANY KIND, either express or implied.
-# See the License for the specific language governing permissions and
-# limitations under the License.
-#
-
-# cython: profile=False
-# distutils: language = c++
-# cython: embedsignature = True
-# cython: language_level = 3
-
-import ctypes
-import cudf
-import numpy as np
-
-from numba import cuda
-
-from libcpp cimport bool
-from libc.stdint cimport uintptr_t
-from libc.stdlib cimport calloc, malloc, free
-
-
-cdef extern from "glm/glm_c.h" namespace "ML::GLM":
-
-    cdef void olsFit(float *input,
-                     int n_rows,
-                     int n_cols,
-                     float *labels,
-                     float *coef,
-                     float *intercept,
-                     bool fit_intercept,
-                     bool normalize, int algo)
-
-    cdef void olsFit(double *input,
-                     int n_rows,
-                     int n_cols,
-                     double *labels,
-                     double *coef,
-                     double *intercept,
-                     bool fit_intercept,
-                     bool normalize, int algo)
-
-    cdef void olsPredict(const float *input,
-                         int n_rows,
-                         int n_cols,
-                         const float *coef,
-                         float intercept,
-                         float *preds)
-
-    cdef void olsPredict(const double *input,
-                         int n_rows,
-                         int n_cols,
-                         const double *coef,
-                         double intercept,
-                         double *preds)
-
-
-class LinearRegression:
-
-    """
     LinearRegression is a simple machine learning model where the response y is modelled by a 
     linear combination of the predictors in X.
 
-    cuML's LinearRegression expects a cuDF DataFrame, and provides 2 algorithms SVD and Eig to 
-    fit a linear model. SVD is more stable, but Eig (default) is much more faster.
+    cuML's LinearRegression expects either a cuDF DataFrame or a NumPy matrix and provides 2 
+    algorithms SVD and Eig to fit a linear model. SVD is more stable, but Eig (default) 
+    is much more faster.
 
     Examples
     --------
@@ -478,7 +148,6 @@
     For additional docs, see `scikitlearn's OLS <https://scikit-learn.org/stable/modules/generated/sklearn.linear_model.LinearRegression.html>`_.
 
     """
-    #For an additional example see `the OLS notebook <https://github.com/rapidsai/cuml/blob/master/python/notebooks/glm_demo.ipynb>`_. 
 
     def __init__(self, algorithm='eig', fit_intercept=True, normalize=False):
 
@@ -578,6 +247,7 @@
 
         cdef float c_intercept1
         cdef double c_intercept2
+
         if self.gdf_datatype.type == np.float32:
 
             olsFit(<float*>X_ptr,
@@ -603,8 +273,8 @@
                        <int>self.algo)
 
             self.intercept_ = c_intercept2
-
         return self
+
 
     def predict(self, X):
         """
@@ -663,4 +333,31 @@
         del(X_m)
 
         return preds
->>>>>>> 1c7a261c
+
+      
+    def get_params(self, deep=True):
+        params = dict()
+        variables = ['algorithm','fit_intercept','normalize']
+        for key in variables:
+            var_value = getattr(self,key,None)
+            params[key] = var_value   
+        return params
+
+      
+    def set_params(self, **params):
+        if not params:
+            return self
+        variables = ['algorithm','fit_intercept','normalize']
+
+        current_params = {"algorithm" : self.algo,"fit_intercept" : self.fit_intercept,"normalize" : self.normalize}
+        for key, value in params.items():
+            if key not in current_params:
+                raise ValueError('Invalid parameter %s for estimator')
+            else:
+                setattr(self, key, value)
+                current_params[key] = value
+        if params["algorithm"]=='eig':
+            self.algo=1
+        else:
+            self.algo = 0
+        return self
