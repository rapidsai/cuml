--- conflicted
+++ resolved
@@ -38,13 +38,7 @@
 from pylibraft.common.handle cimport handle_t
 from pylibraft.common.handle import Handle
 from cuml.common import input_to_cuml_array
-<<<<<<< HEAD
 from cuml.internals.api_decorators import device_interop_preparation
-
-=======
-from cuml.common.mixins import FMajorInputTagMixin
-from cuml.common.input_utils import input_to_cupy_array
->>>>>>> 07f0bc4b
 
 cdef extern from "cuml/linear_model/glm.hpp" namespace "ML::GLM":
 
@@ -73,9 +67,6 @@
                      double *sample_weight) except +
 
 
-<<<<<<< HEAD
-class LinearRegression(UniversalBase,
-=======
 def divide_non_zero(x1, x2):
     # Value chosen to be consistent with the RAFT implementation in
     # linalg/detail/lstsq.cuh
@@ -125,8 +116,7 @@
     return coef, intercept
 
 
-class LinearRegression(Base,
->>>>>>> 07f0bc4b
+class LinearRegression(UniversalBase,
                        RegressorMixin,
                        LinearPredictMixin,
                        FMajorInputTagMixin):
@@ -332,9 +322,6 @@
                           "column currently.", UserWarning)
             self.algo = 0
 
-<<<<<<< HEAD
-        self.coef_ = CumlArray.zeros(self.n_features_in_, dtype=self.dtype)
-=======
         if 1 < y_cols:
             if sample_weight is None:
                 sample_weight_m = None
@@ -343,8 +330,7 @@
                 X_m, y_m, convert_dtype, sample_weight_m
             )
 
-        self.coef_ = CumlArray.zeros(self.n_cols, dtype=self.dtype)
->>>>>>> 07f0bc4b
+        self.coef_ = CumlArray.zeros(self.n_features_in_, dtype=self.dtype)
         cdef uintptr_t coef_ptr = self.coef_.ptr
 
         cdef float c_intercept1
@@ -390,8 +376,6 @@
 
         return self
 
-<<<<<<< HEAD
-=======
     def _fit_multi_target(self, X, y, convert_dtype=True, sample_weight=None):
         # In the cuml C++ layer, there is no support yet for multi-target
         # regression, i.e., a y vector with multiple columns.
@@ -432,7 +416,7 @@
         self.coef_, _, _, _ = input_to_cuml_array(
             coef,
             check_dtype=self.dtype,
-            check_rows=self.n_cols,
+            check_rows=self.n_features_in_,
             check_cols=y_cols
         )
         if self.fit_intercept:
@@ -449,24 +433,18 @@
 
     def _predict(self, X, convert_dtype=True) -> CumlArray:
         self.dtype = self.coef_.dtype
-        self.n_cols = self.coef_.shape[0]
+        self.features_in_ = self.coef_.shape[0]
         # Adding Base here skips it in the Method Resolution Order (MRO)
         # Since Base and LinearPredictMixin now both have a `predict` method
         return super(Base, self).predict(X, convert_dtype=convert_dtype)
 
->>>>>>> 07f0bc4b
     def get_param_names(self):
         return super().get_param_names() + \
             ['algorithm', 'fit_intercept', 'normalize']
 
-<<<<<<< HEAD
     def get_attr_names(self):
         return ['coef_', 'intercept_', 'n_features_in_', 'feature_names_in_']
-=======
-    def get_attributes_names(self):
-        return ['coef_', 'intercept_']
 
     @staticmethod
     def _more_static_tags():
-        return {"multioutput": True}
->>>>>>> 07f0bc4b
+        return {"multioutput": True}