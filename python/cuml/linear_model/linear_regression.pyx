--- conflicted
+++ resolved
@@ -204,10 +204,6 @@
             raise TypeError(msg.format(algorithm))
 
         self.intercept_value = 0.0
-<<<<<<< HEAD
-        # Define Hyperparams for getter-setter
-=======
->>>>>>> fbf619a4
         self._hyperparams = ['algorithm', 'fit_intercept', 'normalize']
 
     def _get_algorithm_int(self, algorithm):
@@ -372,8 +368,4 @@
         return preds.to_output(out_type)
 
     def get_param_names(self):
-<<<<<<< HEAD
-        return self._hyperparams
-=======
-        return self._hyperparams
->>>>>>> fbf619a4
+        return self._hyperparams