#
# Copyright (c) 2019-2022, NVIDIA CORPORATION.
#
# Licensed under the Apache License, Version 2.0 (the "License");
# you may not use this file except in compliance with the License.
# You may obtain a copy of the License at
#
#     http://www.apache.org/licenses/LICENSE-2.0
#
# Unless required by applicable law or agreed to in writing, software
# distributed under the License is distributed on an "AS IS" BASIS,
# WITHOUT WARRANTIES OR CONDITIONS OF ANY KIND, either express or implied.
# See the License for the specific language governing permissions and
# limitations under the License.
#

# distutils: language = c++

import ctypes
import numpy as np
import warnings

from numba import cuda
from collections import defaultdict

from libcpp cimport bool
from libc.stdint cimport uintptr_t
from libc.stdlib cimport calloc, malloc, free

from cuml import Handle
from cuml.internals.array import CumlArray
from cuml.common.array_descriptor import CumlArrayDescriptor
<<<<<<< HEAD
from cuml.internals.base import UniversalBase
from cuml.internals.mixins import RegressorMixin
=======
from cuml.experimental.common.base import Base
from cuml.common.mixins import RegressorMixin, FMajorInputTagMixin
>>>>>>> 21002e60
from cuml.common.doc_utils import generate_docstring
from cuml.internals.global_settings import global_settings
from cuml.linear_model.base import LinearPredictMixin
from pylibraft.common.handle cimport handle_t
from pylibraft.common.handle import Handle
from cuml.common import input_to_cuml_array
<<<<<<< HEAD
from cuml.internals.mixins import FMajorInputTagMixin
=======
from cuml.internals.api_decorators import device_interop_preparation

>>>>>>> 21002e60

cdef extern from "cuml/linear_model/glm.hpp" namespace "ML::GLM":

    cdef void olsFit(handle_t& handle,
                     float *input,
                     int n_rows,
                     int n_cols,
                     float *labels,
                     float *coef,
                     float *intercept,
                     bool fit_intercept,
                     bool normalize,
                     int algo,
                     float *sample_weight) except +

    cdef void olsFit(handle_t& handle,
                     double *input,
                     int n_rows,
                     int n_cols,
                     double *labels,
                     double *coef,
                     double *intercept,
                     bool fit_intercept,
                     bool normalize,
                     int algo,
                     double *sample_weight) except +


class LinearRegression(UniversalBase,
                       RegressorMixin,
                       LinearPredictMixin,
                       FMajorInputTagMixin):
    """
    LinearRegression is a simple machine learning model where the response y is
    modelled by a linear combination of the predictors in X.

    cuML's LinearRegression expects either a cuDF DataFrame or a NumPy matrix
    and provides 2 algorithms SVD and Eig to fit a linear model. SVD is more
    stable, but Eig (default) is much faster.

    Examples
    --------

    .. code-block:: python

        >>> import cupy as cp
        >>> import cudf

        >>> # Both import methods supported
        >>> from cuml import LinearRegression
        >>> from cuml.linear_model import LinearRegression
        >>> lr = LinearRegression(fit_intercept = True, normalize = False,
        ...                       algorithm = "eig")
        >>> X = cudf.DataFrame()
        >>> X['col1'] = cp.array([1,1,2,2], dtype=cp.float32)
        >>> X['col2'] = cp.array([1,2,2,3], dtype=cp.float32)
        >>> y = cudf.Series(cp.array([6.0, 8.0, 9.0, 11.0], dtype=cp.float32))
        >>> reg = lr.fit(X,y)
        >>> print(reg.coef_)
        0   1.0
        1   2.0
        dtype: float32
        >>> print(reg.intercept_)
        3.0...

        >>> X_new = cudf.DataFrame()
        >>> X_new['col1'] = cp.array([3,2], dtype=cp.float32)
        >>> X_new['col2'] = cp.array([5,5], dtype=cp.float32)
        >>> preds = lr.predict(X_new)
        >>> print(preds) # doctest: +SKIP
        0   15.999...
        1   14.999...
        dtype: float32


    Parameters
    -----------
    algorithm : {'svd', 'eig', 'qr', 'svd-qr', 'svd-jacobi'}, (default = 'eig')
        Choose an algorithm:

          * 'svd' - alias for svd-jacobi;
          * 'eig' - use an eigendecomposition of the covariance matrix;
          * 'qr'  - use QR decomposition algorithm and solve `Rx = Q^T y`
          * 'svd-qr' - compute SVD decomposition using QR algorithm
          * 'svd-jacobi' - compute SVD decomposition using Jacobi iterations.

        Among these algorithms, only 'svd-jacobi' supports the case when the
        number of features is larger than the sample size; this algorithm
        is force-selected automatically in such a case.

        For the broad range of inputs, 'eig' and 'qr' are usually the fastest,
        followed by 'svd-jacobi' and then 'svd-qr'. In theory, SVD-based
        algorithms are more stable.
    fit_intercept : boolean (default = True)
        If True, LinearRegression tries to correct for the global mean of y.
        If False, the model expects that you have centered the data.
    normalize : boolean (default = False)
        This parameter is ignored when `fit_intercept` is set to False.
        If True, the predictors in X will be normalized by dividing by the
        column-wise standard deviation.
        If False, no scaling will be done.
        Note: this is in contrast to sklearn's deprecated `normalize` flag,
        which divides by the column-wise L2 norm; but this is the same as if
        using sklearn's StandardScaler.
    handle : cuml.Handle
        Specifies the cuml.handle that holds internal CUDA state for
        computations in this model. Most importantly, this specifies the CUDA
        stream that will be used for the model's computations, so users can
        run different models concurrently in different streams by creating
        handles in several streams.
        If it is None, a new one is created.
    verbose : int or boolean, default=False
        Sets logging level. It must be one of `cuml.internals.logger.level_*`.
        See :ref:`verbosity-levels` for more info.
    output_type : {'input', 'cudf', 'cupy', 'numpy', 'numba'}, default=None
        Variable to control output type of the results and attributes of
        the estimator. If None, it'll inherit the output type set at the
        module level, `cuml.global_settings.output_type`.
        See :ref:`output-data-type-configuration` for more info.

    Attributes
    -----------
    coef_ : array, shape (n_features)
        The estimated coefficients for the linear regression model.
    intercept_ : array
        The independent term. If `fit_intercept` is False, will be 0.

    Notes
    ------
    LinearRegression suffers from multicollinearity (when columns are
    correlated with each other), and variance explosions from outliers.
    Consider using Ridge Regression to fix the multicollinearity problem, and
    consider maybe first DBSCAN to remove the outliers, or statistical analysis
    to filter possible outliers.

    **Applications of LinearRegression**

        LinearRegression is used in regression tasks where one wants to predict
        say sales or house prices. It is also used in extrapolation or time
        series tasks, dynamic systems modelling and many other machine learning
        tasks. This model should be first tried if the machine learning problem
        is a regression task (predicting a continuous variable).

    For additional information, see `scikitlearn's OLS documentation
    <https://scikit-learn.org/stable/modules/generated/sklearn.linear_model.LinearRegression.html>`__.

    For an additional example see `the OLS notebook
    <https://github.com/rapidsai/cuml/blob/branch-0.15/notebooks/linear_regression_demo.ipynb>`__.


    """

    _cpu_estimator_import_path = 'sklearn.linear_model.LinearRegression'
    coef_ = CumlArrayDescriptor(order='F')
    intercept_ = CumlArrayDescriptor(order='F')

    @device_interop_preparation
    def __init__(self, *, algorithm='eig', fit_intercept=True, normalize=False,
                 handle=None, verbose=False, output_type=None):
        if handle is None and algorithm == 'eig':
            # if possible, create two streams, so that eigenvalue decomposition
            # can benefit from running independent operations concurrently.
            handle = Handle(n_streams=2)
        super().__init__(handle=handle,
                         verbose=verbose,
                         output_type=output_type)

        # internal array attributes
        self.coef_ = None
        self.intercept_ = None

        self.fit_intercept = fit_intercept
        self.normalize = normalize
        if algorithm in ['svd', 'eig', 'qr', 'svd-qr', 'svd-jacobi']:
            self.algorithm = algorithm
            self.algo = self._get_algorithm_int(algorithm)
        else:
            msg = "algorithm {!r} is not supported"
            raise TypeError(msg.format(algorithm))

        self.intercept_value = 0.0

    def _get_algorithm_int(self, algorithm):
        return {
            'svd': 0,
            'eig': 1,
            'qr': 2,
            'svd-qr': 3,
            'svd-jacobi': 0
        }[algorithm]

    @generate_docstring()
    def _fit(self, X, y, convert_dtype=True,
             sample_weight=None) -> "LinearRegression":
        """
        Fit the model with X and y.

        """
        cdef uintptr_t X_ptr, y_ptr, sample_weight_ptr
        X_m, n_rows, self.n_features_in_, self.dtype = \
            input_to_cuml_array(X, check_dtype=[np.float32, np.float64])
        X_ptr = X_m.ptr
        self.feature_names_in_ = X_m.index

        y_m, _, _, _ = \
            input_to_cuml_array(y, check_dtype=self.dtype,
                                convert_to_dtype=(self.dtype if convert_dtype
                                                  else None),
                                check_rows=n_rows, check_cols=1)
        y_ptr = y_m.ptr

        if sample_weight is not None:
            sample_weight_m, _, _, _ = \
                input_to_cuml_array(sample_weight, check_dtype=self.dtype,
                                    convert_to_dtype=(
                                        self.dtype if convert_dtype else None),
                                    check_rows=n_rows, check_cols=1)
            sample_weight_ptr = sample_weight_m.ptr
        else:
            sample_weight_ptr = 0

        if self.n_features_in_ < 1:
            msg = "X matrix must have at least a column"
            raise TypeError(msg)

        if n_rows < 2:
            msg = "X matrix must have at least two rows"
            raise TypeError(msg)

        if self.n_features_in_ == 1 and self.algo != 0:
            warnings.warn("Changing solver from 'eig' to 'svd' as eig " +
                          "solver does not support training data with 1 " +
                          "column currently.", UserWarning)
            self.algo = 0

        self.coef_ = CumlArray.zeros(self.n_features_in_, dtype=self.dtype)
        cdef uintptr_t coef_ptr = self.coef_.ptr

        cdef float c_intercept1
        cdef double c_intercept2
        cdef handle_t* handle_ = <handle_t*><size_t>self.handle.getHandle()

        if self.dtype == np.float32:

            olsFit(handle_[0],
                   <float*>X_ptr,
                   <int>n_rows,
                   <int>self.n_features_in_,
                   <float*>y_ptr,
                   <float*>coef_ptr,
                   <float*>&c_intercept1,
                   <bool>self.fit_intercept,
                   <bool>self.normalize,
                   <int>self.algo,
                   <float*>sample_weight_ptr)

            self.intercept_ = c_intercept1
        else:
            olsFit(handle_[0],
                   <double*>X_ptr,
                   <int>n_rows,
                   <int>self.n_features_in_,
                   <double*>y_ptr,
                   <double*>coef_ptr,
                   <double*>&c_intercept2,
                   <bool>self.fit_intercept,
                   <bool>self.normalize,
                   <int>self.algo,
                   <double*>sample_weight_ptr)

            self.intercept_ = c_intercept2

        self.handle.sync()

        del X_m
        del y_m
        if sample_weight is not None:
            del sample_weight_m

        return self

<<<<<<< HEAD
    def _predict(self, X, convert_dtype=True) -> CumlArray:
        self.dtype = self.coef_.dtype
        self.n_cols = self.coef_.shape[0]
        # Adding UniversalBase here skips it in the Method Resolution Order (MRO)
        # Since UniversalBase and LinearPredictMixin now both have a `predict` method
        return super(UniversalBase, self).predict(X, convert_dtype=convert_dtype)

=======
>>>>>>> 21002e60
    def get_param_names(self):
        return super().get_param_names() + \
            ['algorithm', 'fit_intercept', 'normalize']

    def get_attr_names(self):
        return ['coef_', 'intercept_', 'n_features_in_', 'feature_names_in_']<|MERGE_RESOLUTION|>--- conflicted
+++ resolved
@@ -30,25 +30,16 @@
 from cuml import Handle
 from cuml.internals.array import CumlArray
 from cuml.common.array_descriptor import CumlArrayDescriptor
-<<<<<<< HEAD
 from cuml.internals.base import UniversalBase
-from cuml.internals.mixins import RegressorMixin
-=======
-from cuml.experimental.common.base import Base
-from cuml.common.mixins import RegressorMixin, FMajorInputTagMixin
->>>>>>> 21002e60
+from cuml.internals.mixins import RegressorMixin, FMajorInputTagMixin
 from cuml.common.doc_utils import generate_docstring
 from cuml.internals.global_settings import global_settings
 from cuml.linear_model.base import LinearPredictMixin
 from pylibraft.common.handle cimport handle_t
 from pylibraft.common.handle import Handle
 from cuml.common import input_to_cuml_array
-<<<<<<< HEAD
-from cuml.internals.mixins import FMajorInputTagMixin
-=======
 from cuml.internals.api_decorators import device_interop_preparation
 
->>>>>>> 21002e60
 
 cdef extern from "cuml/linear_model/glm.hpp" namespace "ML::GLM":
 
@@ -330,16 +321,6 @@
 
         return self
 
-<<<<<<< HEAD
-    def _predict(self, X, convert_dtype=True) -> CumlArray:
-        self.dtype = self.coef_.dtype
-        self.n_cols = self.coef_.shape[0]
-        # Adding UniversalBase here skips it in the Method Resolution Order (MRO)
-        # Since UniversalBase and LinearPredictMixin now both have a `predict` method
-        return super(UniversalBase, self).predict(X, convert_dtype=convert_dtype)
-
-=======
->>>>>>> 21002e60
     def get_param_names(self):
         return super().get_param_names() + \
             ['algorithm', 'fit_intercept', 'normalize']
