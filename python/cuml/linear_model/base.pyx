#
# Copyright (c) 2020-2022, NVIDIA CORPORATION.
#
# Licensed under the Apache License, Version 2.0 (the "License");
# you may not use this file except in compliance with the License.
# You may obtain a copy of the License at
#
#     http://www.apache.org/licenses/LICENSE-2.0
#
# Unless required by applicable law or agreed to in writing, software
# distributed under the License is distributed on an "AS IS" BASIS,
# WITHOUT WARRANTIES OR CONDITIONS OF ANY KIND, either express or implied.
# See the License for the specific language governing permissions and
# limitations under the License.
#

# distutils: language = c++

import ctypes
import cuml.internals
from cuml.internals.safe_imports import cpu_only_import
np = cpu_only_import('numpy')
from cuml.internals.safe_imports import gpu_only_import
cp = gpu_only_import('cupy')
import warnings

from cuml.internals.safe_imports import gpu_only_import_from
cuda = gpu_only_import_from('numba', 'cuda')
from collections import defaultdict

from libcpp cimport bool
from libc.stdint cimport uintptr_t
from libc.stdlib cimport calloc, malloc, free

from cuml.internals.array import CumlArray
from cuml.common.array_descriptor import CumlArrayDescriptor
from cuml.internals.base import Base
from cuml.internals.input_utils import input_to_cuml_array
from cuml.internals.mixins import RegressorMixin
from cuml.common.doc_utils import generate_docstring
from cuml.internals.api_decorators import enable_device_interop


IF GPUBUILD == 1:
    from pylibraft.common.handle cimport handle_t
    cdef extern from "cuml/linear_model/glm.hpp" namespace "ML::GLM":

        cdef void gemmPredict(handle_t& handle,
                              const float *input,
                              size_t n_rows,
                              size_t n_cols,
                              const float *coef,
                              float intercept,
                              float *preds) except +

        cdef void gemmPredict(handle_t& handle,
                              const double *input,
                              size_t n_rows,
                              size_t n_cols,
                              const double *coef,
                              double intercept,
                              double *preds) except +


class LinearPredictMixin:
    @generate_docstring(return_values={'name': 'preds',
                                       'type': 'dense',
                                       'description': 'Predicted values',
                                       'shape': '(n_samples, 1)'})
    @cuml.internals.api_base_return_array_skipall
    @enable_device_interop
    def predict(self, X, convert_dtype=True) -> CumlArray:
        """
        Predicts `y` values for `X`.

        """
        self.dtype = self.coef_.dtype

        if self.coef_ is None:
            raise ValueError(
                "LinearModel.predict() cannot be called before fit(). "
                "Please fit the model first."
            )
        self.dtype = self.coef_.dtype
        if len(self.coef_.shape) == 2 and self.coef_.shape[0] > 1:
            # Handle multi-target prediction in Python.
            coef_arr = CumlArray.from_input(self.coef_).to_output('array')
            X_arr = CumlArray.from_input(
                X,
                check_dtype=self.dtype,
                convert_to_dtype=(self.dtype if convert_dtype else None),
                check_cols=self.n_features_in_
            ).to_output('array')
            intercept_arr = CumlArray.from_input(
                self.intercept_
            ).to_output('array')
            preds_arr = X_arr @ coef_arr + intercept_arr
            return preds_arr

        # Handle single-target prediction in C++
        X_m, n_rows, n_cols, dtype = \
            input_to_cuml_array(X, check_dtype=self.dtype,
                                convert_to_dtype=(self.dtype if convert_dtype
                                                  else None),
                                check_cols=self.n_features_in_)
        cdef uintptr_t X_ptr = X_m.ptr
        cdef uintptr_t coef_ptr = self.coef_.ptr

        preds = CumlArray.zeros(n_rows, dtype=dtype, index=X_m.index)
        cdef uintptr_t preds_ptr = preds.ptr

<<<<<<< HEAD
        cdef handle_t* handle_ = <handle_t*><size_t>self.handle.getHandle()

        IF GPUBUILD == 1:
=======
        IF GPUBUILD == 1:
            cdef handle_t* handle_ = <handle_t*><size_t>self.handle.getHandle()
>>>>>>> 14622eef
            if dtype.type == np.float32:
                gemmPredict(handle_[0],
                            <float*>X_ptr,
                            <size_t>n_rows,
                            <size_t>n_cols,
                            <float*>coef_ptr,
                            <float>self.intercept_,
                            <float*>preds_ptr)
            else:
                gemmPredict(handle_[0],
                            <double*>X_ptr,
                            <size_t>n_rows,
                            <size_t>n_cols,
                            <double*>coef_ptr,
                            <double>self.intercept_,
                            <double*>preds_ptr)

        self.handle.sync()

        return preds<|MERGE_RESOLUTION|>--- conflicted
+++ resolved
@@ -109,14 +109,8 @@
         preds = CumlArray.zeros(n_rows, dtype=dtype, index=X_m.index)
         cdef uintptr_t preds_ptr = preds.ptr
 
-<<<<<<< HEAD
-        cdef handle_t* handle_ = <handle_t*><size_t>self.handle.getHandle()
-
-        IF GPUBUILD == 1:
-=======
         IF GPUBUILD == 1:
             cdef handle_t* handle_ = <handle_t*><size_t>self.handle.getHandle()
->>>>>>> 14622eef
             if dtype.type == np.float32:
                 gemmPredict(handle_[0],
                             <float*>X_ptr,
