--- conflicted
+++ resolved
@@ -153,16 +153,6 @@
         if self.selection == 'random':
             shuffle = True
 
-<<<<<<< HEAD
-        # Define Hyperparams for getter-setter
-        self._hyperparams = ['alpha', 'fit_intercept', 'normalize', 'max_iter', 'tol',
-                     'selection']
-        
-        self.culasso = CD(fit_intercept=self.fit_intercept,
-                          normalize=self.normalize, alpha=self.alpha,
-                          l1_ratio=1.0, shuffle=shuffle,
-                          max_iter=self.max_iter, handle=self.handle)
-=======
         self.solver_model = CD(fit_intercept=self.fit_intercept,
                                normalize=self.normalize, alpha=self.alpha,
                                l1_ratio=1.0, shuffle=shuffle,
@@ -170,7 +160,6 @@
         
         self._hyperparams = ['alpha', 'fit_intercept', 'normalize', 'max_iter', 'tol',
                      'selection']
->>>>>>> fbf619a4
 
     def _check_alpha(self, alpha):
         if alpha <= 0.0:
@@ -223,14 +212,8 @@
 
         return self.solver_model.predict(X, convert_dtype=convert_dtype)
 
-<<<<<<< HEAD
 
     def get_param_names(self):
         return self._hyperparams
-=======
-
-    def get_param_names(self):
-        return self._hyperparams
-
-
->>>>>>> fbf619a4
+
+
