--- conflicted
+++ resolved
@@ -26,17 +26,13 @@
 from libc.stdint cimport uintptr_t
 
 from cuml.internals.array import CumlArray
-<<<<<<< HEAD
-=======
 from cuml.internals.array_sparse import SparseCumlArray
-from cuml.internals.base import Base
 from cuml.internals.input_utils import determine_array_type_full
->>>>>>> c2d139aa
 from cuml.internals.mixins import RegressorMixin
 from cuml.common.doc_utils import generate_docstring
 from pylibraft.common.handle cimport handle_t
 from cuml.common import input_to_cuml_array
-from libcpp cimport bool, nullptr
+from libcpp cimport nullptr
 from cuml.svm.svm_base import SVMBase
 
 cdef extern from "cuml/matrix/kernelparams.h" namespace "MLCommon::Matrix":
@@ -67,11 +63,11 @@
 cdef extern from "cuml/svm/svm_model.h" namespace "ML::SVM":
 
     cdef cppclass SupportStorage[math_t]:
-        int nnz;
-        int* indptr;
-        int* indices;
-        math_t* data;
-    
+        int nnz
+        int* indptr
+        int* indices
+        math_t* data
+
     cdef cppclass SvmModel[math_t]:
         # parameters of a fitted model
         int n_support
@@ -85,8 +81,8 @@
 
 cdef extern from "cuml/svm/svr.hpp" namespace "ML::SVM" nogil:
 
-    cdef void svrFit[math_t](const handle_t &handle, 
-                             math_t* data, 
+    cdef void svrFit[math_t](const handle_t &handle,
+                             math_t* data,
                              int n_rows,
                              int n_cols,
                              math_t *y,
@@ -95,10 +91,10 @@
                              SvmModel[math_t] &model,
                              const math_t *sample_weight) except+
 
-    cdef void svrFitSparse[math_t](const handle_t &handle, 
-                                   int* indptr, 
-                                   int* indices, 
-                                   math_t* data, 
+    cdef void svrFitSparse[math_t](const handle_t &handle,
+                                   int* indptr,
+                                   int* indices,
+                                   math_t* data,
                                    int n_rows,
                                    int n_cols,
                                    int nnz,
@@ -107,6 +103,7 @@
                                    KernelParams &kernel_params,
                                    SvmModel[math_t] &model,
                                    const math_t *sample_weight) except+
+
 
 class SVR(SVMBase, RegressorMixin):
     """
@@ -258,10 +255,10 @@
         Fit the model with X and y.
 
         """
-        # we need to check whether out input X is sparse 
+        # we need to check whether out input X is sparse
         # In that case we don't want to make a dense copy
-        array_type, is_sparse = determine_array_type_full(X)
-        
+        _array_type, is_sparse = determine_array_type_full(X)
+
         if is_sparse:
             X_m = SparseCumlArray(X)
             self.n_rows = X_m.shape[0]
@@ -298,34 +295,34 @@
 
         cdef int n_rows = self.n_rows
         cdef int n_cols = self.n_cols
-        cdef int n_nnz = X_m.nnz if is_sparse else self.n_rows * self.n_cols 
-        cdef uintptr_t X_indptr = X_m.indptr.ptr if is_sparse else X_m.ptr 
-        cdef uintptr_t X_indices = X_m.indices.ptr if is_sparse else X_m.ptr 
-        cdef uintptr_t X_data = X_m.data.ptr if is_sparse else X_m.ptr 
+        cdef int n_nnz = X_m.nnz if is_sparse else self.n_rows * self.n_cols
+        cdef uintptr_t X_indptr = X_m.indptr.ptr if is_sparse else X_m.ptr
+        cdef uintptr_t X_indices = X_m.indices.ptr if is_sparse else X_m.ptr
+        cdef uintptr_t X_data = X_m.data.ptr if is_sparse else X_m.ptr
 
         if self.dtype == np.float32:
             model_f = new SvmModel[float]()
             if is_sparse:
-                svrFitSparse(handle_[0], <int*>X_indptr, <int*>X_indices, 
-                        <float*>X_data, n_rows, n_cols, n_nnz,
-                        <float*>y_ptr, param, _kernel_params,
-                        model_f[0], <float*>sample_weight_ptr)
+                svrFitSparse(handle_[0], <int*>X_indptr, <int*>X_indices,
+                             <float*>X_data, n_rows, n_cols, n_nnz,
+                             <float*>y_ptr, param, _kernel_params, model_f[0],
+                             <float*>sample_weight_ptr)
             else:
                 svrFit(handle_[0], <float*>X_data, n_rows, n_cols,
-                        <float*>y_ptr, param, _kernel_params,
-                        model_f[0], <float*>sample_weight_ptr)
+                       <float*>y_ptr, param, _kernel_params, model_f[0],
+                       <float*>sample_weight_ptr)
             self._model = <uintptr_t>model_f
         elif self.dtype == np.float64:
             model_d = new SvmModel[double]()
             if is_sparse:
-                svrFitSparse(handle_[0], <int*>X_indptr, <int*>X_indices, 
-                        <double*>X_data, n_rows, n_cols, n_nnz,
-                        <double*>y_ptr, param, _kernel_params,
-                        model_d[0], <double*>sample_weight_ptr)
+                svrFitSparse(handle_[0], <int*>X_indptr, <int*>X_indices,
+                             <double*>X_data, n_rows, n_cols, n_nnz,
+                             <double*>y_ptr, param, _kernel_params, model_d[0],
+                             <double*>sample_weight_ptr)
             else:
                 svrFit(handle_[0], <double*>X_data, n_rows, n_cols,
-                        <double*>y_ptr, param, _kernel_params,
-                        model_d[0], <double*>sample_weight_ptr)
+                       <double*>y_ptr, param, _kernel_params, model_d[0],
+                       <double*>sample_weight_ptr)
             self._model = <uintptr_t>model_d
         else:
             raise TypeError('Input data type should be float32 or float64')
