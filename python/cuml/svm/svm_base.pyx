--- conflicted
+++ resolved
@@ -71,16 +71,16 @@
         int verbosity
         double epsilon
         SvmType svmType
-  
+
 
 cdef extern from "cuml/svm/svm_model.h" namespace "ML::SVM":
-    
+
     cdef cppclass SupportStorage[math_t]:
-        int nnz;
-        int* indptr;
-        int* indices;
-        math_t* data;
-    
+        int nnz
+        int* indptr
+        int* indices
+        math_t* data
+
     cdef cppclass SvmModel[math_t]:
         # parameters of a fitted model
         int n_support
@@ -95,7 +95,7 @@
 cdef extern from "cuml/svm/svc.hpp" namespace "ML::SVM":
 
     cdef void svcPredict[math_t](
-        const handle_t &handle, math_t* data, int n_rows, int n_cols, 
+        const handle_t &handle, math_t* data, int n_rows, int n_cols,
         KernelParams &kernel_params, const SvmModel[math_t] &model,
         math_t *preds, math_t buffer_size, bool predict_class) except +
 
@@ -326,7 +326,7 @@
             elif self.gamma == 'scale':
                 if isinstance(X, SparseCumlArray):
                     # account for zero values
-                    data_cupy = cupy.asarray(X.data).copy();
+                    data_cupy = cupy.asarray(X.data).copy()
                     num_elements = self.n_cols * self.n_rows
                     extended_mean = data_cupy.mean()*X.nnz/num_elements
                     data_cupy = (data_cupy - extended_mean)**2
@@ -485,26 +485,25 @@
                     order='F')
             else:
                 indptr = CumlArray(data=indptr,
-                                    shape=(self.n_support_ + 1,),
-                                    dtype=np.int32,
-                                    order='F')
+                                   shape=(self.n_support_ + 1,),
+                                   dtype=np.int32,
+                                   order='F')
                 indices = CumlArray(data=indices,
                                     shape=(nnz,),
                                     dtype=np.int32,
                                     order='F')
                 data = CumlArray(data=data,
-                                    shape=(nnz,),
-                                    dtype=self.dtype,
-                                    order='F')
+                                 shape=(nnz,),
+                                 dtype=self.dtype,
+                                 order='F')
                 sparse_input = SparseCumlArrayInput(
-                    dtype=self.dtype, 
-                    indptr=indptr, 
-                    indices=indices, 
-                    data=data, 
-                    nnz=nnz, 
+                    dtype=self.dtype,
+                    indptr=indptr,
+                    indices=indices,
+                    data=data,
+                    nnz=nnz,
                     shape=(self.n_support_, self.n_cols))
                 self.support_vectors_ = SparseCumlArray(data=sparse_input)
-
 
         self.n_classes_ = n_classes
         if self.n_classes_ > 0:
@@ -516,7 +515,6 @@
         else:
             self._unique_labels_ = None
 
-
     def _unpack_model(self):
         """ Expose the model parameters as attributes """
         cdef SvmModel[float] *model_f
@@ -530,27 +528,27 @@
         if self.dtype == np.float32:
             model_f = <SvmModel[float]*><uintptr_t> self._model
             self._unpack_svm_model(
-                model_f.b, 
-                model_f.n_support, 
-                <uintptr_t>model_f.dual_coefs, 
-                <uintptr_t>model_f.support_idx, 
-                model_f.support_matrix.nnz, 
-                <uintptr_t>model_f.support_matrix.indptr, 
-                <uintptr_t>model_f.support_matrix.indices, 
-                <uintptr_t>model_f.support_matrix.data, 
+                model_f.b,
+                model_f.n_support,
+                <uintptr_t>model_f.dual_coefs,
+                <uintptr_t>model_f.support_idx,
+                model_f.support_matrix.nnz,
+                <uintptr_t>model_f.support_matrix.indptr,
+                <uintptr_t>model_f.support_matrix.indices,
+                <uintptr_t>model_f.support_matrix.data,
                 model_f.n_classes,
                 <uintptr_t> model_f.unique_labels)
         else:
             model_d = <SvmModel[double]*><uintptr_t> self._model
             self._unpack_svm_model(
-                model_d.b, 
-                model_d.n_support, 
-                <uintptr_t>model_d.dual_coefs, 
-                <uintptr_t>model_d.support_idx, 
-                model_d.support_matrix.nnz, 
-                <uintptr_t>model_d.support_matrix.indptr, 
-                <uintptr_t>model_d.support_matrix.indices, 
-                <uintptr_t>model_d.support_matrix.data, 
+                model_d.b,
+                model_d.n_support,
+                <uintptr_t>model_d.dual_coefs,
+                <uintptr_t>model_d.support_idx,
+                model_d.support_matrix.nnz,
+                <uintptr_t>model_d.support_matrix.indptr,
+                <uintptr_t>model_d.support_matrix.indices,
+                <uintptr_t>model_d.support_matrix.data,
                 model_d.n_classes,
                 <uintptr_t> model_d.unique_labels)
 
@@ -602,17 +600,8 @@
 
         self._check_is_fitted('_model')
 
-<<<<<<< HEAD
-        X_m, n_rows, n_cols, _ = \
-            input_to_cuml_array(
-                X,
-                check_dtype=self.dtype,
-                convert_to_dtype=(self.dtype if convert_dtype else None))
-
-        cdef uintptr_t X_ptr = X_m.ptr
-=======
-        array_type, is_sparse = determine_array_type_full(X)
-        
+        _array_type, is_sparse = determine_array_type_full(X)
+
         if is_sparse:
             X_m = SparseCumlArray(X)
             n_rows = X_m.shape[0]
@@ -624,32 +613,30 @@
                     X,
                     check_dtype=self.dtype,
                     convert_to_dtype=(self.dtype if convert_dtype else None))
->>>>>>> c2d139aa
 
         preds = CumlArray.zeros(n_rows, dtype=self.dtype, index=X_m.index)
         cdef uintptr_t preds_ptr = preds.ptr
         cdef handle_t* handle_ = <handle_t*><size_t>self.handle.getHandle()
         cdef SvmModel[float]* model_f
         cdef SvmModel[double]* model_d
-        cdef uintptr_t X_ptr = X_m.data.ptr if is_sparse else X_m.ptr 
 
         cdef int X_rows = n_rows
         cdef int X_cols = n_cols
-        cdef int X_nnz = X_m.nnz if is_sparse else n_rows * n_cols 
-        cdef uintptr_t X_indptr = X_m.indptr.ptr if is_sparse else X_m.ptr 
-        cdef uintptr_t X_indices = X_m.indices.ptr if is_sparse else X_m.ptr 
+        cdef int X_nnz = X_m.nnz if is_sparse else n_rows * n_cols
+        cdef uintptr_t X_indptr = X_m.indptr.ptr if is_sparse else X_m.ptr
+        cdef uintptr_t X_indices = X_m.indices.ptr if is_sparse else X_m.ptr
         cdef uintptr_t X_data = X_m.data.ptr if is_sparse else X_m.ptr
 
         if self.dtype == np.float32:
             model_f = <SvmModel[float]*><size_t> self._model
             if is_sparse:
-                svcPredictSparse(handle_[0], <int*>X_indptr, <int*>X_indices, 
-                        <float*>X_data, X_rows, X_cols, X_nnz,
-                        self._get_kernel_params(), model_f[0],
-                        <float*>preds_ptr, <float>self.cache_size,
-                        <bool> predict_class)
-            else:
-                svcPredict(handle_[0], <float*>X_data, n_rows, n_cols, 
+                svcPredictSparse(handle_[0], <int*>X_indptr, <int*>X_indices,
+                                 <float*>X_data, X_rows, X_cols, X_nnz,
+                                 self._get_kernel_params(), model_f[0],
+                                 <float*>preds_ptr, <float>self.cache_size,
+                                 <bool> predict_class)
+            else:
+                svcPredict(handle_[0], <float*>X_data, n_rows, n_cols,
                            self._get_kernel_params(), model_f[0],
                            <float*>preds_ptr, <float>self.cache_size,
                            <bool> predict_class)
@@ -657,21 +644,20 @@
         else:
             model_d = <SvmModel[double]*><size_t> self._model
             if is_sparse:
-                svcPredictSparse(handle_[0], <int*>X_indptr, <int*>X_indices, 
-                        <double*>X_data, X_rows, X_cols, X_nnz,
-                        self._get_kernel_params(), model_d[0],
-                        <double*>preds_ptr, <double>self.cache_size,
-                        <bool> predict_class)
-            else:
-                svcPredict(handle_[0], <double*>X_data, n_rows, n_cols, 
+                svcPredictSparse(handle_[0], <int*>X_indptr, <int*>X_indices,
+                                 <double*>X_data, X_rows, X_cols, X_nnz,
+                                 self._get_kernel_params(), model_d[0],
+                                 <double*>preds_ptr, <double>self.cache_size,
+                                 <bool> predict_class)
+            else:
+                svcPredict(handle_[0], <double*>X_data, n_rows, n_cols,
                            self._get_kernel_params(), model_d[0],
                            <double*>preds_ptr, <double>self.cache_size,
                            <bool> predict_class)
 
-
         self.handle.sync()
 
-        del(X_m)
+        del X_m
 
         return preds
 
