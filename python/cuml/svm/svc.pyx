# Copyright (c) 2019-2023, NVIDIA CORPORATION.
#
# Licensed under the Apache License, Version 2.0 (the "License");
# you may not use this file except in compliance with the License.
# You may obtain a copy of the License at
#
#     http://www.apache.org/licenses/LICENSE-2.0
#
# Unless required by applicable law or agreed to in writing, software
# distributed under the License is distributed on an "AS IS" BASIS,
# WITHOUT WARRANTIES OR CONDITIONS OF ANY KIND, either express or implied.
# See the License for the specific language governing permissions and
# limitations under the License.
#

# distutils: language = c++

from cuml.internals.safe_imports import gpu_only_import
cudf = gpu_only_import('cudf')
from cuml.internals.safe_imports import gpu_only_import
cp = gpu_only_import('cupy')
from cuml.internals.safe_imports import cpu_only_import
np = cpu_only_import('numpy')

from cuml.internals.safe_imports import gpu_only_import_from
cuda = gpu_only_import_from('numba', 'cuda')

from cython.operator cimport dereference as deref
from libc.stdint cimport uintptr_t

import cuml.internals
from cuml.internals.array import CumlArray
from cuml.internals.mixins import ClassifierMixin
from cuml.common.doc_utils import generate_docstring
from cuml.internals.logger import warn
from pylibraft.common.handle cimport handle_t
from pylibraft.common.interruptible import cuda_interruptible
<<<<<<< HEAD
from cuml.common import input_to_cuml_array, input_to_host_array
from cuml.internals.input_utils import input_to_cupy_array
=======
from cuml.common import input_to_cuml_array, input_to_host_array, with_cupy_rmm
from cuml.internals.input_utils import input_to_cupy_array, determine_array_type_full
>>>>>>> c2d139aa
from cuml.preprocessing import LabelEncoder
from libcpp cimport bool, nullptr
from cuml.svm.svm_base import SVMBase
from cuml.internals.import_utils import has_sklearn
<<<<<<< HEAD
=======
from cuml.internals.mixins import FMajorInputTagMixin
from cuml.common.sparse_utils import is_sparse
from cuml.internals.array_sparse import SparseCumlArray
>>>>>>> c2d139aa

if has_sklearn():
    from cuml.multiclass import MulticlassClassifier
    from sklearn.calibration import CalibratedClassifierCV


cdef extern from "raft/distance/distance_types.hpp" \
        namespace "raft::distance::kernels":
    enum KernelType:
        LINEAR,
        POLYNOMIAL,
        RBF,
        TANH

    cdef struct KernelParams:
        KernelType kernel
        int degree
        double gamma
        double coef0

cdef extern from "cuml/svm/svm_parameter.h" namespace "ML::SVM":
    enum SvmType:
        C_SVC,
        NU_SVC,
        EPSILON_SVR,
        NU_SVR

    cdef struct SvmParameter:
        # parameters for training
        double C
        double cache_size
        int max_iter
        int nochange_steps
        double tol
        int verbosity
        double epsilon
        SvmType svmType
  
cdef extern from "cuml/svm/svm_model.h" namespace "ML::SVM":

    cdef cppclass SupportStorage[math_t]:
        int nnz;
        int* indptr;
        int* indices;
        math_t* data;
    
    cdef cppclass SvmModel[math_t]:
        # parameters of a fitted model
        int n_support
        int n_cols
        math_t b
        math_t *dual_coefs
        SupportStorage[math_t] support_matrix
        int *support_idx
        int n_classes
        math_t *unique_labels

cdef extern from "cuml/svm/svc.hpp" namespace "ML::SVM" nogil:

    cdef void svcFit[math_t](const handle_t &handle, math_t* data, 
                             int n_rows, int n_cols,
                             math_t *labels,
                             const SvmParameter &param,
                             KernelParams &kernel_params,
                             SvmModel[math_t] &model,
                             const math_t *sample_weight) except +

    cdef void svcFitSparse[math_t](const handle_t &handle, int* indptr, int* indices, 
                                   math_t* data, int n_rows, int n_cols, int nnz,
                                   math_t *labels,
                                   const SvmParameter &param,
                                   KernelParams &kernel_params,
                                   SvmModel[math_t] &model,
                                   const math_t *sample_weight) except +


def apply_class_weight(handle, sample_weight, class_weight, y, verbose, output_type, dtype) -> CumlArray:
    """
    Scale the sample weights with the class weights.

    Returns the modified sample weights, or None if neither class weights
    nor sample weights are defined. The returned weights are defined as

    sample_weight[i] = class_weight[y[i]] * sample_weight[i].

    Parameters:
    -----------
    handle : cuml.Handle
        Specifies the cuml.handle that holds internal CUDA state for
        computations in this model.
    sample_weight: array-like (device or host), shape = (n_samples, 1)
        sample weights or None if not given
    class_weight : dict or string (default=None)
        Weights to modify the parameter C for class i to class_weight[i]*C. The
        string 'balanced' is also accepted, in which case ``class_weight[i] =
        n_samples / (n_classes * n_samples_of_class[i])``
    y: array of floats or doubles, shape = (n_samples, 1)
    verbose : int or boolean, default=False
        Sets logging level. It must be one of `cuml.common.logger.level_*`.
        See :ref:`verbosity-levels` for more info.
    output_type : {{'input', 'array', 'dataframe', 'series', 'df_obj', \
        'numba', 'cupy', 'numpy', 'cudf', 'pandas'}}, default=None
        Return results and set estimator attributes to the indicated output
        type. If None, the output type set at the module level
        (`cuml.global_settings.output_type`) will be used. See
        :ref:`output-data-type-configuration` for more info.
    dtype : dtype for sample_weights

    Returns
    --------
    sample_weight: device array shape = (n_samples, 1) or None
    """
    if class_weight is None:
        return sample_weight

    if type(y) is CumlArray:
        y_m = y
    else:
        y_m, _, _, _ = input_to_cuml_array(y, check_cols=1)

    le = LabelEncoder(handle=handle,
                      verbose=verbose,
                      output_type=output_type)
    labels = y_m.to_output(output_type='series')
    encoded_labels = cp.asarray(le.fit_transform(labels))
    n_samples = y_m.shape[0]

    # Define class weights for the encoded labels
    if class_weight == 'balanced':
        counts = cp.asnumpy(cp.bincount(encoded_labels))
        n_classes = len(counts)
        weights = n_samples / (n_classes * counts)
        class_weight = {i: weights[i] for i in range(n_classes)}
    else:
        keys = class_weight.keys()
        encoded_keys = le.transform(cudf.Series(keys)).values_host
        class_weight = {enc_key: class_weight[key]
                        for enc_key, key in zip(encoded_keys, keys)}

    if sample_weight is None:
        sample_weight = cp.ones(y_m.shape, dtype=dtype)
    else:
        sample_weight, _, _, _ = \
            input_to_cupy_array(sample_weight, convert_to_dtype=dtype,
                                check_rows=n_samples, check_cols=1)

    for label, weight in class_weight.items():
        sample_weight[encoded_labels==label] *= weight

    return sample_weight


class SVC(SVMBase,
          ClassifierMixin):
    """
    SVC (C-Support Vector Classification)

    Construct an SVC classifier for training and predictions.

    Examples
    --------
    .. code-block:: python

        >>> import cupy as cp
        >>> from cuml.svm import SVC
        >>> X = cp.array([[1,1], [2,1], [1,2], [2,2], [1,3], [2,3]],
        ...              dtype=cp.float32);
        >>> y = cp.array([-1, -1, 1, -1, 1, 1], dtype=cp.float32)
        >>> clf = SVC(kernel='poly', degree=2, gamma='auto', C=1)
        >>> clf.fit(X, y)
        SVC()
        >>> print("Predicted labels:", clf.predict(X))
        Predicted labels: [-1. -1.  1. -1.  1.  1.]

    Parameters
    ----------
    handle : cuml.Handle
        Specifies the cuml.handle that holds internal CUDA state for
        computations in this model. Most importantly, this specifies the CUDA
        stream that will be used for the model's computations, so users can
        run different models concurrently in different streams by creating
        handles in several streams.
        If it is None, a new one is created.
    C : float (default = 1.0)
        Penalty parameter C
    kernel : string (default='rbf')
        Specifies the kernel function. Possible options: 'linear', 'poly',
        'rbf', 'sigmoid'. Currently precomputed kernels are not supported.
    degree : int (default=3)
        Degree of polynomial kernel function.
    gamma : float or string (default = 'scale')
        Coefficient for rbf, poly, and sigmoid kernels. You can specify the
        numeric value, or use one of the following options:

        - 'auto': gamma will be set to ``1 / n_features``
        - 'scale': gamma will be se to ``1 / (n_features * X.var())``

    coef0 : float (default = 0.0)
        Independent term in kernel function, only significant for poly and
        sigmoid
    tol : float (default = 1e-3)
        Tolerance for stopping criterion.
    cache_size : float (default = 1024.0)
        Size of the kernel cache during training in MiB. Increase it to improve
        the training time, at the cost of higher memory footprint. After
        training the kernel cache is deallocated.
        During prediction, we also need a temporary space to store kernel
        matrix elements (this can be significant if n_support is large).
        The cache_size variable sets an upper limit to the prediction
        buffer as well.
    class_weight : dict or string (default=None)
        Weights to modify the parameter C for class i to class_weight[i]*C. The
        string 'balanced' is also accepted, in which case ``class_weight[i] =
        n_samples / (n_classes * n_samples_of_class[i])``
    max_iter : int (default = -1)
        Limit the number of outer iterations in the solver.
        If -1 (default) then ``max_iter=100*n_samples``
    multiclass_strategy : str ('ovo' or 'ovr', default 'ovo')
        Multiclass classification strategy. ``'ovo'`` uses `OneVsOneClassifier
        <https://scikit-learn.org/stable/modules/generated/sklearn.multiclass.OneVsOneClassifier.html>`_
        while ``'ovr'`` selects `OneVsRestClassifier
        <https://scikit-learn.org/stable/modules/generated/sklearn.multiclass.OneVsRestClassifier.html>`_
    nochange_steps : int (default = 1000)
        We monitor how much our stopping criteria changes during outer
        iterations. If it does not change (changes less then 1e-3*tol)
        for nochange_steps consecutive steps, then we stop training.
    output_type : {'input', 'array', 'dataframe', 'series', 'df_obj', \
        'numba', 'cupy', 'numpy', 'cudf', 'pandas'}, default=None
        Return results and set estimator attributes to the indicated output
        type. If None, the output type set at the module level
        (`cuml.global_settings.output_type`) will be used. See
        :ref:`output-data-type-configuration` for more info.
    probability: bool (default = False)
        Enable or disable probability estimates.
    random_state: int (default = None)
        Seed for random number generator (used only when probability = True).
        Currently this argument is not used and a warning will be printed if the
        user provides it.
    verbose : int or boolean, default=False
        Sets logging level. It must be one of `cuml.common.logger.level_*`.
        See :ref:`verbosity-levels` for more info.

    Attributes
    ----------
    n_support_ : int
        The total number of support vectors. Note: this will change in the
        future to represent number support vectors for each class (like
        in Sklearn, see https://github.com/rapidsai/cuml/issues/956 )
    support_ : int, shape = (n_support)
        Device array of support vector indices
    support_vectors_ : float, shape (n_support, n_cols)
        Device array of support vectors
    dual_coef_ : float, shape = (1, n_support)
        Device array of coefficients for support vectors
    intercept_ : float
        The constant in the decision function
    fit_status_ : int
        0 if SVM is correctly fitted
    coef_ : float, shape (1, n_cols)
        Only available for linear kernels. It is the normal of the
        hyperplane.
        coef_ = sum_k=1..n_support dual_coef_[k] * support_vectors[k,:]
    classes_ : shape (`n_classes_`,)
        Array of class labels
    n_classes_ : int
        Number of classes

    Notes
    -----
    The solver uses the SMO method to fit the classifier. We use the Optimized
    Hierarchical Decomposition [1]_ variant of the SMO algorithm, similar to
    [2]_.

    For additional docs, see `scikitlearn's SVC
    <https://scikit-learn.org/stable/modules/generated/sklearn.svm.SVC.html>`_.

    References
    ----------
    .. [1] J. Vanek et al. A GPU-Architecture Optimized Hierarchical
       Decomposition Algorithm for Support VectorMachine Training, IEEE
       Transactions on Parallel and Distributed Systems, vol 28, no 12, 3330,
       (2017)

    .. [2] `Z. Wen et al. ThunderSVM: A Fast SVM Library on GPUs and CPUs,
       Journal of Machine Learning Research, 19, 1-5 (2018)
       <https://github.com/Xtra-Computing/thundersvm>`_

    """

    def __init__(self, *, handle=None, C=1, kernel='rbf', degree=3,
                 gamma='scale', coef0=0.0, tol=1e-3, cache_size=1024.0,
                 max_iter=-1, nochange_steps=1000, verbose=False,
                 output_type=None, probability=False, random_state=None,
                 class_weight=None, multiclass_strategy='ovo'):
        super().__init__(
            handle=handle,
            C=C,
            kernel=kernel,
            degree=degree,
            gamma=gamma,
            coef0=coef0,
            tol=tol,
            cache_size=cache_size,
            max_iter=max_iter,
            nochange_steps=nochange_steps,
            verbose=verbose,
            output_type=output_type)

        self.probability = probability
        self.random_state = random_state
        if probability and random_state is not None:
            warn("Random state is currently ignored by probabilistic SVC")
        self.class_weight = class_weight
        self.svmType = C_SVC
        self.multiclass_strategy = multiclass_strategy

    @property
    @cuml.internals.api_base_return_array_skipall
    def classes_(self):
        if self.probability:
            return self.prob_svc.classes_
        elif self.n_classes_ > 2:
            return self.multiclass_svc.classes_
        else:
            return self._unique_labels_

    @property
    @cuml.internals.api_base_return_array_skipall
    def support_(self):
        if self.n_classes_ > 2:
            estimators = self.multiclass_svc.multiclass_estimator.estimators_
            return cp.concatenate(
                [cp.asarray(cls._support_) for cls in estimators])
        else:
            return self._support_

    @support_.setter
    def support_(self, value):
        self._support_ = value

    @property
    @cuml.internals.api_base_return_array_skipall
    def intercept_(self):
        if self.n_classes_ > 2:
            estimators = self.multiclass_svc.multiclass_estimator.estimators_
            return cp.concatenate(
                [cp.asarray(cls._intercept_) for cls in estimators])
        else:
            return super()._intercept_

    @intercept_.setter
    def intercept_(self, value):
        self._intercept_ = value

    def _get_num_classes(self, y):
        """
        Determine the number of unique classes in y.
        """
        y_m, _, _, _ = input_to_cuml_array(y, check_cols=1)
        return len(cp.unique(cp.asarray(y_m)))

    def _fit_multiclass(self, X, y, sample_weight) -> "SVC":
        if sample_weight is not None:
            warn("Sample weights are currently ignored for multi class "
                 "classification")
        if not has_sklearn():
            raise RuntimeError("Scikit-learn is needed to fit multiclass SVM")

        params = self.get_params()
        strategy = params.pop('multiclass_strategy', 'ovo')

        self.multiclass_svc = MulticlassClassifier(
            estimator=SVC(**params), handle=self.handle, verbose=self.verbose,
            output_type=self.output_type, strategy=strategy)
        self.multiclass_svc.fit(X, y)

        # if using one-vs-one we align support_ indices to those of
        # full dataset
        if strategy == 'ovo':
            y = cp.array(y)
            classes = cp.unique(y)
            n_classes = len(classes)
            estimator_index = 0
            # Loop through multiclass estimators and re-align support_ indices
            for i in range(n_classes):
                for j in range(i + 1, n_classes):
                    cond = cp.logical_or(y == classes[i], y == classes[j])
                    ovo_support = cp.array(
                        self.multiclass_svc.multiclass_estimator.estimators_[
                            estimator_index
                        ].support_)
                    self.multiclass_svc.multiclass_estimator.estimators_[
                        estimator_index
                    ].support_ = cp.nonzero(cond)[0][ovo_support]
                    estimator_index += 1

        self._fit_status_ = 0
        return self

    def _fit_proba(self, X, y, samle_weight) -> "SVC":
        params = self.get_params()
        params["probability"] = False

        # Ensure it always outputs numpy
        params["output_type"] = "numpy"

        # Currently CalibratedClassifierCV expects data on the host, see
        # https://github.com/rapidsai/cuml/issues/2608
        X = input_to_host_array(X).array
        y = input_to_host_array(y).array

        if not has_sklearn():
            raise RuntimeError(
                "Scikit-learn is needed to use SVM probabilities")

        self.prob_svc = CalibratedClassifierCV(SVC(**params),
                                               cv=5,
                                               method='sigmoid')

        with cuml.internals.exit_internal_api():
            self.prob_svc.fit(X, y)
        self._fit_status_ = 0
        return self

    @generate_docstring(y='dense_anydtype')
    @cuml.internals.api_base_return_any(set_output_dtype=True)
    def fit(self, X, y, sample_weight=None, convert_dtype=True) -> "SVC":
        """
        Fit the model with X and y.

        """

        self.n_classes_ = self._get_num_classes(y)

        # we need to check whether input X is sparse 
        # In that case we don't want to make a dense copy
        array_type, is_sparse = determine_array_type_full(X)

        if self.probability:
            if is_sparse:
                raise ValueError("Probabilistic SVM does not support sparse input.")
            return self._fit_proba(X, y, sample_weight)

        if self.n_classes_ > 2:
            if is_sparse:
                raise ValueError("Multiclass SVM does not support sparse input.")
            return self._fit_multiclass(X, y, sample_weight)
        
        if is_sparse:
            X_m = SparseCumlArray(X)
            self.n_rows = X_m.shape[0]
            self.n_cols = X_m.shape[1]
            self.dtype = X_m.dtype
        else:
            X_m, self.n_rows, self.n_cols, self.dtype = \
                input_to_cuml_array(X, order='F')

        # Fit binary classifier
        convert_to_dtype = self.dtype if convert_dtype else None
        y_m, _, _, _ = \
            input_to_cuml_array(y, check_dtype=self.dtype,
                                convert_to_dtype=convert_to_dtype,
                                check_rows=self.n_rows, check_cols=1)

        cdef uintptr_t y_ptr = y_m.ptr

        sample_weight = apply_class_weight(self.handle, sample_weight, self.class_weight, y_m, self.verbose, self.output_type, self.dtype)
        cdef uintptr_t sample_weight_ptr = <uintptr_t> nullptr
        if sample_weight is not None:
            sample_weight_m, _, _, _ = \
                input_to_cuml_array(sample_weight, check_dtype=self.dtype,
                                    convert_to_dtype=convert_to_dtype,
                                    check_rows=self.n_rows, check_cols=1)
            sample_weight_ptr = sample_weight_m.ptr

        self._dealloc()  # delete any previously fitted model
        self.coef_ = None

        cdef KernelParams _kernel_params = self._get_kernel_params(X_m)
        cdef SvmParameter param = self._get_svm_params()
        cdef SvmModel[float] *model_f
        cdef SvmModel[double] *model_d
        cdef handle_t* handle_ = <handle_t*><size_t>self.handle.getHandle()

        cdef int n_rows = self.n_rows
        cdef int n_cols = self.n_cols
        cdef uintptr_t X_ptr = X_m.data.ptr if is_sparse else X_m.ptr 

        cdef int n_nnz = X_m.nnz if is_sparse else self.n_rows * self.n_cols 
        cdef uintptr_t X_indptr = X_m.indptr.ptr if is_sparse else X_m.ptr 
        cdef uintptr_t X_indices = X_m.indices.ptr if is_sparse else X_m.ptr 
        cdef uintptr_t X_data = X_m.data.ptr if is_sparse else X_m.ptr 
                
        if self.dtype == np.float32:
            model_f = new SvmModel[float]()
            if is_sparse:
                with cuda_interruptible():
                    with nogil:
                        svcFitSparse(
                            deref(handle_), <int*>X_indptr, <int*>X_indices, 
                            <float*>X_data, n_rows, n_cols, n_nnz,
                            <float*>y_ptr, param, _kernel_params,
                            deref(model_f), <float*>sample_weight_ptr)
            else:
                with cuda_interruptible():
                    with nogil:
                        svcFit(
                            deref(handle_), <float*>X_data, n_rows, n_cols,
                            <float*>y_ptr, param, _kernel_params,
                            deref(model_f), <float*>sample_weight_ptr)
            self._model = <uintptr_t>model_f
        elif self.dtype == np.float64:
            model_d = new SvmModel[double]()
            if is_sparse:
                with cuda_interruptible():
                    with nogil:
                        svcFitSparse(
                            deref(handle_), <int*>X_indptr, <int*>X_indices, 
                            <double*>X_data, n_rows, n_cols, n_nnz,
                            <double*>y_ptr, param, _kernel_params,
                            deref(model_d), <double*>sample_weight_ptr)
            else:
                with cuda_interruptible():
                    with nogil:
                        svcFit(
                            deref(handle_), <double*>X_data, n_rows, n_cols,
                            <double*>y_ptr, param, _kernel_params,
                            deref(model_d), <double*>sample_weight_ptr)
            self._model = <uintptr_t>model_d
        else:
            raise TypeError('Input data type should be float32 or float64')

        self._unpack_model()
        self._fit_status_ = 0
        self.handle.sync()

        del X_m
        del y_m

        return self

    @generate_docstring(return_values={'name': 'preds',
                                       'type': 'dense',
                                       'description': 'Predicted values',
                                       'shape': '(n_samples, 1)'})
    def predict(self, X, convert_dtype=True) -> CumlArray:
        """
        Predicts the class labels for X. The returned y values are the class
        labels associated to sign(decision_function(X)).
        """

        if self.probability:
            self._check_is_fitted('prob_svc')

            X = input_to_host_array(X).array

            with cuml.internals.exit_internal_api():
                preds = self.prob_svc.predict(X)
                # prob_svc has numpy output type, change it if it is necessary:
                return preds
        elif self.n_classes_ > 2:
            self._check_is_fitted('multiclass_svc')
            return self.multiclass_svc.predict(X)
        else:
            return super(SVC, self).predict(X, True, convert_dtype)

    @generate_docstring(skip_parameters_heading=True,
                        return_values={'name': 'preds',
                                       'type': 'dense',
                                       'description': 'Predicted \
                                       probabilities',
                                       'shape': '(n_samples, n_classes)'})
    def predict_proba(self, X, log=False) -> CumlArray:
        """
        Predicts the class probabilities for X.

        The model has to be trained with probability=True to use this method.

        Parameters
        ----------
        log: boolean (default = False)
             Whether to return log probabilities.

        """

        if self.probability:
            self._check_is_fitted('prob_svc')

            X = input_to_host_array(X).array

            # Exit the internal API when calling sklearn code (forces numpy
            # conversion)
            with cuml.internals.exit_internal_api():
                preds = self.prob_svc.predict_proba(X)
                if (log):
                    preds = np.log(preds)
                # prob_svc has numpy output type, change it if it is necessary:
                return preds
        else:
            raise AttributeError("This classifier is not fitted to predict "
                                 "probabilities. Fit a new classifier with "
                                 "probability=True to enable predict_proba.")

    @generate_docstring(return_values={'name': 'preds',
                                       'type': 'dense',
                                       'description': 'Log of predicted \
                                       probabilities',
                                       'shape': '(n_samples, n_classes)'})
    @cuml.internals.api_base_return_array_skipall
    def predict_log_proba(self, X) -> CumlArray:
        """
        Predicts the log probabilities for X (returns log(predict_proba(x)).

        The model has to be trained with probability=True to use this method.

        """
        return self.predict_proba(X, log=True)

    @generate_docstring(return_values={'name': 'results',
                                       'type': 'dense',
                                       'description': 'Decision function \
                                       values',
                                       'shape': '(n_samples, 1)'})
    def decision_function(self, X) -> CumlArray:
        """
        Calculates the decision function values for X.

        """
        if self.probability:
            self._check_is_fitted('prob_svc')
            # Probabilistic SVC is an ensemble of simple SVC classifiers
            # fitted to different subset of the training data. As such, it
            # does not have a single decision function. (During prediction
            # we use the calibrated probabilities to determine the class
            # label.) Here we average the decision function value. This can
            # be useful for visualization, but predictions should be made
            # using the probabilities.
            df = np.zeros((X.shape[0],))

            with cuml.internals.exit_internal_api():
                for clf in self.prob_svc.calibrated_classifiers_:
                    df = df + clf.estimator.decision_function(X)
            df = df / len(self.prob_svc.calibrated_classifiers_)
            return df
        elif self.n_classes_ > 2:
            self._check_is_fitted('multiclass_svc')
            return self.multiclass_svc.decision_function(X)
        else:
            return super().predict(X, False)

    def get_param_names(self):
        params = super().get_param_names() + \
            ["probability", "random_state", "class_weight",
             "multiclass_strategy"]

        # Ignore "epsilon" since its not used in the constructor
        if ("epsilon" in params):
            params.remove("epsilon")

        return params<|MERGE_RESOLUTION|>--- conflicted
+++ resolved
@@ -35,23 +35,13 @@
 from cuml.internals.logger import warn
 from pylibraft.common.handle cimport handle_t
 from pylibraft.common.interruptible import cuda_interruptible
-<<<<<<< HEAD
 from cuml.common import input_to_cuml_array, input_to_host_array
-from cuml.internals.input_utils import input_to_cupy_array
-=======
-from cuml.common import input_to_cuml_array, input_to_host_array, with_cupy_rmm
 from cuml.internals.input_utils import input_to_cupy_array, determine_array_type_full
->>>>>>> c2d139aa
 from cuml.preprocessing import LabelEncoder
-from libcpp cimport bool, nullptr
+from libcpp cimport nullptr
 from cuml.svm.svm_base import SVMBase
 from cuml.internals.import_utils import has_sklearn
-<<<<<<< HEAD
-=======
-from cuml.internals.mixins import FMajorInputTagMixin
-from cuml.common.sparse_utils import is_sparse
 from cuml.internals.array_sparse import SparseCumlArray
->>>>>>> c2d139aa
 
 if has_sklearn():
     from cuml.multiclass import MulticlassClassifier
@@ -89,15 +79,15 @@
         int verbosity
         double epsilon
         SvmType svmType
-  
+
 cdef extern from "cuml/svm/svm_model.h" namespace "ML::SVM":
 
     cdef cppclass SupportStorage[math_t]:
-        int nnz;
-        int* indptr;
-        int* indices;
-        math_t* data;
-    
+        int nnz
+        int* indptr
+        int* indices
+        math_t* data
+
     cdef cppclass SvmModel[math_t]:
         # parameters of a fitted model
         int n_support
@@ -111,7 +101,7 @@
 
 cdef extern from "cuml/svm/svc.hpp" namespace "ML::SVM" nogil:
 
-    cdef void svcFit[math_t](const handle_t &handle, math_t* data, 
+    cdef void svcFit[math_t](const handle_t &handle, math_t* data,
                              int n_rows, int n_cols,
                              math_t *labels,
                              const SvmParameter &param,
@@ -119,7 +109,7 @@
                              SvmModel[math_t] &model,
                              const math_t *sample_weight) except +
 
-    cdef void svcFitSparse[math_t](const handle_t &handle, int* indptr, int* indices, 
+    cdef void svcFitSparse[math_t](const handle_t &handle, int* indptr, int* indices,
                                    math_t* data, int n_rows, int n_cols, int nnz,
                                    math_t *labels,
                                    const SvmParameter &param,
@@ -486,9 +476,9 @@
 
         self.n_classes_ = self._get_num_classes(y)
 
-        # we need to check whether input X is sparse 
+        # we need to check whether input X is sparse
         # In that case we don't want to make a dense copy
-        array_type, is_sparse = determine_array_type_full(X)
+        _array_type, is_sparse = determine_array_type_full(X)
 
         if self.probability:
             if is_sparse:
@@ -499,7 +489,7 @@
             if is_sparse:
                 raise ValueError("Multiclass SVM does not support sparse input.")
             return self._fit_multiclass(X, y, sample_weight)
-        
+
         if is_sparse:
             X_m = SparseCumlArray(X)
             self.n_rows = X_m.shape[0]
@@ -538,20 +528,19 @@
 
         cdef int n_rows = self.n_rows
         cdef int n_cols = self.n_cols
-        cdef uintptr_t X_ptr = X_m.data.ptr if is_sparse else X_m.ptr 
-
-        cdef int n_nnz = X_m.nnz if is_sparse else self.n_rows * self.n_cols 
-        cdef uintptr_t X_indptr = X_m.indptr.ptr if is_sparse else X_m.ptr 
-        cdef uintptr_t X_indices = X_m.indices.ptr if is_sparse else X_m.ptr 
-        cdef uintptr_t X_data = X_m.data.ptr if is_sparse else X_m.ptr 
-                
+
+        cdef int n_nnz = X_m.nnz if is_sparse else self.n_rows * self.n_cols
+        cdef uintptr_t X_indptr = X_m.indptr.ptr if is_sparse else X_m.ptr
+        cdef uintptr_t X_indices = X_m.indices.ptr if is_sparse else X_m.ptr
+        cdef uintptr_t X_data = X_m.data.ptr if is_sparse else X_m.ptr
+
         if self.dtype == np.float32:
             model_f = new SvmModel[float]()
             if is_sparse:
                 with cuda_interruptible():
                     with nogil:
                         svcFitSparse(
-                            deref(handle_), <int*>X_indptr, <int*>X_indices, 
+                            deref(handle_), <int*>X_indptr, <int*>X_indices,
                             <float*>X_data, n_rows, n_cols, n_nnz,
                             <float*>y_ptr, param, _kernel_params,
                             deref(model_f), <float*>sample_weight_ptr)
@@ -569,7 +558,7 @@
                 with cuda_interruptible():
                     with nogil:
                         svcFitSparse(
-                            deref(handle_), <int*>X_indptr, <int*>X_indices, 
+                            deref(handle_), <int*>X_indptr, <int*>X_indices,
                             <double*>X_data, n_rows, n_cols, n_nnz,
                             <double*>y_ptr, param, _kernel_params,
                             deref(model_d), <double*>sample_weight_ptr)
