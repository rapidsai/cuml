# Copyright (c) 2019-2020, NVIDIA CORPORATION.
#
# Licensed under the Apache License, Version 2.0 (the "License");
# you may not use this file except in compliance with the License.
# You may obtain a copy of the License at
#
#     http://www.apache.org/licenses/LICENSE-2.0
#
# Unless required by applicable law or agreed to in writing, software
# distributed under the License is distributed on an "AS IS" BASIS,
# WITHOUT WARRANTIES OR CONDITIONS OF ANY KIND, either express or implied.
# See the License for the specific language governing permissions and
# limitations under the License.
#

# distutils: language = c++

import typing

import ctypes
import cudf
import cupy as cp
import numpy as np

from numba import cuda

from cython.operator cimport dereference as deref
from libc.stdint cimport uintptr_t

import cuml.internals
from cuml.common.array import CumlArray
from cuml.common.base import Base, ClassifierMixin
from cuml.common.doc_utils import generate_docstring
from cuml.common.array_descriptor import CumlArrayDescriptor
from cuml.common.logger import warn
from cuml.raft.common.handle cimport handle_t
from cuml.common import input_to_cuml_array, input_to_host_array, with_cupy_rmm
from cuml.preprocessing import LabelEncoder
from cuml.common.memory_utils import using_output_type
from libcpp cimport bool, nullptr
from cuml.svm.svm_base import SVMBase
from cuml.common.import_utils import has_sklearn

if has_sklearn():
    from sklearn.calibration import CalibratedClassifierCV

cdef extern from "cuml/matrix/kernelparams.h" namespace "MLCommon::Matrix":
    enum KernelType:
        LINEAR,
        POLYNOMIAL,
        RBF,
        TANH

    cdef struct KernelParams:
        KernelType kernel
        int degree
        double gamma
        double coef0

cdef extern from "cuml/svm/svm_parameter.h" namespace "ML::SVM":
    enum SvmType:
        C_SVC,
        NU_SVC,
        EPSILON_SVR,
        NU_SVR

    cdef struct svmParameter:
        # parameters for trainig
        double C
        double cache_size
        int max_iter
        int nochange_steps
        double tol
        int verbosity
        double epsilon
        SvmType svmType

cdef extern from "cuml/svm/svm_model.h" namespace "ML::SVM":
    cdef cppclass svmModel[math_t]:
        # parameters of a fitted model
        int n_support
        int n_cols
        math_t b
        math_t *dual_coefs
        math_t *x_support
        int *support_idx
        int n_classes
        math_t *unique_labels

cdef extern from "cuml/svm/svc.hpp" namespace "ML::SVM":

    cdef void svcFit[math_t](const handle_t &handle, math_t *input,
                             int n_rows, int n_cols, math_t *labels,
                             const svmParameter &param,
                             KernelParams &kernel_params,
                             svmModel[math_t] &model,
                             const math_t *sample_weight) except+

    cdef void svcPredict[math_t](
        const handle_t &handle, math_t *input, int n_rows, int n_cols,
        KernelParams &kernel_params, const svmModel[math_t] &model,
        math_t *preds, math_t buffer_size, bool predict_class) except +

    cdef void svmFreeBuffers[math_t](const handle_t &handle,
                                     svmModel[math_t] &m) except +


class SVC(SVMBase, ClassifierMixin):
    """
    SVC (C-Support Vector Classification)

    Construct an SVC classifier for training and predictions.

    .. note::
        This implementation has the following known limitations:

        - Currently only binary classification is supported.

    Examples
    --------
    .. code-block:: python

            import numpy as np
            from cuml.svm import SVC
            X = np.array([[1,1], [2,1], [1,2], [2,2], [1,3], [2,3]],
                         dtype=np.float32);
            y = np.array([-1, -1, 1, -1, 1, 1], dtype=np.float32)
            clf = SVC(kernel='poly', degree=2, gamma='auto', C=1)
            clf.fit(X, y)
            print("Predicted labels:", clf.predict(X))

    Output:

    .. code-block:: none

            Predicted labels: [-1. -1.  1. -1.  1.  1.]

    Parameters
    ----------
    handle : cuml.Handle
        Specifies the cuml.handle that holds internal CUDA state for
        computations in this model. Most importantly, this specifies the CUDA
        stream that will be used for the model's computations, so users can
        run different models concurrently in different streams by creating
        handles in several streams.
        If it is None, a new one is created.
    C : float (default = 1.0)
        Penalty parameter C
    kernel : string (default='rbf')
        Specifies the kernel function. Possible options: 'linear', 'poly',
        'rbf', 'sigmoid'. Currently precomputed kernels are not supported.
    degree : int (default=3)
        Degree of polynomial kernel function.
    gamma : float or string (default = 'scale')
        Coefficient for rbf, poly, and sigmoid kernels. You can specify the
        numeric value, or use one of the following options:
        - 'auto': gamma will be set to 1 / n_features
        - 'scale': gamma will be se to 1 / (n_features * X.var())
    coef0 : float (default = 0.0)
        Independent term in kernel function, only signifficant for poly and
        sigmoid
    tol : float (default = 1e-3)
        Tolerance for stopping criterion.
    cache_size : float (default = 200.0)
        Size of the kernel cache during training in MiB. The default is a
        conservative value, increase it to improve the training time, at
        the cost of higher memory footprint. After training the kernel
        cache is deallocated.
        During prediction, we also need a temporary space to store kernel
        matrix elements (this can be signifficant if n_support is large).
        The cache_size variable sets an upper limit to the prediction
        buffer as well.
    class_weight : dict or string (default=None)
        Weights to modify the parameter C for class i to class_weight[i]*C. The
        string 'balanced' is also accepted, in which case class_weight[i] =
        n_samples / (n_classes * n_samples_of_class[i])
    max_iter : int (default = 100*n_samples)
        Limit the number of outer iterations in the solver
    nochange_steps : int (default = 1000)
        We monitor how much our stopping criteria changes during outer
        iterations. If it does not change (changes less then 1e-3*tol)
        for nochange_steps consecutive steps, then we stop training.
<<<<<<< HEAD
    output_type : {'input', 'cudf', 'cupy', 'numpy', 'numba'}, optional
        Variable to control output type of the results and attributes of
        the estimators. If None, it'll inherit the output type set at the
        module level, cuml.output_type. If set, the estimator will override
        the global option for its behavior.
=======
    output_type : {'input', 'cudf', 'cupy', 'numpy', 'numba'}, default=None
        Variable to control output type of the results and attributes of
        the estimator. If None, it'll inherit the output type set at the
        module level, `cuml.global_output_type`.
        See :ref:`output-data-type-configuration` for more info.
>>>>>>> 544ec2fd
    probability: bool (default = False)
        Enable or disable probability estimates.
    random_state: int (default = None)
        Seed for random number generator (used only when probability = True).
        Currently this argument is not used and a waring will be printed if the
        user provides it.
    verbose : int or boolean, default=False
        Sets logging level. It must be one of `cuml.common.logger.level_*`.
        See :ref:`verbosity-levels` for more info.

    Attributes
    ----------
    n_support_ : int
        The total number of support vectors. Note: this will change in the
        future to represent number support vectors for each class (like
        in Sklearn, see https://github.com/rapidsai/cuml/issues/956 )
    support_ : int, shape = (n_support)
        Device array of support vector indices
    support_vectors_ : float, shape (n_support, n_cols)
        Device array of support vectors
    dual_coef_ : float, shape = (1, n_support)
        Device array of coefficients for support vectors
    intercept_ : int
        The constant in the decision function
    fit_status_ : int
        0 if SVM is correctly fitted
    coef_ : float, shape (1, n_cols)
        Only available for linear kernels. It is the normal of the
        hyperplane.
        coef_ = sum_k=1..n_support dual_coef_[k] * support_vectors[k,:]
    classes_: shape (n_classes_,)
        Array of class labels.

    Notes
    -----
    The solver uses the SMO method to fit the classifier. We use the Optimized
    Hierarchical Decomposition [1]_ variant of the SMO algorithm, similar to
    [2]_.

    For additional docs, see `scikitlearn's SVC
    <https://scikit-learn.org/stable/modules/generated/sklearn.svm.SVC.html>`_.

    References
    ----------
    .. [1] J. Vanek et al. A GPU-Architecture Optimized Hierarchical
       Decomposition Algorithm for Support VectorMachine Training, IEEE
       Transactions on Parallel and Distributed Systems, vol 28, no 12, 3330,
       (2017)

    .. [2] `Z. Wen et al. ThunderSVM: A Fast SVM Library on GPUs and CPUs,
       Journal of Machine Learning Research, 19, 1-5 (2018)
       <https://github.com/Xtra-Computing/thundersvm>`_

    """

    def __init__(self, handle=None, C=1, kernel='rbf', degree=3,
                 gamma='scale', coef0=0.0, tol=1e-3, cache_size=200.0,
                 max_iter=-1, nochange_steps=1000, verbose=False,
                 output_type=None, probability=False, random_state=None,
                 class_weight=None):
        super(SVC, self).__init__(handle, C, kernel, degree, gamma, coef0, tol,
                                  cache_size, max_iter, nochange_steps,
                                  verbose, output_type=output_type)
        self.probability = probability
        self.random_state = random_state
        if probability and random_state is not None:
            warn("Random state is currently ignored by probabilistic SVC")
        self.class_weight = class_weight
        self.svmType = C_SVC

    @property
    @cuml.internals.api_base_return_array_skipall
    def classes_(self):
        if self.probability:
            return self.prob_svc.classes_
        else:
            return self._unique_labels_

    @cuml.internals.api_base_return_array_skipall
    def _apply_class_weight(self, sample_weight, y_m) -> CumlArray:
        """
        Scale the sample weights with the class weights.

        Returns the modified sample weights, or None if neither class weights
        nor sample weights are defined. The returned weights are defined as

        sample_weight[i] = class_weight[y[i]] * sample_weight[i].

        Parameters:
        -----------
        sample_weight: array-like (device or host), shape = (n_samples, 1)
            sample weights or None if not given
        y_m: device array of floats or doubles, shape = (n_samples, 1)
            Array of target labels already copied to the device.

        Returns
        --------
        sample_weight: device array shape = (n_samples, 1) or None
        """
        if self.class_weight is None:
            return sample_weight

        le = LabelEncoder()
        labels = y_m.to_output(output_type='series')
        encoded_labels = cp.asarray(le.fit_transform(labels))

        # Define class weights for the encoded labels
        if self.class_weight == 'balanced':
            counts = cp.asnumpy(cp.bincount(encoded_labels))
            n_classes = len(counts)
            n_samples = y_m.shape[0]
            weights = n_samples / (n_classes * counts)
            class_weight = {i: weights[i] for i in range(n_classes)}
        else:
            keys = self.class_weight.keys()
            keys_series = cudf.Series(keys)
            encoded_keys = le.transform(cudf.Series(keys)).values_host
            class_weight = {enc_key: self.class_weight[key]
                            for enc_key, key in zip(encoded_keys, keys)}

        if sample_weight is None:
            sample_weight = cp.ones(y_m.shape, dtype=self.dtype)
        else:
            sample_weight_m, _, _, _ = \
                input_to_cuml_array(sample_weight, convert_to_dtype=self.dtype,
                                    check_rows=self.n_rows, check_cols=1)
            sample_weight = sample_weight_m.to_output(output_type='cupy')

        for label, weight in class_weight.items():
            sample_weight[encoded_labels==label] *= weight

        return sample_weight

    @generate_docstring(y='dense_anydtype')
    @cuml.internals.api_base_return_any(skip_set_output_dtype=False)
    def fit(self, X, y, sample_weight=None, convert_dtype=True) -> "SVC":
        """
        Fit the model with X and y.

        """

        if self.probability:
            params = self.get_params()
            params["probability"] = False

            # Ensure it always outputs numpy
            params["output_type"] = "numpy"

            # Currently CalibratedClassifierCV expects data on the host, see
            # https://github.com/rapidsai/cuml/issues/2608
            X, _, _, _, _ = input_to_host_array(X)
            y, _, _, _, _ = input_to_host_array(y)
<<<<<<< HEAD

            self.prob_svc = CalibratedClassifierCV(SVC(**params), cv=5,
                                                    method='sigmoid')
                
            with cuml.internals.exit_internal_api():
=======
            with using_output_type('numpy'):
                if not has_sklearn():
                    raise RuntimeError(
                        "Scikit-learn is needed to use SVM probabilities")

                self.prob_svc = CalibratedClassifierCV(SVC(**params), cv=5,
                                                       method='sigmoid')
>>>>>>> 544ec2fd
                self.prob_svc.fit(X, y)
            self._fit_status_ = 0
            return self

        X_m, self.n_rows, self.n_cols, self.dtype = \
            input_to_cuml_array(X, order='F')

        cdef uintptr_t X_ptr = X_m.ptr
        convert_to_dtype = self.dtype if convert_dtype else None
        y_m, _, _, _ = \
            input_to_cuml_array(y, check_dtype=self.dtype,
                                convert_to_dtype=convert_to_dtype,
                                check_rows=self.n_rows, check_cols=1)

        cdef uintptr_t y_ptr = y_m.ptr

        sample_weight = self._apply_class_weight(sample_weight, y_m)
        cdef uintptr_t sample_weight_ptr = <uintptr_t> nullptr
        if sample_weight is not None:
            sample_weight_m, _, _, _ = \
                input_to_cuml_array(sample_weight, check_dtype=self.dtype,
                                    convert_to_dtype=convert_to_dtype,
                                    check_rows=self.n_rows, check_cols=1)
            sample_weight_ptr = sample_weight_m.ptr

        self._dealloc()  # delete any previously fitted model
        self.coef_ = None

        cdef KernelParams _kernel_params = self._get_kernel_params(X_m)
        cdef svmParameter param = self._get_svm_params()
        cdef svmModel[float] *model_f
        cdef svmModel[double] *model_d
        cdef handle_t* handle_ = <handle_t*><size_t>self.handle.getHandle()

        if self.dtype == np.float32:
            model_f = new svmModel[float]()
            svcFit(handle_[0], <float*>X_ptr, <int>self.n_rows,
                   <int>self.n_cols, <float*>y_ptr, param, _kernel_params,
                   model_f[0], <float*>sample_weight_ptr)
            self._model = <uintptr_t>model_f
        elif self.dtype == np.float64:
            model_d = new svmModel[double]()
            svcFit(handle_[0], <double*>X_ptr, <int>self.n_rows,
                   <int>self.n_cols, <double*>y_ptr, param, _kernel_params,
                   model_d[0], <double*>sample_weight_ptr)
            self._model = <uintptr_t>model_d
        else:
            raise TypeError('Input data type should be float32 or float64')

        self._unpack_model()
        self._fit_status_ = 0
        self.handle.sync()

        del X_m
        del y_m

        return self

    @generate_docstring(return_values={'name': 'preds',
                                       'type': 'dense',
                                       'description': 'Predicted values',
                                       'shape': '(n_samples, 1)'})
    def predict(self, X, convert_dtype=True) -> CumlArray:
        """
        Predicts the class labels for X. The returned y values are the class
        labels associated to sign(decision_function(X)).
        """

        if self.probability:
            self._check_is_fitted('prob_svc')
            # out_type = self._get_output_type(X)
            X, _, _, _, _ = input_to_host_array(X)

            with cuml.internals.exit_internal_api():
                preds = self.prob_svc.predict(X)
                # prob_svc has numpy output type, change it if it is necessary:
                return preds
        else:
            return super(SVC, self).predict(X, True, convert_dtype)

    @generate_docstring(skip_parameters_heading=True,
                        return_values={'name': 'preds',
                                       'type': 'dense',
                                       'description': 'Predicted \
                                       probabilities',
                                       'shape': '(n_samples, n_classes)'})
    def predict_proba(self, X, log=False) -> CumlArray:
        """
        Predicts the class probabilities for X.

        The model has to be trained with probability=True to use this method.

        Parameters
        ----------
        log: boolean (default = False)
             Whether to return log probabilities.

        """

        if self.probability:
            self._check_is_fitted('prob_svc')
            # out_type = self._get_output_type(X)
            X, _, _, _, _ = input_to_host_array(X)

            # Exit the internal API when calling sklearn code (forces numpy
            # conversion)
            with cuml.internals.exit_internal_api():
                preds = self.prob_svc.predict_proba(X)
                if (log):
                    preds = np.log(preds)
                # prob_svc has numpy output type, change it if it is necessary:
                return preds
        else:
            raise AttributeError("This classifier is not fitted to predict "
                                 "probabilities. Fit a new classifier with"
                                 "probability=True to enable predict_proba.")

    @generate_docstring(return_values={'name': 'preds',
                                       'type': 'dense',
                                       'description': 'Log of predicted \
                                       probabilities',
                                       'shape': '(n_samples, n_classes)'})
    @cuml.internals.api_base_return_array_skipall
    def predict_log_proba(self, X) -> CumlArray:
        """
        Predicts the log probabilities for X (returns log(predict_proba(x)).

        The model has to be trained with probability=True to use this method.

        """
        return self.predict_proba(X, log=True)

    @generate_docstring(return_values={'name': 'results',
                                       'type': 'dense',
                                       'description': 'Decision function \
                                       values',
                                       'shape': '(n_samples, 1)'})
    def decision_function(self, X) -> CumlArray:
        """
        Calculates the decision function values for X.

        """
        if self.probability:
            self._check_is_fitted('prob_svc')
            # out_type = self._get_output_type(X)
            # Probabilistic SVC is an ensemble of simple SVC classifiers
            # fitted to different subset of the training data. As such, it
            # does not have a single decision function. (During prediction
            # we use the calibrated probabilities to determine the class
            # label.) Here we average the decision function value. This can
            # be useful for visualization, but predictions should be made
            # using the probabilities.
            df = np.zeros((X.shape[0],))

            with cuml.internals.exit_internal_api():
                for clf in self.prob_svc.calibrated_classifiers_:
                    df = df + clf.base_estimator.decision_function(X)
            df = df / len(self.prob_svc.calibrated_classifiers_)
            return df
        else:
            return super().predict(X, False)

    def get_param_names(self):
<<<<<<< HEAD
        return super().get_param_names() + \
            ["probability", "random_state", "class_weight"]
=======
        params = super().get_param_names() + \
            ["probability", "random_state", "class_weight"]

        # Ignore "epsilon" since its not used in the constructor
        if ("epsilon" in params):
            params.remove("epsilon")

        return params
>>>>>>> 544ec2fd
<|MERGE_RESOLUTION|>--- conflicted
+++ resolved
@@ -180,19 +180,11 @@
         We monitor how much our stopping criteria changes during outer
         iterations. If it does not change (changes less then 1e-3*tol)
         for nochange_steps consecutive steps, then we stop training.
-<<<<<<< HEAD
-    output_type : {'input', 'cudf', 'cupy', 'numpy', 'numba'}, optional
-        Variable to control output type of the results and attributes of
-        the estimators. If None, it'll inherit the output type set at the
-        module level, cuml.output_type. If set, the estimator will override
-        the global option for its behavior.
-=======
     output_type : {'input', 'cudf', 'cupy', 'numpy', 'numba'}, default=None
         Variable to control output type of the results and attributes of
         the estimator. If None, it'll inherit the output type set at the
         module level, `cuml.global_output_type`.
         See :ref:`output-data-type-configuration` for more info.
->>>>>>> 544ec2fd
     probability: bool (default = False)
         Enable or disable probability estimates.
     random_state: int (default = None)
@@ -345,21 +337,15 @@
             # https://github.com/rapidsai/cuml/issues/2608
             X, _, _, _, _ = input_to_host_array(X)
             y, _, _, _, _ = input_to_host_array(y)
-<<<<<<< HEAD
+
+                if not has_sklearn():
+                    raise RuntimeError(
+                        "Scikit-learn is needed to use SVM probabilities")
 
             self.prob_svc = CalibratedClassifierCV(SVC(**params), cv=5,
                                                     method='sigmoid')
                 
             with cuml.internals.exit_internal_api():
-=======
-            with using_output_type('numpy'):
-                if not has_sklearn():
-                    raise RuntimeError(
-                        "Scikit-learn is needed to use SVM probabilities")
-
-                self.prob_svc = CalibratedClassifierCV(SVC(**params), cv=5,
-                                                       method='sigmoid')
->>>>>>> 544ec2fd
                 self.prob_svc.fit(X, y)
             self._fit_status_ = 0
             return self
@@ -523,10 +509,6 @@
             return super().predict(X, False)
 
     def get_param_names(self):
-<<<<<<< HEAD
-        return super().get_param_names() + \
-            ["probability", "random_state", "class_weight"]
-=======
         params = super().get_param_names() + \
             ["probability", "random_state", "class_weight"]
 
@@ -534,5 +516,4 @@
         if ("epsilon" in params):
             params.remove("epsilon")
 
-        return params
->>>>>>> 544ec2fd
+        return params