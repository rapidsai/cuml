# Copyright (c) 2019, NVIDIA CORPORATION.
#
# Licensed under the Apache License, Version 2.0 (the "License");
# you may not use this file except in compliance with the License.
# You may obtain a copy of the License at
#
#     http://www.apache.org/licenses/LICENSE-2.0
#
# Unless required by applicable law or agreed to in writing, software
# distributed under the License is distributed on an "AS IS" BASIS,
# WITHOUT WARRANTIES OR CONDITIONS OF ANY KIND, either express or implied.
# See the License for the specific language governing permissions and
# limitations under the License.
#

# distutils: language = c++

import cudf
import cupy as cp
import numpy as np

from libcpp cimport bool
from libc.stdint cimport uintptr_t

import cuml.internals
from cuml.common.array import CumlArray
from cuml.common.base import Base
from cuml.common.array_descriptor import CumlArrayDescriptor
from cuml.common.doc_utils import generate_docstring
from cuml.raft.common.handle cimport handle_t
from cuml.common import input_to_cuml_array
from cuml.common import with_cupy_rmm
from cuml.metrics import accuracy_score


cdef extern from "cuml/linear_model/glm.hpp" namespace "ML::GLM":

    void qnFit(handle_t& cuml_handle,
               float *X,
               float *y,
               int N,
               int D,
               int C,
               bool fit_intercept,
               float l1,
               float l2,
               int max_iter,
               float grad_tol,
               int linesearch_max_iter,
               int lbfgs_memory,
               int verbosity,
               float *w0,
               float *f,
               int *num_iters,
               bool X_col_major,
               int loss_type) except +

    void qnFit(handle_t& cuml_handle,
               double *X,
               double *y,
               int N,
               int D,
               int C,
               bool fit_intercept,
               double l1,
               double l2,
               int max_iter,
               double grad_tol,
               int linesearch_max_iter,
               int lbfgs_memory,
               int verbosity,
               double *w0,
               double *f,
               int *num_iters,
               bool X_col_major,
               int loss_type) except +

    void qnDecisionFunction(handle_t& cuml_handle,
                            float *X,
                            int N,
                            int D,
                            int C,
                            bool fit_intercept,
                            float *params,
                            bool X_col_major,
                            int loss_type,
                            float *scores) except +

    void qnDecisionFunction(handle_t& cuml_handle,
                            double *X,
                            int N,
                            int D,
                            int C,
                            bool fit_intercept,
                            double *params,
                            bool X_col_major,
                            int loss_type,
                            double *scores) except +

    void qnPredict(handle_t& cuml_handle,
                   float *X,
                   int N,
                   int D,
                   int C,
                   bool fit_intercept,
                   float *params,
                   bool X_col_major,
                   int loss_type,
                   float *preds) except +

    void qnPredict(handle_t& cuml_handle,
                   double *X,
                   int N,
                   int D,
                   int C,
                   bool fit_intercept,
                   double *params,
                   bool X_col_major,
                   int loss_type,
                   double *preds) except +


class QN(Base):
    """
    Quasi-Newton methods are used to either find zeroes or local maxima
    and minima of functions, and used by this class to optimize a cost
    function.

    Two algorithms are implemented underneath cuML's QN class, and which one
    is executed depends on the following rule:

    * Orthant-Wise Limited Memory Quasi-Newton (OWL-QN) if there is l1
      regularization

    * Limited Memory BFGS (L-BFGS) otherwise.

    cuML's QN class can take array-like objects, either in host as
    NumPy arrays or in device (as Numba or __cuda_array_interface__ compliant).

    Examples
    --------
    .. code-block:: python

        import cudf
        import numpy as np

        # Both import methods supported
        # from cuml import QN
        from cuml.solvers import QN

        X = cudf.DataFrame()
        X['col1'] = np.array([1,1,2,2], dtype = np.float32)
        X['col2'] = np.array([1,2,2,3], dtype = np.float32)
        y = cudf.Series( np.array([0.0, 0.0, 1.0, 1.0], dtype = np.float32) )

        solver = QN()
        solver.fit(X,y)

        # Note: for now, the coefficients also include the intercept in the
        # last position if fit_intercept=True
        print("Coefficients:")
        print(solver.coef_)
        print("Intercept:")
        print(solver.intercept_)

        X_new = cudf.DataFrame()
        X_new['col1'] = np.array([1,5], dtype = np.float32)
        X_new['col2'] = np.array([2,5], dtype = np.float32)

        preds = solver.predict(X_new)

        print("Predictions:")
        print(preds)

    Output:

    .. code-block:: python

        Coefficients:
                    10.647417
                    0.3267412
                    -17.158297
        Intercept:
                    -17.158297
        Predictions:
                    0    0.0
                    1    1.0

    Parameters
    -----------
    loss: 'sigmoid', 'softmax', 'squared_loss' (default = 'squared_loss')
        'sigmoid' loss used for single class logistic regression
        'softmax' loss used for multiclass logistic regression
        'normal' used for normal/square loss
    fit_intercept: boolean (default = True)
        If True, the model tries to correct for the global mean of y.
        If False, the model expects that you have centered the data.
    l1_strength: float (default = 0.0)
        l1 regularization strength (if non-zero, will run OWL-QN, else L-BFGS).
        Note, that as in Scikit-learn, the bias will not be regularized.
    l2_strength: float (default = 0.0)
        l2 regularization strength. Note, that as in Scikit-learn, the bias
        will not be regularized.
    max_iter: int (default = 1000)
        Maximum number of iterations taken for the solvers to converge.
    tol: float (default = 1e-3)
        The training process will stop if current_loss > previous_loss - tol
    linesearch_max_iter: int (default = 50)
        Max number of linesearch iterations per outer iteration of the
        algorithm.
    lbfgs_memory: int (default = 5)
        Rank of the lbfgs inverse-Hessian approximation. Method will use
        O(lbfgs_memory * D) memory.
    handle : cuml.Handle
        Specifies the cuml.handle that holds internal CUDA state for
        computations in this model. Most importantly, this specifies the CUDA
        stream that will be used for the model's computations, so users can
        run different models concurrently in different streams by creating
        handles in several streams.
        If it is None, a new one is created.
    verbose : int or boolean, default=False
        Sets logging level. It must be one of `cuml.common.logger.level_*`.
        See :ref:`verbosity-levels` for more info.
    output_type : {'input', 'cudf', 'cupy', 'numpy', 'numba'}, default=None
        Variable to control output type of the results and attributes of
        the estimator. If None, it'll inherit the output type set at the
        module level, `cuml.global_output_type`.
        See :ref:`output-data-type-configuration` for more info.

    Attributes
    -----------
    coef_ : array, shape (n_classes, n_features)
        The estimated coefficients for the linear regression model.
        Note: shape is (n_classes, n_features + 1) if fit_intercept = True.
    intercept_ : array (n_classes, 1)
        The independent term. If `fit_intercept` is False, will be 0.

    Notes
    ------
       This class contains implementations of two popular Quasi-Newton methods:

       - Limited-memory Broyden Fletcher Goldfarb Shanno (L-BFGS) [Nocedal,
         Wright - Numerical Optimization (1999)]

       - Orthant-wise limited-memory quasi-newton (OWL-QN) [Andrew, Gao - ICML
         2007]
         <https://www.microsoft.com/en-us/research/publication/scalable-training-of-l1-regularized-log-linear-models/>
    """

    _coef_ = CumlArrayDescriptor()
    intercept_ = CumlArrayDescriptor()

    def __init__(self, loss='sigmoid', fit_intercept=True,
                 l1_strength=0.0, l2_strength=0.0, max_iter=1000, tol=1e-3,
                 linesearch_max_iter=50, lbfgs_memory=5,
                 verbose=False, handle=None, output_type=None):

        super(QN, self).__init__(handle=handle, verbose=verbose,
                                 output_type=output_type)

        self.fit_intercept = fit_intercept
        self.l1_strength = l1_strength
        self.l2_strength = l2_strength
        self.max_iter = max_iter
        self.tol = tol
        self.linesearch_max_iter = linesearch_max_iter
        self.lbfgs_memory = lbfgs_memory
        self.num_iter = 0
        self._coef_ = None
        self.intercept_ = None

        if loss not in ['sigmoid', 'softmax', 'normal']:
            raise ValueError("loss " + str(loss) + " not supported.")

        self.loss = loss

    def _get_loss_int(self, loss):
        return {
            'sigmoid': 0,
            'softmax': 2,
            'normal': 1
        }[loss]

    @property
    @cuml.internals.api_base_return_array_skipall
    def coef_(self):
        if self.fit_intercept:
            return self._coef_[0:-1]
        else:
            return self._coef_

    @generate_docstring()
<<<<<<< HEAD
    @with_cupy_rmm
    def fit(self, X, y, convert_dtype=True):
=======
    def fit(self, X, y, convert_dtype=False) -> "QN":
>>>>>>> d8b47656
        """
        Fit the model with X and y.

        """
        X_m, n_rows, self.n_cols, self.dtype = input_to_cuml_array(
            X, order='F', check_dtype=[np.float32, np.float64]
        )
        cdef uintptr_t X_ptr = X_m.ptr

        y_m, lab_rows, _, _ = input_to_cuml_array(
            y, check_dtype=self.dtype,
            convert_to_dtype=(self.dtype if convert_dtype else None),
            check_rows=n_rows, check_cols=1
        )
        cdef uintptr_t y_ptr = y_m.ptr

        self._num_classes = len(cp.unique(y_m))

        self.loss_type = self._get_loss_int(self.loss)
        if self.loss_type != 2 and self._num_classes > 2:
            raise ValueError("Only softmax (multinomial) loss supports more"
                             "than 2 classes.")

        if self.loss_type == 2 and self._num_classes <= 2:
            raise ValueError("Only softmax (multinomial) loss supports more"
                             "than 2 classes.")

        if self.loss_type == 0:
            self._num_classes_dim = self._num_classes - 1
        else:
            self._num_classes_dim = self._num_classes

        if self.fit_intercept:
            coef_size = (self.n_cols + 1, self._num_classes_dim)
        else:
            coef_size = (self.n_cols, self._num_classes_dim)

        self._coef_ = CumlArray.ones(coef_size, dtype=self.dtype, order='C')
        cdef uintptr_t coef_ptr = self._coef_.ptr

        cdef float objective32
        cdef double objective64
        cdef handle_t* handle_ = <handle_t*><size_t>self.handle.getHandle()

        cdef int num_iters

        if self.dtype == np.float32:
            qnFit(handle_[0],
                  <float*>X_ptr,
                  <float*>y_ptr,
                  <int>n_rows,
                  <int>self.n_cols,
                  <int> self._num_classes,
                  <bool> self.fit_intercept,
                  <float> self.l1_strength,
                  <float> self.l2_strength,
                  <int> self.max_iter,
                  <float> self.tol,
                  <int> self.linesearch_max_iter,
                  <int> self.lbfgs_memory,
                  <int> self.verbose,
                  <float*> coef_ptr,
                  <float*> &objective32,
                  <int*> &num_iters,
                  <bool> True,
                  <int> self.loss_type)

            self.objective = objective32

        else:
            qnFit(handle_[0],
                  <double*>X_ptr,
                  <double*>y_ptr,
                  <int>n_rows,
                  <int>self.n_cols,
                  <int> self._num_classes,
                  <bool> self.fit_intercept,
                  <double> self.l1_strength,
                  <double> self.l2_strength,
                  <int> self.max_iter,
                  <double> self.tol,
                  <int> self.linesearch_max_iter,
                  <int> self.lbfgs_memory,
                  <int> self.verbose,
                  <double*> coef_ptr,
                  <double*> &objective64,
                  <int*> &num_iters,
                  <bool> True,
                  <int> self.loss_type)

            self.objective = objective64

        self.num_iters = num_iters

        self._calc_intercept()

        self.handle.sync()

        del X_m
        del y_m

        return self

<<<<<<< HEAD
    def _decision_function(self, X, convert_dtype=True):
=======
    @cuml.internals.api_base_return_array_skipall
    def _decision_function(self, X, convert_dtype=False) -> CumlArray:
>>>>>>> d8b47656
        """
        Gives confidence score for X

        Parameters
        ----------
        X : array-like (device or host) shape = (n_samples, n_features)
            Dense matrix (floats or doubles) of shape (n_samples, n_features).
            Acceptable formats: cuDF DataFrame, NumPy ndarray, Numba device
            ndarray, cuda array interface compliant array like CuPy

        convert_dtype : bool, optional (default = False)
            When set to True, the predict method will, when necessary, convert
            the input to the data type which was used to train the model. This
            will increase memory used for the method.

        Returns
        ----------
        y: array-like (device)
            Dense matrix (floats or doubles) of shape (n_samples, n_classes)
        """
        X_m, n_rows, n_cols, self.dtype = input_to_cuml_array(
            X, check_dtype=self.dtype,
            convert_to_dtype=(self.dtype if convert_dtype else None),
            check_cols=self.n_cols
        )
        cdef uintptr_t X_ptr = X_m.ptr

        scores = CumlArray.zeros(shape=(self._num_classes_dim, n_rows),
                                 dtype=self.dtype, order='F')

        cdef uintptr_t coef_ptr = self._coef_.ptr
        cdef uintptr_t scores_ptr = scores.ptr

        cdef handle_t* handle_ = <handle_t*><size_t>self.handle.getHandle()

        if self.dtype == np.float32:
            qnDecisionFunction(handle_[0],
                               <float*> X_ptr,
                               <int> n_rows,
                               <int> n_cols,
                               <int> self._num_classes,
                               <bool> self.fit_intercept,
                               <float*> coef_ptr,
                               <bool> True,
                               <int> self.loss_type,
                               <float*> scores_ptr)

        else:
            qnDecisionFunction(handle_[0],
                               <double*> X_ptr,
                               <int> n_rows,
                               <int> n_cols,
                               <int> self._num_classes,
                               <bool> self.fit_intercept,
                               <double*> coef_ptr,
                               <bool> True,
                               <int> self.loss_type,
                               <double*> scores_ptr)

        self._calc_intercept()

        self.handle.sync()

        del X_m

        return scores

    @generate_docstring(return_values={'name': 'preds',
                                       'type': 'dense',
                                       'description': 'Predicted values',
                                       'shape': '(n_samples, 1)'})
<<<<<<< HEAD
    def predict(self, X, convert_dtype=True):
=======
    @cuml.internals.api_base_return_array(get_output_dtype=True)
    def predict(self, X, convert_dtype=False) -> CumlArray:
>>>>>>> d8b47656
        """
        Predicts the y for X.

        """
        X_m, n_rows, n_cols, self.dtype = input_to_cuml_array(
            X, check_dtype=self.dtype,
            convert_to_dtype=(self.dtype if convert_dtype else None),
            check_cols=self.n_cols
        )
        cdef uintptr_t X_ptr = X_m.ptr

        preds = CumlArray.zeros(shape=n_rows, dtype=self.dtype)
        cdef uintptr_t coef_ptr = self._coef_.ptr
        cdef uintptr_t pred_ptr = preds.ptr

        cdef handle_t* handle_ = <handle_t*><size_t>self.handle.getHandle()

        if self.dtype == np.float32:
            qnPredict(handle_[0],
                      <float*> X_ptr,
                      <int> n_rows,
                      <int> n_cols,
                      <int> self._num_classes,
                      <bool> self.fit_intercept,
                      <float*> coef_ptr,
                      <bool> True,
                      <int> self.loss_type,
                      <float*> pred_ptr)

        else:
            qnPredict(handle_[0],
                      <double*> X_ptr,
                      <int> n_rows,
                      <int> n_cols,
                      <int> self._num_classes,
                      <bool> self.fit_intercept,
                      <double*> coef_ptr,
                      <bool> True,
                      <int> self.loss_type,
                      <double*> pred_ptr)

        self._calc_intercept()

        self.handle.sync()

        del X_m

        return preds

    def score(self, X, y):
        return accuracy_score(y, self.predict(X))

    def _calc_intercept(self):
        """
        If `fit_intercept == True`, then the last row of `coef_` contains
        `intercept_`. This should be called after every function that sets
        `coef_`
        """

        if (self.fit_intercept):
            self.intercept_ = self._coef_[-1]
        else:
            self.intercept_ = CumlArray.zeros(shape=1)

    def get_param_names(self):
        return super().get_param_names() + \
            ['loss', 'fit_intercept', 'l1_strength', 'l2_strength',
                'max_iter', 'tol', 'linesearch_max_iter', 'lbfgs_memory']<|MERGE_RESOLUTION|>--- conflicted
+++ resolved
@@ -290,12 +290,7 @@
             return self._coef_
 
     @generate_docstring()
-<<<<<<< HEAD
-    @with_cupy_rmm
-    def fit(self, X, y, convert_dtype=True):
-=======
-    def fit(self, X, y, convert_dtype=False) -> "QN":
->>>>>>> d8b47656
+    def fit(self, X, y, convert_dtype=True) -> "QN":
         """
         Fit the model with X and y.
 
@@ -399,12 +394,8 @@
 
         return self
 
-<<<<<<< HEAD
-    def _decision_function(self, X, convert_dtype=True):
-=======
     @cuml.internals.api_base_return_array_skipall
-    def _decision_function(self, X, convert_dtype=False) -> CumlArray:
->>>>>>> d8b47656
+    def _decision_function(self, X, convert_dtype=True) -> CumlArray:
         """
         Gives confidence score for X
 
@@ -476,12 +467,8 @@
                                        'type': 'dense',
                                        'description': 'Predicted values',
                                        'shape': '(n_samples, 1)'})
-<<<<<<< HEAD
-    def predict(self, X, convert_dtype=True):
-=======
     @cuml.internals.api_base_return_array(get_output_dtype=True)
-    def predict(self, X, convert_dtype=False) -> CumlArray:
->>>>>>> d8b47656
+    def predict(self, X, convert_dtype=True) -> CumlArray:
         """
         Predicts the y for X.
 
