--- conflicted
+++ resolved
@@ -212,20 +212,12 @@
         If it is None, a new one is created.
     output_type : {'input', 'cudf', 'cupy', 'numpy', 'numba'}, default=None
         Variable to control output type of the results and attributes of
-<<<<<<< HEAD
-        the estimators. If None, it'll inherit the output type set at the
-        module level, cuml.output_type. If set, the estimator will override
-        the global option for its behavior.
-    verbose : int or boolean (default = False)
-        Sets logging level. It must be one of `cuml.common.logger.level_*`.
-=======
         the estimator. If None, it'll inherit the output type set at the
         module level, `cuml.global_output_type`.
         See :ref:`output-data-type-configuration` for more info.
     verbose : int or boolean, default=False
         Sets logging level. It must be one of `cuml.common.logger.level_*`.
         See :ref:`verbosity-levels` for more info.
->>>>>>> 544ec2fd
 
     """
 
@@ -504,28 +496,7 @@
 
         del(X_m)
 
-<<<<<<< HEAD
         return preds
-
-    def get_param_names(self):
-        return super().get_param_names() + \
-            [
-                "loss",
-                "penalty",
-                "alpha",
-                "l1_ratio",
-                "fit_intercept",
-                "epochs",
-                "tol",
-                "shuffle",
-                "learning_rate",
-                "eta0",
-                "power_t",
-                "batch_size",
-                "n_iter_no_change",
-            ]
-=======
-        return preds.to_output(output_type=output_type, output_dtype=out_dtype)
 
     def get_param_names(self):
         return super().get_param_names() + [
@@ -542,5 +513,4 @@
             "power_t",
             "batch_size",
             "n_iter_no_change",
-        ]
->>>>>>> 544ec2fd
+        ]