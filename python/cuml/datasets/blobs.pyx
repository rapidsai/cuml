--- conflicted
+++ resolved
@@ -147,12 +147,10 @@
     handle = cuml.common.handle.Handle() if handle is None else handle
     cdef cumlHandle* handle_ = <cumlHandle*><size_t>handle.getHandle()
 
-    out = zeros((n_samples, n_features), dtype=dtype, order='F')
+    out = zeros((n_samples, n_features), dtype=dtype, order='C')
     cdef uintptr_t out_ptr = get_dev_array_ptr(out)
 
-    # print("OUT=" + str(np.array(out)))
-    #
-    labels = zeros(n_samples, dtype=np.int64, order='F')
+    labels = zeros(n_samples, dtype=np.int64, order='C')
     cdef uintptr_t labels_ptr = get_dev_array_ptr(labels)
 
     cdef uintptr_t centers_ptr
@@ -164,18 +162,11 @@
 
         else:
             centers, centers_ptr, n_rows_centers, _, _ = \
-<<<<<<< HEAD
                 input_to_dev_array(centers, order="C",
                                    convert_to_dtype=dtype,
                                    check_cols=n_features)
 
-            n_clusters = clusters.shape[0]
-=======
-                input_to_dev_array(centers, order="C", convert_to_dtype=dtype,
-                                   check_cols=n_features)
-
             n_clusters = centers.shape[0]
->>>>>>> a5aaf0f6
 
     else:
         n_clusters = 3
@@ -212,7 +203,7 @@
                    <float> center_box_min,
                    <float> center_box_max,
                    <uint64_t> random_state,
-                   <bool> False)
+                   <bool> True)
 
     else:
         make_blobs(handle_[0],
@@ -228,7 +219,7 @@
                    <double> center_box_min,
                    <double> center_box_max,
                    <uint64_t> random_state,
-                   <bool> False)
+                   <bool> True)
 
     handle.sync()
 
