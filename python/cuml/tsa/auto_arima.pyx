--- conflicted
+++ resolved
@@ -180,15 +180,10 @@
                  verbose=False,
                  output_type=None):
         # Initialize base class
-<<<<<<< HEAD
-        super().__init__(handle, output_type=output_type, verbose=verbose)
-
-=======
         super().__init__(
             handle=handle,
             output_type=output_type,
             verbose=verbose)
->>>>>>> 544ec2fd
         self._set_base_attributes(output_type=endog)
 
         # Disable _mirror_input since functions dont take an array input
