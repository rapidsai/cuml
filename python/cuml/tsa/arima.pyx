#
# Copyright (c) 2019-2020, NVIDIA CORPORATION.
#
# Licensed under the Apache License, Version 2.0 (the "License");
# you may not use this file except in compliance with the License.
# You may obtain a copy of the License at
#
#     http://www.apache.org/licenses/LICENSE-2.0
#
# Unless required by applicable law or agreed to in writing, software
# distributed under the License is distributed on an "AS IS" BASIS,
# WITHOUT WARRANTIES OR CONDITIONS OF ANY KIND, either express or implied.
# See the License for the specific language governing permissions and
# limitations under the License.
#

# distutils: language = c++

import numpy as np
import sys

import ctypes
from libc.stdint cimport uintptr_t
from libcpp cimport bool
from libcpp.vector cimport vector
from typing import List, Tuple, Dict, Mapping, Optional, Union

from cuml.common.array import CumlArray as cumlArray
from cuml.common.base import Base
from cuml.common.cuda import nvtx_range_wrap
from cuml.raft.common.handle cimport handle_t
from cuml.tsa.batched_lbfgs import batched_fmin_lbfgs_b
import cuml.common.logger as logger
from cuml.common import has_scipy
from cuml.common.input_utils import input_to_cuml_array
from cuml.common.input_utils import input_to_host_array


cdef extern from "cuml/tsa/arima_common.h" namespace "ML":
    cdef cppclass ARIMAParams[DataT]:
        DataT* mu
        DataT* ar
        DataT* ma
        DataT* sar
        DataT* sma
        DataT* sigma2


cdef extern from "cuml/tsa/batched_arima.hpp" namespace "ML":
    ctypedef enum LoglikeMethod: CSS, MLE

    void batched_diff(handle_t& handle, double* d_y_diff, const double* d_y,
                      int batch_size, int n_obs, const ARIMAOrder& order)

    void batched_loglike(
        handle_t& handle, const double* y, int batch_size, int nobs,
        const ARIMAOrder& order, const double* params, double* loglike,
        double* d_vs, bool trans, bool host_loglike, LoglikeMethod method,
        int truncate)

    void batched_loglike(
        handle_t& handle, const double* y, int batch_size, int n_obs,
        const ARIMAOrder& order, const ARIMAParams[double]& params,
        double* loglike, double* d_vs, bool trans, bool host_loglike,
        LoglikeMethod method, int truncate)

    void batched_loglike_grad(
        handle_t& handle, const double* d_y, int batch_size, int nobs,
        const ARIMAOrder& order, const double* d_x, double* d_grad, double h,
        bool trans, LoglikeMethod method, int truncate)

    void cpp_predict "predict" (
        handle_t& handle, const double* d_y, int batch_size, int nobs,
        int start, int end, const ARIMAOrder& order,
        const ARIMAParams[double]& params, double* d_y_p, bool pre_diff,
        double level, double* d_lower, double* d_upper)

    void information_criterion(
        handle_t& handle, const double* d_y, int batch_size, int nobs,
        const ARIMAOrder& order, const ARIMAParams[double]& params,
        double* ic, int ic_type)

    void estimate_x0(
        handle_t& handle, ARIMAParams[double]& params, const double* d_y,
        int batch_size, int nobs, const ARIMAOrder& order)


cdef extern from "cuml/tsa/batched_kalman.hpp" namespace "ML":

    void batched_jones_transform(
        handle_t& handle, const ARIMAOrder& order, int batchSize,
        bool isInv, const double* h_params, double* h_Tparams)


class ARIMA(Base):
    r"""
    Implements a batched ARIMA model for in- and out-of-sample
    time-series prediction, with support for seasonality (SARIMA)

    ARIMA stands for Auto-Regressive Integrated Moving Average.
    See https://en.wikipedia.org/wiki/Autoregressive_integrated_moving_average

    This class can fit an ARIMA(p,d,q) or ARIMA(p,d,q)(P,D,Q)_s model to a
    batch of time series of the same length with no missing values.
    The implementation is designed to give the best performance when using
    large batches of time series.

    Parameters
    ----------
    endog : dataframe or array-like (device or host)
        The time series data, assumed to have each time series in columns.
        Acceptable formats: cuDF DataFrame, cuDF Series, NumPy ndarray,
        Numba device ndarray, cuda array interface compliant array like CuPy.
    order : Tuple[int, int, int]
        The ARIMA order (p, d, q) of the model
    seasonal_order: Tuple[int, int, int, int]
        The seasonal ARIMA order (P, D, Q, s) of the model
    fit_intercept : bool or int (default = True)
        Whether to include a constant trend mu in the model
    simple_differencing: bool or int (default = True)
        If True, the data is differenced before being passed to the Kalman
        filter. If False, differencing is part of the state-space model.
        In some cases this setting can be ignored: computing forecasts with
        confidence intervals will force it to False ; fitting with the CSS
        method will force it to True.
        Note: that forecasts are always for the original series, whereas
        statsmodels computes forecasts for the differenced series when
        simple_differencing is True.
    handle : cuml.Handle
        Specifies the cuml.handle that holds internal CUDA state for
        computations in this model. Most importantly, this specifies the CUDA
        stream that will be used for the model's computations, so users can
        run different models concurrently in different streams by creating
        handles in several streams.
        If it is None, a new one is created.
    verbose : int or boolean, default=False
        Sets logging level. It must be one of `cuml.common.logger.level_*`.
        See :ref:`verbosity-levels` for more info.
    output_type : {'input', 'cudf', 'cupy', 'numpy', 'numba'}, default=None
        Variable to control output type of the results and attributes of
        the estimator. If None, it'll inherit the output type set at the
        module level, `cuml.global_output_type`.
        See :ref:`output-data-type-configuration` for more info.

    Attributes
    ----------
    order : ARIMAOrder
        The ARIMA order of the model (p, d, q, P, D, Q, s, k)
<<<<<<< HEAD
=======
    seasonal_order: Tuple[int, int, int, int]
        The seasonal ARIMA order (P, D, Q, s) of the model
    intercept : bool or int
        Whether the model includes a constant trend mu
>>>>>>> 5beaaaec
    d_y: device array
        Time series data on device
    n_obs: int
        Number of observations
    batch_size: int
        Number of time series in the batch
    dtype: numpy.dtype
        Floating-point type of the data and parameters
    niter: numpy.ndarray
        After fitting, contains the number of iterations before convergence
        for each time series.

    Notes
    -----
    *Performance:* Let :math:`r=max(p+s*P, q+s*Q+1)`. The device memory used
    for most operations is
    :math:`O(\mathtt{batch\_size}*\mathtt{n\_obs} + \mathtt{batch\_size}*r^2)`.
    The execution time is a linear function of `n_obs` and `batch_size`
    (if `batch_size` is large), but grows very fast with `r`.

    The performance is optimized for very large batch sizes (e.g thousands of
    series).

    References
    ----------
    This class is heavily influenced by the Python library `statsmodels`,
    particularly `statsmodels.tsa.statespace.sarimax.SARIMAX`.
    See https://www.statsmodels.org/stable/statespace.html.

    Additionally the following book is a useful reference:
    "Time Series Analysis by State Space Methods",
    J. Durbin, S.J. Koopman, 2nd Edition (2012).

    Examples
    --------
    .. code-block:: python

            import numpy as np
            from cuml.tsa.arima import ARIMA

            # Create seasonal data with a trend, a seasonal pattern and noise
            n_obs = 100
            np.random.seed(12)
            x = np.linspace(0, 1, n_obs)
            pattern = np.array([[0.05, 0.0], [0.07, 0.03],
                                [-0.03, 0.05], [0.02, 0.025]])
            noise = np.random.normal(scale=0.01, size=(n_obs, 2))
            y = (np.column_stack((0.5*x, -0.25*x)) + noise
                + np.tile(pattern, (25, 1)))

            # Fit a seasonal ARIMA model
            model = ARIMA(y, (0,1,1), (0,1,1,4), fit_intercept=False)
            model.fit()

            # Forecast
            fc = model.forecast(10)
            print(fc)

    Output:

    .. code-block:: python

            [[ 0.55204599 -0.25681163]
            [ 0.57430705 -0.2262438 ]
            [ 0.48120315 -0.20583011]
            [ 0.535594   -0.24060046]
            [ 0.57207541 -0.26695497]
            [ 0.59433647 -0.23638713]
            [ 0.50123257 -0.21597344]
            [ 0.55562342 -0.25074379]
            [ 0.59210483 -0.27709831]
            [ 0.61436589 -0.24653047]]

    """

    def __init__(self,
                 endog,
                 order: Tuple[int, int, int] = (1, 1, 1),
                 seasonal_order: Tuple[int, int, int, int]
                 = (0, 0, 0, 0),
                 fit_intercept=True,
                 simple_differencing=True,
                 handle=None,
                 verbose=False,
                 output_type=None):

        if not has_scipy():
            raise RuntimeError("Scipy is needed to run cuML's ARIMA estimator."
                               " Please install it to enable ARIMA "
                               "estimation.")

        # Initialize base class
        super().__init__(handle, verbose, output_type)
        self._set_base_attributes(output_type=endog)

        # Set the ARIMA order
        cdef ARIMAOrder cpp_order
        cpp_order.p, cpp_order.d, cpp_order.q = order
        cpp_order.P, cpp_order.D, cpp_order.Q, cpp_order.s = seasonal_order
        cpp_order.k = int(fit_intercept)
        self.order = cpp_order

        # Check validity of the ARIMA order and seasonal order
        p, d, q = order
        P, D, Q, s = seasonal_order
        if P + D + Q > 0 and s < 2:
            raise ValueError("ERROR: Invalid period for seasonal ARIMA: {}"
                             .format(s))
        if d + D > 2:
            raise ValueError("ERROR: Invalid order. Required: d+D <= 2")
        if s != 0 and (p >= s or q >= s):
            raise ValueError("ERROR: Invalid order. Required: s > p, s > q")
        if p + q + P + Q + cpp_order.k == 0:
            raise ValueError("ERROR: Invalid order. At least one parameter"
                             " among p, q, P, Q and fit_intercept must be"
                             " non-zero")
        if p > 4 or P > 4 or q > 4 or Q > 4:
            raise ValueError("ERROR: Invalid order. Required: p,q,P,Q <= 4")
        if max(p + s * P, q + s * Q) > 1024:
            raise ValueError("ERROR: Invalid order. "
                             "Required: max(p+s*P, q+s*Q) <= 1024")

        # Get device array. Float64 only for now.
        self._d_y, self.n_obs, self.batch_size, self.dtype \
            = input_to_cuml_array(endog, check_dtype=np.float64)

        if self.n_obs < d + s * D + 1:
            raise ValueError("ERROR: Number of observations too small for the"
                             " given order")

        self.simple_differencing = simple_differencing

        # Compute the differenced series
        self._d_y_diff = cumlArray.empty(
            (self.n_obs - d - s * D, self.batch_size), self.dtype)
        cdef uintptr_t d_y_ptr = self._d_y.ptr
        cdef uintptr_t d_y_diff_ptr = self._d_y_diff.ptr
        cdef handle_t* handle_ = <handle_t*><size_t>self.handle.getHandle()
        batched_diff(handle_[0], <double*> d_y_diff_ptr, <double*> d_y_ptr,
                     <int> self.batch_size, <int> self.n_obs, self.order)

        # Create a version of the order for the differenced series
        cdef ARIMAOrder cpp_order_diff = cpp_order
        cpp_order_diff.d = 0
        cpp_order_diff.D = 0
        self.order_diff = cpp_order_diff
        self.n_obs_diff = self.n_obs - d - D * s

    def __str__(self):
        cdef ARIMAOrder order = self.order
        intercept_str = 'c' if order.k else 'n'
        if order.s:
            return "ARIMA({},{},{})({},{},{})_{} ({}) - {} series".format(
                order.p, order.d, order.q, order.P, order.D, order.Q, order.s,
                intercept_str, self.batch_size)
        else:
            return "ARIMA({},{},{}) ({}) - {} series".format(
                order.p, order.d, order.q, intercept_str, self.batch_size)

    @nvtx_range_wrap
    def _ic(self, ic_type: str):
        """Wrapper around C++ information_criterion
        """
        cdef handle_t* handle_ = <handle_t*><size_t>self.handle.getHandle()

        cdef ARIMAOrder order_kf = \
            self.order_diff if self.simple_differencing else self.order

        # Convert host parameters to device parameters
        cdef uintptr_t d_mu_ptr = <uintptr_t> NULL
        cdef uintptr_t d_ar_ptr = <uintptr_t> NULL
        cdef uintptr_t d_ma_ptr = <uintptr_t> NULL
        cdef uintptr_t d_sar_ptr = <uintptr_t> NULL
        cdef uintptr_t d_sma_ptr = <uintptr_t> NULL
        cdef uintptr_t d_sigma2_ptr = <uintptr_t> NULL
        if order_kf.k:
            d_mu_ptr = self._mu_.ptr
        if order_kf.p:
            d_ar_ptr = self._ar_.ptr
        if order_kf.q:
            d_ma_ptr = self._ma_.ptr
        if order_kf.P:
            d_sar_ptr = self._sar_.ptr
        if order_kf.Q:
            d_sma_ptr = self._sma_.ptr
        d_sigma2_ptr = self._sigma2_.ptr

        cdef ARIMAParams[double] cpp_params
        cpp_params.mu = <double*> d_mu_ptr
        cpp_params.ar = <double*> d_ar_ptr
        cpp_params.ma = <double*> d_ma_ptr
        cpp_params.sar = <double*> d_sar_ptr
        cpp_params.sma = <double*> d_sma_ptr
        cpp_params.sigma2 = <double*> d_sigma2_ptr

        ic = cumlArray.empty(self.batch_size, self.dtype)
        cdef uintptr_t d_ic_ptr = ic.ptr
        cdef uintptr_t d_y_kf_ptr = \
            self._d_y_diff.ptr if self.simple_differencing else self._d_y.ptr

        n_obs_kf = (self.n_obs_diff if self.simple_differencing
                    else self.n_obs)

        ic_name_to_number = {"aic": 0, "aicc": 1, "bic": 2}
        cdef int ic_type_id
        try:
            ic_type_id = ic_name_to_number[ic_type.lower()]
        except KeyError as e:
            raise NotImplementedError("IC type '{}' unknown".format(ic_type))

        information_criterion(handle_[0], <double*> d_y_kf_ptr,
                              <int> self.batch_size, <int> n_obs_kf,
                              order_kf, cpp_params, <double*> d_ic_ptr,
                              <int> ic_type_id)

        return ic.to_output(self.output_type)

    @property
    def aic(self):
        """Akaike Information Criterion"""
        return self._ic("aic")

    @property
    def aicc(self):
        """Corrected Akaike Information Criterion"""
        return self._ic("aicc")

    @property
    def bic(self):
        """Bayesian Information Criterion"""
        return self._ic("bic")

    @property
    def complexity(self):
        """Model complexity (number of parameters)"""
        cdef ARIMAOrder order = self.order
        return order.p + order.P + order.q + order.Q + order.k + 1

    def get_fit_params(self) -> Dict[str, np.ndarray]:
        """Get all the fit parameters. Not to be confused with get_params
        Note: pack() can be used to get a compact vector of the parameters

        Returns
        -------
<<<<<<< HEAD
=======
        params: Dict[str, np.ndarray]
>>>>>>> 5beaaaec
            A dictionary of parameter names and associated arrays
            The key names are in {"mu", "ar", "ma", "sar", "sma", "sigma2"}
            The shape of the arrays are (batch_size,) for mu and sigma2 and
            (n, batch_size) for any other type, where n is the corresponding
            number of parameters of this type.
        """
        cdef ARIMAOrder order = self.order
        params = dict()
        names = ["mu", "ar", "ma", "sar", "sma", "sigma2"]
        criteria = [order.k, order.p, order.q, order.P, order.Q, True]
        for i in range(len(names)):
            if criteria[i] > 0:
                params[names[i]] = getattr(self, "{}_".format(names[i]))
        return params

    def set_fit_params(self, params: Mapping[str, object]):
<<<<<<< HEAD
        """Set all the fit parameters. Not to be confused with set_params
        Note: unpack() can be used to load a compact vector of the parameters
=======
        """Set all the fit parameters. Not to be confused with ``set_params``
        Note: `unpack()` can be used to load a compact vector of the
        parameters
>>>>>>> 5beaaaec

        Parameters
        ----------
        params:
            A dictionary of parameter names and associated arrays
            The key names are in {"mu", "ar", "ma", "sar", "sma", "sigma2"}
            The shape of the arrays are (batch_size,) for mu and sigma2 and
            (n, batch_size) for any other type, where n is the corresponding
            number of parameters of this type.
        """
        for param_name in ["mu", "ar", "ma", "sar", "sma", "sigma2"]:
            if param_name in params:
                array, *_ = input_to_cuml_array(params[param_name],
                                                check_dtype=np.float64)
                setattr(self, "_{}_".format(param_name), array)

    def get_param_names(self):
        raise NotImplementedError

    def get_param_names(self):
        """
        .. warning:: ARIMA is unable to be cloned at this time. The methods:
            `get_param_names()`, `get_params` and `set_params` will raise
            ``NotImplementedError``
        """
        raise NotImplementedError("ARIMA is unable to be cloned via "
                                  "`get_params` and `set_params`.")

    def get_params(self, deep=True):
        """
        .. warning:: ARIMA is unable to be cloned at this time. The methods:
            `get_param_names()`, `get_params` and `set_params` will raise
            ``NotImplementedError``
        """
        raise NotImplementedError("ARIMA is unable to be cloned via "
                                  "`get_params` and `set_params`.")

    def set_params(self, **params):
        """
        .. warning:: ARIMA is unable to be cloned at this time. The methods:
            `get_param_names()`, `get_params` and `set_params` will raise
            ``NotImplementedError``
        """
        raise NotImplementedError("ARIMA is unable to be cloned via "
                                  "`get_params` and `set_params`.")

    @nvtx_range_wrap
    def predict(self, start=0, end=None, level=None):
        """Compute in-sample and/or out-of-sample prediction for each series

        Parameters
        ----------
        start: int (default = 0)
            Index where to start the predictions (0 <= start <= num_samples)
        end: int (default = None)
            Index where to end the predictions, excluded (end > start), or
            ``None`` to predict until the last observation
        level: float or None (default = None)
            Confidence level for prediction intervals, or None to return only
            the point forecasts. ``0 < level < 1``

        Returns
        -------
        y_p : array-like (device)
            Predictions. Shape = (end - start, batch_size)
        lower: array-like (device) (optional)
            Lower limit of the prediction interval if ``level != None``
            Shape = (end - start, batch_size)
        upper: array-like (device) (optional)
            Upper limit of the prediction interval if ``level != None``
            Shape = (end - start, batch_size)

        Examples
        --------
        .. code-block:: python

            from cuml.tsa.arima import ARIMA

            model = ARIMA(ys, (1,1,1))
            model.fit()
            y_pred = model.predict()
        """
        cdef ARIMAOrder order = self.order

        if start < 0:
            raise ValueError("ERROR(`predict`): start < 0")
        elif start > self.n_obs:
            raise ValueError("ERROR(`predict`): There can't be a gap between"
                             " the data and the prediction")
        elif end <= start:
            raise ValueError("ERROR(`predict`): end <= start")
        elif start < order.d + order.D * order.s:
            logger.warn("WARNING(`predict`): predictions before {} are"
                        " undefined, will be set to NaN"
                        .format(order.d + order.D * order.s))

        if level is not None:
            if level <= 0 or level >= 1:
                raise ValueError("ERROR: Invalid confidence level: {}"
                                 .format(level))
            elif level > 0 and start < self.n_obs:
                raise ValueError("ERROR: Prediction intervals can only be"
                                 " computed for out-of-sample predictions")

        if end is None:
            end = self.n_obs

        cdef handle_t* handle_ = <handle_t*><size_t>self.handle.getHandle()

        cdef uintptr_t d_mu_ptr = <uintptr_t> NULL
        cdef uintptr_t d_ar_ptr = <uintptr_t> NULL
        cdef uintptr_t d_ma_ptr = <uintptr_t> NULL
        cdef uintptr_t d_sar_ptr = <uintptr_t> NULL
        cdef uintptr_t d_sma_ptr = <uintptr_t> NULL
        cdef uintptr_t d_sigma2_ptr = <uintptr_t> NULL
        if order.k:
            d_mu_ptr = self._mu_.ptr
        if order.p:
            d_ar_ptr = self._ar_.ptr
        if order.q:
            d_ma_ptr = self._ma_.ptr
        if order.P:
            d_sar_ptr = self._sar_.ptr
        if order.Q:
            d_sma_ptr = self._sma_.ptr
        d_sigma2_ptr = self._sigma2_.ptr

        cdef ARIMAParams[double] cpp_params
        cpp_params.mu = <double*> d_mu_ptr
        cpp_params.ar = <double*> d_ar_ptr
        cpp_params.ma = <double*> d_ma_ptr
        cpp_params.sar = <double*> d_sar_ptr
        cpp_params.sma = <double*> d_sma_ptr
        cpp_params.sigma2 = <double*> d_sigma2_ptr

        predict_size = end - start

        # allocate predictions and intervals device memory
        cdef uintptr_t d_y_p_ptr = <uintptr_t> NULL
        cdef uintptr_t d_lower_ptr = <uintptr_t> NULL
        cdef uintptr_t d_upper_ptr = <uintptr_t> NULL
        d_y_p = cumlArray.empty((predict_size, self.batch_size),
                                dtype=np.float64, order="F")
        d_y_p_ptr = d_y_p.ptr
        if level is not None:
            d_lower = cumlArray.empty((predict_size, self.batch_size),
                                      dtype=np.float64, order="F")
            d_upper = cumlArray.empty((predict_size, self.batch_size),
                                      dtype=np.float64, order="F")
            d_lower_ptr = d_lower.ptr
            d_upper_ptr = d_upper.ptr

        cdef uintptr_t d_y_ptr = self._d_y.ptr

        cpp_predict(handle_[0], <double*>d_y_ptr, <int> self.batch_size,
                    <int> self.n_obs, <int> start, <int> end, order,
                    cpp_params, <double*>d_y_p_ptr,
                    <bool> self.simple_differencing,
                    <double> (0 if level is None else level),
                    <double*> d_lower_ptr, <double*> d_upper_ptr)

        if level is None:
            return d_y_p.to_output(self.output_type)
        else:
            return (d_y_p.to_output(self.output_type),
                    d_lower.to_output(self.output_type),
                    d_upper.to_output(self.output_type))

    @nvtx_range_wrap
    def forecast(self, nsteps: int, level=None):
        """Forecast the given model `nsteps` into the future.

        Parameters
        ----------
        nsteps : int
            The number of steps to forecast beyond end of the given series
        level: float or None (default = None)
            Confidence level for prediction intervals, or None to return only
            the point forecasts. 0 < level < 1

        Returns
        -------
        y_fc : array-like
            Forecasts. Shape = (nsteps, batch_size)
        lower: array-like (device) (optional)
            Lower limit of the prediction interval if level != None
            Shape = (end - start, batch_size)
        upper: array-like (device) (optional)
            Upper limit of the prediction interval if level != None
            Shape = (end - start, batch_size)

        Examples
        --------
        .. code-block:: python

            from cuml.tsa.arima import ARIMA
            ...
            model = ARIMA(ys, (1,1,1))
            model.fit()
            y_fc = model.forecast(10)
        """

        return self.predict(self.n_obs, self.n_obs + nsteps, level)

    @nvtx_range_wrap
    def _estimate_x0(self):
        """Internal method. Estimate initial parameters of the model.
        """
        cdef ARIMAOrder order = self.order

        cdef uintptr_t d_y_ptr = self._d_y.ptr
        cdef handle_t* handle_ = <handle_t*><size_t>self.handle.getHandle()

        # Create mu, ar and ma arrays
        cdef uintptr_t d_mu_ptr = <uintptr_t> NULL
        cdef uintptr_t d_ar_ptr = <uintptr_t> NULL
        cdef uintptr_t d_ma_ptr = <uintptr_t> NULL
        cdef uintptr_t d_sar_ptr = <uintptr_t> NULL
        cdef uintptr_t d_sma_ptr = <uintptr_t> NULL
        cdef uintptr_t d_sigma2_ptr = <uintptr_t> NULL
        if order.k:
            self._mu_ = cumlArray.zeros(self.batch_size, dtype=np.float64)
            d_mu_ptr = self._mu_.ptr
        if order.p:
            self._ar_ = cumlArray.zeros((order.p, self.batch_size),
                                        dtype=np.float64, order='F')
            d_ar_ptr = self._ar_.ptr
        if order.q:
            self._ma_ = cumlArray.zeros((order.q, self.batch_size),
                                        dtype=np.float64, order='F')
            d_ma_ptr = self._ma_.ptr
        if order.P:
            self._sar_ = cumlArray.zeros((order.P, self.batch_size),
                                         dtype=np.float64, order='F')
            d_sar_ptr = self._sar_.ptr
        if order.Q:
            self._sma_ = cumlArray.zeros((order.Q, self.batch_size),
                                         dtype=np.float64, order='F')
            d_sma_ptr = self._sma_.ptr
        self._sigma2_ = cumlArray.zeros(self.batch_size, dtype=np.float64)
        d_sigma2_ptr = self._sigma2_.ptr

        cdef ARIMAParams[double] cpp_params
        cpp_params.mu = <double*> d_mu_ptr
        cpp_params.ar = <double*> d_ar_ptr
        cpp_params.ma = <double*> d_ma_ptr
        cpp_params.sar = <double*> d_sar_ptr
        cpp_params.sma = <double*> d_sma_ptr
        cpp_params.sigma2 = <double*> d_sigma2_ptr

        # Call C++ function
        estimate_x0(handle_[0], cpp_params, <double*> d_y_ptr,
                    <int> self.batch_size, <int> self.n_obs, order)

<<<<<<< HEAD
=======
        params = dict()
        if order.k:
            params["mu"] = d_mu.to_output('numpy')
        if order.p:
            params["ar"] = d_ar.to_output('numpy')
        if order.q:
            params["ma"] = d_ma.to_output('numpy')
        if order.P:
            params["sar"] = d_sar.to_output('numpy')
        if order.Q:
            params["sma"] = d_sma.to_output('numpy')
        params["sigma2"] = d_sigma2.to_output('numpy')
        self.set_fit_params(params)

>>>>>>> 5beaaaec
    @nvtx_range_wrap
    def fit(self,
            start_params: Optional[Mapping[str, object]] = None,
            opt_disp: int = -1,
            h: float = 1e-8,
            maxiter: int = 1000,
            method="ml",
            truncate: int = 0):
        r"""Fit the ARIMA model to each time series.

        Parameters
        ----------
        start_params : Mapping[str, array-like] (optional)
            A mapping (e.g dictionary) of parameter names and associated arrays
            The key names are in {"mu", "ar", "ma", "sar", "sma", "sigma2"}
            The shape of the arrays are (batch_size,) for mu and sigma2
            parameters and (n, batch_size) for any other type, where n is the
            corresponding number of parameters of this type.
            Pass None for automatic estimation (recommended)

        opt_disp : int
            Fit diagnostic level (for L-BFGS solver):

            * `-1` for no output (default)
            * `0<n<100` for output every `n` steps
            * `n>100` for more detailed output

        h : float
            Finite-differencing step size. The gradient is computed using
            forward finite differencing:
            :math:`g = \frac{f(x + \mathtt{h}) - f(x)}{\mathtt{h}} + O(\mathtt{h})` # noqa

        maxiter : int
            Maximum number of iterations of L-BFGS-B
        method : str
            Estimation method - "css", "css-ml" or "ml".
            CSS uses a sum-of-squares approximation.
            ML estimates the log-likelihood with statespace methods.
            CSS-ML starts with CSS and refines with ML.
        truncate : int
            When using CSS, start the sum of squares after a given number of
            observations
        """
        def fit_helper(x_in, fit_method):
            cdef uintptr_t d_y_ptr = self._d_y.ptr

            def f(x: np.ndarray) -> np.ndarray:
                """The (batched) energy functional returning the negative
                log-likelihood (foreach series)."""
                # Recall: We maximize LL by minimizing -LL
                n_llf = -self._loglike(x, True, fit_method, truncate)
                return n_llf / (self.n_obs - 1)

            # Optimized finite differencing gradient for batches
            def gf(x) -> np.ndarray:
                """The gradient of the (batched) energy functional."""
                # Recall: We maximize LL by minimizing -LL
                n_gllf = -self._loglike_grad(x, h, True, fit_method, truncate)
                return n_gllf / (self.n_obs - 1)

            # Check initial parameter sanity
            if ((np.isnan(x_in).any()) or (np.isinf(x_in).any())):
                raise FloatingPointError(
                    "Initial parameter vector x has NaN or Inf.")

            # Optimize parameters by minimizing log likelihood.
            x_out, niter, flags = batched_fmin_lbfgs_b(
                f, x_in, self.batch_size, gf, iprint=opt_disp, factr=1000,
                maxiter=maxiter)

            # Handle non-zero flags with Warning
            if (flags != 0).any():
                logger.warn("fit: Some batch members had optimizer problems")

            return x_out, niter

        if start_params is None:
            self._estimate_x0()
        else:
            self.set_fit_params(start_params)

        x0 = self._batched_transform(self.pack(), True)

        method = method.lower()
        if method not in {"css", "css-ml", "ml"}:
            raise ValueError("Unknown method: {}".format(method))
        if method == "css" or method == "css-ml":
            x, self.niter = fit_helper(x0, "css")
        if method == "css-ml" or method == "ml":
            x, niter = fit_helper(x if method == "css-ml" else x0, "ml")
            self.niter = (self.niter + niter) if method == "css-ml" else niter

        self.unpack(self._batched_transform(x))
        return self

    @nvtx_range_wrap
    def _loglike(self, x, trans=True, method="ml", truncate=0):
        """Compute the batched log-likelihood for the given parameters.

        Parameters
        ----------
        x : array-like
            Packed parameter array, grouped by series
        trans : bool
            Should the Jones' transform be applied?
            Note: The parameters from a fit model are already transformed.
        method : str
            Estimation method: "css" for sum-of-squares, "ml" for
            an estimation with statespace methods
        truncate : int
            When using CSS, start the sum of squares after a given number of
            observations

        Returns
        -------
        loglike : numpy.ndarray
            Batched log-likelihood. Shape: (batch_size,)
        """
        cdef vector[double] vec_loglike
        vec_loglike.resize(self.batch_size)

        cdef LoglikeMethod ll_method = CSS if method == "css" else MLE
        diff = ll_method != MLE or self.simple_differencing

        cdef ARIMAOrder order_kf = self.order_diff if diff else self.order

        d_x_array, *_ = \
            input_to_cuml_array(x, check_dtype=np.float64, order='C')
        cdef uintptr_t d_x_ptr = d_x_array.ptr

        cdef uintptr_t d_y_kf_ptr = \
            self._d_y_diff.ptr if diff else self._d_y.ptr

        cdef handle_t* handle_ = <handle_t*><size_t>self.handle.getHandle()

        n_obs_kf = (self.n_obs_diff if diff else self.n_obs)
        d_vs = cumlArray.empty((n_obs_kf, self.batch_size), dtype=np.float64,
                               order="F")
        cdef uintptr_t d_vs_ptr = d_vs.ptr

        batched_loglike(handle_[0], <double*> d_y_kf_ptr,
                        <int> self.batch_size, <int> n_obs_kf, order_kf,
                        <double*> d_x_ptr, <double*> vec_loglike.data(),
                        <double*> d_vs_ptr, <bool> trans, <bool> True,
                        ll_method, <int> truncate)

        return np.array(vec_loglike, dtype=np.float64)

    @nvtx_range_wrap
    def _loglike_grad(self, x, h=1e-8, trans=True, method="ml", truncate=0):
        """Compute the gradient (via finite differencing) of the batched
        log-likelihood.

        Parameters
        ----------
        x : array-like
            Packed parameter array, grouped by series.
            Shape: (n_params * batch_size,)
        h : float
            The finite-difference stepsize
        trans : bool
            Should the Jones' transform be applied?
            Note: The parameters from a fit model are already transformed.
        method : str
            Estimation method: "css" for sum-of-squares, "ml" for
            an estimation with statespace methods
        truncate : int
            When using CSS, start the sum of squares after a given number of
            observations

        Returns
        -------
        grad : numpy.ndarray
            Batched log-likelihood gradient. Shape: (n_params * batch_size,)
            where n_params is the complexity of the model
        """
        N = self.complexity
        assert len(x) == N * self.batch_size

        cdef LoglikeMethod ll_method = CSS if method == "css" else MLE
        diff = ll_method != MLE or self.simple_differencing

        grad = cumlArray.empty(N * self.batch_size, np.float64)
        cdef uintptr_t d_grad = <uintptr_t> grad.ptr

        cdef ARIMAOrder order_kf = self.order_diff if diff else self.order

        d_x_array, *_ = \
            input_to_cuml_array(x, check_dtype=np.float64, order='C')
        cdef uintptr_t d_x_ptr = d_x_array.ptr

        cdef uintptr_t d_y_kf_ptr = \
            self._d_y_diff.ptr if diff else self._d_y.ptr

        cdef handle_t* handle_ = <handle_t*><size_t>self.handle.getHandle()

        batched_loglike_grad(handle_[0], <double*> d_y_kf_ptr,
                             <int> self.batch_size,
                             <int> (self.n_obs_diff if diff else self.n_obs),
                             order_kf, <double*> d_x_ptr, <double*> d_grad,
                             <double> h, <bool> trans, ll_method,
                             <int> truncate)

        return grad.to_output("numpy")

    @property
    def llf(self):
        """Log-likelihood of a fit model. Shape: (batch_size,)
        """
        # Implementation note: this is slightly different from batched_loglike
        # as it uses the device parameter arrays and not a host vector.
        # Also, it always uses the MLE method, trans=False and truncate=0

        cdef handle_t* handle_ = <handle_t*><size_t>self.handle.getHandle()

        cdef vector[double] vec_loglike
        vec_loglike.resize(self.batch_size)

        cdef ARIMAOrder order_kf = \
            self.order_diff if self.simple_differencing else self.order

        # Convert host parameters to device parameters
        cdef uintptr_t d_mu_ptr = <uintptr_t> NULL
        cdef uintptr_t d_ar_ptr = <uintptr_t> NULL
        cdef uintptr_t d_ma_ptr = <uintptr_t> NULL
        cdef uintptr_t d_sar_ptr = <uintptr_t> NULL
        cdef uintptr_t d_sma_ptr = <uintptr_t> NULL
        cdef uintptr_t d_sigma2_ptr = <uintptr_t> NULL
        if order_kf.k:
            d_mu_ptr = self._mu_.ptr
        if order_kf.p:
            d_ar_ptr = self._ar_.ptr
        if order_kf.q:
            d_ma_ptr = self._ma_.ptr
        if order_kf.P:
            d_sar_ptr = self._sar_.ptr
        if order_kf.Q:
            d_sma_ptr = self._sma_.ptr
        d_sigma2_ptr = self._sigma2_.ptr

        cdef ARIMAParams[double] cpp_params
        cpp_params.mu = <double*> d_mu_ptr
        cpp_params.ar = <double*> d_ar_ptr
        cpp_params.ma = <double*> d_ma_ptr
        cpp_params.sar = <double*> d_sar_ptr
        cpp_params.sma = <double*> d_sma_ptr
        cpp_params.sigma2 = <double*> d_sigma2_ptr

        cdef uintptr_t d_y_kf_ptr = \
            self._d_y_diff.ptr if self.simple_differencing else self._d_y.ptr

        n_obs_kf = (self.n_obs_diff if self.simple_differencing
                    else self.n_obs)

        cdef LoglikeMethod ll_method = MLE
        diff = self.simple_differencing

        d_vs = cumlArray.empty((n_obs_kf, self.batch_size), dtype=np.float64,
                               order="F")
        cdef uintptr_t d_vs_ptr = d_vs.ptr

        batched_loglike(handle_[0], <double*> d_y_kf_ptr,
                        <int> self.batch_size, <int> n_obs_kf, order_kf,
                        cpp_params, <double*> vec_loglike.data(),
                        <double*> d_vs_ptr, <bool> False, <bool> True,
                        ll_method, <int> 0)

        return np.array(vec_loglike, dtype=np.float64)

    @nvtx_range_wrap
    def unpack(self, x: Union[list, np.ndarray]):
        """Unpack linearized parameter vector `x` into the separate
        parameter arrays of the model

        Parameters
        ----------
        x : array-like
            Packed parameter array, grouped by series.
            Shape: (n_params * batch_size,)
        """
        cdef ARIMAOrder order = self.order
        p, q, P, Q, k = (order.p, order.q, order.P, order.Q, order.k)
        N = self.complexity

        x_mat = (np.reshape(x, (N, self.batch_size), order='F')
                 .astype(np.float64))

        # Note: going through np.array to avoid getting incorrect strides when
        # one dimension is 1
        if k > 0:
            mu_temp = np.array(x_mat[0], order='F')
            self._mu_, *_ = input_to_cuml_array(mu_temp)
        if p > 0:
            ar_temp = np.array(x_mat[k:k+p], order='F')
            self._ar_, *_ = input_to_cuml_array(ar_temp)
        if q > 0:
            ma_temp = np.array(x_mat[k+p:k+p+q], order='F')
            self._ma_, *_ = input_to_cuml_array(ma_temp)
        if P > 0:
            sar_temp = np.array(x_mat[k+p+q:k+p+q+P], order='F')
            self._sar_, *_ = input_to_cuml_array(sar_temp)
        if Q > 0:
<<<<<<< HEAD
            sma_temp = np.array(x_mat[k+p+q+P:k+p+q+P+Q], order='F')
            self._sma_, *_ = input_to_cuml_array(sma_temp)
        sigma2_temp = np.array(x_mat[k+p+q+P+Q], order='F')
        self._sigma2_, *_ = input_to_cuml_array(sigma2_temp)
=======
            params["sma"] = np.array(x_mat[k+p+q+P:k+p+q+P+Q], order='F')
        params["sigma2"] = np.array(x_mat[k+p+q+P+Q], order='F')

        self.set_fit_params(params)
>>>>>>> 5beaaaec

    @nvtx_range_wrap
    def pack(self) -> np.ndarray:
        """Pack parameters of the model into a linearized vector `x`

        Returns
        -------
        x : numpy ndarray
            Packed parameter array, grouped by series.
            Shape: (n_params * batch_size,)
        """
        cdef ARIMAOrder order = self.order
        p, q, P, Q, k = (order.p, order.q, order.P, order.Q, order.k)
        N = self.complexity

<<<<<<< HEAD
=======
        params = self.get_fit_params()

>>>>>>> 5beaaaec
        # 2D array for convenience
        x = np.zeros((N, self.batch_size), order='F')

        if k > 0:
            x[0] = self._mu_.to_output("numpy")
        if p > 0:
            x[k:k+p] = self._ar_.to_output("numpy")
        if q > 0:
            x[k+p:k+p+q] = self._ma_.to_output("numpy")
        if P > 0:
            x[k+p+q:k+p+q+P] = self._sar_.to_output("numpy")
        if Q > 0:
            x[k+p+q+P:k+p+q+P+Q] = self._sma_.to_output("numpy")
        x[k+p+q+P+Q] = self._sigma2_.to_output("numpy")

        return x.reshape(N * self.batch_size, order='F')  # return 1D shape

    @nvtx_range_wrap
    def _batched_transform(self, x, isInv=False):
        """Applies Jones transform or inverse transform to a parameter vector

        Parameters
        ----------
        x : array-like
            Packed parameter array, grouped by series.
            Shape: (n_params * batch_size,)

        Returns
        -------
        Tx : array-like
            Packed transformed parameter array, grouped by series.
            Shape: (n_params * batch_size,)
        """
        cdef ARIMAOrder order = self.order
        N = self.complexity

        cdef handle_t* handle_ = <handle_t*><size_t>self.handle.getHandle()
        Tx = np.zeros(self.batch_size * N)

        cdef uintptr_t x_ptr = x.ctypes.data
        cdef uintptr_t Tx_ptr = Tx.ctypes.data
        batched_jones_transform(handle_[0], order, <int> self.batch_size,
                                <bool> isInv, <double*>x_ptr, <double*>Tx_ptr)

        return (Tx)<|MERGE_RESOLUTION|>--- conflicted
+++ resolved
@@ -146,13 +146,6 @@
     ----------
     order : ARIMAOrder
         The ARIMA order of the model (p, d, q, P, D, Q, s, k)
-<<<<<<< HEAD
-=======
-    seasonal_order: Tuple[int, int, int, int]
-        The seasonal ARIMA order (P, D, Q, s) of the model
-    intercept : bool or int
-        Whether the model includes a constant trend mu
->>>>>>> 5beaaaec
     d_y: device array
         Time series data on device
     n_obs: int
@@ -391,16 +384,13 @@
         cdef ARIMAOrder order = self.order
         return order.p + order.P + order.q + order.Q + order.k + 1
 
-    def get_fit_params(self) -> Dict[str, np.ndarray]:
+    def get_fit_params(self) -> Dict[str, object]:
         """Get all the fit parameters. Not to be confused with get_params
         Note: pack() can be used to get a compact vector of the parameters
 
         Returns
         -------
-<<<<<<< HEAD
-=======
-        params: Dict[str, np.ndarray]
->>>>>>> 5beaaaec
+        params: Dict[str, object]
             A dictionary of parameter names and associated arrays
             The key names are in {"mu", "ar", "ma", "sar", "sma", "sigma2"}
             The shape of the arrays are (batch_size,) for mu and sigma2 and
@@ -417,18 +407,13 @@
         return params
 
     def set_fit_params(self, params: Mapping[str, object]):
-<<<<<<< HEAD
-        """Set all the fit parameters. Not to be confused with set_params
-        Note: unpack() can be used to load a compact vector of the parameters
-=======
         """Set all the fit parameters. Not to be confused with ``set_params``
         Note: `unpack()` can be used to load a compact vector of the
         parameters
->>>>>>> 5beaaaec
 
         Parameters
         ----------
-        params:
+        params: Dict[str, array-like]
             A dictionary of parameter names and associated arrays
             The key names are in {"mu", "ar", "ma", "sar", "sma", "sigma2"}
             The shape of the arrays are (batch_size,) for mu and sigma2 and
@@ -679,23 +664,6 @@
         estimate_x0(handle_[0], cpp_params, <double*> d_y_ptr,
                     <int> self.batch_size, <int> self.n_obs, order)
 
-<<<<<<< HEAD
-=======
-        params = dict()
-        if order.k:
-            params["mu"] = d_mu.to_output('numpy')
-        if order.p:
-            params["ar"] = d_ar.to_output('numpy')
-        if order.q:
-            params["ma"] = d_ma.to_output('numpy')
-        if order.P:
-            params["sar"] = d_sar.to_output('numpy')
-        if order.Q:
-            params["sma"] = d_sma.to_output('numpy')
-        params["sigma2"] = d_sigma2.to_output('numpy')
-        self.set_fit_params(params)
-
->>>>>>> 5beaaaec
     @nvtx_range_wrap
     def fit(self,
             start_params: Optional[Mapping[str, object]] = None,
@@ -998,17 +966,10 @@
             sar_temp = np.array(x_mat[k+p+q:k+p+q+P], order='F')
             self._sar_, *_ = input_to_cuml_array(sar_temp)
         if Q > 0:
-<<<<<<< HEAD
             sma_temp = np.array(x_mat[k+p+q+P:k+p+q+P+Q], order='F')
             self._sma_, *_ = input_to_cuml_array(sma_temp)
         sigma2_temp = np.array(x_mat[k+p+q+P+Q], order='F')
         self._sigma2_, *_ = input_to_cuml_array(sigma2_temp)
-=======
-            params["sma"] = np.array(x_mat[k+p+q+P:k+p+q+P+Q], order='F')
-        params["sigma2"] = np.array(x_mat[k+p+q+P+Q], order='F')
-
-        self.set_fit_params(params)
->>>>>>> 5beaaaec
 
     @nvtx_range_wrap
     def pack(self) -> np.ndarray:
@@ -1024,11 +985,6 @@
         p, q, P, Q, k = (order.p, order.q, order.P, order.Q, order.k)
         N = self.complexity
 
-<<<<<<< HEAD
-=======
-        params = self.get_fit_params()
-
->>>>>>> 5beaaaec
         # 2D array for convenience
         x = np.zeros((N, self.batch_size), order='F')
 
