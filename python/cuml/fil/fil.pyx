--- conflicted
+++ resolved
@@ -315,39 +315,21 @@
 
         return preds
 
-<<<<<<< HEAD
-    def load_from_treelite_model_handle(self,
-                                        uintptr_t model_handle,
-                                        bool output_class,
-                                        str algo,
-                                        float threshold,
-                                        str storage_type,
-                                        int blocks_per_sm,
-                                        forest_shape_file):
-=======
     def load_from_treelite_model_handle(self, **kwargs):
->>>>>>> 8ae9e5f7
         cdef treelite_params_t treelite_params
 
         self.output_class = kwargs['output_class']
         treelite_params.output_class = self.output_class
-<<<<<<< HEAD
-        treelite_params.threshold = threshold
-        treelite_params.algo = self.get_algo(algo)
-        treelite_params.storage_type = self.get_storage_type(storage_type)
-        treelite_params.blocks_per_sm = blocks_per_sm
-        cdef char* forest_shape_str
-        if forest_shape_file is not None:
-            treelite_params.pforest_shape_str = &forest_shape_str
-        else:
-            treelite_params.pforest_shape_str = NULL
-=======
         treelite_params.threshold = kwargs['threshold']
         treelite_params.algo = self.get_algo(kwargs['algo'])
         treelite_params.storage_type =\
             self.get_storage_type(kwargs['storage_type'])
         treelite_params.blocks_per_sm = kwargs['blocks_per_sm']
->>>>>>> 8ae9e5f7
+        cdef char* forest_shape_str
+        if kwargs['forest_shape_file'] is not None:
+            treelite_params.pforest_shape_str = &forest_shape_str
+        else:
+            treelite_params.pforest_shape_str = NULL
 
         self.forest_data = NULL
         cdef handle_t* handle_ =\
@@ -358,66 +340,32 @@
                       &self.forest_data,
                       <ModelHandle> model_ptr,
                       &treelite_params)
-        if forest_shape_file is not None:
-            forest_shape_file.write(forest_shape_str)
+        if kwargs['forest_shape_file'] is not None:
+            kwargs['forest_shape_file'].write(forest_shape_str)
         TreeliteQueryNumClass(<ModelHandle> model_ptr,
                               & self.num_class)
         return self
 
-    def load_from_treelite_model(self,
-<<<<<<< HEAD
-                                 TreeliteModel model,
-                                 bool output_class,
-                                 str algo,
-                                 float threshold,
-                                 str storage_type,
-                                 int blocks_per_sm,
-                                 forest_shape_file):
-        TreeliteQueryNumClass(<ModelHandle> model.handle,
-                              & self.num_class)
-        return self.load_from_treelite_model_handle(<uintptr_t>model.handle,
-                                                    output_class, algo,
-                                                    threshold, storage_type,
-                                                    blocks_per_sm,
-                                                    forest_shape_file)
-
-    def load_using_treelite_handle(self,
-                                   model_handle,
-                                   bool output_class,
-                                   str algo,
-                                   float threshold,
-                                   str storage_type,
-                                   int blocks_per_sm,
-                                   forest_shape_file):
-=======
-                                 **kwargs):
+    def load_from_treelite_model(self, **kwargs):
         cdef TreeliteModel model = kwargs['model']
         return self.load_from_treelite_model_handle(
             model_handle=<uintptr_t>model.handle, **kwargs)
->>>>>>> 8ae9e5f7
 
     def load_using_treelite_handle(self, **kwargs):
         cdef treelite_params_t treelite_params
 
         self.output_class = kwargs['output_class']
         treelite_params.output_class = self.output_class
-<<<<<<< HEAD
-        treelite_params.threshold = threshold
-        treelite_params.algo = self.get_algo(algo)
-        treelite_params.storage_type = self.get_storage_type(storage_type)
-        treelite_params.blocks_per_sm = blocks_per_sm
-        cdef char* forest_shape_str
-        if forest_shape_file is not None:
-            treelite_params.pforest_shape_str = &forest_shape_str
-        else:
-            treelite_params.pforest_shape_str = NULL
-=======
         treelite_params.threshold = kwargs['threshold']
         treelite_params.algo = self.get_algo(kwargs['algo'])
         treelite_params.storage_type =\
             self.get_storage_type(kwargs['storage_type'])
         treelite_params.blocks_per_sm = kwargs['blocks_per_sm']
->>>>>>> 8ae9e5f7
+        cdef char* forest_shape_str
+        if kwargs['forest_shape_file'] is not None:
+            treelite_params.pforest_shape_str = &forest_shape_str
+        else:
+            treelite_params.pforest_shape_str = NULL
 
         cdef handle_t* handle_ =\
             <handle_t*><size_t>self.handle.getHandle()
@@ -427,8 +375,8 @@
                       &self.forest_data,
                       <ModelHandle> model_ptr,
                       &treelite_params)
-        if forest_shape_file is not None:
-            forest_shape_file.write(forest_shape_str)
+        if kwargs['forest_shape_file'] is not None:
+            kwargs['forest_shape_file'].write(forest_shape_str)
         TreeliteQueryNumClass(<ModelHandle> model_ptr,
                               &self.num_class)
         return self
@@ -655,22 +603,11 @@
         """
         if isinstance(model, TreeliteModel):
             # TreeliteModel defined in this file
-<<<<<<< HEAD
-            return self._impl.load_from_treelite_model(
-                model, output_class, algo, threshold, str(storage_type),
-                blocks_per_sm, forest_shape_file)
-        else:
-            # assume it is treelite.Model
-            return self._impl.load_from_treelite_model_handle(
-                model.handle.value, output_class, algo, threshold,
-                str(storage_type), blocks_per_sm, forest_shape_file)
-=======
             return self._impl.load_from_treelite_model(**locals())
         else:
             # assume it is treelite.Model
             return self._impl.load_from_treelite_model_handle(
                 model_handle=model.handle.value, **locals())
->>>>>>> 8ae9e5f7
 
     @staticmethod
     def load_from_sklearn(skl_model,
@@ -746,14 +683,7 @@
                     " parameters. Accuracy may degrade slightly relative to"
                     " native sklearn invocation.")
         tl_model = tl_skl.import_model(skl_model)
-<<<<<<< HEAD
-        cuml_fm.load_from_treelite_model(
-            tl_model, algo=algo, output_class=output_class,
-            storage_type=str(storage_type), threshold=threshold,
-            blocks_per_sm=blocks_per_sm, forest_shape_file=forest_shape_file)
-=======
         cuml_fm.load_from_treelite_model(model=tl_model, **kwargs)
->>>>>>> 8ae9e5f7
         return cuml_fm
 
     @staticmethod
@@ -818,18 +748,7 @@
         [kwargs.pop(key) for key in ['filename', 'handle', 'model_type']]
         cuml_fm = ForestInference(handle=handle)
         tl_model = TreeliteModel.from_filename(filename, model_type=model_type)
-<<<<<<< HEAD
-        cuml_fm.load_from_treelite_model(tl_model,
-                                         algo=algo,
-                                         output_class=output_class,
-                                         storage_type=str(storage_type),
-                                         threshold=threshold,
-                                         blocks_per_sm=blocks_per_sm,
-                                         forest_shape_file=forest_shape_file,
-                                         )
-=======
         cuml_fm.load_from_treelite_model(model=tl_model, **kwargs)
->>>>>>> 8ae9e5f7
         return cuml_fm
 
     def load_using_treelite_handle(self,
@@ -884,16 +803,6 @@
             A Forest Inference model which can be used to perform
             inferencing on the random forest model.
         """
-<<<<<<< HEAD
-        self._impl.load_using_treelite_handle(model_handle,
-                                              output_class,
-                                              algo, threshold,
-                                              str(storage_type),
-                                              blocks_per_sm,
-                                              forest_shape_file,
-                                              )
-=======
         self._impl.load_using_treelite_handle(**locals())
->>>>>>> 8ae9e5f7
         # DO NOT RETURN self._impl here!!
         return self