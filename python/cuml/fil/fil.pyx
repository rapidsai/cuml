--- conflicted
+++ resolved
@@ -311,21 +311,12 @@
         preds_ptr = preds.ptr
 
         for fd in self.forest_data:
-<<<<<<< HEAD
-          predict(handle_[0],
-                  fd,
-                  <float*> preds_ptr,
-                  <float*> X_ptr,
-                  <size_t> n_rows,
-                  <bool> predict_proba)
-=======
             predict(handle_[0],
                     fd,
                     <float*> preds_ptr,
                     <float*> X_ptr,
                     <size_t> n_rows,
                     <bool> predict_proba)
->>>>>>> 36147e08
 
         preds = preds.to_output('cupy')
         if self.forest_data.size() > 1:
@@ -357,40 +348,20 @@
         treelite_params.threshold = threshold
         treelite_params.algo = self.get_algo(algo)
         treelite_params.storage_type = self.get_storage_type(storage_type)
-<<<<<<< HEAD
-        
-=======
-
->>>>>>> 36147e08
+
         cdef cumlHandle* handle_ =\
             <cumlHandle*><size_t>self.handle.getHandle()
         cdef uintptr_t model_ptr = <uintptr_t>model_handle
         TreeliteQueryNumOutputGroups(<ModelHandle> model_ptr,
                                      & self.num_output_groups)
-<<<<<<< HEAD
-        
-        while self.forest_data.size():
-          free(handle_[0], self.forest_data.back())
-          self.forest_data.pop_back()
-=======
 
         while self.forest_data.size():
             free(handle_[0], self.forest_data.back())
             self.forest_data.pop_back()
->>>>>>> 36147e08
         # TODO: add test for repeated load_from* to detect memory leaks
         # once rapidsai/rmm#415 is merged
         cdef forest_t fd
         for g in range(self.num_output_groups):
-<<<<<<< HEAD
-          treelite_params.output_group_num = g
-          fd = NULL
-          from_treelite(handle_[0],
-                        &fd,
-                        <ModelHandle> model_ptr,
-                        &treelite_params)
-          self.forest_data.push_back(fd)
-=======
             treelite_params.output_group_num = g
             fd = NULL
             from_treelite(handle_[0],
@@ -398,7 +369,6 @@
                           <ModelHandle> model_ptr,
                           &treelite_params)
             self.forest_data.push_back(fd)
->>>>>>> 36147e08
         return self
 
     def load_from_treelite_model(self,
@@ -427,13 +397,8 @@
         cdef cumlHandle* handle_ =\
             <cumlHandle*><size_t>self.handle.getHandle()
         while self.forest_data.size():
-<<<<<<< HEAD
-          free(handle_[0], self.forest_data.back())
-          self.forest_data.pop_back()
-=======
             free(handle_[0], self.forest_data.back())
             self.forest_data.pop_back()
->>>>>>> 36147e08
 
 
 class ForestInference(Base):
