#
# Copyright (c) 2024-2025, NVIDIA CORPORATION.
#
# Licensed under the Apache License, Version 2.0 (the "License");
# you may not use this file except in compliance with the License.
# You may obtain a copy of the License at
#
#     http://www.apache.org/licenses/LICENSE-2.0
#
# Unless required by applicable law or agreed to in writing, software
# distributed under the License is distributed on an "AS IS" BASIS,
# WITHOUT WARRANTIES OR CONDITIONS OF ANY KIND, either express or implied.
# See the License for the specific language governing permissions and
# limitations under the License.
#

import numpy as np
import pytest
from hdbscan import HDBSCAN
from scipy.sparse import csr_matrix
from sklearn.base import is_classifier, is_regressor
from sklearn.cluster import DBSCAN, KMeans
from sklearn.decomposition import TruncatedSVD
from sklearn.kernel_ridge import KernelRidge
from sklearn.linear_model import (
    ElasticNet,
    Lasso,
    LinearRegression,
    LogisticRegression,
    Ridge,
)
from sklearn.neighbors import NearestNeighbors
from sklearn.svm import SVC, SVR, LinearSVC, LinearSVR
from umap import UMAP

estimators = {
    "KMeans": lambda: KMeans(n_clusters=2, random_state=0),
    "DBSCAN": lambda: DBSCAN(eps=1.0),
    "TruncatedSVD": lambda: TruncatedSVD(n_components=1, random_state=0),
    "LinearRegression": lambda: LinearRegression(),
    "LogisticRegression": lambda: LogisticRegression(),
    "ElasticNet": lambda: ElasticNet(),
    "Ridge": lambda: Ridge(),
    "Lasso": lambda: Lasso(),
    "NearestNeighbors": lambda: NearestNeighbors(n_neighbors=1),
    "UMAP": lambda: UMAP(n_components=1),
    "HDBSCAN": lambda: HDBSCAN(),
    "SVC": lambda: SVC(),
    "SVR": lambda: SVR(),
<<<<<<< HEAD
    "LinearSVC": lambda: LinearSVC(),
    "LinearSVR": lambda: LinearSVR(),
=======
    "KernelRidge": lambda: KernelRidge(),
>>>>>>> a203dd8e
}


@pytest.mark.parametrize("estimator_name", list(estimators.keys()))
def test_sparse_support(estimator_name):
    X_sparse = csr_matrix([[0.0, 1.0], [1.0, 0.0]])
    y_class = np.array([0, 1])
    y_reg = np.array([0.0, 1.0])
    estimator = estimators[estimator_name]()
    # Fit or fit_transform depending on the estimator type
    if isinstance(estimator, (KMeans, DBSCAN, TruncatedSVD, NearestNeighbors)):
        if hasattr(estimator, "fit_transform"):
            estimator.fit_transform(X_sparse)
        else:
            estimator.fit(X_sparse)
    else:
        # For classifiers and regressors, decide which y to provide
        if is_classifier(estimator):
            estimator.fit(X_sparse, y_class)
        elif is_regressor(estimator):
            estimator.fit(X_sparse, y_reg)
        else:
            # Just in case there's an unexpected type
            estimator.fit(X_sparse)<|MERGE_RESOLUTION|>--- conflicted
+++ resolved
@@ -47,12 +47,9 @@
     "HDBSCAN": lambda: HDBSCAN(),
     "SVC": lambda: SVC(),
     "SVR": lambda: SVR(),
-<<<<<<< HEAD
+    "KernelRidge": lambda: KernelRidge(),
     "LinearSVC": lambda: LinearSVC(),
     "LinearSVR": lambda: LinearSVR(),
-=======
-    "KernelRidge": lambda: KernelRidge(),
->>>>>>> a203dd8e
 }
 
 
