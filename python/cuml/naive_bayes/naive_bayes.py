--- conflicted
+++ resolved
@@ -17,32 +17,23 @@
 import warnings
 import nvtx
 
-<<<<<<< HEAD
 from cuml.common import logger
 
-from cuml.common import with_cupy_rmm
-=======
 import cupy as cp
-import cupy.prof
 import cupyx
->>>>>>> 3887e323
 from cuml.common import CumlArray
 from cuml.common.array_descriptor import CumlArrayDescriptor
 from cuml.common.base import Base
 from cuml.common.mixins import ClassifierMixin
 from cuml.common.doc_utils import generate_docstring
 from cuml.common.import_utils import has_scipy
-<<<<<<< HEAD
 from cuml.prims.label import make_monotonic
 from cuml.prims.label import check_labels
 from cuml.prims.array import binarize
 
-from cuml.metrics import accuracy_score
-=======
 from cuml.common.input_utils import input_to_cuml_array, input_to_cupy_array
 from cuml.common.kernel_utils import cuda_kernel_factory
 from cuml.prims.label import check_labels, invert_labels, make_monotonic
->>>>>>> 3887e323
 
 
 def count_features_coo_kernel(float_dtype, int_dtype):
@@ -144,11 +135,6 @@
                                "count_features_dense")
 
 
-<<<<<<< HEAD
-class _BaseNB(Base):
-
-    def __init__(self, verbose=False, output_type=None):
-=======
 def _convert_x_sparse(X):
     X = X.tocoo()
 
@@ -162,97 +148,7 @@
     return cupyx.scipy.sparse.coo_matrix((data, (rows, cols)),
                                          shape=X.shape)
 
-
-class MultinomialNB(Base, ClassifierMixin):
-    """
-    Naive Bayes classifier for multinomial models
-
-    The multinomial Naive Bayes classifier is suitable for classification
-    with discrete features (e.g., word counts for text classification).
-
-    The multinomial distribution normally requires integer feature counts.
-    However, in practice, fractional counts such as tf-idf may also work.
-
-    Notes
-    -----
-    While cuML only provides the multinomial version currently, the other
-    variants are planned to be included soon. Refer to the corresponding Github
-    `issue <https://github.com/rapidsai/cuml/issues/1666>`_ for updates.
-
-    Parameters
-    ----------
-
-    alpha : float
-        Additive (Laplace/Lidstone) smoothing parameter (0 for no smoothing).
-    fit_prior : boolean
-        Whether to learn class prior probabilities or no. If false, a uniform
-        prior will be used.
-    class_prior : array-like, size (n_classes)
-        Prior probabilities of the classes. If specified, the priors are not
-        adjusted according to the data.
-    output_type : {'input', 'cudf', 'cupy', 'numpy', 'numba'}, default=None
-        Variable to control output type of the results and attributes of
-        the estimator. If None, it'll inherit the output type set at the
-        module level, `cuml.global_settings.output_type`.
-        See :ref:`output-data-type-configuration` for more info.
-    handle : cuml.Handle
-        Specifies the cuml.handle that holds internal CUDA state for
-        computations in this model. Most importantly, this specifies the CUDA
-        stream that will be used for the model's computations, so users can
-        run different models concurrently in different streams by creating
-        handles in several streams.
-        If it is None, a new one is created.
-    verbose : int or boolean, default=False
-        Sets logging level. It must be one of `cuml.common.logger.level_*`.
-        See :ref:`verbosity-levels` for more info.
-
-    Examples
-    --------
-
-    Load the 20 newsgroups dataset from Scikit-learn and train a
-    Naive Bayes classifier.
-
-    .. code-block:: python
-
-        import cupy as cp
-        import cupyx
-
-        from sklearn.datasets import fetch_20newsgroups
-        from sklearn.feature_extraction.text import CountVectorizer
-
-        from cuml.naive_bayes import MultinomialNB
-
-        # Load corpus
-
-        twenty_train = fetch_20newsgroups(subset='train',
-                                shuffle=True, random_state=42)
-
-        # Turn documents into term frequency vectors
-
-        count_vect = CountVectorizer()
-        features = count_vect.fit_transform(twenty_train.data)
-
-        # Put feature vectors and labels on the GPU
-
-        X = cupyx.scipy.sparse.csr_matrix(features.tocsr(), dtype=cp.float32)
-        y = cp.asarray(twenty_train.target, dtype=cp.int32)
-
-        # Train model
-
-        model = MultinomialNB()
-        model.fit(X, y)
-
-        # Compute accuracy on training set
-
-        model.score(X, y)
-
-    Output:
-
-    .. code-block:: python
-
-        0.9244298934936523
-
-    """
+class _BaseNB(Base, ClassifierMixin):
 
     classes_ = CumlArrayDescriptor()
     class_count_ = CumlArrayDescriptor()
@@ -260,171 +156,10 @@
     class_log_prior_ = CumlArrayDescriptor()
     feature_log_prob_ = CumlArrayDescriptor()
 
-    def __init__(self, *,
-                 alpha=1.0,
-                 fit_prior=True,
-                 class_prior=None,
-                 output_type=None,
-                 handle=None,
-                 verbose=False):
-        super().__init__(handle=handle,
-                         verbose=verbose,
-                         output_type=output_type)
-        self.alpha = alpha
-        self.fit_prior = fit_prior
-
-        if class_prior is not None:
-            self._class_prior, *_ = input_to_cuml_array(class_prior)
-        else:
-            self._class_prior_ = None
-
-        self.fit_called_ = False
-        self._n_classes_ = 0
-        self._n_features_ = None
-
-        # Needed until Base no longer assumed cumlHandle
-        self.handle = None
-
-    @generate_docstring(X='dense_sparse')
-    def fit(self, X, y,
-            sample_weight=None, convert_dtype=True) -> "MultinomialNB":
-        """
-        Fit Naive Bayes classifier according to X, y
-        """
-        return self.partial_fit(X, y, sample_weight,
-                                convert_dtype=convert_dtype)
-
-    @nvtx.annotate(message="naive_bayes.MultinomialNB._partial_fit",
-                   domain="cuml_python")
-    def _partial_fit(self,
-                     X,
-                     y,
-                     sample_weight=None,
-                     _classes=None,
-                     convert_dtype=True) -> "MultinomialNB":
-
-        if has_scipy():
-            from scipy.sparse import isspmatrix as scipy_sparse_isspmatrix
-        else:
-            from cuml.common.import_utils import dummy_function_always_false \
-                as scipy_sparse_isspmatrix
-
-        # todo: use a sparse CumlArray style approach when ready
-        # https://github.com/rapidsai/cuml/issues/2216
-        if scipy_sparse_isspmatrix(X) or cupyx.scipy.sparse.isspmatrix(X):
-            X = _convert_x_sparse(X)
-            # TODO: Expanded this since sparse kernel doesn't
-            # actually require the scipy sparse container format.
-        else:
-            X = input_to_cupy_array(X, order='K',
-                                    check_dtype=[cp.float32, cp.float64,
-                                                 cp.int32]).array
-
-        expected_y_dtype = cp.int32 if X.dtype in [cp.float32,
-                                                   cp.int32] else cp.int64
-        y = input_to_cupy_array(y,
-                                convert_to_dtype=(expected_y_dtype
-                                                  if convert_dtype
-                                                  else False),
-                                check_dtype=expected_y_dtype).array
-
-        Y, label_classes = make_monotonic(y, copy=True)
-
-        if not self.fit_called_:
-            self.fit_called_ = True
-            if _classes is not None:
-                _classes, *_ = input_to_cuml_array(_classes,
-                                                   order='K',
-                                                   convert_to_dtype=(
-                                                       expected_y_dtype
-                                                       if convert_dtype
-                                                       else False))
-                check_labels(Y, _classes)
-                self.classes_ = _classes
-            else:
-                self.classes_ = label_classes
-
-            self._n_classes_ = self.classes_.shape[0]
-            self._n_features_ = X.shape[1]
-            self._init_counters(self._n_classes_, self._n_features_, X.dtype)
-        else:
-            check_labels(Y, self.classes_)
-
-        if cp.sparse.isspmatrix(X):
-            self._count_sparse(X.row, X.col, X.data, X.shape, Y)
-        else:
-            self._count(X, Y)
-
-        self._update_feature_log_prob(self.alpha)
-        self._update_class_log_prior(class_prior=self._class_prior_)
-
-        return self
-
-    def update_log_probs(self):
-        """
-        Updates the log probabilities. This enables lazy update for
-        applications like distributed Naive Bayes, so that the model
-        can be updated incrementally without incurring this cost each
-        time.
-        """
-        self._update_feature_log_prob(self.alpha)
-        self._update_class_log_prior(class_prior=self._class_prior_)
-
-    def partial_fit(self,
-                    X,
-                    y,
-                    classes=None,
-                    sample_weight=None,
-                    convert_dtype=True) -> "MultinomialNB":
-        """
-        Incremental fit on a batch of samples.
-
-        This method is expected to be called several times consecutively on
-        different chunks of a dataset so as to implement out-of-core or online
-        learning.
-
-        This is especially useful when the whole dataset is too big to fit in
-        memory at once.
-
-        This method has some performance overhead hence it is better to call
-        partial_fit on chunks of data that are as large as possible (as long
-        as fitting in the memory budget) to hide the overhead.
-
-        Parameters
-        ----------
-
-        X : {array-like, cupy sparse matrix} of shape (n_samples, n_features)
-            Training vectors, where n_samples is the number of samples and
-            n_features is the number of features
-
-        y : array-like of int32 or int64, shape (n_samples)
-            Target values.
-
-        classes : array-like of shape (n_classes)
-            List of all the classes that can possibly appear in the y
-            vector. Must be provided at the first call to partial_fit,
-            can be omitted in subsequent calls.
-
-        sample_weight : array-like of shape (n_samples)
-            Weights applied to individual samples (1. for
-            unweighted). Currently sample weight is ignored
-
-        convert_dtype : bool
-            If True, convert y to the appropriate dtype (int)
->>>>>>> 3887e323
-
+    def __init__(self, verbose=False, output_type=None):
         super(_BaseNB, self).__init__(verbose=verbose,
                                       output_type=output_type)
 
-<<<<<<< HEAD
-=======
-        self : object
-        """
-        return self._partial_fit(X,
-                                 y,
-                                 sample_weight=sample_weight,
-                                 _classes=classes)
->>>>>>> 3887e323
 
     @generate_docstring(X='dense_sparse',
                         return_values={
@@ -531,7 +266,6 @@
         result = cp.exp(self.predict_log_proba(X))
         return result
 
-<<<<<<< HEAD
 
 class GaussianNB(_BaseNB):
 
@@ -543,102 +277,36 @@
         self.priors = priors
         self.var_smoothing = var_smoothing
         self.fit_called = False
-        self._classes_ = None
-
-    def fit(self, X, y, sample_weight=None):
+        self.classes_ = None
+
+    def fit(self, X, y, sample_weight=None) -> "GaussianNB":
         return self._partial_fit(X, y, classes=None, _refit=True,
                                  sample_weight=sample_weight)
 
-    @with_cupy_rmm
-    def _partial_fit(self, X, y, classes=None, _refit=False, sample_weight=None):
+    @nvtx.annotate(message="naive_bayes.GaussianNB._partial_fit",
+                   domain="cuml_python")
+    def _partial_fit(self, X, y, classes=None, _refit=False,
+                     sample_weight=None) -> "GaussianNB":
 
         if _refit:
-            self._classes_ = None
+            self.classes_ = None
 
         Y, label_classes = make_monotonic(y, copy=True)
 
         logger.debug("LABELS: "+ str(label_classes))
-=======
-    def _init_counters(self, n_effective_classes, n_features, dtype):
-        self.class_count_ = cp.zeros(n_effective_classes,
-                                     order="F",
-                                     dtype=dtype)
-        self.feature_count_ = cp.zeros((n_effective_classes, n_features),
-                                       order="F",
-                                       dtype=dtype)
-
-    def _count(self, X, Y):
-        """
-        Sum feature counts & class prior counts and add to current model.
-
-        Parameters
-        ----------
-        X : cupy.ndarray or cupyx.scipy.sparse matrix of size
-            (n_rows, n_features)
-        Y : cupy.array of monotonic class labels
-        """
-
-        if X.ndim != 2:
-            raise ValueError("Input samples should be a 2D array")
-
-        if Y.dtype != self.classes_.dtype:
-            warnings.warn("Y dtype does not match classes_ dtype. Y will be "
-                          "converted, which will increase memory consumption")
-
-        # Make sure Y is a cupy array, not CumlArray
-        Y = cp.asarray(Y)
-
-        counts = cp.zeros((self._n_classes_, self._n_features_),
-                          order="F",
-                          dtype=X.dtype)
-
-        class_c = cp.zeros(self._n_classes_, order="F", dtype=X.dtype)
-
-        n_rows = X.shape[0]
-        n_cols = X.shape[1]
-
-        tpb = 32
-        labels_dtype = self.classes_.dtype
-
-        count_features_dense = count_features_dense_kernel(
-            X.dtype, labels_dtype)
-        count_features_dense(
-            (math.ceil(n_rows / tpb), math.ceil(n_cols / tpb), 1),
-            (tpb, tpb, 1),
-            (counts,
-             X,
-             n_rows,
-             n_cols,
-             Y,
-             self._n_classes_,
-             False,
-             X.flags["C_CONTIGUOUS"]))
-
-        tpb = 256
-        count_classes = count_classes_kernel(X.dtype, labels_dtype)
-        count_classes((math.ceil(n_rows / tpb), ), (tpb, ),
-                      (class_c, n_rows, Y))
-
-        self.feature_count_ = self.feature_count_ + counts
-        self.class_count_ = self.class_count_ + class_c
-
-    def _count_sparse(self, x_coo_rows, x_coo_cols, x_coo_data, x_shape, Y):
-        """
-        Sum feature counts & class prior counts and add to current model.
->>>>>>> 3887e323
 
         self.epsilon_ = self.var_smoothing #* cp.var(X, axis=0).max()
 
         if not self.fit_called:
 
             # Original labels are stored on the instance
-            if self._classes_ is None:
-                self._classes_ = label_classes
-
-            logger.debug("self classes: " + str(self._classes_))
+            if self.classes_ is None:
+                self.classes_ = label_classes
+
+            logger.debug("self classes: " + str(self.classes_))
 
             n_features = X.shape[1]
-            n_classes = len(self._classes_)
+            n_classes = len(self.classes_)
 
             self.n_classes_ = n_classes
 
@@ -651,12 +319,12 @@
             self.sigma_[:, :] -= self.epsilon_
 
         unique_y = cp.unique(y)
-        unique_y_in_classes = cp.in1d(unique_y, self._classes_)
+        unique_y_in_classes = cp.in1d(unique_y, self.classes_)
 
         if not cp.all(unique_y_in_classes):
             raise ValueError("The target label(s) %s in y do not exist "
                              "in the initial classes %s" %
-                             (unique_y[~unique_y_in_classes], self._classes_))
+                             (unique_y[~unique_y_in_classes], self.classes_))
 
         self.theta_, self.sigma_ = self._update_mean_variance(X, Y,
                                                               n_classes,
@@ -669,13 +337,14 @@
 
         return self
 
-    def partial_fit(self, X, y, classes=None, sample_weight=None):
+    def partial_fit(self, X, y, classes=None,
+                    sample_weight=None) -> "GaussianNB":
         return self._partial_fit(X, y, classes, _refit=False,
                                  sample_weight=sample_weight)
     #
     # def predict(self, X):
     #     jll = self._joint_log_likelihood(X)
-    #     return self._classes_[cp.argmax(jll, axis=1)]
+    #     return self.classes_[cp.argmax(jll, axis=1)]
 
     def _update_mean_variance(self, X, Y, n_classes, n_features,
                               sample_weight=None):
@@ -683,7 +352,7 @@
         if sample_weight is None:
             sample_weight = cp.zeros(0)
 
-        labels_dtype = self._classes_.dtype
+        labels_dtype = self.classes_.dtype
 
         logger.debug("CC: "+ str(self.class_count_))
 
@@ -821,7 +490,7 @@
     def _joint_log_likelihood(self, X):
         joint_log_likelihood = []
 
-        for i in range(cp.size(self._classes_)):
+        for i in range(cp.size(self.classes_)):
             joint1 = cp.log(self.class_prior_[i])
 
             n_ij = -0.5 * cp.sum(cp.log(2. * cp.pi * self.sigma_[i, :]))
@@ -840,6 +509,12 @@
 
         return cp.array(joint_log_likelihood).T
 
+    def get_param_names(self):
+        return super().get_param_names() + \
+            [
+                "priors",
+                "var_smoothing"
+            ]
 
 class _BaseDiscreteNB(_BaseNB):
 
@@ -861,8 +536,8 @@
             self.class_log_prior_ = cp.full(self.n_classes_,
                                             -math.log(self.n_classes_))
 
-    @with_cupy_rmm
-    def partial_fit(self, X, y, classes=None, sample_weight=None):
+    def partial_fit(self, X, y, classes=None,
+                    sample_weight=None) -> "_BaseDiscreteNB":
         """
         Incremental fit on a batch of samples.
 
@@ -902,11 +577,10 @@
         return self._partial_fit(X, y, sample_weight=sample_weight,
                                  _classes=classes)
 
-    @cp.prof.TimeRangeDecorator(message="fit()", color_id=0)
-    @with_cupy_rmm
-    def _partial_fit(self, X, y, sample_weight=None, _classes=None):
-        self._set_output_type(X)
-
+    @nvtx.annotate(message="naive_bayes._BaseDiscreteNB._partial_fit",
+                   domain="cuml_python")
+    def _partial_fit(self, X, y, sample_weight=None,
+                     _classes=None, convert_dtype=True) -> "_BaseDiscreteNB":
         if has_scipy():
             from scipy.sparse import isspmatrix as scipy_sparse_isspmatrix
         else:
@@ -916,44 +590,55 @@
         # todo: use a sparse CumlArray style approach when ready
         # https://github.com/rapidsai/cuml/issues/2216
         if scipy_sparse_isspmatrix(X) or cp.sparse.isspmatrix(X):
-            X = X.tocoo()
-            rows = cp.asarray(X.row, dtype=X.row.dtype)
-            cols = cp.asarray(X.col, dtype=X.col.dtype)
-            data = cp.asarray(X.data, dtype=X.data.dtype)
-            X = cp.sparse.coo_matrix((data, (rows, cols)), shape=X.shape)
-        else:
-            X = input_to_cuml_array(X, order='K').array.to_output('cupy')
-
-        y = input_to_cuml_array(y).array.to_output('cupy')
+            X = _convert_x_sparse(X)
+            # TODO: Expanded this since sparse kernel doesn't
+            # actually require the scipy sparse container format.
+        else:
+            X = input_to_cupy_array(X, order='K',
+                                    check_dtype=[cp.float32, cp.float64,
+                                                 cp.int32]).array
+                                                 
+        expected_y_dtype = cp.int32 if X.dtype in [cp.float32,
+                                                   cp.int32] else cp.int64
+        y = input_to_cupy_array(y,
+                                convert_to_dtype=(expected_y_dtype
+                                                  if convert_dtype
+                                                  else False),
+                                check_dtype=expected_y_dtype).array
 
         Y, label_classes = make_monotonic(y, copy=True)
 
         if not self.fit_called_:
             self.fit_called_ = True
             if _classes is not None:
-                _classes, *_ = input_to_cuml_array(_classes, order='K')
+                _classes, *_ = input_to_cuml_array(_classes, order='K',
+                                                   convert_to_dtype=(
+                                                       expected_y_dtype
+                                                       if convert_dtype
+                                                       else False))
                 check_labels(Y, _classes.to_output('cupy'))
-                self._classes_ = _classes
+                self.classes_ = _classes
             else:
-                self._classes_ = CumlArray(data=label_classes)
-
-            self.n_classes_ = self._classes_.shape[0]
+                self.classes_ = label_classes
+
+            self.n_classes_ = self.classes_.shape[0]
             self.n_features_ = X.shape[1]
             self._init_counters(self.n_classes_, self.n_features_,
                                 X.dtype)
         else:
-            check_labels(Y, self._classes_)
-
-        self._count(X, Y, self._classes_)
+            check_labels(Y, self.classes_)
+
+        if cp.sparse.isspmatrix(X):
+            self._count_sparse(X.row, X.col, X.data, X.shape, Y)
+        else:
+            self._count(X, Y, self.classes_)
 
         self._update_feature_log_prob(self.alpha)
         self._update_class_log_prior(class_prior=self.class_prior)
 
         return self
 
-    @cp.prof.TimeRangeDecorator(message="fit()", color_id=0)
-    @with_cupy_rmm
-    def fit(self, X, y, sample_weight=None):
+    def fit(self, X, y, sample_weight=None) -> "_BaseDiscreteNB":
         """
         Fit Naive Bayes classifier according to X, y
 
@@ -970,13 +655,13 @@
         return self.partial_fit(X, y, sample_weight)
 
     def _init_counters(self, n_effective_classes, n_features, dtype):
-        self._class_count_ = CumlArray.zeros(n_effective_classes,
-                                             order="F", dtype=dtype)
-        self._feature_count_ = CumlArray.zeros((n_effective_classes,
-                                                n_features),
-                                               order="F", dtype=dtype)
-
-    @with_cupy_rmm
+        self._class_count_ = cp.zeros(n_effective_classes,
+                                      order="F",
+                                      dtype=dtype)
+        self.feature_count_ = cp.zeros((n_effective_classes, n_features),
+                                       order="F",
+                                       dtype=dtype)
+
     def update_log_probs(self):
         """
         Updates the log probabilities. This enables lazy update for
@@ -990,16 +675,13 @@
     def _count(self, X, Y, classes):
         """
         Sum feature counts & class prior counts and add to current model.
-
         Parameters
         ----------
-        x_coo_rows : cupy.ndarray of size (nnz)
-        x_coo_cols : cupy.ndarray of size (nnz)
-        x_coo_data : cupy.ndarray of size (nnz)
+        X : cupy.ndarray or cupy.sparse matrix of size
+                  (n_rows, n_features)
         Y : cupy.array of monotonic class labels
         """
 
-<<<<<<< HEAD
         n_classes = classes.shape[0]
 
         if X.ndim != 2:
@@ -1013,22 +695,10 @@
                           dtype=X.dtype)
 
         class_c = cp.zeros(n_classes, order="F", dtype=X.dtype)
-=======
-        if Y.dtype != self.classes_.dtype:
-            warnings.warn("Y dtype does not match classes_ dtype. Y will be "
-                          "converted, which will increase memory consumption")
-
-        # Make sure Y is a cupy array, not CumlArray
-        Y = cp.asarray(Y)
-
-        counts = cp.zeros((self._n_classes_, self._n_features_),
-                          order="F",
-                          dtype=x_coo_data.dtype)
->>>>>>> 3887e323
-
-        class_c = cp.zeros(self._n_classes_, order="F", dtype=x_coo_data.dtype)
-
-<<<<<<< HEAD
+
+        n_rows = X.shape[0]
+        n_cols = X.shape[1]
+
         labels_dtype = classes.dtype
 
         if cp.sparse.isspmatrix(X):
@@ -1046,16 +716,9 @@
                                 n_cols,
                                 Y,
                                 n_classes, False))
-=======
-        n_rows = x_shape[0]
-        n_cols = x_shape[1]
-
-        tpb = 256
->>>>>>> 3887e323
-
-        labels_dtype = self.classes_.dtype
-
-<<<<<<< HEAD
+
+        else:
+
             count_features_dense = count_features_dense_kernel(X.dtype,
                                                                labels_dtype)
             count_features_dense((math.ceil(n_rows / 32),
@@ -1069,7 +732,45 @@
                                   n_classes,
                                   False,
                                   X.flags["C_CONTIGUOUS"]))
-=======
+
+        count_classes = count_classes_kernel(X.dtype, labels_dtype)
+        count_classes((math.ceil(n_rows / 32),), (32,),
+                      (class_c, n_rows, Y))
+
+        self._feature_count_ += counts
+        self._class_count_ += class_c
+
+    def _count_sparse(self, x_coo_rows, x_coo_cols, x_coo_data, x_shape, Y):
+        """
+        Sum feature counts & class prior counts and add to current model.
+        Parameters
+        ----------
+        x_coo_rows : cupy.ndarray of size (nnz)
+        x_coo_cols : cupy.ndarray of size (nnz)
+        x_coo_data : cupy.ndarray of size (nnz)
+        Y : cupy.array of monotonic class labels
+        """
+
+        if Y.dtype != self.classes_.dtype:
+            warnings.warn("Y dtype does not match classes_ dtype. Y will be "
+                          "converted, which will increase memory consumption")
+
+        # Make sure Y is a cupy array, not CumlArray
+        Y = cp.asarray(Y)
+
+        counts = cp.zeros((self._n_classes_, self._n_features_),
+                          order="F",
+                          dtype=x_coo_data.dtype)
+
+        class_c = cp.zeros(self._n_classes_, order="F", dtype=x_coo_data.dtype)
+
+        n_rows = x_shape[0]
+        n_cols = x_shape[1]
+
+        tpb = 256
+
+        labels_dtype = self.classes_.dtype
+
         count_features_coo = count_features_coo_kernel(
             x_coo_data.dtype, labels_dtype)
         count_features_coo((math.ceil(x_coo_rows.shape[0] / tpb), ), (tpb, ),
@@ -1083,7 +784,6 @@
                             Y,
                             self._n_classes_,
                             False))
->>>>>>> 3887e323
 
         count_classes = count_classes_kernel(x_coo_data.dtype, labels_dtype)
         count_classes((math.ceil(n_rows / tpb), ), (tpb, ),
@@ -1092,22 +792,14 @@
         self.feature_count_ = self.feature_count_ + counts
         self.class_count_ = self.class_count_ + class_c
 
-
 class MultinomialNB(_BaseDiscreteNB):
 
-<<<<<<< HEAD
     # TODO: Make this extend cuml.Base:
     # https://github.com/rapidsai/cuml/issues/1834
-=======
-            if class_prior.shape[0] != self._n_classes_:
-                raise ValueError("Number of classes must match "
-                                 "number of priors")
->>>>>>> 3887e323
 
     """
     Naive Bayes classifier for multinomial models
 
-<<<<<<< HEAD
     The multinomial Naive Bayes classifier is suitable for classification
     with discrete features (e.g., word counts for text classification).
 
@@ -1165,29 +857,46 @@
     0.9244298934936523
 
     """
-    @with_cupy_rmm
-    def __init__(self,
+    def __init__(self, *,
                  alpha=1.0,
                  fit_prior=True,
                  class_prior=None,
                  output_type=None,
-                 handle=None):
+                 handle=None,
+                 verbose=False):
         """
         Create new multinomial Naive Bayes instance
 
         Parameters
         ----------
 
-        alpha : float Additive (Laplace/Lidstone) smoothing parameter (0 for
-                no smoothing).
-        fit_prior : boolean Whether to learn class prior probabilities or no.
-                    If false, a uniform prior will be used.
-        class_prior : array-like, size (n_classes) Prior probabilities of the
-                      classes. If specified, the priors are not adjusted
-                      according to the data.
+        alpha : float
+            Additive (Laplace/Lidstone) smoothing parameter (0 for no smoothing).
+        fit_prior : boolean
+            Whether to learn class prior probabilities or no. If false, a uniform
+            prior will be used.
+        class_prior : array-like, size (n_classes)
+            Prior probabilities of the classes. If specified, the priors are not
+            adjusted according to the data.
+        output_type : {'input', 'cudf', 'cupy', 'numpy', 'numba'}, default=None
+            Variable to control output type of the results and attributes of
+            the estimator. If None, it'll inherit the output type set at the
+            module level, `cuml.global_settings.output_type`.
+            See :ref:`output-data-type-configuration` for more info.
+        handle : cuml.Handle
+            Specifies the cuml.handle that holds internal CUDA state for
+            computations in this model. Most importantly, this specifies the CUDA
+            stream that will be used for the model's computations, so users can
+            run different models concurrently in different streams by creating
+            handles in several streams.
+            If it is None, a new one is created.
+        verbose : int or boolean, default=False
+            Sets logging level. It must be one of `cuml.common.logger.level_*`.
+            See :ref:`verbosity-levels` for more info.
         """
         super(MultinomialNB, self).__init__(handle=handle,
-                                            output_type=output_type)
+                                            output_type=output_type,
+                                            verbose=verbose)
         self.alpha = alpha
         self.fit_prior = fit_prior
 
@@ -1197,53 +906,11 @@
             self.class_prior = None
 
         self.fit_called_ = False
-
-        self._classes_ = None
         self.n_classes_ = 0
-
         self.n_features_ = None
 
         # Needed until Base no longer assumed cumlHandle
         self.handle = None
-
-    @with_cupy_rmm
-    def score(self, X, y, sample_weight=None):
-        """
-        Return the mean accuracy on the given test data and labels.
-
-        In multi-label classification, this is the subset accuracy which is a
-        harsh metric since you require for each sample that each label set be
-        correctly predicted.
-
-        Parameters
-        ----------
-        X : array-like of shape (n_samples, n_features)
-        Test samples.
-
-        y : array-like of shape (n_samples,) or (n_samples, n_outputs)
-        True labels for X.
-
-        sample_weight : array-like of shape (n_samples,), default=None
-        Sample weights. Currently, sample weight is ignored
-
-        Returns
-        -------
-
-        score : float Mean accuracy of self.predict(X) with respect to y.
-        """
-        y_hat = self.predict(X)
-        return accuracy_score(y_hat, cp.asarray(y, dtype=y.dtype))
-=======
-        elif self.fit_prior:
-            log_class_count = cp.log(self.class_count_)
-
-            self.class_log_prior_ = \
-                log_class_count - cp.log(
-                    self.class_count_.sum())
-        else:
-            self.class_log_prior_ = cp.full(self._n_classes_,
-                                            -1 * math.log(self._n_classes_))
->>>>>>> 3887e323
 
     def _update_feature_log_prob(self, alpha):
         """
@@ -1273,7 +940,14 @@
         ret += self.class_log_prior_
         return ret
 
-<<<<<<< HEAD
+    def get_param_names(self):
+        return super().get_param_names() + \
+            [
+                "alpha",
+                "fit_prior",
+                "class_prior",
+            ]
+
 
 class BernoulliNB(_BaseDiscreteNB):
     """
@@ -1341,8 +1015,9 @@
         self.alpha = alpha
         self.binarize = binarize
         self.fit_prior = fit_prior
+        #self.class_prior = class_prior
         self.n_classes_ = 2
-        self._classes_ = cp.array([0, 1], cp.int32)
+        self.classes_ = cp.array([0, 1], cp.int32)
 
     def _check_X(self, X):
         X = super()._check_X(X)
@@ -1387,6 +1062,15 @@
         smoothed_cc = self._class_count_ + alpha * 2
         self.feature_log_prob_ = (cp.log(smoothed_fc) -
                                   cp.log(smoothed_cc.reshape(-1, 1)))
+
+    def get_param_names(self):
+        return super().get_param_names() + \
+            [
+                "alpha",
+                "binarize",
+                "fit_prior",
+                "class_prior",
+            ]
 
 
 class CategoricalNB(_BaseDiscreteNB):
@@ -1444,7 +1128,7 @@
         self.fit_prior = fit_prior
         self.class_prior = class_prior
 
-    def fit(self, X, y, sample_weight=None):
+    def fit(self, X, y, sample_weight=None) -> "CategoricalNB":
         """Fit Naive Bayes classifier according to X, y
         Parameters
         ----------
@@ -1466,7 +1150,8 @@
         """
         return super().fit(X, y, sample_weight=sample_weight)
 
-    def partial_fit(self, X, y, classes=None, sample_weight=None):
+    def partial_fit(self, X, y, classes=None,
+                    sample_weight=None) -> "CategoricalNB":
         """Incremental fit on a batch of samples.
         This method is expected to be called several times consecutively
         on different chunks of a dataset so as to implement out-of-core
@@ -1549,12 +1234,11 @@
             jll += self.feature_log_prob_[i][:, indices].T
         total_ll = jll + self.class_log_prior_
         return total_ll
-=======
+
     def get_param_names(self):
         return super().get_param_names() + \
             [
                 "alpha",
                 "fit_prior",
                 "class_prior",
-            ]
->>>>>>> 3887e323
+            ]