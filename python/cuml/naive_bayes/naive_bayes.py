--- conflicted
+++ resolved
@@ -118,7 +118,6 @@
                                "count_features_dense")
 
 
-<<<<<<< HEAD
 class GaussianNB(object):
 
     def __init__(self, priors=None, var_smoothing=1e-9):
@@ -287,10 +286,7 @@
         return cp.array(joint_log_likelihood).T
 
 
-class MultinomialNB(object):
-=======
 class MultinomialNB(Base):
->>>>>>> 0824a18b
 
     """
     Naive Bayes classifier for multinomial models
