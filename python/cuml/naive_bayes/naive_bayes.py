#
# Copyright (c) 2020, NVIDIA CORPORATION.
#
# Licensed under the Apache License, Version 2.0 (the "License");
# you may not use this file except in compliance with the License.
# You may obtain a copy of the License at
#
#     http://www.apache.org/licenses/LICENSE-2.0
#
# Unless required by applicable law or agreed to in writing, software
# distributed under the License is distributed on an "AS IS" BASIS,
# WITHOUT WARRANTIES OR CONDITIONS OF ANY KIND, either express or implied.
# See the License for the specific language governing permissions and
# limitations under the License.
#
import math
import warnings

import cupy as cp
import cupy.prof
import cupyx
import cuml.internals
from cuml.common import CumlArray
from cuml.common.array_descriptor import CumlArrayDescriptor
from cuml.common.base import Base
from cuml.common.doc_utils import generate_docstring
from cuml.common.import_utils import has_scipy
from cuml.common.input_utils import input_to_cuml_array
from cuml.common.kernel_utils import cuda_kernel_factory
from cuml.metrics import accuracy_score
from cuml.prims.label import check_labels, invert_labels, make_monotonic


def count_features_coo_kernel(float_dtype, int_dtype):
    """
    A simple reduction kernel that takes in a sparse (COO) array
    of features and computes the sum (or sum squared) for each class
    label
    """

    kernel_str = r'''({0} *out,
                    int *rows, int *cols,
                    {0} *vals, int nnz,
                    int n_rows, int n_cols,
                    {1} *labels,
                    int n_classes,
                    bool square) {

      int i = blockIdx.x * blockDim.x + threadIdx.x;

      if(i >= nnz) return;

      int row = rows[i];
      int col = cols[i];
      {0} val = vals[i];
      if(square) val *= val;
      {1} label = labels[row];
      atomicAdd(out + ((col * n_classes) + label), val);
    }'''

    return cuda_kernel_factory(kernel_str, (float_dtype, int_dtype),
                               "count_features_coo")


def count_classes_kernel(float_dtype, int_dtype):
    kernel_str = r'''
    ({0} *out, int n_rows, {1} *labels) {

      int row = blockIdx.x * blockDim.x + threadIdx.x;
      if(row >= n_rows) return;
      {1} label = labels[row];
      atomicAdd(out + label, 1);
    }'''

    return cuda_kernel_factory(kernel_str, (float_dtype, int_dtype),
                               "count_classes")


def count_features_dense_kernel(float_dtype, int_dtype):

    kernel_str = r'''
    ({0} *out,
     {0} *in,
     int n_rows,
     int n_cols,
     {1} *labels,
     int n_classes,
     bool square,
     bool rowMajor) {

      int row = blockIdx.x * blockDim.x + threadIdx.x;
      int col = blockIdx.y * blockDim.y + threadIdx.y;

      if(row >= n_rows || col >= n_cols) return;

      {0} val = !rowMajor ?
            in[col * n_rows + row] : in[row * n_cols + col];

      if(val == 0.0) return;

      if(square) val *= val;
      {1} label = labels[row];

      atomicAdd(out + ((col * n_classes) + label), val);
    }'''

    return cuda_kernel_factory(kernel_str, (float_dtype, int_dtype),
                               "count_features_dense")


class MultinomialNB(Base):
    """
    Naive Bayes classifier for multinomial models

    The multinomial Naive Bayes classifier is suitable for classification
    with discrete features (e.g., word counts for text classification).

    The multinomial distribution normally requires integer feature counts.
    However, in practice, fractional counts such as tf-idf may also work.

    Notes
    -----
    While cuML only provides the multinomial version currently, the other
    variants are planned to be included soon. Refer to the corresponding Github
    `issue <https://github.com/rapidsai/cuml/issues/1666>`_ for updates.

    Parameters
    ----------

    alpha : float
        Additive (Laplace/Lidstone) smoothing parameter (0 for no smoothing).
    fit_prior : boolean
        Whether to learn class prior probabilities or no. If false, a uniform
        prior will be used.
    class_prior : array-like, size (n_classes)
        Prior probabilities of the classes. If specified, the priors are not
        adjusted according to the data.
    output_type : {'input', 'cudf', 'cupy', 'numpy', 'numba'}, default=None
        Variable to control output type of the results and attributes of
        the estimator. If None, it'll inherit the output type set at the
        module level, `cuml.global_output_type`.
        See :ref:`output-data-type-configuration` for more info.
    handle : cuml.Handle
        Specifies the cuml.handle that holds internal CUDA state for
        computations in this model. Most importantly, this specifies the CUDA
        stream that will be used for the model's computations, so users can
        run different models concurrently in different streams by creating
        handles in several streams.
        If it is None, a new one is created.
    verbose : int or boolean, default=False
        Sets logging level. It must be one of `cuml.common.logger.level_*`.
        See :ref:`verbosity-levels` for more info.

    Examples
    --------

    Load the 20 newsgroups dataset from Scikit-learn and train a
    Naive Bayes classifier.

    .. code-block:: python

        import cupy as cp
        import cupyx

        from sklearn.datasets import fetch_20newsgroups
        from sklearn.feature_extraction.text import CountVectorizer

        from cuml.naive_bayes import MultinomialNB

        # Load corpus

        twenty_train = fetch_20newsgroups(subset='train',
                                shuffle=True, random_state=42)

        # Turn documents into term frequency vectors

        count_vect = CountVectorizer()
        features = count_vect.fit_transform(twenty_train.data)

        # Put feature vectors and labels on the GPU

        X = cupyx.scipy.sparse.csr_matrix(features.tocsr(), dtype=cp.float32)
        y = cp.asarray(twenty_train.target, dtype=cp.int32)

        # Train model

        model = MultinomialNB()
        model.fit(X, y)

        # Compute accuracy on training set

        model.score(X, y)

    Output:

    .. code-block:: python

        0.9244298934936523

    """

    classes_ = CumlArrayDescriptor()
    class_count_ = CumlArrayDescriptor()
    feature_count_ = CumlArrayDescriptor()
    class_log_prior_ = CumlArrayDescriptor()
    feature_log_prob_ = CumlArrayDescriptor()

    def __init__(self,
                 alpha=1.0,
                 fit_prior=True,
                 class_prior=None,
                 output_type=None,
                 handle=None,
                 verbose=False):
<<<<<<< HEAD
        """
        Create new multinomial Naive Bayes instance

        Parameters
        ----------

        alpha : float Additive (Laplace/Lidstone) smoothing parameter (0 for
                no smoothing).
        fit_prior : boolean Whether to learn class prior probabilities or no.
                    If false, a uniform prior will be used.
        class_prior : array-like, size (n_classes) Prior probabilities of the
                      classes. If specified, the priors are not adjusted
                      according to the data.
        output_type : {'input', 'cudf', 'cupy', 'numpy', 'numba'}, optional
            Variable to control output type of the results and attributes of
            the estimators. If None, it'll inherit the output type set at the
            module level, cuml.output_type. If set, the estimator will override
            the global option for its behavior.
        handle : cuml.Handle 
            Specifies the cuml.handle that holds internal CUDA state for
            computations in this model. Most importantly, this specifies
            the CUDA stream that will be used for the model's computations,
            so users can run different models concurrently in different
            streams by creating handles in several streams. If it is None,
            a new one is created just for this class.
        verbose : int or boolean (default = False)
            Sets logging level. It must be one of `cuml.common.logger.level_*`.

        """
=======
>>>>>>> 544ec2fd
        super(MultinomialNB, self).__init__(handle=handle,
                                            output_type=output_type,
                                            verbose=verbose)
        self.alpha = alpha
        self.fit_prior = fit_prior

        if class_prior is not None:
            self._class_prior, *_ = input_to_cuml_array(class_prior)
        else:
            self._class_prior_ = None

        self.fit_called_ = False
        self._n_classes_ = 0
        self._n_features_ = None

        # Needed until Base no longer assumed cumlHandle
        self.handle = None

    @generate_docstring(X='dense_sparse')
    @cp.prof.TimeRangeDecorator(message="fit()", color_id=0)
    def fit(self, X, y, sample_weight=None) -> "MultinomialNB":
        """
        Fit Naive Bayes classifier according to X, y

        """
        # self._set_base_attributes(output_type=X)
        return self.partial_fit(X, y, sample_weight)

    @cp.prof.TimeRangeDecorator(message="fit()", color_id=0)
    def _partial_fit(self,
                     X,
                     y,
                     sample_weight=None,
                     _classes=None) -> "MultinomialNB":
        # self._set_output_type(X)

        if has_scipy():
            from scipy.sparse import isspmatrix as scipy_sparse_isspmatrix
        else:
            from cuml.common.import_utils import dummy_function_always_false \
                as scipy_sparse_isspmatrix

        # todo: use a sparse CumlArray style approach when ready
        # https://github.com/rapidsai/cuml/issues/2216
        if scipy_sparse_isspmatrix(X) or cupyx.scipy.sparse.isspmatrix(X):
            X = X.tocoo()
            rows = cp.asarray(X.row, dtype=X.row.dtype)
            cols = cp.asarray(X.col, dtype=X.col.dtype)
            data = cp.asarray(X.data, dtype=X.data.dtype)
            X = cupyx.scipy.sparse.coo_matrix((data, (rows, cols)),
                                              shape=X.shape)
        else:
            X = input_to_cuml_array(X, order='K').array.to_output('cupy')

        y = input_to_cuml_array(y).array.to_output('cupy')

        Y, label_classes = make_monotonic(y, copy=True)

        if not self.fit_called_:
            self.fit_called_ = True
            if _classes is not None:
                _classes, *_ = input_to_cuml_array(_classes, order='K')
                check_labels(Y, _classes.to_output('cupy'))
                self.classes_ = _classes
            else:
                self.classes_ = label_classes

            self._n_classes_ = self.classes_.shape[0]
            self._n_features_ = X.shape[1]
            self._init_counters(self._n_classes_, self._n_features_, X.dtype)
        else:
            check_labels(Y, self.classes_)

        self._count(X, Y)

        self._update_feature_log_prob(self.alpha)
        self._update_class_log_prior(class_prior=self._class_prior_)

        return self

    def update_log_probs(self):
        """
        Updates the log probabilities. This enables lazy update for
        applications like distributed Naive Bayes, so that the model
        can be updated incrementally without incurring this cost each
        time.
        """
        self._update_feature_log_prob(self.alpha)
        self._update_class_log_prior(class_prior=self._class_prior_)

    def partial_fit(self,
                    X,
                    y,
                    classes=None,
                    sample_weight=None) -> "MultinomialNB":
        """
        Incremental fit on a batch of samples.

        This method is expected to be called several times consecutively on
        different chunks of a dataset so as to implement out-of-core or online
        learning.

        This is especially useful when the whole dataset is too big to fit in
        memory at once.

        This method has some performance overhead hence it is better to call
        partial_fit on chunks of data that are as large as possible (as long
        as fitting in the memory budget) to hide the overhead.

        Parameters
        ----------

        X : {array-like, cupy sparse matrix} of shape (n_samples, n_features)
            Training vectors, where n_samples is the number of samples and
            n_features is the number of features

        y : array-like of shape (n_samples) Target values.
        classes : array-like of shape (n_classes)
                  List of all the classes that can possibly appear in the y
                  vector. Must be provided at the first call to partial_fit,
                  can be omitted in subsequent calls.

        sample_weight : array-like of shape (n_samples)
                        Weights applied to individual samples (1. for
                        unweighted). Currently sample weight is ignored

        Returns
        -------

        self : object
        """
        return self._partial_fit(X,
                                 y,
                                 sample_weight=sample_weight,
                                 _classes=classes)

    @generate_docstring(X='dense_sparse',
                        return_values={
                            'name': 'y_hat',
                            'type': 'dense',
                            'description': 'Predicted values',
                            'shape': '(n_rows, 1)'
                        })
    @cp.prof.TimeRangeDecorator(message="predict()", color_id=1)
    def predict(self, X) -> CumlArray:
        """
        Perform classification on an array of test vectors X.

        """
        # out_type = self._get_output_type(X)

        if has_scipy():
            from scipy.sparse import isspmatrix as scipy_sparse_isspmatrix
        else:
            from cuml.common.import_utils import dummy_function_always_false \
                as scipy_sparse_isspmatrix

        # todo: use a sparse CumlArray style approach when ready
        # https://github.com/rapidsai/cuml/issues/2216
        if scipy_sparse_isspmatrix(X) or cupyx.scipy.sparse.isspmatrix(X):
            X = X.tocoo()
            rows = cp.asarray(X.row, dtype=X.row.dtype)
            cols = cp.asarray(X.col, dtype=X.col.dtype)
            data = cp.asarray(X.data, dtype=X.data.dtype)
            X = cupyx.scipy.sparse.coo_matrix((data, (rows, cols)),
                                              shape=X.shape)
        else:
            X = input_to_cuml_array(X, order='K').array.to_output('cupy')

        jll = self._joint_log_likelihood(X)
        indices = cp.argmax(jll, axis=1).astype(self.classes_.dtype)

        y_hat = invert_labels(indices, classes=self.classes_)
        return y_hat
        # return CumlArray(data=y_hat).to_output(out_type)

    @generate_docstring(
        X='dense_sparse',
        return_values={
            'name': 'C',
            'type': 'dense',
            'description': (
                'Returns the log-probability of the samples for each class in '
                'the model. The columns correspond to the classes in sorted '
                'order, as they appear in the attribute `classes_`.'),
            'shape': '(n_rows, 1)'
        })
    def predict_log_proba(self, X) -> CumlArray:
        """
        Return log-probability estimates for the test vector X.

        """
        # out_type = self._get_output_type(X)

        if has_scipy():
            from scipy.sparse import isspmatrix as scipy_sparse_isspmatrix
        else:
            from cuml.common.import_utils import dummy_function_always_false \
                as scipy_sparse_isspmatrix

        # todo: use a sparse CumlArray style approach when ready
        # https://github.com/rapidsai/cuml/issues/2216
        if scipy_sparse_isspmatrix(X) or cupyx.scipy.sparse.isspmatrix(X):
            X = X.tocoo()
            rows = cp.asarray(X.row, dtype=X.row.dtype)
            cols = cp.asarray(X.col, dtype=X.col.dtype)
            data = cp.asarray(X.data, dtype=X.data.dtype)
            X = cupyx.scipy.sparse.coo_matrix((data, (rows, cols)),
                                              shape=X.shape)
        else:
            X = input_to_cuml_array(X, order='K').array.to_output('cupy')

        jll = self._joint_log_likelihood(X)

        # normalize by P(X) = P(f_1, ..., f_n)

        # Compute log(sum(exp()))

        # Subtract max in exp to prevent inf
        a_max = cp.amax(jll, axis=1, keepdims=True)

        exp = cp.exp(jll - a_max)
        logsumexp = cp.log(cp.sum(exp, axis=1))

        a_max = cp.squeeze(a_max, axis=1)

        log_prob_x = a_max + logsumexp

        if log_prob_x.ndim < 2:
            log_prob_x = log_prob_x.reshape((1, log_prob_x.shape[0]))
        result = jll - log_prob_x.T
        return result

    @generate_docstring(
        X='dense_sparse',
        return_values={
            'name': 'C',
            'type': 'dense',
            'description': (
                'Returns the probability of the samples for each class in the '
                'model. The columns correspond to the classes in sorted order,'
                ' as they appear in the attribute `classes_`.'),
            'shape': '(n_rows, 1)'
        })
    def predict_proba(self, X) -> CumlArray:
        """
        Return probability estimates for the test vector X.

        """
        # out_type = self._get_output_type(X)
        result = cp.exp(self.predict_log_proba(X))
        return result

    @generate_docstring(
        X='dense_sparse',
        return_values={
            'name':
                'score',
            'type':
                'float',
            'description':
                'Mean accuracy of self.predict(X) with respect to y.'
        })
    def score(self, X, y, sample_weight=None) -> float:
        """
        Return the mean accuracy on the given test data and labels.

        In multi-label classification, this is the subset accuracy which is a
        harsh metric since you require for each sample that each label set be
        correctly predicted.

        Currently, sample weight is ignored

        """
        y_hat = self.predict(X)
        return accuracy_score(y_hat, cp.asarray(y, dtype=y.dtype))

    def _init_counters(self, n_effective_classes, n_features, dtype):
        self.class_count_ = cp.zeros(n_effective_classes,
                                     order="F",
                                     dtype=dtype)
        self.feature_count_ = cp.zeros((n_effective_classes, n_features),
                                       order="F",
                                       dtype=dtype)

    def _count(self, X, Y):
        """
        Sum feature counts & class prior counts and add to current model.

        Parameters
        ----------
        X : cupy.ndarray or cupyx.scipy.sparse matrix of size
                  (n_rows, n_features)
        Y : cupy.array of monotonic class labels
        """

        if X.ndim != 2:
            raise ValueError("Input samples should be a 2D array")

        if Y.dtype != self.classes_.dtype:
            warnings.warn("Y dtype does not match classes_ dtype. Y will be "
                          "converted, which will increase memory consumption")

        # Make sure Y is a cupy array, not CumlArray
        Y = cp.asarray(Y)

        counts = cp.zeros((self._n_classes_, self._n_features_),
                          order="F",
                          dtype=X.dtype)

        class_c = cp.zeros(self._n_classes_, order="F", dtype=X.dtype)

        n_rows = X.shape[0]
        n_cols = X.shape[1]

        labels_dtype = self.classes_.dtype

        if cupyx.scipy.sparse.isspmatrix(X):
            X = X.tocoo()

            count_features_coo = count_features_coo_kernel(
                X.dtype, labels_dtype)
            count_features_coo((math.ceil(X.nnz / 32), ), (32, ),
                               (counts,
                                X.row,
                                X.col,
                                X.data,
                                X.nnz,
                                n_rows,
                                n_cols,
                                Y,
                                self._n_classes_,
                                False))

        else:

            count_features_dense = count_features_dense_kernel(
                X.dtype, labels_dtype)
            count_features_dense(
                (math.ceil(n_rows / 32), math.ceil(n_cols / 32), 1),
                (32, 32, 1),
                (counts,
                 X,
                 n_rows,
                 n_cols,
                 Y,
                 self._n_classes_,
                 False,
                 X.flags["C_CONTIGUOUS"]))

        count_classes = count_classes_kernel(X.dtype, labels_dtype)
        count_classes((math.ceil(n_rows / 32), ), (32, ), (class_c, n_rows, Y))

        self.feature_count_ = self.feature_count_ + counts
        self.class_count_ = self.class_count_ + class_c

    def _update_class_log_prior(self, class_prior=None):

        if class_prior is not None:

            if class_prior.shape[0] != self._n_classes_:
                raise ValueError("Number of classes must match "
                                 "number of priors")

            self.class_log_prior_ = cp.log(class_prior)

        elif self.fit_prior:
            log_class_count = cp.log(self.class_count_)

            self.class_log_prior_ = \
                log_class_count - cp.log(
                    self.class_count_.sum())
        else:
            self.class_log_prior_ = cp.full(self._n_classes_,
                                            -1 * math.log(self._n_classes_))

    def _update_feature_log_prob(self, alpha):
        """
        Apply add-lambda smoothing to raw counts and recompute
        log probabilities

        Parameters
        ----------

        alpha : float amount of smoothing to apply (0. means no smoothing)
        """
        smoothed_fc = self.feature_count_ + alpha
        smoothed_cc = smoothed_fc.sum(axis=1).reshape(-1, 1)
        self.feature_log_prob_ = cp.log(smoothed_fc) - cp.log(
            smoothed_cc.reshape(-1, 1))

    def _joint_log_likelihood(self, X):
        """
        Calculate the posterior log probability of the samples X

        Parameters
        ----------

        X : array-like of size (n_samples, n_features)
        """

<<<<<<< HEAD
        ret = X.dot(self.feature_log_prob_.T)
        ret += self.class_log_prior_
=======
        ret = X.dot(cp.asarray(self._feature_log_prob_).T)
        ret += cp.asarray(self._class_log_prior_)
>>>>>>> 544ec2fd
        return ret

    def get_param_names(self):
        return super().get_param_names() + \
            [
                "alpha",
                "fit_prior",
                "class_prior",
            ]<|MERGE_RESOLUTION|>--- conflicted
+++ resolved
@@ -212,38 +212,6 @@
                  output_type=None,
                  handle=None,
                  verbose=False):
-<<<<<<< HEAD
-        """
-        Create new multinomial Naive Bayes instance
-
-        Parameters
-        ----------
-
-        alpha : float Additive (Laplace/Lidstone) smoothing parameter (0 for
-                no smoothing).
-        fit_prior : boolean Whether to learn class prior probabilities or no.
-                    If false, a uniform prior will be used.
-        class_prior : array-like, size (n_classes) Prior probabilities of the
-                      classes. If specified, the priors are not adjusted
-                      according to the data.
-        output_type : {'input', 'cudf', 'cupy', 'numpy', 'numba'}, optional
-            Variable to control output type of the results and attributes of
-            the estimators. If None, it'll inherit the output type set at the
-            module level, cuml.output_type. If set, the estimator will override
-            the global option for its behavior.
-        handle : cuml.Handle 
-            Specifies the cuml.handle that holds internal CUDA state for
-            computations in this model. Most importantly, this specifies
-            the CUDA stream that will be used for the model's computations,
-            so users can run different models concurrently in different
-            streams by creating handles in several streams. If it is None,
-            a new one is created just for this class.
-        verbose : int or boolean (default = False)
-            Sets logging level. It must be one of `cuml.common.logger.level_*`.
-
-        """
-=======
->>>>>>> 544ec2fd
         super(MultinomialNB, self).__init__(handle=handle,
                                             output_type=output_type,
                                             verbose=verbose)
@@ -645,13 +613,8 @@
         X : array-like of size (n_samples, n_features)
         """
 
-<<<<<<< HEAD
         ret = X.dot(self.feature_log_prob_.T)
         ret += self.class_log_prior_
-=======
-        ret = X.dot(cp.asarray(self._feature_log_prob_).T)
-        ret += cp.asarray(self._class_log_prior_)
->>>>>>> 544ec2fd
         return ret
 
     def get_param_names(self):
