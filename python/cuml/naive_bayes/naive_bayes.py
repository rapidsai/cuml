--- conflicted
+++ resolved
@@ -211,12 +211,9 @@
         # Needed until Base no longer assumed cumlHandle
         self.handle = None
 
-<<<<<<< HEAD
         self._hyperparams = ["alpha", "fit_prior", "class_prior"]
 
-=======
     @generate_docstring(X='dense_sparse')
->>>>>>> 5b2d4df5
     @cp.prof.TimeRangeDecorator(message="fit()", color_id=0)
     @with_cupy_rmm
     def fit(self, X, y, sample_weight=None):
