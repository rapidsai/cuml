# SPDX-FileCopyrightText: Copyright (c) 2021-2025, NVIDIA CORPORATION.
# SPDX-License-Identifier: Apache-2.0
#
import cupy as cp
import hdbscan
import numpy as np
import pandas as pd
import pytest
import sklearn
from packaging.version import Version
from pylibraft.common import DeviceResourcesSNMG
from sklearn import datasets
from sklearn.datasets import make_blobs
from sklearn.model_selection import train_test_split

import cuml
from cuml.cluster.hdbscan import (
    HDBSCAN,
    all_points_membership_vectors,
    approximate_predict,
    membership_vector,
)
from cuml.cluster.hdbscan.hdbscan import _condense_hierarchy, _extract_clusters
from cuml.metrics import adjusted_rand_score
from cuml.testing.datasets import make_pattern
from cuml.testing.utils import array_equal

<<<<<<< HEAD
# Ignore FutureWarning from third-party hdbscan package calling
# sklearn.utils.validation.check_array with deprecated 'force_all_finite'
# parameter. This is not in cuml's control. Note: this will break when
# sklearn 1.8 removes the deprecated parameter entirely - hdbscan will
# need to be updated at that point.
pytestmark = pytest.mark.filterwarnings(
    "ignore:'force_all_finite' was renamed to "
    "'ensure_all_finite':FutureWarning:sklearn"
)
=======
if Version(sklearn.__version__) >= Version("1.8.0.dev0"):
    pytest.skip(
        "hdbscan requires sklearn < 1.8.0.dev0", allow_module_level=True
    )
>>>>>>> 7672261c

dataset_names = ["noisy_circles", "noisy_moons", "varied"]


def assert_cluster_counts(sk_agg, cuml_agg, digits=25):
    sk_unique, sk_counts = np.unique(sk_agg.labels_, return_counts=True)
    sk_counts = np.sort(sk_counts)

    cu_unique, cu_counts = cp.unique(cuml_agg.labels_, return_counts=True)
    cu_counts = cp.sort(cu_counts).get()

    np.testing.assert_almost_equal(sk_counts, cu_counts, decimal=-1 * digits)


def get_children(roots, parents, arr):
    """
    Simple helper function to return the children of the condensed tree
    given an array of parents.
    """
    ret = []
    for root in roots:
        level = np.where(parents == root)
        ret.extend(arr[level])

    return np.array(ret).ravel()


def get_bfs_level(n, roots, parents, children, arr):
    """
    Simple helper function to perform a bfs through n
    levels of a condensed tree.
    """
    level = roots
    for i in range(n - 1):
        level = get_children(level, parents, children)

    return get_children(level, parents, arr)


def assert_condensed_trees(sk_agg, min_cluster_size):
    """
    Because of differences in the renumbering and sort ordering,
    the condensed tree arrays from cuml and scikit-learn cannot
    be compared directly. This function performs a BFS through
    the condensed trees, comparing the cluster sizes and lambda
    values at each level of the trees.
    """

    slt = sk_agg.single_linkage_tree_._linkage

    condensed_tree = _condense_hierarchy(slt, min_cluster_size)

    cu_parents = condensed_tree["parent"]
    sk_parents = sk_agg.condensed_tree_._raw_tree["parent"]

    cu_children = condensed_tree["child"]
    sk_children = sk_agg.condensed_tree_._raw_tree["child"]

    cu_lambda = condensed_tree["lambda_val"]
    sk_lambda = sk_agg.condensed_tree_._raw_tree["lambda_val"]

    cu_child_size = condensed_tree["child_size"]
    sk_child_size = sk_agg.condensed_tree_._raw_tree["child_size"]

    # Start at the root, perform bfs

    l2_cu = [1000]
    l2_sk = [1000]

    lev = 1
    while len(l2_cu) != 0 or len(l2_sk) != 0:
        l2_cu = get_bfs_level(lev, [1000], cu_parents, cu_children, cu_lambda)
        l2_sk = get_bfs_level(lev, [1000], sk_parents, sk_children, sk_lambda)

        s2_cu = get_bfs_level(
            lev, [1000], cu_parents, cu_children, cu_child_size
        )
        s2_sk = get_bfs_level(
            lev, [1000], sk_parents, sk_children, sk_child_size
        )

        s2_cu.sort()
        s2_sk.sort()
        l2_cu.sort()
        l2_sk.sort()

        lev += 1

        assert np.allclose(l2_cu, l2_sk, atol=1e-5, rtol=1e-6)
        assert np.allclose(s2_cu, s2_sk, atol=1e-5, rtol=1e-6)
    assert lev > 1


def assert_membership_vectors(cu_vecs, sk_vecs):
    """
    Assert the membership vectors by taking the adjusted rand score
    of the argsorted membership vectors.
    """
    if sk_vecs.shape == cu_vecs.shape:
        cu_labels_sorted = np.argsort(cu_vecs)[::-1]
        sk_labels_sorted = np.argsort(sk_vecs)[::-1]

        k = min(sk_vecs.shape[1], 10)
        for i in range(k):
            assert (
                adjusted_rand_score(
                    cu_labels_sorted[:, i], sk_labels_sorted[:, i]
                )
                >= 0.90
            )


@pytest.mark.parametrize("nrows", [500])
@pytest.mark.parametrize("ncols", [25])
@pytest.mark.parametrize("nclusters", [2, 5])
@pytest.mark.parametrize("min_samples", [25, 60])
@pytest.mark.parametrize("allow_single_cluster", [True, False])
@pytest.mark.parametrize("min_cluster_size", [30, 50])
@pytest.mark.parametrize("cluster_selection_epsilon", [0.0])
@pytest.mark.parametrize("max_cluster_size", [0])
@pytest.mark.parametrize("cluster_selection_method", ["eom", "leaf"])
def test_hdbscan_blobs(
    nrows,
    ncols,
    nclusters,
    cluster_selection_epsilon,
    cluster_selection_method,
    allow_single_cluster,
    min_cluster_size,
    max_cluster_size,
    min_samples,
):
    X, y = make_blobs(
        n_samples=int(nrows),
        n_features=ncols,
        centers=nclusters,
        cluster_std=0.7,
        shuffle=False,
        random_state=42,
    )

    cuml_agg = HDBSCAN(
        allow_single_cluster=allow_single_cluster,
        min_samples=min_samples,
        max_cluster_size=max_cluster_size,
        min_cluster_size=min_cluster_size,
        cluster_selection_epsilon=cluster_selection_epsilon,
        cluster_selection_method=cluster_selection_method,
    )

    cuml_agg.fit(X)
    sk_agg = hdbscan.HDBSCAN(
        allow_single_cluster=allow_single_cluster,
        approx_min_span_tree=False,
        gen_min_span_tree=True,
        min_samples=min_samples,
        min_cluster_size=min_cluster_size,
        cluster_selection_epsilon=cluster_selection_epsilon,
        cluster_selection_method=cluster_selection_method,
        algorithm="generic",
    )

    sk_agg.fit(cp.asnumpy(X))

    assert_condensed_trees(sk_agg, min_cluster_size)
    assert_cluster_counts(sk_agg, cuml_agg)

    assert adjusted_rand_score(cuml_agg.labels_, sk_agg.labels_) >= 0.95
    assert len(np.unique(sk_agg.labels_)) == len(cp.unique(cuml_agg.labels_))

    assert np.allclose(
        np.sort(sk_agg.cluster_persistence_),
        np.sort(cuml_agg.cluster_persistence_),
        rtol=0.01,
        atol=0.01,
    )


@pytest.mark.parametrize("cluster_selection_epsilon", [0.0, 50.0, 150.0])
@pytest.mark.parametrize(
    "min_samples_cluster_size_bounds", [(150, 150, 0), (50, 25, 0)]
)
@pytest.mark.parametrize("allow_single_cluster", [True, False])
@pytest.mark.parametrize("cluster_selection_method", ["eom", "leaf"])
def test_hdbscan_sklearn_datasets(
    supervised_learning_dataset,
    cluster_selection_epsilon,
    cluster_selection_method,
    min_samples_cluster_size_bounds,
    allow_single_cluster,
):
    (
        min_samples,
        min_cluster_size,
        max_cluster_size,
    ) = min_samples_cluster_size_bounds

    X = supervised_learning_dataset

    cuml_agg = HDBSCAN(
        allow_single_cluster=allow_single_cluster,
        gen_min_span_tree=True,
        min_samples=min_samples,
        max_cluster_size=max_cluster_size,
        min_cluster_size=min_cluster_size,
        cluster_selection_epsilon=cluster_selection_epsilon,
        cluster_selection_method=cluster_selection_method,
    )

    cuml_agg.fit(X)

    sk_agg = hdbscan.HDBSCAN(
        allow_single_cluster=allow_single_cluster,
        approx_min_span_tree=False,
        gen_min_span_tree=True,
        min_samples=min_samples,
        min_cluster_size=min_cluster_size,
        cluster_selection_epsilon=cluster_selection_epsilon,
        cluster_selection_method=cluster_selection_method,
        algorithm="generic",
    )

    sk_agg.fit(cp.asnumpy(X))

    assert_condensed_trees(sk_agg, min_cluster_size)
    assert_cluster_counts(sk_agg, cuml_agg)

    assert len(np.unique(sk_agg.labels_)) == len(cp.unique(cuml_agg.labels_))
    assert adjusted_rand_score(cuml_agg.labels_, sk_agg.labels_) > 0.85

    assert np.allclose(
        np.sort(sk_agg.cluster_persistence_),
        np.sort(cuml_agg.cluster_persistence_),
        rtol=0.1,
        atol=0.1,
    )


@pytest.mark.parametrize("cluster_selection_epsilon", [0.0, 50.0, 150.0])
@pytest.mark.parametrize("min_samples", [150, 50, 5, 400])
@pytest.mark.parametrize("min_cluster_size", [150, 25, 5, 250])
@pytest.mark.parametrize("max_cluster_size", [0])
@pytest.mark.parametrize("allow_single_cluster", [True, False])
@pytest.mark.parametrize("cluster_selection_method", ["eom", "leaf"])
def test_hdbscan_sklearn_extract_clusters(
    supervised_learning_dataset,
    cluster_selection_epsilon,
    cluster_selection_method,
    min_samples,
    min_cluster_size,
    max_cluster_size,
    allow_single_cluster,
):
    sk_agg = hdbscan.HDBSCAN(
        allow_single_cluster=allow_single_cluster,
        approx_min_span_tree=False,
        gen_min_span_tree=True,
        min_samples=min_samples,
        min_cluster_size=min_cluster_size,
        cluster_selection_epsilon=cluster_selection_epsilon,
        cluster_selection_method=cluster_selection_method,
        algorithm="generic",
    )

    sk_agg.fit(supervised_learning_dataset)

    labels, probabilties = _extract_clusters(
        sk_agg.condensed_tree_.to_numpy(),
        allow_single_cluster=allow_single_cluster,
        max_cluster_size=max_cluster_size,
        cluster_selection_method=cluster_selection_method,
        cluster_selection_epsilon=cluster_selection_epsilon,
    )

    assert adjusted_rand_score(labels, sk_agg.labels_) == 1.0
    np.testing.assert_allclose(probabilties, sk_agg.probabilities_, rtol=1e-5)


@pytest.mark.parametrize("nrows", [1000])
@pytest.mark.parametrize("dataset", dataset_names)
@pytest.mark.parametrize("min_samples", [15])
@pytest.mark.parametrize("cluster_selection_epsilon", [0.0])
@pytest.mark.parametrize("min_cluster_size", [25])
@pytest.mark.parametrize("allow_single_cluster", [True, False])
@pytest.mark.parametrize("max_cluster_size", [0])
@pytest.mark.parametrize("cluster_selection_method", ["eom"])
def test_hdbscan_cluster_patterns(
    dataset,
    nrows,
    cluster_selection_epsilon,
    cluster_selection_method,
    min_cluster_size,
    allow_single_cluster,
    max_cluster_size,
    min_samples,
):
    # This also tests duplicate data points
    X, y = make_pattern(dataset, nrows)[0]

    cuml_agg = HDBSCAN(
        allow_single_cluster=allow_single_cluster,
        min_samples=min_samples,
        max_cluster_size=max_cluster_size,
        min_cluster_size=min_cluster_size,
        cluster_selection_epsilon=cluster_selection_epsilon,
        cluster_selection_method=cluster_selection_method,
    )

    cuml_agg.fit(X)

    sk_agg = hdbscan.HDBSCAN(
        allow_single_cluster=allow_single_cluster,
        approx_min_span_tree=False,
        gen_min_span_tree=True,
        min_samples=min_samples,
        min_cluster_size=min_cluster_size,
        cluster_selection_epsilon=cluster_selection_epsilon,
        cluster_selection_method=cluster_selection_method,
        algorithm="generic",
    )

    sk_agg.fit(cp.asnumpy(X))

    assert_condensed_trees(sk_agg, min_cluster_size)
    assert_cluster_counts(sk_agg, cuml_agg)

    assert len(np.unique(sk_agg.labels_)) == len(cp.unique(cuml_agg.labels_))
    assert adjusted_rand_score(cuml_agg.labels_, sk_agg.labels_) > 0.95

    assert np.allclose(
        np.sort(sk_agg.cluster_persistence_),
        np.sort(cuml_agg.cluster_persistence_),
        rtol=0.1,
        atol=0.1,
    )


@pytest.mark.parametrize("nrows", [1000])
@pytest.mark.parametrize("dataset", dataset_names)
@pytest.mark.parametrize("min_samples", [5, 50, 400, 800])
@pytest.mark.parametrize("cluster_selection_epsilon", [0.0, 50.0, 150.0])
@pytest.mark.parametrize("min_cluster_size", [10, 25, 100, 350])
@pytest.mark.parametrize("allow_single_cluster", [True, False])
@pytest.mark.parametrize("max_cluster_size", [0])
@pytest.mark.parametrize("cluster_selection_method", ["eom", "leaf"])
def test_hdbscan_cluster_patterns_extract_clusters(
    dataset,
    nrows,
    cluster_selection_epsilon,
    cluster_selection_method,
    min_cluster_size,
    allow_single_cluster,
    max_cluster_size,
    min_samples,
):
    # This also tests duplicate data points
    X, y = make_pattern(dataset, nrows)[0]

    sk_agg = hdbscan.HDBSCAN(
        allow_single_cluster=allow_single_cluster,
        approx_min_span_tree=False,
        gen_min_span_tree=True,
        min_samples=min_samples,
        min_cluster_size=min_cluster_size,
        cluster_selection_epsilon=cluster_selection_epsilon,
        cluster_selection_method=cluster_selection_method,
        algorithm="generic",
    )
    sk_agg.fit(X)

    labels, probabilties = _extract_clusters(
        sk_agg.condensed_tree_.to_numpy(),
        allow_single_cluster=allow_single_cluster,
        max_cluster_size=max_cluster_size,
        cluster_selection_method=cluster_selection_method,
        cluster_selection_epsilon=cluster_selection_epsilon,
    )

    assert adjusted_rand_score(labels, sk_agg.labels_) == 1.0
    np.testing.assert_allclose(probabilties, sk_agg.probabilities_, rtol=1e-5)


def test_hdbscan_core_dists_bug_4054():
    """
    This test explicitly verifies that the MRE from
    https://github.com/rapidsai/cuml/issues/4054
    matches the reference impl
    """

    X, y = datasets.make_moons(n_samples=10000, noise=0.12, random_state=0)

    cu_labels_ = HDBSCAN(min_samples=25, min_cluster_size=25).fit_predict(X)
    sk_labels_ = hdbscan.HDBSCAN(
        min_samples=25, min_cluster_size=25, approx_min_span_tree=False
    ).fit_predict(X)

    assert adjusted_rand_score(cu_labels_, sk_labels_) > 0.99


@pytest.mark.parametrize(
    "metric, supported",
    [("euclidean", True), ("l1", False), ("l2", True), ("abc", False)],
)
def test_hdbscan_metric_parameter_input(metric, supported):
    """
    tests how valid and invalid arguments to the metric
    parameter are handled
    """
    X, y = make_blobs(n_samples=10000, n_features=15, random_state=12)

    clf = HDBSCAN(metric=metric)
    if supported:
        clf.fit(X)
    else:
        with pytest.raises(ValueError):
            clf.fit(X)


def test_hdbscan_empty_cluster_tree():
    raw_tree = np.recarray(
        shape=(5,),
        formats=[np.intp, np.intp, float, np.intp],
        names=("parent", "child", "lambda_val", "child_size"),
    )
    raw_tree["parent"] = np.asarray([5, 5, 5, 5, 5])
    raw_tree["child"] = [0, 1, 2, 3, 4]
    raw_tree["lambda_val"] = [1.0, 1.0, 1.0, 1.0, 1.0]
    raw_tree["child_size"] = [1, 1, 1, 1, 1]

    labels, probabilties = _extract_clusters(
        raw_tree,
        allow_single_cluster=True,
        cluster_selection_method="eom",
    )
    # We just care that all points are assigned to the root cluster
    assert np.sum(labels) == 0


def test_hdbscan_plots():
    X, y = make_blobs(
        n_samples=int(100),
        n_features=100,
        centers=10,
        cluster_std=0.7,
        shuffle=False,
        random_state=42,
    )
    model = HDBSCAN(gen_min_span_tree=True)

    # All attributes not available before fit
    attrs = [
        "condensed_tree_",
        "minimum_spanning_tree_",
        "single_linkage_tree_",
    ]
    for name in attrs:
        assert not hasattr(model, name)

    model.fit(X)

    # All attributes available after fit
    for name in attrs:
        assert getattr(model, name) is not None

    # minimum_spanning_tree_ not available if not requested
    model = HDBSCAN(gen_min_span_tree=False).fit(X)
    assert not hasattr(model, "minimum_spanning_tree_")


@pytest.mark.parametrize("nrows", [1000])
@pytest.mark.parametrize("ncols", [10, 25])
@pytest.mark.parametrize("nclusters", [10, 15])
@pytest.mark.parametrize("allow_single_cluster", [False, True])
@pytest.mark.parametrize("min_cluster_size", [30, 60])
@pytest.mark.parametrize("cluster_selection_epsilon", [0.0, 0.5])
@pytest.mark.parametrize("max_cluster_size", [0])
@pytest.mark.parametrize("cluster_selection_method", ["eom", "leaf"])
@pytest.mark.parametrize("batch_size", [128, 1000])
def test_all_points_membership_vectors_blobs(
    nrows,
    ncols,
    nclusters,
    cluster_selection_epsilon,
    cluster_selection_method,
    min_cluster_size,
    allow_single_cluster,
    max_cluster_size,
    batch_size,
):
    X, y = make_blobs(
        n_samples=nrows,
        n_features=ncols,
        centers=nclusters,
        cluster_std=0.7,
        shuffle=True,
        random_state=42,
    )

    cuml_agg = HDBSCAN(
        allow_single_cluster=allow_single_cluster,
        max_cluster_size=max_cluster_size,
        min_cluster_size=min_cluster_size,
        cluster_selection_epsilon=cluster_selection_epsilon,
        cluster_selection_method=cluster_selection_method,
        prediction_data=True,
    ).fit(X)

    sk_agg = hdbscan.HDBSCAN(
        allow_single_cluster=allow_single_cluster,
        approx_min_span_tree=False,
        gen_min_span_tree=True,
        min_cluster_size=min_cluster_size,
        cluster_selection_epsilon=cluster_selection_epsilon,
        cluster_selection_method=cluster_selection_method,
        algorithm="generic",
        prediction_data=True,
    ).fit(X)

    cu_membership_vectors = all_points_membership_vectors(cuml_agg, batch_size)
    cu_membership_vectors.sort(axis=1)
    sk_membership_vectors = hdbscan.all_points_membership_vectors(
        sk_agg
    ).astype("float32")
    sk_membership_vectors.sort(axis=1)
    assert_membership_vectors(cu_membership_vectors, sk_membership_vectors)


@pytest.mark.parametrize("nrows", [1000])
@pytest.mark.parametrize("min_samples", [5, 15])
@pytest.mark.parametrize("min_cluster_size", [300, 500])
@pytest.mark.parametrize("cluster_selection_epsilon", [0.0, 0.5])
@pytest.mark.parametrize("allow_single_cluster", [True, False])
@pytest.mark.parametrize("max_cluster_size", [0])
@pytest.mark.parametrize("cluster_selection_method", ["eom", "leaf"])
@pytest.mark.parametrize("batch_size", [128, 1000])
def test_all_points_membership_vectors_moons(
    nrows,
    min_samples,
    cluster_selection_epsilon,
    cluster_selection_method,
    min_cluster_size,
    allow_single_cluster,
    max_cluster_size,
    batch_size,
):
    X, y = datasets.make_moons(n_samples=nrows, noise=0.05, random_state=42)

    cuml_agg = HDBSCAN(
        min_samples=min_samples,
        allow_single_cluster=allow_single_cluster,
        max_cluster_size=max_cluster_size,
        min_cluster_size=min_cluster_size,
        cluster_selection_epsilon=cluster_selection_epsilon,
        cluster_selection_method=cluster_selection_method,
        prediction_data=True,
    )
    cuml_agg.fit(X)

    sk_agg = hdbscan.HDBSCAN(
        min_samples=min_samples,
        allow_single_cluster=allow_single_cluster,
        approx_min_span_tree=False,
        gen_min_span_tree=True,
        min_cluster_size=min_cluster_size,
        cluster_selection_epsilon=cluster_selection_epsilon,
        cluster_selection_method=cluster_selection_method,
        algorithm="generic",
        prediction_data=True,
    )

    sk_agg.fit(X)

    cu_membership_vectors = all_points_membership_vectors(cuml_agg, batch_size)
    sk_membership_vectors = hdbscan.all_points_membership_vectors(
        sk_agg
    ).astype("float32")

    assert_membership_vectors(cu_membership_vectors, sk_membership_vectors)


@pytest.mark.parametrize("nrows", [1000])
@pytest.mark.parametrize("min_samples", [5, 15])
@pytest.mark.parametrize("min_cluster_size", [300, 500])
@pytest.mark.parametrize("cluster_selection_epsilon", [0.0, 0.5])
@pytest.mark.parametrize("allow_single_cluster", [True, False])
@pytest.mark.parametrize("max_cluster_size", [0])
@pytest.mark.parametrize("cluster_selection_method", ["eom", "leaf"])
@pytest.mark.parametrize("batch_size", [128, 1000])
def test_all_points_membership_vectors_circles(
    nrows,
    min_samples,
    cluster_selection_epsilon,
    cluster_selection_method,
    min_cluster_size,
    allow_single_cluster,
    max_cluster_size,
    batch_size,
):
    X, y = datasets.make_circles(
        n_samples=nrows, factor=0.5, noise=0.05, random_state=42
    )

    cuml_agg = HDBSCAN(
        min_samples=min_samples,
        allow_single_cluster=allow_single_cluster,
        max_cluster_size=max_cluster_size,
        min_cluster_size=min_cluster_size,
        cluster_selection_epsilon=cluster_selection_epsilon,
        cluster_selection_method=cluster_selection_method,
        prediction_data=True,
    )
    cuml_agg.fit(X)

    sk_agg = hdbscan.HDBSCAN(
        min_samples=min_samples,
        allow_single_cluster=allow_single_cluster,
        approx_min_span_tree=False,
        gen_min_span_tree=True,
        min_cluster_size=min_cluster_size,
        cluster_selection_epsilon=cluster_selection_epsilon,
        cluster_selection_method=cluster_selection_method,
        algorithm="generic",
        prediction_data=True,
    )

    sk_agg.fit(X)

    cu_membership_vectors = all_points_membership_vectors(cuml_agg, batch_size)
    sk_membership_vectors = hdbscan.all_points_membership_vectors(
        sk_agg
    ).astype("float32")

    assert_membership_vectors(cu_membership_vectors, sk_membership_vectors)


@pytest.mark.parametrize("nrows", [1000])
@pytest.mark.parametrize("n_points_to_predict", [200, 500])
@pytest.mark.parametrize("ncols", [10, 25])
@pytest.mark.parametrize("nclusters", [15])
@pytest.mark.parametrize("min_cluster_size", [30, 60])
@pytest.mark.parametrize("cluster_selection_epsilon", [0.0, 0.5])
@pytest.mark.parametrize("max_cluster_size", [0])
@pytest.mark.parametrize("allow_single_cluster", [True, False])
@pytest.mark.parametrize("cluster_selection_method", ["eom", "leaf"])
def test_approximate_predict_blobs(
    nrows,
    n_points_to_predict,
    ncols,
    nclusters,
    cluster_selection_epsilon,
    cluster_selection_method,
    min_cluster_size,
    max_cluster_size,
    allow_single_cluster,
):
    X, y = make_blobs(
        n_samples=nrows,
        n_features=ncols,
        centers=nclusters,
        cluster_std=0.7,
        shuffle=True,
        random_state=42,
    )

    points_to_predict, _ = make_blobs(
        n_samples=n_points_to_predict,
        n_features=ncols,
        centers=nclusters,
        cluster_std=0.7,
        shuffle=True,
        random_state=42,
    )

    cuml_agg = HDBSCAN(
        allow_single_cluster=allow_single_cluster,
        max_cluster_size=max_cluster_size,
        min_cluster_size=min_cluster_size,
        cluster_selection_epsilon=cluster_selection_epsilon,
        cluster_selection_method=cluster_selection_method,
        prediction_data=True,
    )
    cuml_agg.fit(X)

    sk_agg = hdbscan.HDBSCAN(
        allow_single_cluster=allow_single_cluster,
        approx_min_span_tree=False,
        gen_min_span_tree=True,
        min_cluster_size=min_cluster_size,
        cluster_selection_epsilon=cluster_selection_epsilon,
        cluster_selection_method=cluster_selection_method,
        algorithm="generic",
        prediction_data=True,
    )

    sk_agg.fit(cp.asnumpy(X))

    cu_labels, cu_probs = approximate_predict(cuml_agg, points_to_predict)
    sk_labels, sk_probs = hdbscan.approximate_predict(
        sk_agg, points_to_predict
    )

    assert adjusted_rand_score(cu_labels, sk_labels) >= 0.95
    assert np.allclose(cu_probs, sk_probs, atol=0.05)


@pytest.mark.parametrize("nrows", [1000])
@pytest.mark.parametrize("n_points_to_predict", [50])
@pytest.mark.parametrize("min_samples", [15, 30])
@pytest.mark.parametrize("cluster_selection_epsilon", [0.0, 0.5])
@pytest.mark.parametrize("min_cluster_size", [5, 15])
@pytest.mark.parametrize("allow_single_cluster", [True, False])
@pytest.mark.parametrize("max_cluster_size", [0])
@pytest.mark.parametrize("cluster_selection_method", ["eom", "leaf"])
def test_approximate_predict_moons(
    nrows,
    n_points_to_predict,
    min_samples,
    cluster_selection_epsilon,
    min_cluster_size,
    allow_single_cluster,
    max_cluster_size,
    cluster_selection_method,
):
    X, y = datasets.make_moons(
        n_samples=nrows + n_points_to_predict, noise=0.05, random_state=42
    )

    X_train = X[:nrows]
    X_test = X[nrows:]

    cuml_agg = HDBSCAN(
        allow_single_cluster=allow_single_cluster,
        min_samples=min_samples,
        max_cluster_size=max_cluster_size,
        min_cluster_size=min_cluster_size,
        cluster_selection_epsilon=cluster_selection_epsilon,
        cluster_selection_method=cluster_selection_method,
        prediction_data=True,
    )

    cuml_agg.fit(X_train)

    sk_agg = hdbscan.HDBSCAN(
        allow_single_cluster=allow_single_cluster,
        approx_min_span_tree=False,
        gen_min_span_tree=True,
        min_samples=min_samples,
        min_cluster_size=min_cluster_size,
        cluster_selection_epsilon=cluster_selection_epsilon,
        cluster_selection_method=cluster_selection_method,
        algorithm="generic",
        prediction_data=True,
    )

    sk_agg.fit(cp.asnumpy(X_train))

    cu_labels, cu_probs = approximate_predict(cuml_agg, X_test)
    sk_labels, sk_probs = hdbscan.approximate_predict(sk_agg, X_test)

    sk_unique = np.unique(sk_labels)
    cu_unique = np.unique(cu_labels)
    if len(sk_unique) == len(cu_unique):
        assert adjusted_rand_score(cu_labels, sk_labels) >= 0.99
        assert array_equal(cu_probs, sk_probs, unit_tol=0.05, total_tol=0.005)


@pytest.mark.parametrize("nrows", [1000])
@pytest.mark.parametrize("n_points_to_predict", [50])
@pytest.mark.parametrize("min_samples", [5, 15])
@pytest.mark.parametrize("cluster_selection_epsilon", [0.0, 0.5])
@pytest.mark.parametrize("min_cluster_size", [50, 100])
@pytest.mark.parametrize("allow_single_cluster", [True, False])
@pytest.mark.parametrize("max_cluster_size", [0])
@pytest.mark.parametrize("cluster_selection_method", ["eom", "leaf"])
def test_approximate_predict_circles(
    nrows,
    n_points_to_predict,
    min_samples,
    cluster_selection_epsilon,
    min_cluster_size,
    allow_single_cluster,
    max_cluster_size,
    cluster_selection_method,
):
    X, y = datasets.make_circles(
        n_samples=nrows + n_points_to_predict,
        factor=0.8,
        noise=0.05,
        random_state=42,
    )

    X_train = X[:nrows]
    X_test = X[nrows:]

    cuml_agg = HDBSCAN(
        allow_single_cluster=allow_single_cluster,
        min_samples=min_samples,
        max_cluster_size=max_cluster_size,
        min_cluster_size=min_cluster_size,
        cluster_selection_epsilon=cluster_selection_epsilon,
        cluster_selection_method=cluster_selection_method,
        prediction_data=True,
    )

    cuml_agg.fit(X_train)

    sk_agg = hdbscan.HDBSCAN(
        allow_single_cluster=allow_single_cluster,
        approx_min_span_tree=False,
        gen_min_span_tree=True,
        min_samples=min_samples,
        min_cluster_size=min_cluster_size,
        cluster_selection_epsilon=cluster_selection_epsilon,
        cluster_selection_method=cluster_selection_method,
        algorithm="generic",
        prediction_data=True,
    )

    sk_agg.fit(cp.asnumpy(X_train))

    cu_labels, cu_probs = approximate_predict(cuml_agg, X_test)
    sk_labels, sk_probs = hdbscan.approximate_predict(sk_agg, X_test)

    sk_unique = np.unique(sk_labels)
    cu_unique = np.unique(cu_labels)
    if len(sk_unique) == len(cu_unique):
        assert adjusted_rand_score(cu_labels, sk_labels) >= 0.99
        assert array_equal(cu_probs, sk_probs, unit_tol=0.05, total_tol=0.005)


@pytest.mark.parametrize("n_points_to_predict", [200])
@pytest.mark.parametrize("min_samples", [15])
@pytest.mark.parametrize("cluster_selection_epsilon", [0.5])
@pytest.mark.parametrize("min_cluster_size", [100])
@pytest.mark.parametrize("allow_single_cluster", [False])
@pytest.mark.parametrize("max_cluster_size", [0])
@pytest.mark.parametrize("cluster_selection_method", ["eom"])
def test_approximate_predict_digits(
    n_points_to_predict,
    min_samples,
    cluster_selection_epsilon,
    min_cluster_size,
    allow_single_cluster,
    max_cluster_size,
    cluster_selection_method,
):
    digits = datasets.load_digits()
    X, y = digits.data, digits.target

    X_train, X_test, y_train, y_test = train_test_split(
        X,
        y,
        test_size=n_points_to_predict,
        train_size=X.shape[0] - n_points_to_predict,
        random_state=42,
        shuffle=True,
        stratify=y,
    )

    cuml_agg = HDBSCAN(
        allow_single_cluster=allow_single_cluster,
        min_samples=min_samples,
        max_cluster_size=max_cluster_size,
        min_cluster_size=min_cluster_size,
        cluster_selection_epsilon=cluster_selection_epsilon,
        cluster_selection_method=cluster_selection_method,
        prediction_data=True,
    )

    cuml_agg.fit(X_train)

    sk_agg = hdbscan.HDBSCAN(
        allow_single_cluster=allow_single_cluster,
        approx_min_span_tree=False,
        gen_min_span_tree=True,
        min_samples=min_samples,
        min_cluster_size=min_cluster_size,
        cluster_selection_epsilon=cluster_selection_epsilon,
        cluster_selection_method=cluster_selection_method,
        algorithm="generic",
        prediction_data=True,
    )

    sk_agg.fit(X_train)

    cu_labels, cu_probs = approximate_predict(cuml_agg, X_test)
    sk_labels, sk_probs = hdbscan.approximate_predict(sk_agg, X_test)

    assert adjusted_rand_score(cu_labels, sk_labels) >= 0.98
    assert array_equal(cu_probs, sk_probs, unit_tol=0.001, total_tol=0.006)


@pytest.mark.parametrize("nrows", [1000])
@pytest.mark.parametrize("n_points_to_predict", [200, 500])
@pytest.mark.parametrize("ncols", [10, 25])
@pytest.mark.parametrize("nclusters", [15])
@pytest.mark.parametrize("min_cluster_size", [30, 60])
@pytest.mark.parametrize("cluster_selection_epsilon", [0.0, 0.5])
@pytest.mark.parametrize("max_cluster_size", [0])
@pytest.mark.parametrize("allow_single_cluster", [True, False])
@pytest.mark.parametrize("cluster_selection_method", ["eom", "leaf"])
@pytest.mark.parametrize("batch_size", [128])
def test_membership_vector_blobs(
    nrows,
    n_points_to_predict,
    ncols,
    nclusters,
    cluster_selection_epsilon,
    cluster_selection_method,
    min_cluster_size,
    allow_single_cluster,
    max_cluster_size,
    batch_size,
):
    X, y = make_blobs(
        n_samples=nrows,
        n_features=ncols,
        centers=nclusters,
        cluster_std=0.7,
        shuffle=True,
        random_state=42,
    )

    points_to_predict, _ = make_blobs(
        n_samples=n_points_to_predict,
        n_features=ncols,
        centers=nclusters,
        cluster_std=0.7,
        shuffle=True,
        random_state=42,
    )

    cuml_agg = HDBSCAN(
        allow_single_cluster=allow_single_cluster,
        max_cluster_size=max_cluster_size,
        min_cluster_size=min_cluster_size,
        cluster_selection_epsilon=cluster_selection_epsilon,
        cluster_selection_method=cluster_selection_method,
        prediction_data=True,
    )
    cuml_agg.fit(X)

    sk_agg = hdbscan.HDBSCAN(
        allow_single_cluster=allow_single_cluster,
        approx_min_span_tree=False,
        gen_min_span_tree=True,
        min_cluster_size=min_cluster_size,
        cluster_selection_epsilon=cluster_selection_epsilon,
        cluster_selection_method=cluster_selection_method,
        algorithm="generic",
        prediction_data=True,
    )

    sk_agg.fit(cp.asnumpy(X))

    cu_membership_vectors = membership_vector(
        cuml_agg, points_to_predict, batch_size
    )
    cu_membership_vectors.sort(axis=1)
    sk_membership_vectors = hdbscan.membership_vector(
        sk_agg,
        points_to_predict,
    ).astype("float32")
    sk_membership_vectors.sort(axis=1)
    assert_membership_vectors(cu_membership_vectors, sk_membership_vectors)


@pytest.mark.parametrize("nrows", [1000])
@pytest.mark.parametrize("n_points_to_predict", [50])
@pytest.mark.parametrize("min_samples", [5, 15])
@pytest.mark.parametrize("min_cluster_size", [300, 500])
@pytest.mark.parametrize("cluster_selection_epsilon", [0.0, 0.5])
@pytest.mark.parametrize("allow_single_cluster", [True, False])
@pytest.mark.parametrize("max_cluster_size", [0])
@pytest.mark.parametrize("cluster_selection_method", ["eom", "leaf"])
@pytest.mark.parametrize("batch_size", [16])
def test_membership_vector_moons(
    nrows,
    n_points_to_predict,
    min_samples,
    cluster_selection_epsilon,
    cluster_selection_method,
    min_cluster_size,
    allow_single_cluster,
    max_cluster_size,
    batch_size,
):
    X, y = datasets.make_moons(
        n_samples=nrows + n_points_to_predict, noise=0.05, random_state=42
    )

    X_train = X[:nrows]
    X_test = X[nrows:]

    cuml_agg = HDBSCAN(
        min_samples=min_samples,
        allow_single_cluster=allow_single_cluster,
        max_cluster_size=max_cluster_size,
        min_cluster_size=min_cluster_size,
        cluster_selection_epsilon=cluster_selection_epsilon,
        cluster_selection_method=cluster_selection_method,
        prediction_data=True,
    )
    cuml_agg.fit(X_train)

    sk_agg = hdbscan.HDBSCAN(
        min_samples=min_samples,
        allow_single_cluster=allow_single_cluster,
        approx_min_span_tree=False,
        gen_min_span_tree=True,
        min_cluster_size=min_cluster_size,
        cluster_selection_epsilon=cluster_selection_epsilon,
        cluster_selection_method=cluster_selection_method,
        algorithm="generic",
        prediction_data=True,
    )

    sk_agg.fit(X_train)

    cu_membership_vectors = membership_vector(cuml_agg, X_test, batch_size)
    sk_membership_vectors = hdbscan.membership_vector(sk_agg, X_test).astype(
        "float32"
    )

    assert_membership_vectors(cu_membership_vectors, sk_membership_vectors)


@pytest.mark.parametrize("nrows", [1000])
@pytest.mark.parametrize("n_points_to_predict", [50])
@pytest.mark.parametrize("min_samples", [20, 30])
@pytest.mark.parametrize("min_cluster_size", [100, 150])
@pytest.mark.parametrize("cluster_selection_epsilon", [0.0, 0.5])
@pytest.mark.parametrize("allow_single_cluster", [True, False])
@pytest.mark.parametrize("max_cluster_size", [0])
@pytest.mark.parametrize("cluster_selection_method", ["eom", "leaf"])
@pytest.mark.parametrize("batch_size", [16])
def test_membership_vector_circles(
    nrows,
    n_points_to_predict,
    min_samples,
    cluster_selection_epsilon,
    cluster_selection_method,
    min_cluster_size,
    allow_single_cluster,
    max_cluster_size,
    batch_size,
):
    X, y = datasets.make_circles(
        n_samples=nrows + n_points_to_predict,
        factor=0.8,
        noise=0.05,
        random_state=42,
    )

    X_train = X[:nrows]
    X_test = X[nrows:]

    cuml_agg = HDBSCAN(
        min_samples=min_samples,
        allow_single_cluster=allow_single_cluster,
        max_cluster_size=max_cluster_size,
        min_cluster_size=min_cluster_size,
        cluster_selection_epsilon=cluster_selection_epsilon,
        cluster_selection_method=cluster_selection_method,
        prediction_data=True,
    )
    cuml_agg.fit(X_train)

    sk_agg = hdbscan.HDBSCAN(
        min_samples=min_samples,
        allow_single_cluster=allow_single_cluster,
        approx_min_span_tree=False,
        gen_min_span_tree=True,
        min_cluster_size=min_cluster_size,
        cluster_selection_epsilon=cluster_selection_epsilon,
        cluster_selection_method=cluster_selection_method,
        algorithm="generic",
        prediction_data=True,
    )

    sk_agg.fit(X_train)

    cu_membership_vectors = membership_vector(cuml_agg, X_test, batch_size)
    sk_membership_vectors = hdbscan.membership_vector(sk_agg, X_test).astype(
        "float32"
    )

    assert_membership_vectors(cu_membership_vectors, sk_membership_vectors)


def test_all_points_membership_vectors_output_type():
    X, y = make_blobs(random_state=42)
    X_df = pd.DataFrame(X, index=[f"row{i}" for i in range(X.shape[0])])

    model = HDBSCAN(prediction_data=True).fit(X_df, y)

    # The model input_type is used if `output_type="input"`
    out = all_points_membership_vectors(model)
    assert isinstance(out, pd.DataFrame)
    assert (out.index == X_df.index).all()

    # The model output_type takes precedence over model input_type
    model.output_type = "numpy"
    out = all_points_membership_vectors(model)
    assert isinstance(out, np.ndarray)

    # The global output type takes precedence over model output_type
    with cuml.using_output_type("cupy"):
        out = all_points_membership_vectors(model)
    assert isinstance(out, cp.ndarray)


def test_membership_vector_output_type():
    X, y = make_blobs(random_state=42)
    model = HDBSCAN(prediction_data=True).fit(X, y)

    X2 = X[:10]
    X2_df = pd.DataFrame(X2, index=[f"row{i}" for i in range(X2.shape[0])])

    # The function input_type is used if `output_type="input"`
    out = membership_vector(model, X2_df)
    assert isinstance(out, pd.DataFrame)
    assert (out.index == X2_df.index).all()

    out = membership_vector(model, X2)
    assert isinstance(out, np.ndarray)

    # The model output_type takes precedence over function input_type
    model.output_type = "pandas"
    out = membership_vector(model, X2)
    assert isinstance(out, pd.DataFrame)

    # The global output type takes precedence over model output_type
    with cuml.using_output_type("cupy"):
        out = membership_vector(model, X2_df)
    assert isinstance(out, cp.ndarray)


def test_approximate_predict_output_type():
    X, y = make_blobs(random_state=42)
    model = HDBSCAN(prediction_data=True).fit(X, y)

    X2 = X[:10]
    X2_df = pd.DataFrame(X2, index=[f"row{i}" for i in range(X2.shape[0])])

    # The function input_type is used if `output_type="input"`
    out = approximate_predict(model, X2_df)
    for val in out:
        assert isinstance(val, pd.Series)
        assert (val.index == X2_df.index).all()

    out = approximate_predict(model, X2)
    assert all(isinstance(val, np.ndarray) for val in out)

    # The model output_type takes precedence over function input_type
    model.output_type = "pandas"
    out = approximate_predict(model, X2)
    assert all(isinstance(val, pd.Series) for val in out)

    # The global output type takes precedence over model output_type
    with cuml.using_output_type("cupy"):
        out = approximate_predict(model, X2_df)
    assert all(isinstance(val, cp.ndarray) for val in out)


@pytest.mark.parametrize("n_clusters", [1, 4, 7])
@pytest.mark.parametrize("build_algo", ["nn_descent", "brute_force"])
@pytest.mark.parametrize("do_snmg", [False, True])
@pytest.mark.parametrize("min_samples", [15, 30])
def test_hdbscan_build_algo(n_clusters, build_algo, do_snmg, min_samples):
    X, y = make_blobs(
        n_samples=10_000,
        n_features=16,
        centers=10,
        random_state=42,
    )

    hdbscan_handle = None
    if do_snmg:
        hdbscan_handle = DeviceResourcesSNMG()

    cuml_agg = HDBSCAN(
        build_algo=build_algo,
        build_kwds={"knn_n_clusters": n_clusters, "nnd_graph_degree": 32},
        handle=hdbscan_handle,
        min_samples=min_samples,
    ).fit(X)

    sk_agg = hdbscan.HDBSCAN().fit(X)

    assert adjusted_rand_score(cuml_agg.labels_, sk_agg.labels_) > 0.9<|MERGE_RESOLUTION|>--- conflicted
+++ resolved
@@ -25,22 +25,10 @@
 from cuml.testing.datasets import make_pattern
 from cuml.testing.utils import array_equal
 
-<<<<<<< HEAD
-# Ignore FutureWarning from third-party hdbscan package calling
-# sklearn.utils.validation.check_array with deprecated 'force_all_finite'
-# parameter. This is not in cuml's control. Note: this will break when
-# sklearn 1.8 removes the deprecated parameter entirely - hdbscan will
-# need to be updated at that point.
-pytestmark = pytest.mark.filterwarnings(
-    "ignore:'force_all_finite' was renamed to "
-    "'ensure_all_finite':FutureWarning:sklearn"
-)
-=======
 if Version(sklearn.__version__) >= Version("1.8.0.dev0"):
     pytest.skip(
         "hdbscan requires sklearn < 1.8.0.dev0", allow_module_level=True
     )
->>>>>>> 7672261c
 
 dataset_names = ["noisy_circles", "noisy_moons", "varied"]
 
