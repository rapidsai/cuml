# Copyright (c) 2021-2022, NVIDIA CORPORATION.
#
# Licensed under the Apache License, Version 2.0 (the "License");
# you may not use this file except in compliance with the License.
# You may obtain a copy of the License at
#
#     http://www.apache.org/licenses/LICENSE-2.0
#
# Unless required by applicable law or agreed to in writing, software
# distributed under the License is distributed on an "AS IS" BASIS,
# WITHOUT WARRANTIES OR CONDITIONS OF ANY KIND, either express or implied.
# See the License for the specific language governing permissions and
# limitations under the License.
#

import pytest


<<<<<<< HEAD
from cuml.cluster import HDBSCAN, all_points_membership_vectors
=======
from cuml.cluster import HDBSCAN
from cuml.cluster.prediction import all_points_membership_vectors,\
    approximate_predict
>>>>>>> 1bd3e6c7
from cuml.cluster import condense_hierarchy
from sklearn.datasets import make_blobs

from cuml.metrics import adjusted_rand_score
from cuml.testing.utils import get_pattern, array_equal

import numpy as np

from cuml.common import logger

import hdbscan
from hdbscan.plots import CondensedTree

from sklearn import datasets
from sklearn.model_selection import train_test_split
import cupy as cp

test_datasets = {
 "digits": datasets.load_digits(),
 "boston": datasets.load_boston(),
 "diabetes": datasets.load_diabetes(),
 "cancer": datasets.load_breast_cancer(),
}

dataset_names = ['noisy_circles', 'noisy_moons', 'varied']


def assert_cluster_counts(sk_agg, cuml_agg, digits=25):
    sk_unique, sk_counts = np.unique(sk_agg.labels_, return_counts=True)
    sk_counts = np.sort(sk_counts)

    cu_unique, cu_counts = cp.unique(cuml_agg.labels_, return_counts=True)
    cu_counts = cp.sort(cu_counts).get()

    np.testing.assert_almost_equal(sk_counts, cu_counts, decimal=-1 * digits)


def get_children(roots, parents, arr):
    """
    Simple helper function to return the children of the condensed tree
    given an array of parents.
    """
    ret = []
    for root in roots:
        level = np.where(parents == root)
        ret.extend(arr[level])

    return np.array(ret).ravel()


def get_bfs_level(n, roots, parents, children, arr):
    """
    Simple helper function to perform a bfs through n
    levels of a condensed tree.
    """
    level = roots
    for i in range(n-1):
        level = get_children(level, parents, children)

    return get_children(level, parents, arr)


def assert_condensed_trees(sk_agg, min_cluster_size):
    """
    Because of differences in the renumbering and sort ordering,
    the condensed tree arrays from cuml and scikit-learn cannot
    be compared directly. This function performs a BFS through
    the condensed trees, comparing the cluster sizes and lambda
    values at each level of the trees.
    """

    slt = sk_agg.single_linkage_tree_._linkage

    condensed_tree = condense_hierarchy(slt, min_cluster_size)

    cu_parents = condensed_tree._raw_tree["parent"]
    sk_parents = sk_agg.condensed_tree_._raw_tree["parent"]

    cu_children = condensed_tree._raw_tree["child"]
    sk_children = sk_agg.condensed_tree_._raw_tree["child"]

    cu_lambda = condensed_tree._raw_tree["lambda_val"]
    sk_lambda = sk_agg.condensed_tree_._raw_tree["lambda_val"]

    cu_child_size = condensed_tree._raw_tree["child_size"]
    sk_child_size = sk_agg.condensed_tree_._raw_tree["child_size"]

    # Start at the root, perform bfs

    l2_cu = [1000]
    l2_sk = [1000]

    lev = 1
    while len(l2_cu) != 0 or len(l2_sk) != 0:
        l2_cu = get_bfs_level(lev, [1000], cu_parents, cu_children, cu_lambda)
        l2_sk = get_bfs_level(lev, [1000], sk_parents, sk_children, sk_lambda)

        s2_cu = get_bfs_level(lev, [1000], cu_parents, cu_children,
                              cu_child_size)
        s2_sk = get_bfs_level(lev, [1000], sk_parents, sk_children,
                              sk_child_size)

        s2_cu.sort()
        s2_sk.sort()
        l2_cu.sort()
        l2_sk.sort()

        lev += 1

        assert np.allclose(l2_cu, l2_sk, atol=1e-5, rtol=1e-6)
        assert np.allclose(s2_cu, s2_sk, atol=1e-5, rtol=1e-6)
    assert lev > 1


<<<<<<< HEAD
def assert_all_points_membership_vectors(cu_vecs, sk_vecs):
    i = 0
    while i < sk_vecs.shape[0]:
        total_nz = 0
        for j in range(sk_vecs.shape[1]):
            if sk_vecs[i][j] < 1e-3 or cu_vecs[i][j] < 1e-3:
                break
            total_nz += 1
        if total_nz == sk_vecs.shape[1]:
            assert np.allclose(cu_vecs[i], sk_vecs[i], atol=0.1, rtol=0.1)
        i += 1
=======
def assert_membership_vectors(cu_vecs, sk_vecs):
    """
    Assert the membership vectors by taking the adjusted rand score
    of the argsorted membership vectors.
    """
    if sk_vecs.shape == cu_vecs.shape:
        cu_labels_sorted = np.argsort(cu_vecs)[::-1]
        sk_labels_sorted = np.argsort(sk_vecs)[::-1]

        k = min(sk_vecs.shape[1],  10)
        for i in range(k):
            assert adjusted_rand_score(cu_labels_sorted[:, i],
                                       sk_labels_sorted[:, i]) >= 0.90
>>>>>>> 1bd3e6c7


@pytest.mark.parametrize('nrows', [500])
@pytest.mark.parametrize('ncols', [25])
@pytest.mark.parametrize('nclusters', [2, 5])
@pytest.mark.parametrize('min_samples', [25, 60])
@pytest.mark.parametrize('allow_single_cluster', [True, False])
@pytest.mark.parametrize('min_cluster_size', [30, 50])
@pytest.mark.parametrize('cluster_selection_epsilon', [0.0])
@pytest.mark.parametrize('max_cluster_size', [0])
@pytest.mark.parametrize('cluster_selection_method', ['eom', 'leaf'])
@pytest.mark.parametrize('connectivity', ['knn'])
def test_hdbscan_blobs(nrows, ncols, nclusters,
                       connectivity,
                       cluster_selection_epsilon,
                       cluster_selection_method,
                       allow_single_cluster,
                       min_cluster_size,
                       max_cluster_size,
                       min_samples):

    X, y = make_blobs(n_samples=int(nrows),
                      n_features=ncols,
                      centers=nclusters,
                      cluster_std=0.7,
                      shuffle=False,
                      random_state=42)

    cuml_agg = HDBSCAN(verbose=logger.level_info,
                       allow_single_cluster=allow_single_cluster,
                       min_samples=min_samples,
                       max_cluster_size=max_cluster_size,
                       min_cluster_size=min_cluster_size,
                       cluster_selection_epsilon=cluster_selection_epsilon,
                       cluster_selection_method=cluster_selection_method)

    cuml_agg.fit(X)
    sk_agg = hdbscan.HDBSCAN(
        allow_single_cluster=allow_single_cluster,
        approx_min_span_tree=False,
        gen_min_span_tree=True,
        min_samples=min_samples,
        min_cluster_size=min_cluster_size,
        cluster_selection_epsilon=cluster_selection_epsilon,
        cluster_selection_method=cluster_selection_method,
        algorithm="generic")

    sk_agg.fit(cp.asnumpy(X))

    assert_condensed_trees(sk_agg, min_cluster_size)
    assert_cluster_counts(sk_agg, cuml_agg)

    assert(adjusted_rand_score(cuml_agg.labels_, sk_agg.labels_) >= 0.95)
    assert(len(np.unique(sk_agg.labels_)) == len(cp.unique(cuml_agg.labels_)))

    assert np.allclose(np.sort(sk_agg.cluster_persistence_),
           np.sort(cuml_agg.cluster_persistence_), rtol=0.01, atol=0.01)


@pytest.mark.parametrize('dataset', test_datasets.values())
@pytest.mark.parametrize('cluster_selection_epsilon', [0.0, 50.0, 150.0])
@pytest.mark.parametrize('min_samples_cluster_size_bounds', [(150, 150, 0),
                                                             (50, 25, 0)])
@pytest.mark.parametrize('allow_single_cluster', [True, False])
@pytest.mark.parametrize('cluster_selection_method', ['eom', 'leaf'])
@pytest.mark.parametrize('connectivity', ['knn'])
def test_hdbscan_sklearn_datasets(dataset,
                                  connectivity,
                                  cluster_selection_epsilon,
                                  cluster_selection_method,
                                  min_samples_cluster_size_bounds,
                                  allow_single_cluster):

    min_samples, min_cluster_size, max_cluster_size = \
        min_samples_cluster_size_bounds

    X = dataset.data

    cuml_agg = HDBSCAN(verbose=logger.level_info,
                       allow_single_cluster=allow_single_cluster,
                       gen_min_span_tree=True,
                       min_samples=min_samples,
                       max_cluster_size=max_cluster_size,
                       min_cluster_size=min_cluster_size,
                       cluster_selection_epsilon=cluster_selection_epsilon,
                       cluster_selection_method=cluster_selection_method)

    cuml_agg.fit(X)

    sk_agg = hdbscan.HDBSCAN(
        allow_single_cluster=allow_single_cluster,
        approx_min_span_tree=False,
        gen_min_span_tree=True,
        min_samples=min_samples,
        min_cluster_size=min_cluster_size,
        cluster_selection_epsilon=cluster_selection_epsilon,
        cluster_selection_method=cluster_selection_method,
        algorithm="generic")

    sk_agg.fit(cp.asnumpy(X))

    assert_condensed_trees(sk_agg, min_cluster_size)
    assert_cluster_counts(sk_agg, cuml_agg)

    assert(len(np.unique(sk_agg.labels_)) == len(cp.unique(cuml_agg.labels_)))
    assert(adjusted_rand_score(cuml_agg.labels_, sk_agg.labels_) > 0.85)

    assert np.allclose(np.sort(sk_agg.cluster_persistence_),
           np.sort(cuml_agg.cluster_persistence_), rtol=0.1, atol=0.1)


@pytest.mark.parametrize('dataset', test_datasets.values())
@pytest.mark.parametrize('cluster_selection_epsilon', [0.0, 50.0, 150.0])
@pytest.mark.parametrize('min_samples', [150, 50, 5, 400])
@pytest.mark.parametrize('min_cluster_size', [150, 25, 5, 250])
@pytest.mark.parametrize('max_cluster_size', [0])
@pytest.mark.parametrize('allow_single_cluster', [True, False])
@pytest.mark.parametrize('cluster_selection_method', ['eom', 'leaf'])
@pytest.mark.parametrize('connectivity', ['knn'])
def test_hdbscan_sklearn_extract_clusters(dataset,
                                          connectivity,
                                          cluster_selection_epsilon,
                                          cluster_selection_method,
                                          min_samples,
                                          min_cluster_size,
                                          max_cluster_size,
                                          allow_single_cluster):

    X = dataset.data

    cuml_agg = HDBSCAN(verbose=logger.level_info,
                       allow_single_cluster=allow_single_cluster,
                       gen_min_span_tree=True,
                       min_samples=min_samples,
                       max_cluster_size=max_cluster_size,
                       min_cluster_size=min_cluster_size,
                       cluster_selection_epsilon=cluster_selection_epsilon,
                       cluster_selection_method=cluster_selection_method)

    sk_agg = hdbscan.HDBSCAN(
        allow_single_cluster=allow_single_cluster,
        approx_min_span_tree=False,
        gen_min_span_tree=True,
        min_samples=min_samples,
        min_cluster_size=min_cluster_size,
        cluster_selection_epsilon=cluster_selection_epsilon,
        cluster_selection_method=cluster_selection_method,
        algorithm="generic")

    sk_agg.fit(cp.asnumpy(X))

    cuml_agg._extract_clusters(sk_agg.condensed_tree_)

    assert adjusted_rand_score(cuml_agg.labels_test, sk_agg.labels_) == 1.0
    assert np.allclose(cp.asnumpy(cuml_agg.probabilities_test),
                       sk_agg.probabilities_)


@pytest.mark.parametrize('nrows', [1000])
@pytest.mark.parametrize('dataset', dataset_names)
@pytest.mark.parametrize('min_samples', [15])
@pytest.mark.parametrize('cluster_selection_epsilon', [0.0])
@pytest.mark.parametrize('min_cluster_size', [25])
@pytest.mark.parametrize('allow_single_cluster', [True, False])
@pytest.mark.parametrize('max_cluster_size', [0])
@pytest.mark.parametrize('cluster_selection_method', ['eom'])
@pytest.mark.parametrize('connectivity', ['knn'])
def test_hdbscan_cluster_patterns(dataset, nrows,
                                  connectivity,
                                  cluster_selection_epsilon,
                                  cluster_selection_method,
                                  min_cluster_size,
                                  allow_single_cluster,
                                  max_cluster_size,
                                  min_samples):

    # This also tests duplicate data points
    X, y = get_pattern(dataset, nrows)[0]

    cuml_agg = HDBSCAN(verbose=logger.level_info,
                       allow_single_cluster=allow_single_cluster,
                       min_samples=min_samples,
                       max_cluster_size=max_cluster_size,
                       min_cluster_size=min_cluster_size,
                       cluster_selection_epsilon=cluster_selection_epsilon,
                       cluster_selection_method=cluster_selection_method)

    cuml_agg.fit(X)

    sk_agg = hdbscan.HDBSCAN(
        allow_single_cluster=allow_single_cluster,
        approx_min_span_tree=False,
        gen_min_span_tree=True,
        min_samples=min_samples,
        min_cluster_size=min_cluster_size,
        cluster_selection_epsilon=cluster_selection_epsilon,
        cluster_selection_method=cluster_selection_method,
        algorithm="generic")

    sk_agg.fit(cp.asnumpy(X))

    assert_condensed_trees(sk_agg, min_cluster_size)
    assert_cluster_counts(sk_agg, cuml_agg)

    assert(len(np.unique(sk_agg.labels_)) == len(cp.unique(cuml_agg.labels_)))
    assert(adjusted_rand_score(cuml_agg.labels_, sk_agg.labels_) > 0.95)

    assert np.allclose(np.sort(sk_agg.cluster_persistence_),
           np.sort(cuml_agg.cluster_persistence_), rtol=0.1, atol=0.1)


@pytest.mark.parametrize('nrows', [1000])
@pytest.mark.parametrize('dataset', dataset_names)
@pytest.mark.parametrize('min_samples', [5, 50, 400, 800])
@pytest.mark.parametrize('cluster_selection_epsilon', [0.0, 50.0, 150.0])
@pytest.mark.parametrize('min_cluster_size', [10, 25, 100, 350])
@pytest.mark.parametrize('allow_single_cluster', [True, False])
@pytest.mark.parametrize('max_cluster_size', [0])
@pytest.mark.parametrize('cluster_selection_method', ['eom', 'leaf'])
@pytest.mark.parametrize('connectivity', ['knn'])
def test_hdbscan_cluster_patterns_extract_clusters(dataset, nrows,
                                                   connectivity,
                                                   cluster_selection_epsilon,
                                                   cluster_selection_method,
                                                   min_cluster_size,
                                                   allow_single_cluster,
                                                   max_cluster_size,
                                                   min_samples):

    # This also tests duplicate data points
    X, y = get_pattern(dataset, nrows)[0]

    cuml_agg = HDBSCAN(verbose=logger.level_info,
                       allow_single_cluster=allow_single_cluster,
                       min_samples=min_samples,
                       max_cluster_size=max_cluster_size,
                       min_cluster_size=min_cluster_size,
                       cluster_selection_epsilon=cluster_selection_epsilon,
                       cluster_selection_method=cluster_selection_method)

    sk_agg = hdbscan.HDBSCAN(
        allow_single_cluster=allow_single_cluster,
        approx_min_span_tree=False,
        gen_min_span_tree=True,
        min_samples=min_samples,
        min_cluster_size=min_cluster_size,
        cluster_selection_epsilon=cluster_selection_epsilon,
        cluster_selection_method=cluster_selection_method,
        algorithm="generic")

    sk_agg.fit(cp.asnumpy(X))

    cuml_agg._extract_clusters(sk_agg.condensed_tree_)

    assert adjusted_rand_score(cuml_agg.labels_test, sk_agg.labels_) == 1.0
    assert np.allclose(cp.asnumpy(cuml_agg.probabilities_test),
                       sk_agg.probabilities_)


def test_hdbscan_core_dists_bug_4054():
    """
    This test explicitly verifies that the MRE from
    https://github.com/rapidsai/cuml/issues/4054
    matches the reference impl
    """

    X, y = datasets.make_moons(n_samples=10000, noise=0.12, random_state=0)

    cu_labels_ = HDBSCAN(min_samples=25, min_cluster_size=25).fit_predict(X)
    sk_labels_ = hdbscan.HDBSCAN(min_samples=25,
                                 min_cluster_size=25,
                                 approx_min_span_tree=False).fit_predict(X)

    assert adjusted_rand_score(cu_labels_, sk_labels_) > 0.99


def test_hdbscan_empty_cluster_tree():

    raw_tree = np.recarray(shape=(5,),
                           formats=[np.intp, np.intp, float, np.intp],
                           names=('parent', 'child', 'lambda_val',
                                  'child_size'))

    raw_tree['parent'] = np.asarray([5, 5, 5, 5, 5])
    raw_tree['child'] = [0, 1, 2, 3, 4]
    raw_tree['lambda_val'] = [1.0, 1.0, 1.0, 1.0, 1.0]
    raw_tree['child_size'] = [1, 1, 1, 1, 1]

    condensed_tree = CondensedTree(raw_tree, 0.0, True)

    cuml_agg = HDBSCAN(allow_single_cluster=True,
                       cluster_selection_method="eom")
    cuml_agg._extract_clusters(condensed_tree)

    # We just care that all points are assigned to the root cluster
    assert np.sum(cuml_agg.labels_test.to_output("numpy")) == 0


def test_hdbscan_plots():

    X, y = make_blobs(n_samples=int(100),
                      n_features=100,
                      centers=10,
                      cluster_std=0.7,
                      shuffle=False,
                      random_state=42)

    cuml_agg = HDBSCAN(gen_min_span_tree=True)
    cuml_agg.fit(X)

    assert cuml_agg.condensed_tree_ is not None
    assert cuml_agg.minimum_spanning_tree_ is not None
    assert cuml_agg.single_linkage_tree_ is not None

    cuml_agg = HDBSCAN(gen_min_span_tree=False)
    cuml_agg.fit(X)

    assert cuml_agg.minimum_spanning_tree_ is None


<<<<<<< HEAD
@pytest.mark.parametrize('nrows', [1000, 10000])
=======
@pytest.mark.parametrize('nrows', [1000])
>>>>>>> 1bd3e6c7
@pytest.mark.parametrize('ncols', [10, 25])
@pytest.mark.parametrize('nclusters', [10, 15])
@pytest.mark.parametrize('allow_single_cluster', [False, True])
@pytest.mark.parametrize('min_cluster_size', [30, 60])
@pytest.mark.parametrize('cluster_selection_epsilon', [0.0, 0.5])
@pytest.mark.parametrize('max_cluster_size', [0])
@pytest.mark.parametrize('cluster_selection_method', ['eom', 'leaf'])
<<<<<<< HEAD
def test_all_points_membership_vectors(nrows,
                                       ncols,
                                       nclusters,
                                       cluster_selection_epsilon,
                                       cluster_selection_method,
                                       min_cluster_size,
                                       allow_single_cluster,
                                       max_cluster_size):
=======
def test_all_points_membership_vectors_blobs(nrows,
                                             ncols,
                                             nclusters,
                                             cluster_selection_epsilon,
                                             cluster_selection_method,
                                             min_cluster_size,
                                             allow_single_cluster,
                                             max_cluster_size):
>>>>>>> 1bd3e6c7
    X, y = make_blobs(n_samples=nrows,
                      n_features=ncols,
                      centers=nclusters,
                      cluster_std=0.7,
                      shuffle=True,
                      random_state=42)

    cuml_agg = HDBSCAN(verbose=logger.level_info,
                       allow_single_cluster=allow_single_cluster,
                       max_cluster_size=max_cluster_size,
                       min_cluster_size=min_cluster_size,
                       cluster_selection_epsilon=cluster_selection_epsilon,
                       cluster_selection_method=cluster_selection_method,
                       prediction_data=True)
    cuml_agg.fit(X)

    sk_agg = hdbscan.HDBSCAN(
        allow_single_cluster=allow_single_cluster,
        approx_min_span_tree=False,
        gen_min_span_tree=True,
        min_cluster_size=min_cluster_size,
        cluster_selection_epsilon=cluster_selection_epsilon,
        cluster_selection_method=cluster_selection_method,
        algorithm="generic",
        prediction_data=True)

    sk_agg.fit(cp.asnumpy(X))

    cu_membership_vectors = all_points_membership_vectors(cuml_agg)
    cu_membership_vectors.sort(axis=1)
    sk_membership_vectors = hdbscan.all_points_membership_vectors(
        sk_agg).astype("float32")
    sk_membership_vectors.sort(axis=1)
<<<<<<< HEAD
    assert_all_points_membership_vectors(
        cu_membership_vectors,
        sk_membership_vectors)
=======
    assert_membership_vectors(
        cu_membership_vectors,
        sk_membership_vectors)


@pytest.mark.parametrize('nrows', [1000])
@pytest.mark.parametrize('min_samples', [5, 15])
@pytest.mark.parametrize('min_cluster_size', [300, 500])
@pytest.mark.parametrize('cluster_selection_epsilon', [0.0, 0.5])
@pytest.mark.parametrize('allow_single_cluster', [True, False])
@pytest.mark.parametrize('max_cluster_size', [0])
@pytest.mark.parametrize('cluster_selection_method', ['eom', 'leaf'])
@pytest.mark.parametrize('connectivity', ['knn'])
def test_all_points_membership_vectors_circles(nrows,
                                               min_samples,
                                               cluster_selection_epsilon,
                                               cluster_selection_method,
                                               min_cluster_size,
                                               allow_single_cluster,
                                               max_cluster_size,
                                               connectivity):

    X, y = datasets.make_moons(n_samples=nrows, noise=.05, random_state=42)

    cuml_agg = HDBSCAN(verbose=logger.level_info,
                       min_samples=min_samples,
                       allow_single_cluster=allow_single_cluster,
                       max_cluster_size=max_cluster_size,
                       min_cluster_size=min_cluster_size,
                       cluster_selection_epsilon=cluster_selection_epsilon,
                       cluster_selection_method=cluster_selection_method,
                       prediction_data=True)
    cuml_agg.fit(X)

    sk_agg = hdbscan.HDBSCAN(
        min_samples=min_samples,
        allow_single_cluster=allow_single_cluster,
        approx_min_span_tree=False,
        gen_min_span_tree=True,
        min_cluster_size=min_cluster_size,
        cluster_selection_epsilon=cluster_selection_epsilon,
        cluster_selection_method=cluster_selection_method,
        algorithm="generic",
        prediction_data=True)

    sk_agg.fit(X)

    cu_membership_vectors = all_points_membership_vectors(cuml_agg)
    sk_membership_vectors = hdbscan.all_points_membership_vectors(
        sk_agg).astype("float32")

    assert_membership_vectors(
        cu_membership_vectors,
        sk_membership_vectors)


@pytest.mark.parametrize('nrows', [1000])
@pytest.mark.parametrize('min_samples', [5, 15])
@pytest.mark.parametrize('min_cluster_size', [300, 500])
@pytest.mark.parametrize('cluster_selection_epsilon', [0.0, 0.5])
@pytest.mark.parametrize('allow_single_cluster', [True, False])
@pytest.mark.parametrize('max_cluster_size', [0])
@pytest.mark.parametrize('cluster_selection_method', ['eom', 'leaf'])
@pytest.mark.parametrize('connectivity', ['knn'])
def test_all_points_membership_vectors_moons(nrows,
                                             min_samples,
                                             cluster_selection_epsilon,
                                             cluster_selection_method,
                                             min_cluster_size,
                                             allow_single_cluster,
                                             max_cluster_size,
                                             connectivity):
    X, y = datasets.make_circles(n_samples=nrows,
                                 factor=.5,
                                 noise=.05,
                                 random_state=42)

    cuml_agg = HDBSCAN(verbose=logger.level_info,
                       min_samples=min_samples,
                       allow_single_cluster=allow_single_cluster,
                       max_cluster_size=max_cluster_size,
                       min_cluster_size=min_cluster_size,
                       cluster_selection_epsilon=cluster_selection_epsilon,
                       cluster_selection_method=cluster_selection_method,
                       prediction_data=True)
    cuml_agg.fit(X)

    sk_agg = hdbscan.HDBSCAN(
        min_samples=min_samples,
        allow_single_cluster=allow_single_cluster,
        approx_min_span_tree=False,
        gen_min_span_tree=True,
        min_cluster_size=min_cluster_size,
        cluster_selection_epsilon=cluster_selection_epsilon,
        cluster_selection_method=cluster_selection_method,
        algorithm="generic",
        prediction_data=True)

    sk_agg.fit(X)

    cu_membership_vectors = all_points_membership_vectors(cuml_agg)
    sk_membership_vectors = hdbscan.all_points_membership_vectors(
        sk_agg).astype("float32")

    assert_membership_vectors(
        cu_membership_vectors,
        sk_membership_vectors)


@pytest.mark.parametrize('nrows', [1000])
@pytest.mark.parametrize('n_points_to_predict', [200, 500])
@pytest.mark.parametrize('ncols', [10, 25])
@pytest.mark.parametrize('nclusters', [15])
@pytest.mark.parametrize('min_cluster_size', [30, 60])
@pytest.mark.parametrize('cluster_selection_epsilon', [0.0, 0.5])
@pytest.mark.parametrize('max_cluster_size', [0])
@pytest.mark.parametrize('allow_single_cluster', [True, False])
@pytest.mark.parametrize('cluster_selection_method', ['eom', 'leaf'])
def test_approximate_predict_blobs(nrows,
                                   n_points_to_predict,
                                   ncols,
                                   nclusters,
                                   cluster_selection_epsilon,
                                   cluster_selection_method,
                                   min_cluster_size,
                                   max_cluster_size,
                                   allow_single_cluster):
    X, y = make_blobs(n_samples=nrows,
                      n_features=ncols,
                      centers=nclusters,
                      cluster_std=0.7,
                      shuffle=True,
                      random_state=42)

    points_to_predict, _ = make_blobs(n_samples=n_points_to_predict,
                                      n_features=ncols,
                                      centers=nclusters,
                                      cluster_std=0.7,
                                      shuffle=True,
                                      random_state=42)

    cuml_agg = HDBSCAN(verbose=logger.level_info,
                       allow_single_cluster=allow_single_cluster,
                       max_cluster_size=max_cluster_size,
                       min_cluster_size=min_cluster_size,
                       cluster_selection_epsilon=cluster_selection_epsilon,
                       cluster_selection_method=cluster_selection_method,
                       prediction_data=True)
    cuml_agg.fit(X)

    sk_agg = hdbscan.HDBSCAN(
        allow_single_cluster=allow_single_cluster,
        approx_min_span_tree=False,
        gen_min_span_tree=True,
        min_cluster_size=min_cluster_size,
        cluster_selection_epsilon=cluster_selection_epsilon,
        cluster_selection_method=cluster_selection_method,
        algorithm="generic",
        prediction_data=True)

    sk_agg.fit(cp.asnumpy(X))

    cu_labels, cu_probs = approximate_predict(cuml_agg, points_to_predict)
    sk_labels, sk_probs = hdbscan.approximate_predict(
        sk_agg, points_to_predict)

    assert(adjusted_rand_score(cu_labels, sk_labels) >= 0.95)
    assert np.allclose(cu_probs, sk_probs, atol=0.05)


@pytest.mark.parametrize('nrows', [1000])
@pytest.mark.parametrize('n_points_to_predict', [50])
@pytest.mark.parametrize('min_samples', [15, 30])
@pytest.mark.parametrize('cluster_selection_epsilon', [0.0, 0.5])
@pytest.mark.parametrize('min_cluster_size', [5, 15])
@pytest.mark.parametrize('allow_single_cluster', [True, False])
@pytest.mark.parametrize('max_cluster_size', [0])
@pytest.mark.parametrize('cluster_selection_method', ['eom', 'leaf'])
@pytest.mark.parametrize('connectivity', ['knn'])
def test_approximate_predict_moons(nrows,
                                   n_points_to_predict,
                                   min_samples,
                                   cluster_selection_epsilon,
                                   min_cluster_size,
                                   allow_single_cluster,
                                   max_cluster_size,
                                   cluster_selection_method,
                                   connectivity):

    X, y = datasets.make_moons(n_samples=nrows+n_points_to_predict,
                               noise=.05, random_state=42)

    X_train = X[:nrows]
    X_test = X[nrows:]

    cuml_agg = HDBSCAN(verbose=logger.level_info,
                       allow_single_cluster=allow_single_cluster,
                       min_samples=min_samples,
                       max_cluster_size=max_cluster_size,
                       min_cluster_size=min_cluster_size,
                       cluster_selection_epsilon=cluster_selection_epsilon,
                       cluster_selection_method=cluster_selection_method,
                       prediction_data=True)

    cuml_agg.fit(X_train)

    sk_agg = hdbscan.HDBSCAN(
        allow_single_cluster=allow_single_cluster,
        approx_min_span_tree=False,
        gen_min_span_tree=True,
        min_samples=min_samples,
        min_cluster_size=min_cluster_size,
        cluster_selection_epsilon=cluster_selection_epsilon,
        cluster_selection_method=cluster_selection_method,
        algorithm="generic",
        prediction_data=True)

    sk_agg.fit(cp.asnumpy(X_train))

    cu_labels, cu_probs = approximate_predict(cuml_agg, X_test)
    sk_labels, sk_probs = hdbscan.approximate_predict(
        sk_agg, X_test)

    sk_unique = np.unique(sk_labels)
    cu_unique = np.unique(cu_labels)
    if len(sk_unique) == len(cu_unique):
        assert(adjusted_rand_score(cu_labels, sk_labels) >= 0.99)
        assert(array_equal(cu_probs, sk_probs, unit_tol=0.05,
                           total_tol=0.005))


@pytest.mark.parametrize('nrows', [1000])
@pytest.mark.parametrize('n_points_to_predict', [50])
@pytest.mark.parametrize('min_samples', [5, 15])
@pytest.mark.parametrize('cluster_selection_epsilon', [0.0, 0.5])
@pytest.mark.parametrize('min_cluster_size', [50, 100])
@pytest.mark.parametrize('allow_single_cluster', [True, False])
@pytest.mark.parametrize('max_cluster_size', [0])
@pytest.mark.parametrize('cluster_selection_method', ['eom', 'leaf'])
@pytest.mark.parametrize('connectivity', ['knn'])
def test_approximate_predict_circles(nrows,
                                     n_points_to_predict,
                                     min_samples,
                                     cluster_selection_epsilon,
                                     min_cluster_size,
                                     allow_single_cluster,
                                     max_cluster_size,
                                     cluster_selection_method,
                                     connectivity):
    X, y = datasets.make_circles(n_samples=nrows+n_points_to_predict,
                                 factor=.8,
                                 noise=.05,
                                 random_state=42)

    X_train = X[:nrows]
    X_test = X[nrows:]

    cuml_agg = HDBSCAN(verbose=logger.level_info,
                       allow_single_cluster=allow_single_cluster,
                       min_samples=min_samples,
                       max_cluster_size=max_cluster_size,
                       min_cluster_size=min_cluster_size,
                       cluster_selection_epsilon=cluster_selection_epsilon,
                       cluster_selection_method=cluster_selection_method,
                       prediction_data=True)

    cuml_agg.fit(X_train)

    sk_agg = hdbscan.HDBSCAN(
        allow_single_cluster=allow_single_cluster,
        approx_min_span_tree=False,
        gen_min_span_tree=True,
        min_samples=min_samples,
        min_cluster_size=min_cluster_size,
        cluster_selection_epsilon=cluster_selection_epsilon,
        cluster_selection_method=cluster_selection_method,
        algorithm="generic",
        prediction_data=True)

    sk_agg.fit(cp.asnumpy(X_train))

    cu_labels, cu_probs = approximate_predict(cuml_agg, X_test)
    sk_labels, sk_probs = hdbscan.approximate_predict(
        sk_agg, X_test)

    sk_unique = np.unique(sk_labels)
    cu_unique = np.unique(cu_labels)
    if len(sk_unique) == len(cu_unique):
        assert(adjusted_rand_score(cu_labels, sk_labels) >= 0.99)
        assert(array_equal(cu_probs, sk_probs, unit_tol=0.05,
                           total_tol=0.005))


@pytest.mark.parametrize('n_points_to_predict', [200])
@pytest.mark.parametrize('min_samples', [15])
@pytest.mark.parametrize('cluster_selection_epsilon', [0.5])
@pytest.mark.parametrize('min_cluster_size', [100])
@pytest.mark.parametrize('allow_single_cluster', [False])
@pytest.mark.parametrize('max_cluster_size', [0])
@pytest.mark.parametrize('cluster_selection_method', ['eom'])
@pytest.mark.parametrize('connectivity', ['knn'])
def test_approximate_predict_digits(n_points_to_predict,
                                    min_samples,
                                    cluster_selection_epsilon,
                                    min_cluster_size,
                                    allow_single_cluster,
                                    max_cluster_size,
                                    cluster_selection_method,
                                    connectivity):
    digits = datasets.load_digits()
    X, y = digits.data, digits.target

    X_train, X_test, y_train, y_test = train_test_split(
        X,
        y,
        test_size=n_points_to_predict,
        train_size=X.shape[0] - n_points_to_predict,
        random_state=42,
        shuffle=True,
        stratify=y)

    cuml_agg = HDBSCAN(verbose=logger.level_info,
                       allow_single_cluster=allow_single_cluster,
                       min_samples=min_samples,
                       max_cluster_size=max_cluster_size,
                       min_cluster_size=min_cluster_size,
                       cluster_selection_epsilon=cluster_selection_epsilon,
                       cluster_selection_method=cluster_selection_method,
                       prediction_data=True)

    cuml_agg.fit(X_train)

    sk_agg = hdbscan.HDBSCAN(
        allow_single_cluster=allow_single_cluster,
        approx_min_span_tree=False,
        gen_min_span_tree=True,
        min_samples=min_samples,
        min_cluster_size=min_cluster_size,
        cluster_selection_epsilon=cluster_selection_epsilon,
        cluster_selection_method=cluster_selection_method,
        algorithm="generic",
        prediction_data=True)

    sk_agg.fit(X_train)

    cu_labels, cu_probs = approximate_predict(cuml_agg, X_test)
    sk_labels, sk_probs = hdbscan.approximate_predict(
        sk_agg, X_test)

    assert(adjusted_rand_score(cu_labels, sk_labels) >= 0.98)
    assert(array_equal(cu_probs, sk_probs, unit_tol=0.001, total_tol=0.006))
>>>>>>> 1bd3e6c7
<|MERGE_RESOLUTION|>--- conflicted
+++ resolved
@@ -16,13 +16,9 @@
 import pytest
 
 
-<<<<<<< HEAD
-from cuml.cluster import HDBSCAN, all_points_membership_vectors
-=======
 from cuml.cluster import HDBSCAN
 from cuml.cluster.prediction import all_points_membership_vectors,\
     approximate_predict
->>>>>>> 1bd3e6c7
 from cuml.cluster import condense_hierarchy
 from sklearn.datasets import make_blobs
 
@@ -137,19 +133,6 @@
     assert lev > 1
 
 
-<<<<<<< HEAD
-def assert_all_points_membership_vectors(cu_vecs, sk_vecs):
-    i = 0
-    while i < sk_vecs.shape[0]:
-        total_nz = 0
-        for j in range(sk_vecs.shape[1]):
-            if sk_vecs[i][j] < 1e-3 or cu_vecs[i][j] < 1e-3:
-                break
-            total_nz += 1
-        if total_nz == sk_vecs.shape[1]:
-            assert np.allclose(cu_vecs[i], sk_vecs[i], atol=0.1, rtol=0.1)
-        i += 1
-=======
 def assert_membership_vectors(cu_vecs, sk_vecs):
     """
     Assert the membership vectors by taking the adjusted rand score
@@ -163,7 +146,6 @@
         for i in range(k):
             assert adjusted_rand_score(cu_labels_sorted[:, i],
                                        sk_labels_sorted[:, i]) >= 0.90
->>>>>>> 1bd3e6c7
 
 
 @pytest.mark.parametrize('nrows', [500])
@@ -484,11 +466,7 @@
     assert cuml_agg.minimum_spanning_tree_ is None
 
 
-<<<<<<< HEAD
-@pytest.mark.parametrize('nrows', [1000, 10000])
-=======
 @pytest.mark.parametrize('nrows', [1000])
->>>>>>> 1bd3e6c7
 @pytest.mark.parametrize('ncols', [10, 25])
 @pytest.mark.parametrize('nclusters', [10, 15])
 @pytest.mark.parametrize('allow_single_cluster', [False, True])
@@ -496,16 +474,6 @@
 @pytest.mark.parametrize('cluster_selection_epsilon', [0.0, 0.5])
 @pytest.mark.parametrize('max_cluster_size', [0])
 @pytest.mark.parametrize('cluster_selection_method', ['eom', 'leaf'])
-<<<<<<< HEAD
-def test_all_points_membership_vectors(nrows,
-                                       ncols,
-                                       nclusters,
-                                       cluster_selection_epsilon,
-                                       cluster_selection_method,
-                                       min_cluster_size,
-                                       allow_single_cluster,
-                                       max_cluster_size):
-=======
 def test_all_points_membership_vectors_blobs(nrows,
                                              ncols,
                                              nclusters,
@@ -514,7 +482,6 @@
                                              min_cluster_size,
                                              allow_single_cluster,
                                              max_cluster_size):
->>>>>>> 1bd3e6c7
     X, y = make_blobs(n_samples=nrows,
                       n_features=ncols,
                       centers=nclusters,
@@ -548,11 +515,6 @@
     sk_membership_vectors = hdbscan.all_points_membership_vectors(
         sk_agg).astype("float32")
     sk_membership_vectors.sort(axis=1)
-<<<<<<< HEAD
-    assert_all_points_membership_vectors(
-        cu_membership_vectors,
-        sk_membership_vectors)
-=======
     assert_membership_vectors(
         cu_membership_vectors,
         sk_membership_vectors)
@@ -903,5 +865,4 @@
         sk_agg, X_test)
 
     assert(adjusted_rand_score(cu_labels, sk_labels) >= 0.98)
-    assert(array_equal(cu_probs, sk_probs, unit_tol=0.001, total_tol=0.006))
->>>>>>> 1bd3e6c7
+    assert(array_equal(cu_probs, sk_probs, unit_tol=0.001, total_tol=0.006))