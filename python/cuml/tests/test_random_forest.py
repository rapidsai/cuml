--- conflicted
+++ resolved
@@ -1259,7 +1259,6 @@
         _ = clf_no_oob.oob_score_
 
 
-<<<<<<< HEAD
 def test_rf_oob_score_regressor():
     """Test OOB score for Random Forest Regressor"""
     X, y = make_regression(
@@ -1371,11 +1370,6 @@
     reg = curfr()
     with pytest.raises(NotFittedError):
         _ = reg.feature_importances_
-=======
-    with pytest.warns(FutureWarning, match="accuracy_metric"):
-        model = cuml.RandomForestRegressor(accuracy_metric="mse")
-    score = model.fit(X, y).score(X, y)
-    np.testing.assert_allclose(score, mean_squared_error(y, model.predict(X)))
 
 
 def test_convert_methods_deprecated():
@@ -1390,5 +1384,4 @@
     with pytest.warns(FutureWarning, match="convert_to_fil_model"):
         fil = model.convert_to_fil_model()
 
-    assert isinstance(fil, cuml.fil.ForestInference)
->>>>>>> 948c546e
+    assert isinstance(fil, cuml.fil.ForestInference)