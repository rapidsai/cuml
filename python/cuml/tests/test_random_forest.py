--- conflicted
+++ resolved
@@ -1383,7 +1383,6 @@
     clf.fit(X, y)
 
 
-<<<<<<< HEAD
 # TODO: Remove in v24.08
 @pytest.mark.parametrize(
     "Estimator",
@@ -1401,11 +1400,11 @@
 
     with pytest.warns(FutureWarning, match=error_msg):
         est.fit(X, y)
-=======
+
+
 def test_rf_predict_returns_int():
 
     X, y = make_classification()
     clf = cuml.ensemble.RandomForestClassifier().fit(X, y)
     pred = clf.predict(X)
-    assert pred.dtype == np.int64
->>>>>>> 47416d7f
+    assert pred.dtype == np.int64