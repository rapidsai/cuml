# SPDX-FileCopyrightText: Copyright (c) 2019-2025, NVIDIA CORPORATION.
# SPDX-License-Identifier: Apache-2.0
#

import json
import math
import os
import random
import warnings

import cudf
import numpy as np
import pytest
import treelite
from cudf.pandas import LOADED as cudf_pandas_active
from numba import cuda
from sklearn.datasets import (
    fetch_california_housing,
    load_breast_cancer,
    load_iris,
    make_classification,
    make_regression,
)
from sklearn.ensemble import RandomForestClassifier as skrfc
from sklearn.ensemble import RandomForestRegressor as skrfr
from sklearn.metrics import (
    accuracy_score,
    mean_squared_error,
    mean_tweedie_deviance,
)
from sklearn.model_selection import train_test_split

import cuml
import cuml.internals.logger as logger
from cuml.common.exceptions import NotFittedError
from cuml.ensemble import RandomForestClassifier as curfc
from cuml.ensemble import RandomForestRegressor as curfr
from cuml.ensemble.randomforest_common import compute_max_features
from cuml.metrics import r2_score
from cuml.testing.utils import (
    get_handle,
    quality_param,
    stress_param,
    unit_param,
)


@pytest.fixture(
    scope="session",
    params=[
        unit_param({"n_samples": 350, "n_features": 20, "n_informative": 10}),
        quality_param(
            {"n_samples": 5000, "n_features": 200, "n_informative": 80}
        ),
        stress_param(
            {"n_samples": 500000, "n_features": 400, "n_informative": 180}
        ),
    ],
)
def small_clf(request):
    X, y = make_classification(
        n_samples=request.param["n_samples"],
        n_features=request.param["n_features"],
        n_clusters_per_class=1,
        n_informative=request.param["n_informative"],
        random_state=123,
        n_classes=2,
    )
    return X, y


@pytest.fixture(
    scope="session",
    params=[
        unit_param({"n_samples": 350, "n_features": 30, "n_informative": 15}),
        quality_param(
            {"n_samples": 5000, "n_features": 200, "n_informative": 80}
        ),
        stress_param(
            {"n_samples": 500000, "n_features": 400, "n_informative": 180}
        ),
    ],
)
def mclass_clf(request):
    X, y = make_classification(
        n_samples=request.param["n_samples"],
        n_features=request.param["n_features"],
        n_clusters_per_class=1,
        n_informative=request.param["n_informative"],
        random_state=123,
        n_classes=10,
    )
    return X, y


@pytest.fixture(
    scope="session",
    params=[
        unit_param({"n_samples": 500, "n_features": 20, "n_informative": 10}),
        quality_param(
            {"n_samples": 5000, "n_features": 200, "n_informative": 50}
        ),
        stress_param(
            {"n_samples": 500000, "n_features": 400, "n_informative": 100}
        ),
    ],
)
def large_clf(request):
    X, y = make_classification(
        n_samples=request.param["n_samples"],
        n_features=request.param["n_features"],
        n_clusters_per_class=1,
        n_informative=request.param["n_informative"],
        random_state=123,
        n_classes=2,
    )
    return X, y


@pytest.fixture(
    scope="session",
    params=[
        unit_param({"n_samples": 1500, "n_features": 20, "n_informative": 10}),
        quality_param(
            {"n_samples": 12000, "n_features": 200, "n_informative": 100}
        ),
        stress_param(
            {"n_samples": 500000, "n_features": 500, "n_informative": 350}
        ),
    ],
)
def large_reg(request):
    X, y = make_regression(
        n_samples=request.param["n_samples"],
        n_features=request.param["n_features"],
        n_informative=request.param["n_informative"],
        random_state=123,
    )
    return X, y


special_reg_params = [
    unit_param(
        {
            "mode": "unit",
            "n_samples": 500,
            "n_features": 20,
            "n_informative": 10,
        }
    ),
    quality_param(
        {
            "mode": "quality",
            "n_samples": 500,
            "n_features": 20,
            "n_informative": 10,
        }
    ),
    quality_param({"mode": "quality", "n_features": 200, "n_informative": 50}),
    stress_param(
        {
            "mode": "stress",
            "n_samples": 500,
            "n_features": 20,
            "n_informative": 10,
        }
    ),
    stress_param({"mode": "stress", "n_features": 200, "n_informative": 50}),
    stress_param(
        {
            "mode": "stress",
            "n_samples": 1000,
            "n_features": 400,
            "n_informative": 100,
        }
    ),
]


@pytest.fixture(scope="session", params=special_reg_params)
def special_reg(request):
    if request.param["mode"] == "quality":
        X, y = fetch_california_housing(return_X_y=True)
    else:
        X, y = make_regression(
            n_samples=request.param["n_samples"],
            n_features=request.param["n_features"],
            n_informative=request.param["n_informative"],
            random_state=123,
        )
    return X, y


def test_default_parameters():
    reg_params = curfr().get_params()
    clf_params = curfc().get_params()

    # Different default max_features
    assert reg_params["max_features"] == 1.0
    assert clf_params["max_features"] == "sqrt"

    # Different default split_criterion
    assert reg_params["split_criterion"] == "mse"
    assert clf_params["split_criterion"] == "gini"

    # Drop differing params
    for name in [
        "max_features",
        "split_criterion",
        "handle",
    ]:
        reg_params.pop(name)
        clf_params.pop(name)

    # The rest are the same
    assert reg_params == clf_params


@pytest.mark.parametrize("max_depth", [2, 4])
@pytest.mark.parametrize(
    "split_criterion", ["poisson", "gamma", "inverse_gaussian"]
)
def test_tweedie_convergence(max_depth, split_criterion):
    np.random.seed(33)
    bootstrap = None
    max_features = 1.0
    n_estimators = 1
    min_impurity_decrease = 1e-5
    n_datapoints = 1000
    tweedie = {
        "poisson": {"power": 1, "gen": np.random.poisson, "args": [0.01]},
        "gamma": {"power": 2, "gen": np.random.gamma, "args": [2.0]},
        "inverse_gaussian": {
            "power": 3,
            "gen": np.random.wald,
            "args": [0.1, 2.0],
        },
    }
    # generating random dataset with tweedie distribution
    X = np.random.random((n_datapoints, 4)).astype(np.float32)
    y = tweedie[split_criterion]["gen"](
        *tweedie[split_criterion]["args"], size=n_datapoints
    ).astype(np.float32)

    tweedie_preds = (
        curfr(
            split_criterion=split_criterion,
            max_depth=max_depth,
            n_estimators=n_estimators,
            bootstrap=bootstrap,
            max_features=max_features,
            min_impurity_decrease=min_impurity_decrease,
        )
        .fit(X, y)
        .predict(X)
    )
    mse_preds = (
        curfr(
            split_criterion=2,
            max_depth=max_depth,
            n_estimators=n_estimators,
            bootstrap=bootstrap,
            max_features=max_features,
            min_impurity_decrease=min_impurity_decrease,
        )
        .fit(X, y)
        .predict(X)
    ).squeeze()
    # y should not be non-positive for mean_poisson_deviance
    mask = mse_preds > 0
    mse_tweedie_deviance = mean_tweedie_deviance(
        y[mask], mse_preds[mask], power=tweedie[split_criterion]["power"]
    )
    tweedie_tweedie_deviance = mean_tweedie_deviance(
        y[mask], tweedie_preds[mask], power=tweedie[split_criterion]["power"]
    )

    # model trained on tweedie data with
    # tweedie criterion must perform better on tweedie loss
    assert mse_tweedie_deviance >= tweedie_tweedie_deviance


@pytest.mark.parametrize(
    "max_samples", [unit_param(1.0), quality_param(0.90), stress_param(0.95)]
)
@pytest.mark.parametrize("datatype", [np.float32, np.float64])
@pytest.mark.parametrize("max_features", [1.0, "log2", "sqrt"])
@pytest.mark.skipif(
    cudf_pandas_active,
    reason="cudf.pandas causes sklearn RF estimators crashes sometimes. "
    "Issue: https://github.com/rapidsai/cuml/issues/5991",
)
def test_rf_classification(small_clf, datatype, max_samples, max_features):
    use_handle = True

    X, y = small_clf
    X = X.astype(datatype)
    y = y.astype(np.int32)
    X_train, X_test, y_train, y_test = train_test_split(
        X, y, train_size=0.8, random_state=0
    )
    # Create a handle for the cuml model
    handle, stream = get_handle(use_handle, n_streams=1)

    # Initialize, fit and predict using cuML's
    # random forest classification model
    cuml_model = curfc(
        max_features=max_features,
        max_samples=max_samples,
        n_bins=16,
        split_criterion=0,
        min_samples_leaf=2,
        random_state=123,
        n_streams=1,
        n_estimators=40,
        handle=handle,
        max_leaves=-1,
        max_depth=16,
    )
    cuml_model.fit(X_train, y_train)

    preds = cuml_model.predict(X_test)
    acc = accuracy_score(y_test, preds)
    if X.shape[0] < 500000:
        sk_model = skrfc(
            n_estimators=40,
            max_depth=16,
            min_samples_split=2,
            max_features=max_features,
            random_state=10,
        )
        sk_model.fit(X_train, y_train)
        sk_preds = sk_model.predict(X_test)
        sk_acc = accuracy_score(y_test, sk_preds)
        assert acc >= (sk_acc - 0.07)


@pytest.mark.parametrize(
    "max_samples", [unit_param(1.0), quality_param(0.90), stress_param(0.95)]
)
@pytest.mark.parametrize("datatype", [np.float32, np.float64])
def test_rf_classification_unorder(
    small_clf, datatype, max_samples, max_features=1, a=2, b=5
):
    use_handle = True

    X, y = small_clf
    X = X.astype(datatype)
    y = y.astype(np.int32)
    # affine transformation
    y = a * y + b
    X_train, X_test, y_train, y_test = train_test_split(
        X, y, train_size=0.8, random_state=0
    )
    # Create a handle for the cuml model
    handle, stream = get_handle(use_handle, n_streams=1)

    # Initialize, fit and predict using cuML's
    # random forest classification model
    cuml_model = curfc(
        max_features=max_features,
        max_samples=max_samples,
        n_bins=16,
        split_criterion=0,
        min_samples_leaf=2,
        random_state=123,
        n_streams=1,
        n_estimators=40,
        handle=handle,
        max_leaves=-1,
        max_depth=16,
    )
    cuml_model.fit(X_train, y_train)

    preds = cuml_model.predict(X_test)
    acc = accuracy_score(y_test, preds)
    if X.shape[0] < 500000:
        sk_model = skrfc(
            n_estimators=40,
            max_depth=16,
            min_samples_split=2,
            max_features=max_features,
            random_state=10,
        )
        sk_model.fit(X_train, y_train)
        sk_preds = sk_model.predict(X_test)
        sk_acc = accuracy_score(y_test, sk_preds)
        assert acc >= (sk_acc - 0.07)


@pytest.mark.parametrize(
    "max_samples", [unit_param(1.0), quality_param(0.90), stress_param(0.95)]
)
@pytest.mark.parametrize("datatype", [np.float32, np.float64])
@pytest.mark.parametrize(
    "max_features,n_bins",
    [
        (1.0, 16),
        (1.0, 11),
        ("log2", 100),
        ("sqrt", 100),
        (1.0, 17),
        (1.0, 32),
    ],
)
@pytest.mark.skipif(
    cudf_pandas_active,
    reason="cudf.pandas causes sklearn RF estimators crashes sometimes. "
    "Issue: https://github.com/rapidsai/cuml/issues/5991",
)
def test_rf_regression(
    special_reg, datatype, max_features, max_samples, n_bins
):

    use_handle = True

    X, y = special_reg
    X = X.astype(datatype)
    y = y.astype(datatype)
    X_train, X_test, y_train, y_test = train_test_split(
        X, y, train_size=0.8, random_state=0
    )

    # Create a handle for the cuml model
    handle, stream = get_handle(use_handle, n_streams=1)

    # Initialize and fit using cuML's random forest regression model
    cuml_model = curfr(
        max_features=max_features,
        max_samples=max_samples,
        n_bins=n_bins,
        split_criterion=2,
        min_samples_leaf=2,
        random_state=123,
        n_streams=1,
        n_estimators=50,
        handle=handle,
        max_leaves=-1,
        max_depth=16,
    )
    cuml_model.fit(X_train, y_train)
    preds = cuml_model.predict(X_test)

    r2 = r2_score(y_test, preds)
    # Initialize, fit and predict using sklearn's random forest regression model
    if X.shape[0] < 1000:  # mode != "stress"
        sk_model = skrfr(
            n_estimators=50,
            max_depth=16,
            min_samples_split=2,
            max_features=max_features,
            random_state=10,
        )
        sk_model.fit(X_train, y_train)
        sk_preds = sk_model.predict(X_test)
        sk_r2 = r2_score(y_test, sk_preds)
        assert r2 >= (sk_r2 - 0.07)


@pytest.mark.skipif(
    cudf_pandas_active,
    reason="cudf.pandas causes sklearn RF estimators crashes sometimes. "
    "Issue: https://github.com/rapidsai/cuml/issues/5991",
)
@pytest.mark.parametrize("datatype", [np.float32, np.float64])
def test_rf_classification_seed(small_clf, datatype):

    X, y = small_clf
    X = X.astype(datatype)
    y = y.astype(np.int32)
    X_train, X_test, y_train, y_test = train_test_split(
        X, y, train_size=0.8, random_state=0
    )

    for i in range(8):
        seed = random.randint(100, 10**5)

        cu_class = curfc(random_state=seed, n_streams=1)
        cu_class.fit(X_train, y_train)
        preds_orig = cu_class.predict(X_test)
        acc_orig = accuracy_score(y_test, preds_orig)

        cu_class2 = curfc(random_state=seed, n_streams=1)
        cu_class2.fit(X_train, y_train)
        preds_rerun = cu_class2.predict(X_test)
        acc_rerun = accuracy_score(y_test, preds_rerun)

        assert acc_orig == acc_rerun
        assert (preds_orig == preds_rerun).all()


@pytest.mark.parametrize(
    "datatype", [(np.float64, np.float32), (np.float32, np.float64)]
)
@pytest.mark.parametrize("convert_dtype", [True, False])
@pytest.mark.filterwarnings("ignore:To use pickling(.*)::cuml[.*]")
@pytest.mark.skipif(
    cudf_pandas_active,
    reason="cudf.pandas causes sklearn RF estimators crashes sometimes. "
    "Issue: https://github.com/rapidsai/cuml/issues/5991",
)
def test_rf_classification_fit_and_predict_dtypes_differ(
    small_clf, datatype, convert_dtype
):
    X, y = small_clf
    X = X.astype(datatype[0])
    y = y.astype(np.int32)
    X_train, X_test, y_train, y_test = train_test_split(
        X, y, train_size=0.8, random_state=0
    )
    X_test = X_test.astype(datatype[1])

    cuml_model = curfc()
    cuml_model.fit(X_train, y_train)
    preds = cuml_model.predict(X_test, convert_dtype=convert_dtype)
    acc = accuracy_score(y_test, preds)
    if X.shape[0] < 500000:
        sk_model = skrfc(max_depth=16, random_state=10)
        sk_model.fit(X_train, y_train)
        sk_preds = sk_model.predict(X_test)
        sk_acc = accuracy_score(y_test, sk_preds)
        assert acc >= (sk_acc - 0.07)


@pytest.mark.parametrize(
    "datatype", [(np.float64, np.float32), (np.float32, np.float64)]
)
@pytest.mark.filterwarnings("ignore:To use pickling(.*)::cuml[.*]")
@pytest.mark.skipif(
    cudf_pandas_active,
    reason="cudf.pandas causes sklearn RF estimators crashes sometimes. "
    "Issue: https://github.com/rapidsai/cuml/issues/5991",
)
def test_rf_regression_fit_and_predict_dtypes_differ(large_reg, datatype):
    X, y = large_reg
    X_train, X_test, y_train, y_test = train_test_split(
        X, y, train_size=0.8, random_state=0
    )
    X_train = X_train.astype(datatype[0])
    y_train = y_train.astype(datatype[0])
    X_test = X_test.astype(datatype[1])
    y_test = y_test.astype(datatype[1])

    cuml_model = curfr()
    cuml_model.fit(X_train, y_train)
    preds = cuml_model.predict(X_test, convert_dtype=True)
    r2 = r2_score(y_test, preds)
    if X.shape[0] < 500000:
        sk_model = skrfr(max_depth=16, random_state=10)
        sk_model.fit(X_train, y_train)
        sk_preds = sk_model.predict(X_test)
        sk_r2 = r2_score(y_test, sk_preds)
        assert r2 >= (sk_r2 - 0.09)


def check_predict_proba(test_proba, baseline_proba, y_test, rel_err):
    y_proba = np.zeros(np.shape(baseline_proba))
    for count, _class in enumerate(y_test):
        y_proba[count, _class] = 1
    baseline_mse = mean_squared_error(y_proba, baseline_proba)
    test_mse = mean_squared_error(y_proba, test_proba)
    # using relative error is more stable when changing decision tree
    # parameters, column or class count
    assert test_mse <= baseline_mse * (1.0 + rel_err)


def rf_classification(
    datatype, array_type, max_features, max_samples, fixture
):
    X, y = fixture
    X = X.astype(datatype[0])
    y = y.astype(np.int32)
    X_train, X_test, y_train, y_test = train_test_split(
        X, y, train_size=0.8, random_state=0
    )
    X_test = X_test.astype(datatype[1])

    n_streams = 1
    handle, stream = get_handle(True, n_streams=n_streams)
    # Initialize, fit and predict using cuML's
    # random forest classification model
    cuml_model = curfc(
        max_features=max_features,
        max_samples=max_samples,
        n_bins=16,
        split_criterion=0,
        min_samples_leaf=2,
        random_state=999,
        n_estimators=40,
        handle=handle,
        max_leaves=-1,
        max_depth=16,
        n_streams=n_streams,
    )
    if array_type == "dataframe":
        X_train_df = cudf.DataFrame(X_train)
        y_train_df = cudf.Series(y_train)
        X_test_df = cudf.DataFrame(X_test)
        cuml_model.fit(X_train_df, y_train_df)
        cu_proba_gpu = cuml_model.predict_proba(X_test_df).to_numpy()
        cu_preds_gpu = cuml_model.predict(X_test_df).to_numpy()
    else:
        cuml_model.fit(X_train, y_train)
        cu_proba_gpu = cuml_model.predict_proba(X_test)
        cu_preds_gpu = cuml_model.predict(X_test)
    np.testing.assert_array_equal(
        cu_preds_gpu, np.argmax(cu_proba_gpu, axis=1)
    )
    cu_acc_gpu = accuracy_score(y_test, cu_preds_gpu)

    # sklearn random forest classification model
    # initialization, fit and predict
    if y.size < 500000:
        sk_model = skrfc(
            n_estimators=40,
            max_depth=16,
            min_samples_split=2,
            max_features=max_features,
            random_state=10,
        )
        sk_model.fit(X_train, y_train)
        sk_preds = sk_model.predict(X_test)
        sk_acc = accuracy_score(y_test, sk_preds)
        sk_proba = sk_model.predict_proba(X_test)
        assert cu_acc_gpu >= sk_acc - 0.07
        # 0.06 is the highest relative error observed on CI, within
        # 0.0061 absolute error boundaries seen previously
        check_predict_proba(cu_proba_gpu, sk_proba, y_test, 0.1)


@pytest.mark.parametrize("datatype", [(np.float32, np.float64)])
@pytest.mark.parametrize("array_type", ["dataframe", "numpy"])
@pytest.mark.skipif(
    cudf_pandas_active,
    reason="cudf.pandas causes sklearn RF estimators crashes sometimes. "
    "Issue: https://github.com/rapidsai/cuml/issues/5991",
)
def test_rf_classification_multi_class(mclass_clf, datatype, array_type):
    rf_classification(datatype, array_type, 1.0, 1.0, mclass_clf)


@pytest.mark.parametrize("datatype", [(np.float32, np.float64)])
@pytest.mark.parametrize("max_samples", [unit_param(1.0), stress_param(0.95)])
@pytest.mark.parametrize("max_features", [1.0, "log2", "sqrt"])
@pytest.mark.skipif(
    cudf_pandas_active,
    reason="cudf.pandas causes sklearn RF estimators crashes sometimes. "
    "Issue: https://github.com/rapidsai/cuml/issues/5991",
)
def test_rf_classification_proba(
    small_clf, datatype, max_samples, max_features
):
    rf_classification(datatype, "numpy", max_features, max_samples, small_clf)


@pytest.mark.parametrize("datatype", [np.float32, np.float64])
@pytest.mark.parametrize(
    "fil_layout", ["depth_first", "breadth_first", "layered"]
)
@pytest.mark.skipif(
    cudf_pandas_active,
    reason="cudf.pandas causes sklearn RF estimators crashes sometimes. "
    "Issue: https://github.com/rapidsai/cuml/issues/5991",
)
def test_rf_classification_sparse(small_clf, datatype, fil_layout):
    use_handle = True
    num_trees = 50

    X, y = small_clf
    X = X.astype(datatype)
    y = y.astype(np.int32)
    X_train, X_test, y_train, y_test = train_test_split(
        X, y, train_size=0.8, random_state=0
    )

    # Create a handle for the cuml model
    handle, stream = get_handle(use_handle, n_streams=1)

    # Initialize, fit and predict using cuML's
    # random forest classification model
    cuml_model = curfc(
        n_bins=16,
        split_criterion=0,
        min_samples_leaf=2,
        random_state=123,
        n_streams=1,
        n_estimators=num_trees,
        handle=handle,
        max_leaves=-1,
        max_depth=40,
    )
    cuml_model.fit(X_train, y_train)
    preds = cuml_model.predict(X_test, layout=fil_layout)
    acc = accuracy_score(y_test, preds)
    np.testing.assert_almost_equal(acc, cuml_model.score(X_test, y_test))

    fil_model = cuml_model.as_fil()

    with cuml.using_output_type("numpy"):
        fil_model_preds = fil_model.predict(X_test)
        fil_model_acc = accuracy_score(y_test, fil_model_preds)
        assert acc == fil_model_acc

    tl_model = cuml_model.as_treelite()
    assert num_trees == tl_model.num_tree
    assert X.shape[1] == tl_model.num_feature

    if X.shape[0] < 500000:
        sk_model = skrfc(
            n_estimators=50,
            max_depth=40,
            min_samples_split=2,
            random_state=10,
        )
        sk_model.fit(X_train, y_train)
        sk_preds = sk_model.predict(X_test)
        sk_acc = accuracy_score(y_test, sk_preds)
        assert acc >= (sk_acc - 0.07)


@pytest.mark.parametrize("datatype", [np.float32, np.float64])
@pytest.mark.parametrize(
    "fil_layout", ["depth_first", "breadth_first", "layered"]
)
@pytest.mark.skipif(
    cudf_pandas_active,
    reason="cudf.pandas causes sklearn RF estimators crashes sometimes. "
    "Issue: https://github.com/rapidsai/cuml/issues/5991",
)
def test_rf_regression_sparse(special_reg, datatype, fil_layout):
    use_handle = True
    num_trees = 50

    X, y = special_reg
    X = X.astype(datatype)
    y = y.astype(datatype)
    X_train, X_test, y_train, y_test = train_test_split(
        X, y, train_size=0.8, random_state=0
    )

    # Create a handle for the cuml model
    handle, stream = get_handle(use_handle, n_streams=1)

    # Initialize and fit using cuML's random forest regression model
    cuml_model = curfr(
        n_bins=16,
        split_criterion=2,
        min_samples_leaf=2,
        random_state=123,
        n_streams=1,
        n_estimators=num_trees,
        handle=handle,
        max_leaves=-1,
        max_depth=40,
    )
    cuml_model.fit(X_train, y_train)

    preds = cuml_model.predict(X_test, layout=fil_layout)
    r2 = r2_score(y_test, preds)

    fil_model = cuml_model.as_fil()

    with cuml.using_output_type("numpy"):
        fil_model_preds = fil_model.predict(X_test)
        fil_model_preds = np.reshape(fil_model_preds, np.shape(y_test))
        fil_model_r2 = r2_score(y_test, fil_model_preds)
        assert r2 == fil_model_r2

    tl_model = cuml_model.as_treelite()
    assert num_trees == tl_model.num_tree
    assert X.shape[1] == tl_model.num_feature

    # Initialize, fit and predict using
    # sklearn's random forest regression model
    if X.shape[0] < 1000:  # mode != "stress":
        sk_model = skrfr(
            n_estimators=50,
            max_depth=40,
            min_samples_split=2,
            random_state=10,
        )
        sk_model.fit(X_train, y_train)
        sk_preds = sk_model.predict(X_test)
        sk_r2 = r2_score(y_test, sk_preds)
        assert r2 >= (sk_r2 - 0.08)


@pytest.mark.xfail(reason="Need rapidsai/rmm#415 to detect memleak robustly")
@pytest.mark.memleak
@pytest.mark.parametrize("datatype", [np.float32, np.float64])
@pytest.mark.parametrize(
    "fil_layout", ["depth_first", "breadth_first", "layered"]
)
@pytest.mark.parametrize(
    "n_iter", [unit_param(5), quality_param(30), stress_param(80)]
)
def test_rf_memory_leakage(small_clf, datatype, fil_layout, n_iter):
    use_handle = True

    X, y = small_clf
    X = X.astype(datatype)
    y = y.astype(np.int32)
    X_train, X_test, y_train, y_test = train_test_split(
        X, y, train_size=0.8, random_state=0
    )

    # Create a handle for the cuml model
    handle, stream = get_handle(use_handle, n_streams=1)

    # Warmup. Some modules that are used in RF allocate space on the device
    # and consume memory. This is to make sure that the allocation is done
    # before the first call to get_memory_info.
    base_model = curfc(handle=handle)
    base_model.fit(X_train, y_train)
    handle.sync()  # just to be sure
    free_mem = cuda.current_context().get_memory_info()[0]

    def test_for_memory_leak():
        nonlocal free_mem
        cuml_mods = curfc(handle=handle)
        cuml_mods.fit(X_train, y_train)
        handle.sync()  # just to be sure
        # Calculate the memory free after fitting the cuML model
        delta_mem = free_mem - cuda.current_context().get_memory_info()[0]
        assert delta_mem == 0

        for i in range(2):
            cuml_mods.predict(X_test, layout=fil_layout)
            handle.sync()  # just to be sure
            # Calculate the memory free after predicting the cuML model
            delta_mem = free_mem - cuda.current_context().get_memory_info()[0]
            assert delta_mem == 0

    for i in range(n_iter):
        test_for_memory_leak()


@pytest.mark.parametrize("max_features", [1.0, "log2", "sqrt"])
@pytest.mark.parametrize("max_depth", [10, 13, 16])
@pytest.mark.parametrize("n_estimators", [10, 20, 100])
@pytest.mark.parametrize("n_bins", [8, 9, 10])
def test_create_classification_model(
    max_features, max_depth, n_estimators, n_bins
):

    # random forest classification model
    cuml_model = curfc(
        max_features=max_features,
        n_bins=n_bins,
        n_estimators=n_estimators,
        max_depth=max_depth,
    )
    params = cuml_model.get_params()
    cuml_model2 = curfc()
    cuml_model2.set_params(**params)
    verfiy_params = cuml_model2.get_params()
    assert params["max_features"] == verfiy_params["max_features"]
    assert params["max_depth"] == verfiy_params["max_depth"]
    assert params["n_estimators"] == verfiy_params["n_estimators"]
    assert params["n_bins"] == verfiy_params["n_bins"]


@pytest.mark.parametrize("n_estimators", [10, 20, 100])
@pytest.mark.parametrize("n_bins", [8, 9, 10])
def test_multiple_fits_classification(large_clf, n_estimators, n_bins):

    datatype = np.float32
    X, y = large_clf
    X = X.astype(datatype)
    y = y.astype(np.int32)
    cuml_model = curfc(n_bins=n_bins, n_estimators=n_estimators, max_depth=10)

    # Calling multiple fits
    cuml_model.fit(X, y)

    cuml_model.fit(X, y)

    # Check if params are still intact
    params = cuml_model.get_params()
    assert params["n_estimators"] == n_estimators
    assert params["n_bins"] == n_bins


@pytest.mark.parametrize(
    "column_info",
    [
        unit_param([100, 50]),
        quality_param([200, 100]),
        stress_param([500, 350]),
    ],
)
@pytest.mark.parametrize(
    "nrows", [unit_param(500), quality_param(5000), stress_param(500000)]
)
@pytest.mark.parametrize("n_estimators", [10, 20, 100])
@pytest.mark.parametrize("n_bins", [8, 9, 10])
def test_multiple_fits_regression(column_info, nrows, n_estimators, n_bins):
    datatype = np.float32
    ncols, n_info = column_info
    X, y = make_regression(
        n_samples=nrows,
        n_features=ncols,
        n_informative=n_info,
        random_state=123,
    )
    X = X.astype(datatype)
    y = y.astype(np.int32)
    cuml_model = curfr(n_bins=n_bins, n_estimators=n_estimators, max_depth=10)

    # Calling multiple fits
    cuml_model.fit(X, y)

    cuml_model.fit(X, y)

    cuml_model.fit(X, y)

    # Check if params are still intact
    params = cuml_model.get_params()
    assert params["n_estimators"] == n_estimators
    assert params["n_bins"] == n_bins


@pytest.mark.xfail(
    reason="Needs refactoring/debugging due to sporadic failures"
    "https://github.com/rapidsai/cuml/issues/5528"
)
@pytest.mark.memleak
@pytest.mark.parametrize("estimator_type", ["classification"])
def test_rf_host_memory_leak(large_clf, estimator_type):
    import gc
    import os

    try:
        import psutil
    except ImportError:
        pytest.skip("psutil not installed")

    process = psutil.Process(os.getpid())

    X, y = large_clf
    X = X.astype(np.float32)
    params = {"max_depth": 50}
    if estimator_type == "classification":
        base_model = curfc(max_depth=10, n_estimators=100, random_state=123)
        y = y.astype(np.int32)
    else:
        base_model = curfr(max_depth=10, n_estimators=100, random_state=123)
        y = y.astype(np.float32)

    # Pre-fit once - this is our baseline and memory usage
    # should not significantly exceed it after later fits
    base_model.fit(X, y)
    gc.collect()
    initial_baseline_mem = process.memory_info().rss

    for i in range(5):
        base_model.fit(X, y)
        base_model.set_params(**params)
        gc.collect()
        final_mem = process.memory_info().rss

    # Some tiny allocations may occur, but we should not leak
    # without bounds, which previously happened
    assert (final_mem - initial_baseline_mem) < 2.4e6


@pytest.mark.xfail(
    reason="Needs refactoring/debugging due to sporadic failures"
    "https://github.com/rapidsai/cuml/issues/5528"
)
@pytest.mark.memleak
@pytest.mark.parametrize("estimator_type", ["regression", "classification"])
@pytest.mark.parametrize("i", list(range(100)))
def test_concat_memory_leak(large_clf, estimator_type, i):
    import gc
    import os

    try:
        import psutil
    except ImportError:
        pytest.skip("psutil not installed")

    process = psutil.Process(os.getpid())

    X, y = large_clf
    X = X.astype(np.float32)

    # Build a series of RF models
    n_models = 10
    if estimator_type == "classification":
        base_models = [
            curfc(max_depth=10, n_estimators=100, random_state=123)
            for i in range(n_models)
        ]
        y = y.astype(np.int32)
    elif estimator_type == "regression":
        base_models = [
            curfr(max_depth=10, n_estimators=100, random_state=123)
            for i in range(n_models)
        ]
        y = y.astype(np.float32)
    else:
        assert False

    # Pre-fit once - this is our baseline and memory usage
    # should not significantly exceed it after later fits
    for model in base_models:
        model.fit(X, y)

    # Just concatenate over and over in a loop
    concat_models = base_models[1:]
    init_model = base_models[0]
    other_handles = [
        model._obtain_treelite_handle() for model in concat_models
    ]
    init_model._concatenate_treelite_handle(other_handles)

    gc.collect()
    initial_baseline_mem = process.memory_info().rss
    for i in range(10):
        init_model._concatenate_treelite_handle(other_handles)
        gc.collect()
        used_mem = process.memory_info().rss
        logger.debug(
            "memory at rep %2d: %d m"
            % (i, (used_mem - initial_baseline_mem) / 1e6)
        )

    gc.collect()
    used_mem = process.memory_info().rss
    logger.info(
        "Final memory delta: %d" % ((used_mem - initial_baseline_mem) / 1e6)
    )

    # increasing margin to avoid very infrequent failures
    assert (used_mem - initial_baseline_mem) < 1.1e6


def test_rf_nbins_small(small_clf):
    X, y = small_clf
    X = X.astype(np.float32)
    y = y.astype(np.int32)
    X_train, X_test, y_train, y_test = train_test_split(
        X, y, train_size=0.8, random_state=0
    )
    # Initialize, fit and predict using cuML's
    # random forest classification model
    cuml_model = curfc()

    # display warning when nbins less than samples
    with warnings.catch_warnings(record=True) as w:
        warnings.simplefilter("always")
        cuml_model.fit(X_train[0:3, :], y_train[0:3])
        assert (
            "The number of bins, `n_bins` is greater than "
            "the number of samples used for training. "
            "Changing `n_bins` to number of training samples."
            in str(w[-1].message)
        )


def test_rf_regression_with_identical_labels():
    X = np.array([[-1, 0], [0, 1], [2, 0], [0, 3], [-2, 0]], dtype=np.float32)
    y = np.array([1, 1, 1, 1, 1], dtype=np.float32)
    # Degenerate case: all labels are identical.
    # RF Regressor must not create any split. It must yield an empty tree
    # with only the root node.
    model = curfr(
        max_features=1.0,
        max_samples=1.0,
        n_bins=5,
        bootstrap=False,
        split_criterion="mse",
        min_samples_leaf=1,
        min_samples_split=2,
        random_state=0,
        n_streams=1,
        n_estimators=1,
        max_depth=1,
    )
    model.fit(X, y)
    trees = json.loads(model.as_treelite().dump_as_json())["trees"]
    assert len(trees) == 1
    assert len(trees[0]["nodes"]) == 1
    assert trees[0]["nodes"][0] == {
        "node_id": 0,
        "leaf_value": 1.0,
        "data_count": 5,
    }


def test_rf_regressor_gtil_integration(tmpdir):
    X, y = fetch_california_housing(return_X_y=True)
    X, y = X.astype(np.float32), y.astype(np.float32)
    clf = curfr(max_depth=3, random_state=0, n_estimators=10)
    clf.fit(X, y)
    expected_pred = clf.predict(X).reshape((-1, 1, 1))

    checkpoint_path = os.path.join(tmpdir, "checkpoint.tl")
    clf.as_treelite().serialize(checkpoint_path)

    tl_model = treelite.Model.deserialize(checkpoint_path)
    out_pred = treelite.gtil.predict(tl_model, X)
    np.testing.assert_almost_equal(out_pred, expected_pred, decimal=5)


def test_rf_binary_classifier_gtil_integration(tmpdir):
    X, y = load_breast_cancer(return_X_y=True)
    X, y = X.astype(np.float32), y.astype(np.int32)
    clf = curfc(max_depth=3, random_state=0, n_estimators=10)
    clf.fit(X, y)
    expected_pred = clf.predict_proba(X).reshape((-1, 1, 2))

    checkpoint_path = os.path.join(tmpdir, "checkpoint.tl")
    clf.as_treelite().serialize(checkpoint_path)

    tl_model = treelite.Model.deserialize(checkpoint_path)
    out_pred = treelite.gtil.predict(tl_model, X)
    np.testing.assert_almost_equal(out_pred, expected_pred, decimal=5)


def test_rf_multiclass_classifier_gtil_integration(tmpdir):
    X, y = load_iris(return_X_y=True)
    X, y = X.astype(np.float32), y.astype(np.int32)
    clf = curfc(max_depth=3, random_state=0, n_estimators=10)
    clf.fit(X, y)
    expected_prob = clf.predict_proba(X).reshape((X.shape[0], 1, -1))

    checkpoint_path = os.path.join(tmpdir, "checkpoint.tl")
    clf.as_treelite().serialize(checkpoint_path)

    tl_model = treelite.Model.deserialize(checkpoint_path)
    out_prob = treelite.gtil.predict(tl_model, X, pred_margin=True)
    np.testing.assert_almost_equal(out_prob, expected_prob, decimal=5)


@pytest.mark.parametrize(
    "estimator, make_data",
    [
        (curfc, make_classification),
        (curfr, make_regression),
    ],
)
def test_rf_min_samples_split_with_small_float(estimator, make_data):
    # Check that min_samples leaf is works with a small float
    # Non-regression test for gh-4613
    X, y = make_data(random_state=0)
    clf = estimator(min_samples_split=0.0001, random_state=0, n_estimators=2)

    # Capture and verify expected warning
    warning_msg = (
        "The number of bins, `n_bins` is greater than the number of samples "
        "used for training"
    )
    with pytest.warns(UserWarning, match=warning_msg):
        clf.fit(X, y)


@pytest.mark.parametrize(
    "max_features, sol",
    [
        (2, 0.02),
        (0.5, 0.5),
        ("sqrt", math.sqrt(100) / 100),
        ("log2", math.log2(100) / 100),
        (None, 1.0),
    ],
)
def test_max_features(max_features, sol):
    res = compute_max_features(max_features, 100)
    assert res == sol


def test_rf_predict_returns_int():

    X, y = make_classification()

    # Capture and verify expected warning
    warning_msg = (
        "The number of bins, `n_bins` is greater than the number of samples "
        "used for training"
    )
    with pytest.warns(UserWarning, match=warning_msg):
        clf = cuml.ensemble.RandomForestClassifier().fit(X, y)

    pred = clf.predict(X)
    assert pred.dtype == np.int64


def test_ensemble_estimator_length():
    X, y = make_classification()
    clf = cuml.ensemble.RandomForestClassifier(n_estimators=3)

    # Capture and verify expected warning
    warning_msg = (
        "The number of bins, `n_bins` is greater than the number of samples "
        "used for training"
    )
    with pytest.warns(UserWarning, match=warning_msg):
        clf.fit(X, y)

    assert len(clf) == 3


<<<<<<< HEAD
def test_rf_feature_importance_classifier():
    """Test feature importance for Random Forest Classifier and compare with sklearn"""
    # Create dataset with some informative and some noise features
    X, y = make_classification(
        n_samples=500,
        n_features=20,
        n_informative=5,
        n_redundant=5,
        n_repeated=0,
        n_classes=2,
        shuffle=False,
        random_state=42,
    )
    X = X.astype(np.float32)
    y = y.astype(np.int32)

    cu_clf = curfc(n_estimators=50, max_depth=8, random_state=42)
    cu_clf.fit(X, y)

    assert hasattr(cu_clf, "feature_importances_")
    cu_importances = cu_clf.feature_importances_

    assert len(cu_importances) == X.shape[1]
    assert np.all(cu_importances >= 0)
    assert np.abs(np.sum(cu_importances) - 1.0) < 1e-5  # Should sum to 1

    # Informative features should have higher importance
    # (first 5 features are informative in this dataset)
    avg_informative_importance = np.mean(cu_importances[:5])
    avg_noise_importance = np.mean(cu_importances[10:])
    assert avg_informative_importance > avg_noise_importance

    sk_clf = skrfc(n_estimators=50, max_depth=8, random_state=42)
    sk_clf.fit(X, y)
    sk_importances = sk_clf.feature_importances_

    overlap = _topk_overlap(cu_importances, sk_importances, k=5)
    assert overlap >= 0.8


def test_rf_feature_importance_regressor():
    """Test feature importance for Random Forest Regressor and compare with sklearn"""
    # Create dataset with some informative and some noise features
    X, y = make_regression(
        n_samples=500,
        n_features=20,
        n_informative=5,
        noise=0.1,
        shuffle=False,
        random_state=42,
    )
    X = X.astype(np.float32)
    y = y.astype(np.float32)

    cu_reg = curfr(n_estimators=50, max_depth=8, random_state=42)
    cu_reg.fit(X, y)

    assert hasattr(cu_reg, "feature_importances_")
    cu_importances = cu_reg.feature_importances_

    assert len(cu_importances) == X.shape[1]
    assert np.all(cu_importances >= 0)
    assert np.abs(np.sum(cu_importances) - 1.0) < 1e-5  # Should sum to 1

    avg_informative_importance = np.mean(cu_importances[:5])
    avg_noise_importance = np.mean(cu_importances[10:])
    assert avg_informative_importance > avg_noise_importance

    sk_reg = skrfr(n_estimators=50, max_depth=8, random_state=42)
    sk_reg.fit(X, y)
    sk_importances = sk_reg.feature_importances_

    assert np.isclose(sk_importances.sum(), 1.0)
    overlap = _topk_overlap(cu_importances, sk_importances, k=5)
    assert overlap >= 0.6


def _topk_overlap(a: np.ndarray, b: np.ndarray, k: int) -> float:
    ai = set(np.argsort(a)[-k:])
    bi = set(np.argsort(b)[-k:])
    return len(ai & bi) / float(k)


def test_rf_feature_importance_not_fitted():
    """Test that accessing feature importances before fitting raises error"""
    clf = curfc()
    with pytest.raises((NotFittedError, AttributeError)):
        _ = clf.feature_importances_

    reg = curfr()
    with pytest.raises((NotFittedError, AttributeError)):
        _ = reg.feature_importances_


def test_rf_feature_importance_exact_match_with_fixed_trees():
    """Test that feature importances are reproducible with fixed parameters.

    This test creates a simple dataset and verifies that the
    feature importance calculation produces consistent results.
    """
    np.random.seed(42)
    n_samples = 100
    X = np.random.randn(n_samples, 4).astype(np.float32)
    y = (X[:, 0] > 0).astype(np.int32)
    y[::5] = 1 - y[::5]

    cu_rf = curfc(
        n_estimators=5,
        max_depth=3,
        min_samples_split=5,
        min_samples_leaf=2,
        max_features=1.0,
        bootstrap=False,
        random_state=42,
    )
    cu_rf.fit(X, y)

    cu_importances = cu_rf.feature_importances_

    if cu_importances.sum() > 0:
        assert np.allclose(
            cu_importances.sum(), 1.0, rtol=1e-5
        ), f"Feature importances don't sum to 1: {cu_importances.sum()}"

        top_features = np.argsort(cu_importances)[-2:]
        assert (
            0 in top_features
        ), f"Feature 0 not in top features. Importances: {cu_importances}"

    cu_rf2 = curfc(
        n_estimators=5,
        max_depth=3,
        min_samples_split=5,
        min_samples_leaf=2,
        max_features=1.0,
        bootstrap=False,
        random_state=42,
    )
    cu_rf2.fit(X, y)

    cu_importances2 = cu_rf2.feature_importances_

    # With same parameters and no randomness, should get identical importances
    assert np.allclose(
        cu_importances, cu_importances2, rtol=1e-5
    ), f"Importances not reproducible:\n1st run: {cu_importances}\n2nd run: {cu_importances2}"


def test_rf_feature_importance_consistency():
    """Test that feature importances are consistent across multiple runs."""
    X, y = make_classification(
        n_samples=200,
        n_features=10,
        n_informative=5,
        n_redundant=2,
        n_repeated=0,
        random_state=42,
        shuffle=False,
    )

    X = X.astype(np.float32)
    y = y.astype(np.int32)

    # Train the same model multiple times
    importances_list = []
    for i in range(3):
        rf = curfc(
            n_estimators=10,
            max_depth=5,
            min_samples_split=5,
            max_features="sqrt",
            bootstrap=True,
            random_state=42,
        )
        rf.fit(X, y)
        importances_list.append(rf.feature_importances_)

    # All runs should produce identical importances
    for i in range(1, len(importances_list)):
        assert np.allclose(
            importances_list[0], importances_list[i], rtol=1e-5
        ), f"Run {i} produced different importances:\n{importances_list[0]}\nvs\n{importances_list[i]}"
=======
@pytest.mark.parametrize("datatype", [np.float32, np.float64])
def test_rf_oob_score_classifier(datatype):
    """Test OOB score computation for RandomForestClassifier"""
    X, y = make_classification(
        n_samples=500,
        n_features=20,
        n_informative=15,
        n_redundant=5,
        n_classes=3,
        random_state=42,
    )
    X = X.astype(datatype)
    y = y.astype(np.int32)

    # Train with OOB score
    clf = curfc(
        n_estimators=50,
        oob_score=True,
        bootstrap=True,
        max_samples=0.8,
        random_state=42,
    )
    clf.fit(X, y)

    # Check OOB attributes exist
    assert hasattr(clf, "oob_score_")
    assert hasattr(clf, "oob_decision_function_")

    # Check OOB score is reasonable (between 0 and 1)
    assert 0.0 <= clf.oob_score_ <= 1.0

    # Check OOB decision function shape
    assert clf.oob_decision_function_.shape == (
        len(X),
        3,
    )

    # Compare with sklearn (should be similar but not exactly the same due to implementation differences)
    sk_clf = skrfc(
        n_estimators=50,
        oob_score=True,
        bootstrap=True,
        max_samples=0.8,
        random_state=42,
    )
    sk_clf.fit(X, y)

    # OOB scores should be reasonably close (within 0.2)
    assert abs(clf.oob_score_ - sk_clf.oob_score_) < 0.2


@pytest.mark.parametrize("datatype", [np.float32, np.float64])
def test_rf_oob_score_regressor(datatype):
    """Test OOB score computation for RandomForestRegressor"""
    X, y = make_regression(
        n_samples=500, n_features=20, n_informative=15, random_state=42
    )
    X = X.astype(datatype)
    y = y.astype(datatype)

    # Train with OOB score
    reg = curfr(
        n_estimators=50,
        oob_score=True,
        bootstrap=True,
        max_samples=0.8,
        random_state=42,
    )
    reg.fit(X, y)

    # Check OOB attributes exist
    assert hasattr(reg, "oob_score_")
    assert hasattr(reg, "oob_prediction_")

    # Check OOB score is reasonable (R² score, typically between -1 and 1, but for good models > 0)
    assert -1.0 <= reg.oob_score_ <= 1.0
    assert reg.oob_score_ > 0

    # Check OOB prediction shape
    assert reg.oob_prediction_.shape == (len(X),)


def test_rf_oob_score_disabled():
    """Test that OOB score attributes don't exist when oob_score=False"""
    X, y = make_classification(n_samples=100, n_features=10, random_state=42)

    clf = curfc(n_estimators=10, oob_score=False, random_state=42)

    # Capture and verify expected warning
    warning_msg = (
        "The number of bins, `n_bins` is greater than the number of samples "
        "used for training"
    )
    with pytest.warns(UserWarning, match=warning_msg):
        clf.fit(X, y)

    # OOB attributes should not exist
    assert not hasattr(clf, "oob_score_")
    assert not hasattr(clf, "oob_decision_function_")


def test_rf_oob_without_bootstrap():
    """Test OOB score with bootstrap=False (should raise ValueError)"""
    X, y = make_classification(n_samples=100, n_features=10, random_state=42)

    clf = curfc(
        n_estimators=10, oob_score=True, bootstrap=False, random_state=42
    )

    # Should raise ValueError when oob_score=True but bootstrap=False
    with pytest.raises(
        ValueError,
        match="Out of bag estimation only available if bootstrap=True",
    ):
        clf.fit(X, y)


def test_rf_oob_score_binary_classification():
    """Test OOB score on binary classification"""
    X, y = load_breast_cancer(return_X_y=True)
    X = X.astype(np.float32)

    clf = curfc(n_estimators=30, oob_score=True, max_depth=10, random_state=42)
    clf.fit(X, y)

    # OOB score should be reasonably high for this easy dataset
    assert clf.oob_score_ > 0.85

    # OOB decision function should have 2 classes
    assert clf.oob_decision_function_.shape[1] == 2
>>>>>>> d7b02756
<|MERGE_RESOLUTION|>--- conflicted
+++ resolved
@@ -1202,7 +1202,6 @@
     assert len(clf) == 3
 
 
-<<<<<<< HEAD
 def test_rf_feature_importance_classifier():
     """Test feature importance for Random Forest Classifier and compare with sklearn"""
     # Create dataset with some informative and some noise features
@@ -1385,7 +1384,8 @@
         assert np.allclose(
             importances_list[0], importances_list[i], rtol=1e-5
         ), f"Run {i} produced different importances:\n{importances_list[0]}\nvs\n{importances_list[i]}"
-=======
+
+
 @pytest.mark.parametrize("datatype", [np.float32, np.float64])
 def test_rf_oob_score_classifier(datatype):
     """Test OOB score computation for RandomForestClassifier"""
@@ -1515,5 +1515,4 @@
     assert clf.oob_score_ > 0.85
 
     # OOB decision function should have 2 classes
-    assert clf.oob_decision_function_.shape[1] == 2
->>>>>>> d7b02756
+    assert clf.oob_decision_function_.shape[1] == 2