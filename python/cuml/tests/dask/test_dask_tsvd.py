# SPDX-FileCopyrightText: Copyright (c) 2019-2025, NVIDIA CORPORATION.
# SPDX-License-Identifier: Apache-2.0
#

import cupy as cp
import numpy as np
import pytest

from cuml.dask.common.dask_arr_utils import to_dask_cudf
from cuml.testing.utils import array_equal, stress_param, unit_param


@pytest.mark.mg
@pytest.mark.parametrize(
    "data_info",
    [unit_param([1000, 20, 30]), stress_param([int(9e6), 5000, 30])],
)
@pytest.mark.parametrize("input_type", ["dataframe", "array"])
def test_tsvd_fit(data_info, input_type, client):
    # Assume at least 4GB memory
    max_gpu_memory = pytest.max_gpu_memory or 4

    nrows, ncols, n_parts = data_info
    if nrows == int(9e6) and max_gpu_memory < 48:
        if pytest.adapt_stress_test:
            nrows = nrows * max_gpu_memory // 256
            ncols = ncols * max_gpu_memory // 256
        else:
            pytest.skip(
                "Insufficient GPU memory for this test."
                "Re-run with 'CUML_ADAPT_STRESS_TESTS=True'"
            )

    from sklearn.decomposition import TruncatedSVD

    from cuml.dask.datasets import make_blobs
    from cuml.dask.decomposition import TruncatedSVD as daskTPCA

    X, _ = make_blobs(
        n_samples=nrows,
        n_features=ncols,
        centers=1,
        n_parts=n_parts,
        cluster_std=0.5,
        random_state=10,
        dtype=np.float32,
    )

    if input_type == "dataframe":
        X_train = to_dask_cudf(X)
        X_cpu = X_train.compute().to_pandas().values
    elif input_type == "array":
        X_train = X
        X_cpu = cp.asnumpy(X_train.compute())

    cutsvd = daskTPCA(n_components=5)
    cutsvd.fit(X_train)

    sktsvd = TruncatedSVD(n_components=5, algorithm="arpack")
    sktsvd.fit(X_cpu)

    all_attr = [
        "singular_values_",
        "components_",
        "explained_variance_",
        "explained_variance_ratio_",
    ]

    for attr in all_attr:
        with_sign = False if attr in ["components_"] else True
        cuml_res = getattr(cutsvd, attr)
        if type(cuml_res) is np.ndarray:
            cuml_res = cuml_res.to_numpy()
        skl_res = getattr(sktsvd, attr)
        if attr == "singular_values_":
            assert array_equal(cuml_res, skl_res, 1, with_sign=with_sign)
        else:
            assert array_equal(cuml_res, skl_res, 1e-1, with_sign=with_sign)


@pytest.mark.mg
@pytest.mark.parametrize(
    "data_info",
    [unit_param([1000, 20, 46]), stress_param([int(9e6), 5000, 46])],
)
<<<<<<< HEAD
def test_pca_fit_transform_fp32(data_info, client):
=======
def test_tsvd_fit_transform_fp32(data_info, client):

>>>>>>> 93a28c16
    nrows, ncols, n_parts = data_info
    from cuml.dask.datasets import make_blobs
    from cuml.dask.decomposition import TruncatedSVD as daskTPCA

    X_cudf, _ = make_blobs(
        n_samples=nrows,
        n_features=ncols,
        centers=1,
        n_parts=n_parts,
        cluster_std=1.5,
        random_state=10,
        dtype=np.float32,
    )

    cutsvd = daskTPCA(n_components=15)
    cutsvd.fit_transform(X_cudf)


@pytest.mark.mg
@pytest.mark.parametrize(
    "data_info",
    [unit_param([1000, 20, 33]), stress_param([int(9e6), 5000, 33])],
)
<<<<<<< HEAD
def test_pca_fit_transform_fp64(data_info, client):
=======
def test_tsvd_fit_transform_fp64(data_info, client):

>>>>>>> 93a28c16
    nrows, ncols, n_parts = data_info

    from cuml.dask.datasets import make_blobs
    from cuml.dask.decomposition import TruncatedSVD as daskTPCA

    X_cudf, _ = make_blobs(
        n_samples=nrows,
        n_features=ncols,
        centers=1,
        n_parts=n_parts,
        cluster_std=1.5,
        random_state=10,
        dtype=np.float64,
    )

    cutsvd = daskTPCA(n_components=15)
    cutsvd.fit_transform(X_cudf)


@pytest.mark.mg
def test_tsvd_n_components_exceeds_features(client):
    from cuml.dask.datasets import make_blobs
    from cuml.dask.decomposition import TruncatedSVD as daskTPCA

    # Create dataset with 20 features
    X, _ = make_blobs(
        n_samples=100,
        n_features=20,
        centers=1,
        n_parts=2,
        cluster_std=0.5,
        random_state=10,
        dtype=np.float32,
    )

    # Try to create TruncatedSVD with n_components > n_features (20)
    cutsvd = daskTPCA(n_components=25)

    with pytest.raises(
        RuntimeError, match=r"`n_components` \(25\) must be <= than"
    ):
        cutsvd.fit(X)<|MERGE_RESOLUTION|>--- conflicted
+++ resolved
@@ -83,12 +83,7 @@
     "data_info",
     [unit_param([1000, 20, 46]), stress_param([int(9e6), 5000, 46])],
 )
-<<<<<<< HEAD
-def test_pca_fit_transform_fp32(data_info, client):
-=======
 def test_tsvd_fit_transform_fp32(data_info, client):
-
->>>>>>> 93a28c16
     nrows, ncols, n_parts = data_info
     from cuml.dask.datasets import make_blobs
     from cuml.dask.decomposition import TruncatedSVD as daskTPCA
@@ -112,12 +107,7 @@
     "data_info",
     [unit_param([1000, 20, 33]), stress_param([int(9e6), 5000, 33])],
 )
-<<<<<<< HEAD
-def test_pca_fit_transform_fp64(data_info, client):
-=======
 def test_tsvd_fit_transform_fp64(data_info, client):
-
->>>>>>> 93a28c16
     nrows, ncols, n_parts = data_info
 
     from cuml.dask.datasets import make_blobs
