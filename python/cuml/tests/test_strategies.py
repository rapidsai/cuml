--- conflicted
+++ resolved
@@ -12,10 +12,8 @@
 # See the License for the specific language governing permissions and
 # limitations under the License.
 #
-<<<<<<< HEAD
-import cupy as cp
-import numpy as np
-from cuml.common.array import CumlArray
+from cuml.internals.array import CumlArray
+from cuml.internals.safe_imports import cpu_only_import, gpu_only_import
 from cuml.testing.strategies import (create_cuml_array_input,
                                      cuml_array_dtypes, cuml_array_input_types,
                                      cuml_array_inputs, cuml_array_orders,
@@ -28,29 +26,8 @@
 from hypothesis import HealthCheck, given, settings
 from hypothesis import strategies as st
 from hypothesis.extra.numpy import floating_dtypes, integer_dtypes
-=======
-from hypothesis.extra.numpy import floating_dtypes
-from hypothesis import strategies as st
-from hypothesis import given, settings, HealthCheck
-from cuml.testing.utils import normalized_shape, series_squeezed_shape
-from cuml.testing.strategies import (
-    create_cuml_array_input,
-    cuml_array_dtypes,
-    cuml_array_input_types,
-    cuml_array_inputs,
-    cuml_array_orders,
-    cuml_array_shapes,
-    regression_datasets,
-    split_datasets,
-    standard_datasets,
-    standard_regression_datasets,
-)
-from cuml.internals.array import CumlArray
-from cuml.internals.safe_imports import cpu_only_import
-from cuml.internals.safe_imports import gpu_only_import
 cp = gpu_only_import('cupy')
 np = cpu_only_import('numpy')
->>>>>>> 199c7d44
 
 
 @given(
