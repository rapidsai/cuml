# Copyright (c) 2022-2023, NVIDIA CORPORATION.
#
# Licensed under the Apache License, Version 2.0 (the "License");
# you may not use this file except in compliance with the License.
# You may obtain a copy of the License at
#
#     http://www.apache.org/licenses/LICENSE-2.0
#
# Unless required by applicable law or agreed to in writing, software
# distributed under the License is distributed on an "AS IS" BASIS,
# WITHOUT WARRANTIES OR CONDITIONS OF ANY KIND, either express or implied.
# See the License for the specific language governing permissions and
# limitations under the License.
#

from cuml.testing.test_preproc_utils import to_output_type
from cuml.testing.utils import array_equal

from cuml.cluster.hdbscan import HDBSCAN
from cuml.neighbors import NearestNeighbors
from cuml.metrics import trustworthiness
from cuml.metrics import adjusted_rand_score
from cuml.manifold import UMAP
from cuml.linear_model import (
    ElasticNet,
    Lasso,
    LinearRegression,
    LogisticRegression,
    Ridge,
)
from cuml.internals.memory_utils import using_memory_type
from cuml.internals.mem_type import MemoryType
from cuml.decomposition import PCA, TruncatedSVD
from cuml.common.device_selection import DeviceType, using_device_type
from hdbscan import HDBSCAN as refHDBSCAN
from umap import UMAP as refUMAP
from sklearn.neighbors import NearestNeighbors as skNearestNeighbors
from sklearn.linear_model import Ridge as skRidge
from sklearn.linear_model import ElasticNet as skElasticNet
from sklearn.linear_model import Lasso as skLasso
from sklearn.linear_model import LogisticRegression as skLogisticRegression
from sklearn.linear_model import LinearRegression as skLinearRegression
from sklearn.decomposition import PCA as skPCA
from sklearn.decomposition import TruncatedSVD as skTruncatedSVD
from sklearn.datasets import make_regression, make_blobs
from pytest_cases import fixture_union, pytest_fixture_plus
from importlib import import_module
import inspect
import pickle
from cuml.internals.safe_imports import gpu_only_import
import itertools as it
import pytest
import cuml
from cuml.internals.safe_imports import cpu_only_import

np = cpu_only_import("numpy")
pd = cpu_only_import("pandas")
cudf = gpu_only_import("cudf")


def assert_membership_vectors(cu_vecs, sk_vecs):
    """
    Assert the membership vectors by taking the adjusted rand score
    of the argsorted membership vectors.
    """
    if sk_vecs.shape == cu_vecs.shape:
        cu_labels_sorted = np.argsort(cu_vecs)[::-1]
        sk_labels_sorted = np.argsort(sk_vecs)[::-1]

        k = min(sk_vecs.shape[1], 10)
        for i in range(k):
            assert (
                adjusted_rand_score(
                    cu_labels_sorted[:, i], sk_labels_sorted[:, i]
                )
                >= 0.85
            )


@pytest.mark.parametrize(
    "input", [("cpu", DeviceType.host), ("gpu", DeviceType.device)]
)
def test_device_type(input):
    initial_device_type = cuml.global_settings.device_type
    with using_device_type(input[0]):
        assert cuml.global_settings.device_type == input[1]
    assert cuml.global_settings.device_type == initial_device_type


def test_device_type_exception():
    with pytest.raises(ValueError):
        with using_device_type("wrong_option"):
            assert True


@pytest.mark.parametrize(
    "input",
    [
        ("device", MemoryType.device),
        ("host", MemoryType.host),
        ("managed", MemoryType.managed),
        ("mirror", MemoryType.mirror),
    ],
)
def test_memory_type(input):
    initial_memory_type = cuml.global_settings.memory_type
    with using_memory_type(input[0]):
        assert cuml.global_settings.memory_type == input[1]
    assert cuml.global_settings.memory_type == initial_memory_type


def test_memory_type_exception():
    with pytest.raises(ValueError):
        with using_memory_type("wrong_option"):
            assert True


def make_reg_dataset():
    X, y = make_regression(
        n_samples=2000, n_features=20, n_informative=18, random_state=0
    )
    X_train, X_test = X[:1800], X[1800:]
    y_train, _ = y[:1800], y[1800:]
    return (
        X_train.astype(np.float32),
        y_train.astype(np.float32),
        X_test.astype(np.float32),
    )


def make_blob_dataset():
    X, y = make_blobs(
        n_samples=2000, n_features=20, centers=20, random_state=0
    )
    X_train, X_test = X[:1800], X[1800:]
    y_train, _ = y[:1800], y[1800:]
    return (
        X_train.astype(np.float32),
        y_train.astype(np.float32),
        X_test.astype(np.float32),
    )


X_train_reg, y_train_reg, X_test_reg = make_reg_dataset()
X_train_blob, y_train_blob, X_test_blob = make_blob_dataset()


def check_trustworthiness(cuml_embedding, test_data):
    X_test = to_output_type(test_data["X_test"], "numpy")
    cuml_embedding = to_output_type(cuml_embedding, "numpy")
    trust = trustworthiness(X_test, cuml_embedding, n_neighbors=10)
    ref_trust = test_data["ref_trust"]
    tol = 0.02
    assert trust >= ref_trust - tol


def check_allclose(cuml_output, test_data):
    ref_output = to_output_type(test_data["ref_y_test"], "numpy")
    cuml_output = to_output_type(cuml_output, "numpy")
    np.testing.assert_allclose(ref_output, cuml_output, rtol=0.15)


def check_allclose_without_sign(cuml_output, test_data):
    ref_output = to_output_type(test_data["ref_y_test"], "numpy")
    cuml_output = to_output_type(cuml_output, "numpy")
    assert ref_output.shape == cuml_output.shape
    ref_output, cuml_output = np.abs(ref_output), np.abs(cuml_output)
    np.testing.assert_allclose(ref_output, cuml_output, rtol=0.15)


def check_nn(cuml_output, test_data):
    ref_dists = to_output_type(test_data["ref_y_test"][0], "numpy")
    ref_indices = to_output_type(test_data["ref_y_test"][1], "numpy")
    cuml_dists = to_output_type(cuml_output[0], "numpy")
    cuml_indices = to_output_type(cuml_output[1], "numpy")
    np.testing.assert_allclose(ref_indices, cuml_indices)
    np.testing.assert_allclose(ref_dists, cuml_dists, rtol=0.15)


def fixture_generation_helper(params):
    param_names = sorted(params)
    param_combis = list(
        it.product(*(params[param_name] for param_name in param_names))
    )
    ids = ["-".join(map(str, param_combi)) for param_combi in param_combis]
    param_combis = [
        dict(zip(param_names, param_combi)) for param_combi in param_combis
    ]
    return {"scope": "session", "params": param_combis, "ids": ids}


@pytest_fixture_plus(
    **fixture_generation_helper(
        {
            "input_type": ["numpy", "dataframe", "cupy", "cudf", "numba"],
            "fit_intercept": [False, True],
        }
    )
)
def linreg_test_data(request):
    kwargs = {
        "fit_intercept": request.param["fit_intercept"],
    }

    sk_model = skLinearRegression(**kwargs)
    sk_model.fit(X_train_reg, y_train_reg)

    input_type = request.param["input_type"]

    if input_type == "dataframe":
        modified_y_train = pd.Series(y_train_reg)
    elif input_type == "cudf":
        modified_y_train = cudf.Series(y_train_reg)
    else:
        modified_y_train = to_output_type(y_train_reg, input_type)

    return {
        "cuEstimator": LinearRegression,
        "kwargs": kwargs,
        "infer_func": "predict",
        "assert_func": check_allclose,
        "X_train": to_output_type(X_train_reg, input_type),
        "y_train": modified_y_train,
        "X_test": to_output_type(X_test_reg, input_type),
        "ref_y_test": sk_model.predict(X_test_reg),
    }


@pytest_fixture_plus(
    **fixture_generation_helper(
        {
            "input_type": ["numpy", "dataframe", "cupy", "cudf", "numba"],
            "penalty": ["none", "l2"],
            "fit_intercept": [False, True],
        }
    )
)
def logreg_test_data(request):
    kwargs = {
        "penalty": request.param["penalty"],
        "fit_intercept": request.param["fit_intercept"],
        "max_iter": 1000,
    }

    y_train_logreg = (y_train_reg > np.median(y_train_reg)).astype(np.int32)

    sk_model = skLogisticRegression(**kwargs)
    sk_model.fit(X_train_reg, y_train_logreg)

    input_type = request.param["input_type"]

    if input_type == "dataframe":
        y_train_logreg = pd.Series(y_train_logreg)
    elif input_type == "cudf":
        y_train_logreg = cudf.Series(y_train_logreg)
    else:
        y_train_logreg = to_output_type(y_train_logreg, input_type)

    return {
        "cuEstimator": LogisticRegression,
        "kwargs": kwargs,
        "infer_func": "predict",
        "assert_func": check_allclose,
        "X_train": to_output_type(X_train_reg, input_type),
        "y_train": y_train_logreg,
        "X_test": to_output_type(X_test_reg, input_type),
        "ref_y_test": sk_model.predict(X_test_reg),
    }


@pytest_fixture_plus(
    **fixture_generation_helper(
        {
            "input_type": ["numpy", "dataframe", "cupy", "cudf", "numba"],
            "fit_intercept": [False, True],
            "selection": ["cyclic", "random"],
        }
    )
)
def lasso_test_data(request):
    kwargs = {
        "fit_intercept": request.param["fit_intercept"],
        "selection": request.param["selection"],
        "tol": 0.0001,
    }

    sk_model = skLasso(**kwargs)
    sk_model.fit(X_train_reg, y_train_reg)

    input_type = request.param["input_type"]

    if input_type == "dataframe":
        modified_y_train = pd.Series(y_train_reg)
    elif input_type == "cudf":
        modified_y_train = cudf.Series(y_train_reg)
    else:
        modified_y_train = to_output_type(y_train_reg, input_type)

    return {
        "cuEstimator": Lasso,
        "kwargs": kwargs,
        "infer_func": "predict",
        "assert_func": check_allclose,
        "X_train": to_output_type(X_train_reg, input_type),
        "y_train": modified_y_train,
        "X_test": to_output_type(X_test_reg, input_type),
        "ref_y_test": sk_model.predict(X_test_reg),
    }


@pytest_fixture_plus(
    **fixture_generation_helper(
        {
            "input_type": ["numpy", "dataframe", "cupy", "cudf", "numba"],
            "fit_intercept": [False, True],
            "selection": ["cyclic", "random"],
        }
    )
)
def elasticnet_test_data(request):
    kwargs = {
        "fit_intercept": request.param["fit_intercept"],
        "selection": request.param["selection"],
        "tol": 0.0001,
    }

    sk_model = skElasticNet(**kwargs)
    sk_model.fit(X_train_reg, y_train_reg)

    input_type = request.param["input_type"]

    if input_type == "dataframe":
        modified_y_train = pd.Series(y_train_reg)
    elif input_type == "cudf":
        modified_y_train = cudf.Series(y_train_reg)
    else:
        modified_y_train = to_output_type(y_train_reg, input_type)

    return {
        "cuEstimator": ElasticNet,
        "kwargs": kwargs,
        "infer_func": "predict",
        "assert_func": check_allclose,
        "X_train": to_output_type(X_train_reg, input_type),
        "y_train": modified_y_train,
        "X_test": to_output_type(X_test_reg, input_type),
        "ref_y_test": sk_model.predict(X_test_reg),
    }


@pytest_fixture_plus(
    **fixture_generation_helper(
        {
            "input_type": ["numpy", "dataframe", "cupy", "cudf", "numba"],
            "fit_intercept": [False, True],
        }
    )
)
def ridge_test_data(request):
    kwargs = {"fit_intercept": request.param["fit_intercept"], "solver": "svd"}

    sk_model = skRidge(**kwargs)
    sk_model.fit(X_train_reg, y_train_reg)

    input_type = request.param["input_type"]

    if input_type == "dataframe":
        modified_y_train = pd.Series(y_train_reg)
    elif input_type == "cudf":
        modified_y_train = cudf.Series(y_train_reg)
    else:
        modified_y_train = to_output_type(y_train_reg, input_type)

    return {
        "cuEstimator": Ridge,
        "kwargs": kwargs,
        "infer_func": "predict",
        "assert_func": check_allclose,
        "X_train": to_output_type(X_train_reg, input_type),
        "y_train": modified_y_train,
        "X_test": to_output_type(X_test_reg, input_type),
        "ref_y_test": sk_model.predict(X_test_reg),
    }


@pytest_fixture_plus(
    **fixture_generation_helper(
        {
            "input_type": ["cupy"],
            "n_components": [2, 16],
            "init": ["spectral", "random"],
        }
    )
)
def umap_test_data(request):
    kwargs = {
        "n_neighbors": 12,
        "n_components": request.param["n_components"],
        "init": request.param["init"],
        "random_state": 42,
    }

    ref_model = refUMAP(**kwargs)
    ref_model.fit(X_train_blob, y_train_blob)
    ref_embedding = ref_model.transform(X_test_blob)
    ref_trust = trustworthiness(X_test_blob, ref_embedding, n_neighbors=12)

    input_type = request.param["input_type"]

    if input_type == "dataframe":
        modified_y_train = pd.Series(y_train_blob)
    elif input_type == "cudf":
        modified_y_train = cudf.Series(y_train_blob)
    else:
        modified_y_train = to_output_type(y_train_blob, input_type)

    return {
        "cuEstimator": UMAP,
        "kwargs": kwargs,
        "infer_func": "transform",
        "assert_func": check_trustworthiness,
        "X_train": to_output_type(X_train_blob, input_type),
        "y_train": modified_y_train,
        "X_test": to_output_type(X_test_blob, input_type),
        "ref_trust": ref_trust,
    }


@pytest_fixture_plus(
    **fixture_generation_helper(
        {
            "input_type": ["numpy", "dataframe", "cupy", "cudf", "numba"],
            "n_components": [2, 8],
        }
    )
)
def pca_test_data(request):
    kwargs = {
        "n_components": request.param["n_components"],
        "svd_solver": "full",
        "tol": 1e-07,
        "iterated_power": 15,
    }

    sk_model = skPCA(**kwargs)
    sk_model.fit(X_train_blob, y_train_blob)

    input_type = request.param["input_type"]

    if input_type == "dataframe":
        modified_y_train = pd.Series(y_train_blob)
    elif input_type == "cudf":
        modified_y_train = cudf.Series(y_train_blob)
    else:
        modified_y_train = to_output_type(y_train_blob, input_type)

    return {
        "cuEstimator": PCA,
        "kwargs": kwargs,
        "infer_func": "transform",
        "assert_func": check_allclose_without_sign,
        "X_train": to_output_type(X_train_blob, input_type),
        "y_train": modified_y_train,
        "X_test": to_output_type(X_test_blob, input_type),
        "ref_y_test": sk_model.transform(X_test_blob),
    }


@pytest_fixture_plus(
    **fixture_generation_helper(
        {
            "input_type": ["numpy", "dataframe", "cupy", "cudf", "numba"],
            "n_components": [2, 8],
        }
    )
)
def tsvd_test_data(request):
    kwargs = {
        "n_components": request.param["n_components"],
        "n_iter": 15,
        "tol": 1e-07,
    }

    sk_model = skTruncatedSVD(**kwargs)
    sk_model.fit(X_train_blob, y_train_blob)

    input_type = request.param["input_type"]

    if input_type == "dataframe":
        modified_y_train = pd.Series(y_train_blob)
    elif input_type == "cudf":
        modified_y_train = cudf.Series(y_train_blob)
    else:
        modified_y_train = to_output_type(y_train_blob, input_type)

    return {
        "cuEstimator": TruncatedSVD,
        "kwargs": kwargs,
        "infer_func": "transform",
        "assert_func": check_allclose_without_sign,
        "X_train": to_output_type(X_train_blob, input_type),
        "y_train": modified_y_train,
        "X_test": to_output_type(X_test_blob, input_type),
        "ref_y_test": sk_model.transform(X_test_blob),
    }


<<<<<<< HEAD
@pytest_fixture_plus(**fixture_generation_helper({
    'input_type': ['numpy', 'dataframe', 'cupy',
                   'cudf', 'numba'],
    'metric': ['euclidean', 'cosine'],
    'n_neighbors': [3, 8],
    'return_distance': [True]
}))
=======
@pytest_fixture_plus(
    **fixture_generation_helper(
        {
            "input_type": ["numpy", "dataframe", "cupy", "cudf", "numba"],
            "metric": ["euclidean", "cosine"],
            "n_neighbors": [3, 8],
        }
    )
)
>>>>>>> d41a081c
def nn_test_data(request):
    kwargs = {
        "metric": request.param["metric"],
        "n_neighbors": request.param["n_neighbors"],
    }
    infer_func_kwargs = {
        'return_distance': request.param['return_distance']
     }

    sk_model = skNearestNeighbors(**kwargs)
    sk_model.fit(X_train_blob)

    input_type = request.param["input_type"]

    return {
<<<<<<< HEAD
        'cuEstimator': NearestNeighbors,
        'kwargs': kwargs,
        'infer_func': 'kneighbors',
        'infer_func_kwargs': infer_func_kwargs,
        'assert_func': check_nn,
        'X_train': to_output_type(X_train_blob, input_type),
        'X_test': to_output_type(X_test_blob, input_type),
        'ref_y_test': sk_model.kneighbors(X_test_blob)
=======
        "cuEstimator": NearestNeighbors,
        "kwargs": kwargs,
        "infer_func": "kneighbors",
        "assert_func": check_nn,
        "X_train": to_output_type(X_train_blob, input_type),
        "X_test": to_output_type(X_test_blob, input_type),
        "ref_y_test": sk_model.kneighbors(X_test_blob),
>>>>>>> d41a081c
    }


fixture_union(
    "test_data",
    [
        "linreg_test_data",
        "logreg_test_data",
        "lasso_test_data",
        "elasticnet_test_data",
        "ridge_test_data",
        "umap_test_data",
        "pca_test_data",
        "tsvd_test_data",
        "nn_test_data",
    ],
)


def test_train_cpu_infer_cpu(test_data):
    cuEstimator = test_data["cuEstimator"]
    model = cuEstimator(**test_data["kwargs"])
    with using_device_type("cpu"):
        if "y_train" in test_data:
            model.fit(test_data["X_train"], test_data["y_train"])
        else:
<<<<<<< HEAD
            model.fit(test_data['X_train'])
        infer_func = getattr(model, test_data['infer_func'])
        infer_func_kwargs = test_data.get('infer_func_kwargs', {})
        cuml_output = infer_func(test_data['X_test'], **infer_func_kwargs)
=======
            model.fit(test_data["X_train"])
        infer_func = getattr(model, test_data["infer_func"])
        cuml_output = infer_func(test_data["X_test"])
>>>>>>> d41a081c

    assert_func = test_data["assert_func"]
    assert_func(cuml_output, test_data)


def test_train_gpu_infer_cpu(test_data):
    cuEstimator = test_data["cuEstimator"]
    if cuEstimator is UMAP:
        pytest.skip("UMAP GPU training CPU inference not yet implemented")

    model = cuEstimator(**test_data["kwargs"])
    with using_device_type("gpu"):
        if "y_train" in test_data:
            model.fit(test_data["X_train"], test_data["y_train"])
        else:
<<<<<<< HEAD
            model.fit(test_data['X_train'])
    with using_device_type('cpu'):
        infer_func = getattr(model, test_data['infer_func'])
        infer_func_kwargs = test_data.get('infer_func_kwargs', {})
        cuml_output = infer_func(test_data['X_test'], **infer_func_kwargs)
=======
            model.fit(test_data["X_train"])
    with using_device_type("cpu"):
        infer_func = getattr(model, test_data["infer_func"])
        cuml_output = infer_func(test_data["X_test"])
>>>>>>> d41a081c

    assert_func = test_data["assert_func"]
    assert_func(cuml_output, test_data)


def test_train_cpu_infer_gpu(test_data):
    cuEstimator = test_data["cuEstimator"]
    model = cuEstimator(**test_data["kwargs"])
    with using_device_type("cpu"):
        if "y_train" in test_data:
            model.fit(test_data["X_train"], test_data["y_train"])
        else:
<<<<<<< HEAD
            model.fit(test_data['X_train'])
    with using_device_type('gpu'):
        infer_func = getattr(model, test_data['infer_func'])
        infer_func_kwargs = test_data.get('infer_func_kwargs', {})
        cuml_output = infer_func(test_data['X_test'], **infer_func_kwargs)
=======
            model.fit(test_data["X_train"])
    with using_device_type("gpu"):
        infer_func = getattr(model, test_data["infer_func"])
        cuml_output = infer_func(test_data["X_test"])
>>>>>>> d41a081c

    assert_func = test_data["assert_func"]
    assert_func(cuml_output, test_data)


def test_train_gpu_infer_gpu(test_data):
    cuEstimator = test_data["cuEstimator"]
    model = cuEstimator(**test_data["kwargs"])
    with using_device_type("gpu"):
        if "y_train" in test_data:
            model.fit(test_data["X_train"], test_data["y_train"])
        else:
<<<<<<< HEAD
            model.fit(test_data['X_train'])
        infer_func = getattr(model, test_data['infer_func'])
        infer_func_kwargs = test_data.get('infer_func_kwargs', {})
        cuml_output = infer_func(test_data['X_test'], **infer_func_kwargs)
=======
            model.fit(test_data["X_train"])
        infer_func = getattr(model, test_data["infer_func"])
        cuml_output = infer_func(test_data["X_test"])
>>>>>>> d41a081c

    assert_func = test_data["assert_func"]
    assert_func(cuml_output, test_data)


def test_pickle_interop(test_data):
    pickle_filepath = "/tmp/model.pickle"

    cuEstimator = test_data["cuEstimator"]
    if cuEstimator is UMAP:
        pytest.skip("UMAP GPU training CPU inference not yet implemented")
    model = cuEstimator(**test_data["kwargs"])
    with using_device_type("gpu"):
        if "y_train" in test_data:
            model.fit(test_data["X_train"], test_data["y_train"])
        else:
            model.fit(test_data["X_train"])

    with open(pickle_filepath, "wb") as pf:
        pickle.dump(model, pf)

    del model

    with open(pickle_filepath, "rb") as pf:
        pickled_model = pickle.load(pf)

    with using_device_type("cpu"):
        infer_func = getattr(pickled_model, test_data["infer_func"])
        cuml_output = infer_func(test_data["X_test"])

    assert_func = test_data["assert_func"]
    assert_func(cuml_output, test_data)


@pytest.mark.skip("Hyperparameters defaults understandably different")
@pytest.mark.parametrize(
    "estimator",
    [
        LinearRegression,
        LogisticRegression,
        Lasso,
        ElasticNet,
        Ridge,
        UMAP,
        PCA,
        TruncatedSVD,
        NearestNeighbors,
    ],
)
def test_hyperparams_defaults(estimator):
    model = estimator()
    cu_signature = inspect.signature(model.__init__).parameters

    if hasattr(model, "_cpu_estimator_import_path"):
        model_path = model._cpu_estimator_import_path
    else:
        model_path = "sklearn" + model.__class__.__module__[4:]
    model_name = model.__class__.__name__
    cpu_model = getattr(import_module(model_path), model_name)
    cpu_signature = inspect.signature(cpu_model.__init__).parameters

    common_hyperparams = list(
        set(cu_signature.keys()) & set(cpu_signature.keys())
    )
    error_msg = "Different default values for hyperparameters:\n"
    similar = True
    for hyperparam in common_hyperparams:
        if (
            cu_signature[hyperparam].default
            != cpu_signature[hyperparam].default
        ):
            similar = False
            error_msg += (
                "\t{} with cuML default :"
                "'{}' and CPU default : '{}'"
                "\n".format(
                    hyperparam,
                    cu_signature[hyperparam].default,
                    cpu_signature[hyperparam].default,
                )
            )

    if not similar:
        raise ValueError(error_msg)


@pytest.mark.parametrize("train_device", ["cpu", "gpu"])
@pytest.mark.parametrize("infer_device", ["cpu", "gpu"])
def test_linreg_methods(train_device, infer_device):
    ref_model = skLinearRegression()
    ref_model.fit(X_train_reg, y_train_reg)
    ref_output = ref_model.score(X_train_reg, y_train_reg)

    model = LinearRegression()
    with using_device_type(train_device):
        model.fit(X_train_reg, y_train_reg)
    with using_device_type(infer_device):
        output = model.score(X_train_reg, y_train_reg)

    tol = 0.01
    assert ref_output - tol <= output <= ref_output + tol


@pytest.mark.parametrize("train_device", ["cpu", "gpu"])
@pytest.mark.parametrize("infer_device", ["cpu", "gpu"])
@pytest.mark.parametrize(
    "infer_func_name",
    ["decision_function", "predict_proba", "predict_log_proba", "score"],
)
def test_logreg_methods(train_device, infer_device, infer_func_name):
    y_train_logreg = (y_train_reg > np.median(y_train_reg)).astype(np.int32)

    ref_model = skLogisticRegression()
    ref_model.fit(X_train_reg, y_train_logreg)
    infer_func = getattr(ref_model, infer_func_name)
    if infer_func_name == "score":
        ref_output = infer_func(X_train_reg, y_train_logreg)
    else:
        ref_output = infer_func(X_test_reg)

    model = LogisticRegression()
    with using_device_type(train_device):
        model.fit(X_train_reg, y_train_logreg)
    with using_device_type(infer_device):
        infer_func = getattr(model, infer_func_name)
        if infer_func_name == "score":
            output = infer_func(
                X_train_reg.astype(np.float64),
                y_train_logreg.astype(np.float64),
            )
        else:
            output = infer_func(X_test_reg.astype(np.float64))

    if infer_func_name == "score":
        tol = 0.01
        assert ref_output - tol <= output <= ref_output + tol
    else:
        output = to_output_type(output, "numpy")
        mask = np.isfinite(output)
        np.testing.assert_allclose(
            ref_output[mask], output[mask], atol=0.1, rtol=0.15
        )


@pytest.mark.parametrize("train_device", ["cpu", "gpu"])
@pytest.mark.parametrize("infer_device", ["cpu", "gpu"])
def test_lasso_methods(train_device, infer_device):
    ref_model = skLasso()
    ref_model.fit(X_train_reg, y_train_reg)
    ref_output = ref_model.score(X_train_reg, y_train_reg)

    model = Lasso()
    with using_device_type(train_device):
        model.fit(X_train_reg, y_train_reg)
    with using_device_type(infer_device):
        output = model.score(X_train_reg, y_train_reg)

    tol = 0.01
    assert ref_output - tol <= output <= ref_output + tol


@pytest.mark.parametrize("train_device", ["cpu", "gpu"])
@pytest.mark.parametrize("infer_device", ["cpu", "gpu"])
def test_elasticnet_methods(train_device, infer_device):
    ref_model = skElasticNet()
    ref_model.fit(X_train_reg, y_train_reg)
    ref_output = ref_model.score(X_train_reg, y_train_reg)

    model = ElasticNet()
    with using_device_type(train_device):
        model.fit(X_train_reg, y_train_reg)
    with using_device_type(infer_device):
        output = model.score(X_train_reg, y_train_reg)

    tol = 0.01
    assert ref_output - tol <= output <= ref_output + tol


@pytest.mark.parametrize("train_device", ["cpu", "gpu"])
@pytest.mark.parametrize("infer_device", ["cpu", "gpu"])
def test_ridge_methods(train_device, infer_device):
    ref_model = skRidge()
    ref_model.fit(X_train_reg, y_train_reg)
    ref_output = ref_model.score(X_train_reg, y_train_reg)

    model = Ridge()
    with using_device_type(train_device):
        model.fit(X_train_reg, y_train_reg)
    with using_device_type(infer_device):
        output = model.score(X_train_reg, y_train_reg)

    tol = 0.01
    assert ref_output - tol <= output <= ref_output + tol


@pytest.mark.parametrize("device", ["cpu", "gpu"])
def test_umap_methods(device):
    ref_model = refUMAP(n_neighbors=12)
    ref_embedding = ref_model.fit_transform(X_train_blob, y_train_blob)
    ref_trust = trustworthiness(X_train_blob, ref_embedding, n_neighbors=12)

    model = UMAP(n_neighbors=12)
    with using_device_type(device):
        embedding = model.fit_transform(X_train_blob, y_train_blob)
    trust = trustworthiness(X_train_blob, embedding, n_neighbors=12)

    tol = 0.02
    assert ref_trust - tol <= trust <= ref_trust + tol


@pytest.mark.parametrize("train_device", ["cpu", "gpu"])
@pytest.mark.parametrize("infer_device", ["cpu", "gpu"])
def test_pca_methods(train_device, infer_device):
    n, p = 500, 5
    rng = np.random.RandomState(0)
    X = rng.randn(n, p) * 0.1 + np.array([3, 4, 2, 3, 5])

    model = PCA(n_components=3)
    with using_device_type(train_device):
        transformation = model.fit_transform(X)
    with using_device_type(infer_device):
        output = model.inverse_transform(transformation)

    output = to_output_type(output, "numpy")
    np.testing.assert_allclose(X, output, rtol=0.15)


@pytest.mark.parametrize("train_device", ["cpu", "gpu"])
@pytest.mark.parametrize("infer_device", ["cpu", "gpu"])
def test_tsvd_methods(train_device, infer_device):
    n, p = 500, 5
    rng = np.random.RandomState(0)
    X = rng.randn(n, p) * 0.1 + np.array([3, 4, 2, 3, 5])

    model = TruncatedSVD(n_components=3)
    with using_device_type(train_device):
        transformation = model.fit_transform(X)
    with using_device_type(infer_device):
        output = model.inverse_transform(transformation)

    output = to_output_type(output, "numpy")
    np.testing.assert_allclose(X, output, rtol=0.15)


@pytest.mark.parametrize("train_device", ["cpu", "gpu"])
@pytest.mark.parametrize("infer_device", ["cpu", "gpu"])
def test_nn_methods(train_device, infer_device):
    ref_model = skNearestNeighbors()
    ref_model.fit(X_train_blob)
    ref_output = ref_model.kneighbors_graph(X_train_blob)

    model = NearestNeighbors()
    with using_device_type(train_device):
        model.fit(X_train_blob)
    with using_device_type(infer_device):
        output = model.kneighbors_graph(X_train_blob)

    ref_output = ref_output.todense()
    output = output.todense()
    np.testing.assert_allclose(ref_output, output, rtol=0.15)


@pytest.mark.parametrize("train_device", ["cpu", "gpu"])
@pytest.mark.parametrize("infer_device", ["cpu", "gpu"])
def test_hdbscan_methods(train_device, infer_device):

    if train_device == "gpu" and infer_device == "cpu":
        pytest.skip("Can't transfer attributes to cpu for now")

    ref_model = refHDBSCAN(
        prediction_data=True,
        approx_min_span_tree=False,
        max_cluster_size=0,
        min_cluster_size=30,
    )
    ref_trained_labels = ref_model.fit_predict(X_train_blob)

    from hdbscan.prediction import (
        all_points_membership_vectors as cpu_all_points_membership_vectors,
        approximate_predict as cpu_approximate_predict,
    )

    ref_membership = cpu_all_points_membership_vectors(ref_model)
    ref_labels, ref_probs = cpu_approximate_predict(ref_model, X_test_blob)

    model = HDBSCAN(
        prediction_data=True,
        approx_min_span_tree=False,
        max_cluster_size=0,
        min_cluster_size=30,
    )
    with using_device_type(train_device):
        trained_labels = model.fit_predict(X_train_blob)
    with using_device_type(infer_device):
        from cuml.cluster.hdbscan.prediction import (
            all_points_membership_vectors,
            approximate_predict,
        )

        membership = all_points_membership_vectors(model)
        labels, probs = approximate_predict(model, X_test_blob)

    assert adjusted_rand_score(trained_labels, ref_trained_labels) >= 0.95
    assert_membership_vectors(membership, ref_membership)
    assert adjusted_rand_score(labels, ref_labels) >= 0.98
    assert array_equal(probs, ref_probs, unit_tol=0.001, total_tol=0.006)<|MERGE_RESOLUTION|>--- conflicted
+++ resolved
@@ -505,33 +505,22 @@
     }
 
 
-<<<<<<< HEAD
-@pytest_fixture_plus(**fixture_generation_helper({
-    'input_type': ['numpy', 'dataframe', 'cupy',
-                   'cudf', 'numba'],
-    'metric': ['euclidean', 'cosine'],
-    'n_neighbors': [3, 8],
-    'return_distance': [True]
-}))
-=======
 @pytest_fixture_plus(
     **fixture_generation_helper(
         {
             "input_type": ["numpy", "dataframe", "cupy", "cudf", "numba"],
             "metric": ["euclidean", "cosine"],
             "n_neighbors": [3, 8],
+            "return_distance": [True],
         }
     )
 )
->>>>>>> d41a081c
 def nn_test_data(request):
     kwargs = {
         "metric": request.param["metric"],
         "n_neighbors": request.param["n_neighbors"],
     }
-    infer_func_kwargs = {
-        'return_distance': request.param['return_distance']
-     }
+    infer_func_kwargs = {"return_distance": request.param["return_distance"]}
 
     sk_model = skNearestNeighbors(**kwargs)
     sk_model.fit(X_train_blob)
@@ -539,24 +528,14 @@
     input_type = request.param["input_type"]
 
     return {
-<<<<<<< HEAD
-        'cuEstimator': NearestNeighbors,
-        'kwargs': kwargs,
-        'infer_func': 'kneighbors',
-        'infer_func_kwargs': infer_func_kwargs,
-        'assert_func': check_nn,
-        'X_train': to_output_type(X_train_blob, input_type),
-        'X_test': to_output_type(X_test_blob, input_type),
-        'ref_y_test': sk_model.kneighbors(X_test_blob)
-=======
         "cuEstimator": NearestNeighbors,
         "kwargs": kwargs,
         "infer_func": "kneighbors",
+        "infer_func_kwargs": infer_func_kwargs,
         "assert_func": check_nn,
         "X_train": to_output_type(X_train_blob, input_type),
         "X_test": to_output_type(X_test_blob, input_type),
         "ref_y_test": sk_model.kneighbors(X_test_blob),
->>>>>>> d41a081c
     }
 
 
@@ -583,16 +562,10 @@
         if "y_train" in test_data:
             model.fit(test_data["X_train"], test_data["y_train"])
         else:
-<<<<<<< HEAD
-            model.fit(test_data['X_train'])
-        infer_func = getattr(model, test_data['infer_func'])
-        infer_func_kwargs = test_data.get('infer_func_kwargs', {})
-        cuml_output = infer_func(test_data['X_test'], **infer_func_kwargs)
-=======
             model.fit(test_data["X_train"])
         infer_func = getattr(model, test_data["infer_func"])
-        cuml_output = infer_func(test_data["X_test"])
->>>>>>> d41a081c
+        infer_func_kwargs = test_data.get("infer_func_kwargs", {})
+        cuml_output = infer_func(test_data["X_test"], **infer_func_kwargs)
 
     assert_func = test_data["assert_func"]
     assert_func(cuml_output, test_data)
@@ -608,18 +581,11 @@
         if "y_train" in test_data:
             model.fit(test_data["X_train"], test_data["y_train"])
         else:
-<<<<<<< HEAD
-            model.fit(test_data['X_train'])
-    with using_device_type('cpu'):
-        infer_func = getattr(model, test_data['infer_func'])
-        infer_func_kwargs = test_data.get('infer_func_kwargs', {})
-        cuml_output = infer_func(test_data['X_test'], **infer_func_kwargs)
-=======
             model.fit(test_data["X_train"])
     with using_device_type("cpu"):
         infer_func = getattr(model, test_data["infer_func"])
-        cuml_output = infer_func(test_data["X_test"])
->>>>>>> d41a081c
+        infer_func_kwargs = test_data.get("infer_func_kwargs", {})
+        cuml_output = infer_func(test_data["X_test"], **infer_func_kwargs)
 
     assert_func = test_data["assert_func"]
     assert_func(cuml_output, test_data)
@@ -632,18 +598,11 @@
         if "y_train" in test_data:
             model.fit(test_data["X_train"], test_data["y_train"])
         else:
-<<<<<<< HEAD
-            model.fit(test_data['X_train'])
-    with using_device_type('gpu'):
-        infer_func = getattr(model, test_data['infer_func'])
-        infer_func_kwargs = test_data.get('infer_func_kwargs', {})
-        cuml_output = infer_func(test_data['X_test'], **infer_func_kwargs)
-=======
             model.fit(test_data["X_train"])
     with using_device_type("gpu"):
         infer_func = getattr(model, test_data["infer_func"])
-        cuml_output = infer_func(test_data["X_test"])
->>>>>>> d41a081c
+        infer_func_kwargs = test_data.get("infer_func_kwargs", {})
+        cuml_output = infer_func(test_data["X_test"], **infer_func_kwargs)
 
     assert_func = test_data["assert_func"]
     assert_func(cuml_output, test_data)
@@ -656,16 +615,10 @@
         if "y_train" in test_data:
             model.fit(test_data["X_train"], test_data["y_train"])
         else:
-<<<<<<< HEAD
-            model.fit(test_data['X_train'])
-        infer_func = getattr(model, test_data['infer_func'])
-        infer_func_kwargs = test_data.get('infer_func_kwargs', {})
-        cuml_output = infer_func(test_data['X_test'], **infer_func_kwargs)
-=======
             model.fit(test_data["X_train"])
         infer_func = getattr(model, test_data["infer_func"])
-        cuml_output = infer_func(test_data["X_test"])
->>>>>>> d41a081c
+        infer_func_kwargs = test_data.get("infer_func_kwargs", {})
+        cuml_output = infer_func(test_data["X_test"], **infer_func_kwargs)
 
     assert_func = test_data["assert_func"]
     assert_func(cuml_output, test_data)
