# Copyright (c) 2022-2023, NVIDIA CORPORATION.
#
# Licensed under the Apache License, Version 2.0 (the "License");
# you may not use this file except in compliance with the License.
# You may obtain a copy of the License at
#
#     http://www.apache.org/licenses/LICENSE-2.0
#
# Unless required by applicable law or agreed to in writing, software
# distributed under the License is distributed on an "AS IS" BASIS,
# WITHOUT WARRANTIES OR CONDITIONS OF ANY KIND, either express or implied.
# See the License for the specific language governing permissions and
# limitations under the License.
#

from cuml.testing.test_preproc_utils import to_output_type
from cuml.testing.utils import array_equal

from cuml.cluster.hdbscan import HDBSCAN
from cuml.neighbors import NearestNeighbors
from cuml.metrics import trustworthiness
from cuml.metrics import adjusted_rand_score
from cuml.manifold import UMAP
from cuml.linear_model import (
    ElasticNet,
    Lasso,
    LinearRegression,
    LogisticRegression,
    Ridge,
)
from cuml.internals.memory_utils import using_memory_type
from cuml.internals.mem_type import MemoryType
from cuml.decomposition import PCA, TruncatedSVD
from cuml.common.device_selection import DeviceType, using_device_type
from hdbscan import HDBSCAN as refHDBSCAN
from umap import UMAP as refUMAP
from sklearn.neighbors import NearestNeighbors as skNearestNeighbors
from sklearn.linear_model import Ridge as skRidge
from sklearn.linear_model import ElasticNet as skElasticNet
from sklearn.linear_model import Lasso as skLasso
from sklearn.linear_model import LogisticRegression as skLogisticRegression
from sklearn.linear_model import LinearRegression as skLinearRegression
from sklearn.decomposition import PCA as skPCA
from sklearn.decomposition import TruncatedSVD as skTruncatedSVD
from sklearn.datasets import make_regression, make_blobs
from pytest_cases import fixture_union, pytest_fixture_plus
from importlib import import_module
import inspect
import pickle
from cuml.internals.safe_imports import gpu_only_import
import itertools as it
import pytest
import cuml
from cuml.internals.safe_imports import cpu_only_import

np = cpu_only_import("numpy")
pd = cpu_only_import("pandas")
cudf = gpu_only_import("cudf")


def assert_membership_vectors(cu_vecs, sk_vecs):
    """
    Assert the membership vectors by taking the adjusted rand score
    of the argsorted membership vectors.
    """
    if sk_vecs.shape == cu_vecs.shape:
        cu_labels_sorted = np.argsort(cu_vecs)[::-1]
        sk_labels_sorted = np.argsort(sk_vecs)[::-1]

        k = min(sk_vecs.shape[1], 10)
        for i in range(k):
            assert (
                adjusted_rand_score(
                    cu_labels_sorted[:, i], sk_labels_sorted[:, i]
                )
                >= 0.85
            )


@pytest.mark.parametrize(
    "input", [("cpu", DeviceType.host), ("gpu", DeviceType.device)]
)
def test_device_type(input):
    initial_device_type = cuml.global_settings.device_type
    with using_device_type(input[0]):
        assert cuml.global_settings.device_type == input[1]
    assert cuml.global_settings.device_type == initial_device_type


def test_device_type_exception():
    with pytest.raises(ValueError):
        with using_device_type("wrong_option"):
            assert True


@pytest.mark.parametrize(
    "input",
    [
        ("device", MemoryType.device),
        ("host", MemoryType.host),
        ("managed", MemoryType.managed),
        ("mirror", MemoryType.mirror),
    ],
)
def test_memory_type(input):
    initial_memory_type = cuml.global_settings.memory_type
    with using_memory_type(input[0]):
        assert cuml.global_settings.memory_type == input[1]
    assert cuml.global_settings.memory_type == initial_memory_type


def test_memory_type_exception():
    with pytest.raises(ValueError):
        with using_memory_type("wrong_option"):
            assert True


def make_reg_dataset():
    X, y = make_regression(
        n_samples=2000, n_features=20, n_informative=18, random_state=0
    )
    X_train, X_test = X[:1800], X[1800:]
    y_train, _ = y[:1800], y[1800:]
    return (
        X_train.astype(np.float32),
        y_train.astype(np.float32),
        X_test.astype(np.float32),
    )


def make_blob_dataset():
    X, y = make_blobs(
        n_samples=2000, n_features=20, centers=20, random_state=0
    )
    X_train, X_test = X[:1800], X[1800:]
    y_train, _ = y[:1800], y[1800:]
    return (
        X_train.astype(np.float32),
        y_train.astype(np.float32),
        X_test.astype(np.float32),
    )


X_train_reg, y_train_reg, X_test_reg = make_reg_dataset()
X_train_blob, y_train_blob, X_test_blob = make_blob_dataset()


def check_trustworthiness(cuml_embedding, test_data):
    X_test = to_output_type(test_data["X_test"], "numpy")
    cuml_embedding = to_output_type(cuml_embedding, "numpy")
    trust = trustworthiness(X_test, cuml_embedding, n_neighbors=10)
    ref_trust = test_data["ref_trust"]
    tol = 0.02
    assert trust >= ref_trust - tol


def check_allclose(cuml_output, test_data):
    ref_output = to_output_type(test_data["ref_y_test"], "numpy")
    cuml_output = to_output_type(cuml_output, "numpy")
    np.testing.assert_allclose(ref_output, cuml_output, rtol=0.15)


def check_allclose_without_sign(cuml_output, test_data):
    ref_output = to_output_type(test_data["ref_y_test"], "numpy")
    cuml_output = to_output_type(cuml_output, "numpy")
    assert ref_output.shape == cuml_output.shape
    ref_output, cuml_output = np.abs(ref_output), np.abs(cuml_output)
    np.testing.assert_allclose(ref_output, cuml_output, rtol=0.15)


def check_nn(cuml_output, test_data):
    ref_dists = to_output_type(test_data["ref_y_test"][0], "numpy")
    ref_indices = to_output_type(test_data["ref_y_test"][1], "numpy")
    cuml_dists = to_output_type(cuml_output[0], "numpy")
    cuml_indices = to_output_type(cuml_output[1], "numpy")
    np.testing.assert_allclose(ref_indices, cuml_indices)
    np.testing.assert_allclose(ref_dists, cuml_dists, rtol=0.15)


def fixture_generation_helper(params):
    param_names = sorted(params)
    param_combis = list(
        it.product(*(params[param_name] for param_name in param_names))
    )
    ids = ["-".join(map(str, param_combi)) for param_combi in param_combis]
    param_combis = [
        dict(zip(param_names, param_combi)) for param_combi in param_combis
    ]
    return {"scope": "session", "params": param_combis, "ids": ids}


@pytest_fixture_plus(
    **fixture_generation_helper(
        {
            "input_type": ["numpy", "dataframe", "cupy", "cudf", "numba"],
            "fit_intercept": [False, True],
        }
    )
)
def linreg_test_data(request):
    kwargs = {
        "fit_intercept": request.param["fit_intercept"],
    }

    sk_model = skLinearRegression(**kwargs)
    sk_model.fit(X_train_reg, y_train_reg)

    input_type = request.param["input_type"]

    if input_type == "dataframe":
        modified_y_train = pd.Series(y_train_reg)
    elif input_type == "cudf":
        modified_y_train = cudf.Series(y_train_reg)
    else:
        modified_y_train = to_output_type(y_train_reg, input_type)

    return {
        "cuEstimator": LinearRegression,
        "kwargs": kwargs,
        "infer_func": "predict",
        "assert_func": check_allclose,
        "X_train": to_output_type(X_train_reg, input_type),
        "y_train": modified_y_train,
        "X_test": to_output_type(X_test_reg, input_type),
        "ref_y_test": sk_model.predict(X_test_reg),
    }


@pytest_fixture_plus(
    **fixture_generation_helper(
        {
            "input_type": ["numpy", "dataframe", "cupy", "cudf", "numba"],
            "penalty": ["none", "l2"],
            "fit_intercept": [False, True],
        }
    )
)
def logreg_test_data(request):
    kwargs = {
        "penalty": request.param["penalty"],
        "fit_intercept": request.param["fit_intercept"],
        "max_iter": 1000,
    }

    y_train_logreg = (y_train_reg > np.median(y_train_reg)).astype(np.int32)

    sk_model = skLogisticRegression(**kwargs)
    sk_model.fit(X_train_reg, y_train_logreg)

    input_type = request.param["input_type"]

    if input_type == "dataframe":
        y_train_logreg = pd.Series(y_train_logreg)
    elif input_type == "cudf":
        y_train_logreg = cudf.Series(y_train_logreg)
    else:
        y_train_logreg = to_output_type(y_train_logreg, input_type)

    return {
        "cuEstimator": LogisticRegression,
        "kwargs": kwargs,
        "infer_func": "predict",
        "assert_func": check_allclose,
        "X_train": to_output_type(X_train_reg, input_type),
        "y_train": y_train_logreg,
        "X_test": to_output_type(X_test_reg, input_type),
        "ref_y_test": sk_model.predict(X_test_reg),
    }


@pytest_fixture_plus(
    **fixture_generation_helper(
        {
            "input_type": ["numpy", "dataframe", "cupy", "cudf", "numba"],
            "fit_intercept": [False, True],
            "selection": ["cyclic", "random"],
        }
    )
)
def lasso_test_data(request):
    kwargs = {
        "fit_intercept": request.param["fit_intercept"],
        "selection": request.param["selection"],
        "tol": 0.0001,
    }

    sk_model = skLasso(**kwargs)
    sk_model.fit(X_train_reg, y_train_reg)

    input_type = request.param["input_type"]

    if input_type == "dataframe":
        modified_y_train = pd.Series(y_train_reg)
    elif input_type == "cudf":
        modified_y_train = cudf.Series(y_train_reg)
    else:
        modified_y_train = to_output_type(y_train_reg, input_type)

    return {
        "cuEstimator": Lasso,
        "kwargs": kwargs,
        "infer_func": "predict",
        "assert_func": check_allclose,
        "X_train": to_output_type(X_train_reg, input_type),
        "y_train": modified_y_train,
        "X_test": to_output_type(X_test_reg, input_type),
        "ref_y_test": sk_model.predict(X_test_reg),
    }


@pytest_fixture_plus(
    **fixture_generation_helper(
        {
            "input_type": ["numpy", "dataframe", "cupy", "cudf", "numba"],
            "fit_intercept": [False, True],
            "selection": ["cyclic", "random"],
        }
    )
)
def elasticnet_test_data(request):
    kwargs = {
        "fit_intercept": request.param["fit_intercept"],
        "selection": request.param["selection"],
        "tol": 0.0001,
    }

    sk_model = skElasticNet(**kwargs)
    sk_model.fit(X_train_reg, y_train_reg)

    input_type = request.param["input_type"]

    if input_type == "dataframe":
        modified_y_train = pd.Series(y_train_reg)
    elif input_type == "cudf":
        modified_y_train = cudf.Series(y_train_reg)
    else:
        modified_y_train = to_output_type(y_train_reg, input_type)

    return {
        "cuEstimator": ElasticNet,
        "kwargs": kwargs,
        "infer_func": "predict",
        "assert_func": check_allclose,
        "X_train": to_output_type(X_train_reg, input_type),
        "y_train": modified_y_train,
        "X_test": to_output_type(X_test_reg, input_type),
        "ref_y_test": sk_model.predict(X_test_reg),
    }


@pytest_fixture_plus(
    **fixture_generation_helper(
        {
            "input_type": ["numpy", "dataframe", "cupy", "cudf", "numba"],
            "fit_intercept": [False, True],
        }
    )
)
def ridge_test_data(request):
    kwargs = {"fit_intercept": request.param["fit_intercept"], "solver": "svd"}

    sk_model = skRidge(**kwargs)
    sk_model.fit(X_train_reg, y_train_reg)

    input_type = request.param["input_type"]

    if input_type == "dataframe":
        modified_y_train = pd.Series(y_train_reg)
    elif input_type == "cudf":
        modified_y_train = cudf.Series(y_train_reg)
    else:
        modified_y_train = to_output_type(y_train_reg, input_type)

    return {
        "cuEstimator": Ridge,
        "kwargs": kwargs,
        "infer_func": "predict",
        "assert_func": check_allclose,
        "X_train": to_output_type(X_train_reg, input_type),
        "y_train": modified_y_train,
        "X_test": to_output_type(X_test_reg, input_type),
        "ref_y_test": sk_model.predict(X_test_reg),
    }


@pytest_fixture_plus(
    **fixture_generation_helper(
        {
            "input_type": ["cupy"],
            "n_components": [2, 16],
            "init": ["spectral", "random"],
        }
    )
)
def umap_test_data(request):
    kwargs = {
        "n_neighbors": 12,
        "n_components": request.param["n_components"],
        "init": request.param["init"],
        "random_state": 42,
    }

    ref_model = refUMAP(**kwargs)
    ref_model.fit(X_train_blob, y_train_blob)
    ref_embedding = ref_model.transform(X_test_blob)
    ref_trust = trustworthiness(X_test_blob, ref_embedding, n_neighbors=12)

    input_type = request.param["input_type"]

    if input_type == "dataframe":
        modified_y_train = pd.Series(y_train_blob)
    elif input_type == "cudf":
        modified_y_train = cudf.Series(y_train_blob)
    else:
        modified_y_train = to_output_type(y_train_blob, input_type)

    return {
        "cuEstimator": UMAP,
        "kwargs": kwargs,
        "infer_func": "transform",
        "assert_func": check_trustworthiness,
        "X_train": to_output_type(X_train_blob, input_type),
        "y_train": modified_y_train,
        "X_test": to_output_type(X_test_blob, input_type),
        "ref_trust": ref_trust,
    }


@pytest_fixture_plus(
    **fixture_generation_helper(
        {
            "input_type": ["numpy", "dataframe", "cupy", "cudf", "numba"],
            "n_components": [2, 8],
        }
    )
)
def pca_test_data(request):
    kwargs = {
        "n_components": request.param["n_components"],
        "svd_solver": "full",
        "tol": 1e-07,
        "iterated_power": 15,
    }

    sk_model = skPCA(**kwargs)
    sk_model.fit(X_train_blob, y_train_blob)

    input_type = request.param["input_type"]

    if input_type == "dataframe":
        modified_y_train = pd.Series(y_train_blob)
    elif input_type == "cudf":
        modified_y_train = cudf.Series(y_train_blob)
    else:
        modified_y_train = to_output_type(y_train_blob, input_type)

    return {
        "cuEstimator": PCA,
        "kwargs": kwargs,
        "infer_func": "transform",
        "assert_func": check_allclose_without_sign,
        "X_train": to_output_type(X_train_blob, input_type),
        "y_train": modified_y_train,
        "X_test": to_output_type(X_test_blob, input_type),
        "ref_y_test": sk_model.transform(X_test_blob),
    }


@pytest_fixture_plus(
    **fixture_generation_helper(
        {
            "input_type": ["numpy", "dataframe", "cupy", "cudf", "numba"],
            "n_components": [2, 8],
        }
    )
)
def tsvd_test_data(request):
    kwargs = {
        "n_components": request.param["n_components"],
        "n_iter": 15,
        "tol": 1e-07,
    }

    sk_model = skTruncatedSVD(**kwargs)
    sk_model.fit(X_train_blob, y_train_blob)

    input_type = request.param["input_type"]

    if input_type == "dataframe":
        modified_y_train = pd.Series(y_train_blob)
    elif input_type == "cudf":
        modified_y_train = cudf.Series(y_train_blob)
    else:
        modified_y_train = to_output_type(y_train_blob, input_type)

    return {
        "cuEstimator": TruncatedSVD,
        "kwargs": kwargs,
        "infer_func": "transform",
        "assert_func": check_allclose_without_sign,
        "X_train": to_output_type(X_train_blob, input_type),
        "y_train": modified_y_train,
        "X_test": to_output_type(X_test_blob, input_type),
        "ref_y_test": sk_model.transform(X_test_blob),
    }


@pytest_fixture_plus(
    **fixture_generation_helper(
        {
            "input_type": ["numpy", "dataframe", "cupy", "cudf", "numba"],
            "metric": ["euclidean", "cosine"],
            "n_neighbors": [3, 8],
        }
    )
)
def nn_test_data(request):
    kwargs = {
        "metric": request.param["metric"],
        "n_neighbors": request.param["n_neighbors"],
    }

    sk_model = skNearestNeighbors(**kwargs)
    sk_model.fit(X_train_blob)

    input_type = request.param["input_type"]

    return {
        "cuEstimator": NearestNeighbors,
        "kwargs": kwargs,
        "infer_func": "kneighbors",
        "assert_func": check_nn,
        "X_train": to_output_type(X_train_blob, input_type),
        "X_test": to_output_type(X_test_blob, input_type),
        "ref_y_test": sk_model.kneighbors(X_test_blob),
    }


<<<<<<< HEAD
@pytest_fixture_plus(**fixture_generation_helper({
                    'input_type': ['numpy', 'dataframe', 'cupy',
                                   'cudf', 'numba'],
                    'n_components': [2, 8]
                }))
def pca_test_data(request):
    kwargs = {
        'n_components': request.param['n_components'],
        'svd_solver': 'full',
        'tol': 1e-07,
        'iterated_power': 15
    }

    sk_model = skPCA(**kwargs)
    sk_model.fit(X_train_blob, y_train_blob)

    input_type = request.param['input_type']

    if input_type == 'dataframe':
        modified_y_train = pd.Series(y_train_blob)
    elif input_type == 'cudf':
        modified_y_train = cudf.Series(y_train_blob)
    else:
        modified_y_train = to_output_type(y_train_blob, input_type)

    return {
        'cuEstimator': PCA,
        'kwargs': kwargs,
        'infer_func': 'transform',
        'assert_func': check_allclose_without_sign,
        'X_train': to_output_type(X_train_blob, input_type),
        'y_train': modified_y_train,
        'X_test': to_output_type(X_test_blob, input_type),
        'ref_y_test': sk_model.transform(X_test_blob)
    }


fixture_union('test_data', ['linreg_test_data',
                            'logreg_test_data',
                            'lasso_test_data',
                            'elasticnet_test_data',
                            'ridge_test_data',
                            'umap_test_data',
                            'pca_test_data',
                            'tsvd_test_data',
                            'nn_test_data'])
=======
fixture_union(
    "test_data",
    [
        "linreg_test_data",
        "logreg_test_data",
        "lasso_test_data",
        "elasticnet_test_data",
        "ridge_test_data",
        "umap_test_data",
        "pca_test_data",
        "tsvd_test_data",
        "nn_test_data",
    ],
)
>>>>>>> 3bab4d1f


def test_train_cpu_infer_cpu(test_data):
    cuEstimator = test_data["cuEstimator"]
    model = cuEstimator(**test_data["kwargs"])
    with using_device_type("cpu"):
        if "y_train" in test_data:
            model.fit(test_data["X_train"], test_data["y_train"])
        else:
            model.fit(test_data["X_train"])
        infer_func = getattr(model, test_data["infer_func"])
        cuml_output = infer_func(test_data["X_test"])

    assert_func = test_data["assert_func"]
    assert_func(cuml_output, test_data)


def test_train_gpu_infer_cpu(test_data):
    cuEstimator = test_data["cuEstimator"]
    if cuEstimator is UMAP:
        pytest.skip("UMAP GPU training CPU inference not yet implemented")

    model = cuEstimator(**test_data["kwargs"])
    with using_device_type("gpu"):
        if "y_train" in test_data:
            model.fit(test_data["X_train"], test_data["y_train"])
        else:
            model.fit(test_data["X_train"])
    with using_device_type("cpu"):
        infer_func = getattr(model, test_data["infer_func"])
        cuml_output = infer_func(test_data["X_test"])

    assert_func = test_data["assert_func"]
    assert_func(cuml_output, test_data)


def test_train_cpu_infer_gpu(test_data):
    cuEstimator = test_data["cuEstimator"]
    model = cuEstimator(**test_data["kwargs"])
    with using_device_type("cpu"):
        if "y_train" in test_data:
            model.fit(test_data["X_train"], test_data["y_train"])
        else:
            model.fit(test_data["X_train"])
    with using_device_type("gpu"):
        infer_func = getattr(model, test_data["infer_func"])
        cuml_output = infer_func(test_data["X_test"])

    assert_func = test_data["assert_func"]
    assert_func(cuml_output, test_data)


def test_train_gpu_infer_gpu(test_data):
    cuEstimator = test_data["cuEstimator"]
    model = cuEstimator(**test_data["kwargs"])
    with using_device_type("gpu"):
        if "y_train" in test_data:
            model.fit(test_data["X_train"], test_data["y_train"])
        else:
            model.fit(test_data["X_train"])
        infer_func = getattr(model, test_data["infer_func"])
        cuml_output = infer_func(test_data["X_test"])

    assert_func = test_data["assert_func"]
    assert_func(cuml_output, test_data)


def test_pickle_interop(test_data):
    pickle_filepath = "/tmp/model.pickle"

    cuEstimator = test_data["cuEstimator"]
    if cuEstimator is UMAP:
        pytest.skip("UMAP GPU training CPU inference not yet implemented")
    model = cuEstimator(**test_data["kwargs"])
    with using_device_type("gpu"):
        if "y_train" in test_data:
            model.fit(test_data["X_train"], test_data["y_train"])
        else:
            model.fit(test_data["X_train"])

    with open(pickle_filepath, "wb") as pf:
        pickle.dump(model, pf)

    del model

    with open(pickle_filepath, "rb") as pf:
        pickled_model = pickle.load(pf)

    with using_device_type("cpu"):
        infer_func = getattr(pickled_model, test_data["infer_func"])
        cuml_output = infer_func(test_data["X_test"])

    assert_func = test_data["assert_func"]
    assert_func(cuml_output, test_data)


@pytest.mark.skip("Hyperparameters defaults understandably different")
@pytest.mark.parametrize(
    "estimator",
    [
        LinearRegression,
        LogisticRegression,
        Lasso,
        ElasticNet,
        Ridge,
        UMAP,
        PCA,
        TruncatedSVD,
        NearestNeighbors,
    ],
)
def test_hyperparams_defaults(estimator):
    model = estimator()
    cu_signature = inspect.signature(model.__init__).parameters

    if hasattr(model, "_cpu_estimator_import_path"):
        model_path = model._cpu_estimator_import_path
    else:
        model_path = "sklearn" + model.__class__.__module__[4:]
    model_name = model.__class__.__name__
    cpu_model = getattr(import_module(model_path), model_name)
    cpu_signature = inspect.signature(cpu_model.__init__).parameters

    common_hyperparams = list(
        set(cu_signature.keys()) & set(cpu_signature.keys())
    )
    error_msg = "Different default values for hyperparameters:\n"
    similar = True
    for hyperparam in common_hyperparams:
        if (
            cu_signature[hyperparam].default
            != cpu_signature[hyperparam].default
        ):
            similar = False
            error_msg += (
                "\t{} with cuML default :"
                "'{}' and CPU default : '{}'"
                "\n".format(
                    hyperparam,
                    cu_signature[hyperparam].default,
                    cpu_signature[hyperparam].default,
                )
            )

    if not similar:
        raise ValueError(error_msg)


@pytest.mark.parametrize("train_device", ["cpu", "gpu"])
@pytest.mark.parametrize("infer_device", ["cpu", "gpu"])
def test_linreg_methods(train_device, infer_device):
    ref_model = skLinearRegression()
    ref_model.fit(X_train_reg, y_train_reg)
    ref_output = ref_model.score(X_train_reg, y_train_reg)

    model = LinearRegression()
    with using_device_type(train_device):
        model.fit(X_train_reg, y_train_reg)
    with using_device_type(infer_device):
        output = model.score(X_train_reg, y_train_reg)

    tol = 0.01
    assert ref_output - tol <= output <= ref_output + tol


@pytest.mark.parametrize("train_device", ["cpu", "gpu"])
@pytest.mark.parametrize("infer_device", ["cpu", "gpu"])
@pytest.mark.parametrize(
    "infer_func_name",
    ["decision_function", "predict_proba", "predict_log_proba", "score"],
)
def test_logreg_methods(train_device, infer_device, infer_func_name):
    y_train_logreg = (y_train_reg > np.median(y_train_reg)).astype(np.int32)

    ref_model = skLogisticRegression()
    ref_model.fit(X_train_reg, y_train_logreg)
    infer_func = getattr(ref_model, infer_func_name)
    if infer_func_name == "score":
        ref_output = infer_func(X_train_reg, y_train_logreg)
    else:
        ref_output = infer_func(X_test_reg)

    model = LogisticRegression()
    with using_device_type(train_device):
        model.fit(X_train_reg, y_train_logreg)
    with using_device_type(infer_device):
        infer_func = getattr(model, infer_func_name)
        if infer_func_name == "score":
            output = infer_func(
                X_train_reg.astype(np.float64),
                y_train_logreg.astype(np.float64),
            )
        else:
            output = infer_func(X_test_reg.astype(np.float64))

    if infer_func_name == "score":
        tol = 0.01
        assert ref_output - tol <= output <= ref_output + tol
    else:
        output = to_output_type(output, "numpy")
        mask = np.isfinite(output)
        np.testing.assert_allclose(
            ref_output[mask], output[mask], atol=0.1, rtol=0.15
        )


@pytest.mark.parametrize("train_device", ["cpu", "gpu"])
@pytest.mark.parametrize("infer_device", ["cpu", "gpu"])
def test_lasso_methods(train_device, infer_device):
    ref_model = skLasso()
    ref_model.fit(X_train_reg, y_train_reg)
    ref_output = ref_model.score(X_train_reg, y_train_reg)

    model = Lasso()
    with using_device_type(train_device):
        model.fit(X_train_reg, y_train_reg)
    with using_device_type(infer_device):
        output = model.score(X_train_reg, y_train_reg)

    tol = 0.01
    assert ref_output - tol <= output <= ref_output + tol


@pytest.mark.parametrize("train_device", ["cpu", "gpu"])
@pytest.mark.parametrize("infer_device", ["cpu", "gpu"])
def test_elasticnet_methods(train_device, infer_device):
    ref_model = skElasticNet()
    ref_model.fit(X_train_reg, y_train_reg)
    ref_output = ref_model.score(X_train_reg, y_train_reg)

    model = ElasticNet()
    with using_device_type(train_device):
        model.fit(X_train_reg, y_train_reg)
    with using_device_type(infer_device):
        output = model.score(X_train_reg, y_train_reg)

    tol = 0.01
    assert ref_output - tol <= output <= ref_output + tol


@pytest.mark.parametrize("train_device", ["cpu", "gpu"])
@pytest.mark.parametrize("infer_device", ["cpu", "gpu"])
def test_ridge_methods(train_device, infer_device):
    ref_model = skRidge()
    ref_model.fit(X_train_reg, y_train_reg)
    ref_output = ref_model.score(X_train_reg, y_train_reg)

    model = Ridge()
    with using_device_type(train_device):
        model.fit(X_train_reg, y_train_reg)
    with using_device_type(infer_device):
        output = model.score(X_train_reg, y_train_reg)

    tol = 0.01
    assert ref_output - tol <= output <= ref_output + tol


@pytest.mark.parametrize("device", ["cpu", "gpu"])
def test_umap_methods(device):
    ref_model = refUMAP(n_neighbors=12)
    ref_embedding = ref_model.fit_transform(X_train_blob, y_train_blob)
    ref_trust = trustworthiness(X_train_blob, ref_embedding, n_neighbors=12)

    model = UMAP(n_neighbors=12)
    with using_device_type(device):
        embedding = model.fit_transform(X_train_blob, y_train_blob)
    trust = trustworthiness(X_train_blob, embedding, n_neighbors=12)

    tol = 0.02
    assert ref_trust - tol <= trust <= ref_trust + tol


@pytest.mark.parametrize("train_device", ["cpu", "gpu"])
@pytest.mark.parametrize("infer_device", ["cpu", "gpu"])
def test_pca_methods(train_device, infer_device):
    n, p = 500, 5
    rng = np.random.RandomState(0)
    X = rng.randn(n, p) * 0.1 + np.array([3, 4, 2, 3, 5])

    model = PCA(n_components=3)
    with using_device_type(train_device):
        transformation = model.fit_transform(X)
    with using_device_type(infer_device):
        output = model.inverse_transform(transformation)

    output = to_output_type(output, "numpy")
    np.testing.assert_allclose(X, output, rtol=0.15)


@pytest.mark.parametrize("train_device", ["cpu", "gpu"])
@pytest.mark.parametrize("infer_device", ["cpu", "gpu"])
def test_tsvd_methods(train_device, infer_device):
    n, p = 500, 5
    rng = np.random.RandomState(0)
    X = rng.randn(n, p) * 0.1 + np.array([3, 4, 2, 3, 5])

    model = TruncatedSVD(n_components=3)
    with using_device_type(train_device):
        transformation = model.fit_transform(X)
    with using_device_type(infer_device):
        output = model.inverse_transform(transformation)

    output = to_output_type(output, "numpy")
    np.testing.assert_allclose(X, output, rtol=0.15)


@pytest.mark.parametrize("train_device", ["cpu", "gpu"])
@pytest.mark.parametrize("infer_device", ["cpu", "gpu"])
def test_nn_methods(train_device, infer_device):
    ref_model = skNearestNeighbors()
    ref_model.fit(X_train_blob)
    ref_output = ref_model.kneighbors_graph(X_train_blob)

    model = NearestNeighbors()
    with using_device_type(train_device):
        model.fit(X_train_blob)
    with using_device_type(infer_device):
        output = model.kneighbors_graph(X_train_blob)

    ref_output = ref_output.todense()
    output = output.todense()
    np.testing.assert_allclose(ref_output, output, rtol=0.15)


@pytest.mark.parametrize("train_device", ["cpu", "gpu"])
@pytest.mark.parametrize("infer_device", ["cpu", "gpu"])
def test_hdbscan_methods(train_device, infer_device):

    if train_device == "gpu" and infer_device == "cpu":
        pytest.skip("Can't transfer attributes to cpu for now")

    ref_model = refHDBSCAN(
        prediction_data=True,
        approx_min_span_tree=False,
        max_cluster_size=0,
        min_cluster_size=30,
    )
    ref_trained_labels = ref_model.fit_predict(X_train_blob)

    from hdbscan.prediction import (
        all_points_membership_vectors as cpu_all_points_membership_vectors,
        approximate_predict as cpu_approximate_predict,
    )

    ref_membership = cpu_all_points_membership_vectors(ref_model)
    ref_labels, ref_probs = cpu_approximate_predict(ref_model, X_test_blob)

    model = HDBSCAN(
        prediction_data=True,
        approx_min_span_tree=False,
        max_cluster_size=0,
        min_cluster_size=30,
    )
    with using_device_type(train_device):
        trained_labels = model.fit_predict(X_train_blob)
    with using_device_type(infer_device):
        from cuml.cluster.hdbscan.prediction import (
            all_points_membership_vectors,
            approximate_predict,
        )

        membership = all_points_membership_vectors(model)
        labels, probs = approximate_predict(model, X_test_blob)

    assert adjusted_rand_score(trained_labels, ref_trained_labels) >= 0.95
    assert_membership_vectors(membership, ref_membership)
    assert adjusted_rand_score(labels, ref_labels) >= 0.98
    assert array_equal(probs, ref_probs, unit_tol=0.001, total_tol=0.006)<|MERGE_RESOLUTION|>--- conflicted
+++ resolved
@@ -536,54 +536,6 @@
     }
 
 
-<<<<<<< HEAD
-@pytest_fixture_plus(**fixture_generation_helper({
-                    'input_type': ['numpy', 'dataframe', 'cupy',
-                                   'cudf', 'numba'],
-                    'n_components': [2, 8]
-                }))
-def pca_test_data(request):
-    kwargs = {
-        'n_components': request.param['n_components'],
-        'svd_solver': 'full',
-        'tol': 1e-07,
-        'iterated_power': 15
-    }
-
-    sk_model = skPCA(**kwargs)
-    sk_model.fit(X_train_blob, y_train_blob)
-
-    input_type = request.param['input_type']
-
-    if input_type == 'dataframe':
-        modified_y_train = pd.Series(y_train_blob)
-    elif input_type == 'cudf':
-        modified_y_train = cudf.Series(y_train_blob)
-    else:
-        modified_y_train = to_output_type(y_train_blob, input_type)
-
-    return {
-        'cuEstimator': PCA,
-        'kwargs': kwargs,
-        'infer_func': 'transform',
-        'assert_func': check_allclose_without_sign,
-        'X_train': to_output_type(X_train_blob, input_type),
-        'y_train': modified_y_train,
-        'X_test': to_output_type(X_test_blob, input_type),
-        'ref_y_test': sk_model.transform(X_test_blob)
-    }
-
-
-fixture_union('test_data', ['linreg_test_data',
-                            'logreg_test_data',
-                            'lasso_test_data',
-                            'elasticnet_test_data',
-                            'ridge_test_data',
-                            'umap_test_data',
-                            'pca_test_data',
-                            'tsvd_test_data',
-                            'nn_test_data'])
-=======
 fixture_union(
     "test_data",
     [
@@ -598,7 +550,6 @@
         "nn_test_data",
     ],
 )
->>>>>>> 3bab4d1f
 
 
 def test_train_cpu_infer_cpu(test_data):
