--- conflicted
+++ resolved
@@ -20,48 +20,36 @@
 import numpy as np
 import pandas as pd
 import cudf
-<<<<<<< HEAD
-from sklearn.datasets import make_regression
-from sklearn.linear_model import LinearRegression as skLinearRegression
-from cuml import Handle
-from cuml.common.device_selection import DeviceType, using_device_type
-from cuml.internals.mem_type import MemoryType
-from cuml.internals.memory_utils import using_memory_type
-from cuml.linear_model import LinearRegression
-from cuml.testing.test_preproc_utils import to_output_type
-import pickle
-=======
 import pickle
 import inspect
 from importlib import import_module
-
 from pytest_cases import fixture_union, pytest_fixture_plus
 from sklearn.datasets import make_regression, make_blobs
+from sklearn.decomposition import TruncatedSVD as skTruncatedSVD
+from sklearn.decomposition import PCA as skPCA
+from sklearn.linear_model import LinearRegression as skLinearRegression
+from sklearn.linear_model import LogisticRegression as skLogisticRegression
+from sklearn.linear_model import Lasso as skLasso
+from sklearn.linear_model import ElasticNet as skElasticNet
+from sklearn.linear_model import Ridge as skRidge
+from sklearn.neighbors import NearestNeighbors as skNearestNeighbors
+from umap import UMAP as refUMAP
+from cuml import Handle
+from cuml.common.device_selection import DeviceType, using_device_type
+from cuml.decomposition import PCA, TruncatedSVD
+from cuml.internals.mem_type import MemoryType
+from cuml.internals.memory_utils import using_memory_type
+from cuml.linear_model import (
+    ElasticNet,
+    Lasso,
+    LinearRegression,
+    LogisticRegression,
+    Ridge
+)
+from cuml.manifold import UMAP
 from cuml.metrics import trustworthiness
-
+from cuml.neighbors import NearestNeighbors
 from cuml.testing.test_preproc_utils import to_output_type
-from cuml.common.device_selection import DeviceType, using_device_type
-from cuml.common.memory_utils import MemoryType, using_memory_type
-
-from sklearn.linear_model import LinearRegression as skLinearRegression
-from cuml.linear_model import LinearRegression
-from sklearn.linear_model import LogisticRegression as skLogisticRegression
-from cuml.linear_model import LogisticRegression
-from sklearn.linear_model import Lasso as skLasso
-from cuml.linear_model import Lasso
-from sklearn.linear_model import ElasticNet as skElasticNet
-from cuml.linear_model import ElasticNet
-from sklearn.linear_model import Ridge as skRidge
-from cuml.linear_model import Ridge
-from umap import UMAP as refUMAP
-from cuml.manifold import UMAP
-from cuml.decomposition import PCA
-from sklearn.decomposition import PCA as skPCA
-from cuml.decomposition import TruncatedSVD
-from sklearn.decomposition import TruncatedSVD as skTruncatedSVD
-from cuml.neighbors import NearestNeighbors
-from sklearn.neighbors import NearestNeighbors as skNearestNeighbors
->>>>>>> 21002e60
 
 
 @pytest.mark.parametrize('input', [('cpu', DeviceType.host),
