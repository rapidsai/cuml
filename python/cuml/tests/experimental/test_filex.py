# Copyright (c) 2023, NVIDIA CORPORATION.
#
# Licensed under the Apache License, Version 2.0 (the "License");
# you may not use this file except in compliance with the License.
# You may obtain a copy of the License at
#
#     http://www.apache.org/licenses/LICENSE-2.0
#
# Unless required by applicable law or agreed to in writing, software
# distributed under the License is distributed on an "AS IS" BASIS,
# WITHOUT WARRANTIES OR CONDITIONS OF ANY KIND, either express or implied.
# See the License for the specific language governing permissions and
# limitations under the License.
#

import numpy as np
import pytest
import os
import pandas as pd
from math import ceil

from cuml.experimental import ForestInference
from cuml.testing.utils import (
    array_equal,
    unit_param,
    quality_param,
    stress_param,
)
from cuml.internals.import_utils import has_lightgbm, has_xgboost
from cuml.common.device_selection import using_device_type

from sklearn.datasets import make_classification, make_regression
from sklearn.ensemble import (
    GradientBoostingClassifier,
    GradientBoostingRegressor,
    RandomForestClassifier,
    RandomForestRegressor,
    ExtraTreesClassifier,
    ExtraTreesRegressor,
)
from sklearn.metrics import accuracy_score, mean_squared_error
from sklearn.model_selection import train_test_split
import treelite


if has_xgboost():
    import xgboost as xgb

# pytestmark = pytest.mark.skip


def simulate_data(
    m,
    n,
    k=2,
    n_informative="auto",
    random_state=None,
    classification=True,
    bias=0.0,
):
    if n_informative == "auto":
        n_informative = n // 5
    if classification:
        features, labels = make_classification(
            n_samples=m,
            n_features=n,
            n_informative=n_informative,
            n_redundant=n - n_informative,
            n_classes=k,
            random_state=random_state,
        )
    else:
        features, labels = make_regression(
            n_samples=m,
            n_features=n,
            n_informative=n_informative,
            n_targets=1,
            bias=bias,
            random_state=random_state,
        )
    return (
        np.c_[features].astype(np.float32),
        np.c_[labels].astype(np.float32).flatten(),
    )


# absolute tolerance for FIL predict_proba
# False is binary classification, True is multiclass
proba_atol = {False: 3e-7, True: 3e-6}


def _build_and_save_xgboost(
    model_path,
    X_train,
    y_train,
    classification=True,
    num_rounds=5,
    n_classes=2,
    xgboost_params={},
):
    """Trains a small xgboost classifier and saves it to model_path"""
    dtrain = xgb.DMatrix(X_train, label=y_train)

    # instantiate params
    params = {"eval_metric": "error", "max_depth": 25}

    # learning task params
    if classification:
        if n_classes == 2:
            params["objective"] = "binary:logistic"
        else:
            params["num_class"] = n_classes
            params["objective"] = "multi:softprob"
    else:
        params["objective"] = "reg:squarederror"
        params["base_score"] = 0.0

    params.update(xgboost_params)
    bst = xgb.train(params, dtrain, num_rounds)
    bst.save_model(model_path)
    return bst


@pytest.mark.parametrize("train_device", ("cpu", "gpu"))
@pytest.mark.parametrize("infer_device", ("cpu", "gpu"))
@pytest.mark.parametrize(
    "n_rows", [unit_param(1000), quality_param(10000), stress_param(500000)]
)
@pytest.mark.parametrize(
    "n_columns", [unit_param(30), quality_param(100), stress_param(1000)]
)
@pytest.mark.parametrize(
    "num_rounds",
    [unit_param(1), unit_param(5), quality_param(50), stress_param(90)],
)
@pytest.mark.parametrize("n_classes", [2, 5, 25])
@pytest.mark.skipif(not has_xgboost(), reason="need to install xgboost")
def test_fil_classification(
    train_device,
    infer_device,
    n_rows,
    n_columns,
    num_rounds,
    n_classes,
    tmp_path,
):
    with using_device_type(train_device):
        # settings
        classification = True  # change this to false to use regression
        random_state = np.random.RandomState(43210)

        X, y = simulate_data(
            n_rows,
            n_columns,
            n_classes,
            random_state=random_state,
            classification=classification,
        )
        # identify shape and indices
        n_rows, n_columns = X.shape

        X_train, X_validation, y_train, y_validation = train_test_split(
            X, y, train_size=0.8, random_state=0
        )

        model_path = os.path.join(tmp_path, "xgb_class.model")

        bst = _build_and_save_xgboost(
            model_path,
            X_train,
            y_train,
            num_rounds=num_rounds,
            classification=classification,
            n_classes=n_classes,
        )

        dvalidation = xgb.DMatrix(X_validation, label=y_validation)

        if n_classes == 2:
            xgb_preds = bst.predict(dvalidation)
            xgb_preds_int = np.around(xgb_preds)
        else:
            xgb_preds = bst.predict(dvalidation)
            xgb_preds_int = xgb_preds.argmax(axis=1)
        xgb_acc = accuracy_score(y_validation, xgb_preds_int)

        fm = ForestInference.load(model_path, output_class=True)
    with using_device_type(infer_device):
        fil_preds = np.reshape(
            np.asarray(fm.predict(X_validation, threshold=0.50)),
            xgb_preds_int.shape,
        )
        fil_proba = np.reshape(
            np.asarray(fm.predict_proba(X_validation)), xgb_preds.shape
        )
        fm.optimize(batch_size=len(X_validation))
        fil_preds_opt = np.reshape(
            np.asarray(fm.predict(X_validation, threshold=0.50)),
            xgb_preds_int.shape,
        )
        fil_proba_opt = np.reshape(
            np.asarray(fm.predict_proba(X_validation)), xgb_preds.shape
        )
        fil_acc = accuracy_score(y_validation, fil_preds)

        assert fil_acc == pytest.approx(xgb_acc, abs=0.01)
        assert array_equal(fil_preds, xgb_preds_int)
        assert array_equal(fil_preds_opt, fil_preds)
        np.testing.assert_allclose(
            fil_proba, xgb_preds, atol=proba_atol[n_classes > 2]
        )
        np.testing.assert_allclose(
            fil_proba_opt, fil_proba, atol=proba_atol[n_classes > 2]
        )


@pytest.mark.parametrize("train_device", ("cpu", "gpu"))
@pytest.mark.parametrize("infer_device", ("cpu", "gpu"))
@pytest.mark.parametrize(
    "n_rows", [unit_param(1000), quality_param(10000), stress_param(500000)]
)
@pytest.mark.parametrize(
    "n_columns", [unit_param(20), quality_param(100), stress_param(1000)]
)
@pytest.mark.parametrize(
    "num_rounds", [unit_param(5), quality_param(10), stress_param(90)]
)
@pytest.mark.parametrize(
    "max_depth", [unit_param(3), unit_param(7), stress_param(11)]
)
@pytest.mark.skipif(not has_xgboost(), reason="need to install xgboost")
def test_fil_regression(
    train_device,
    infer_device,
    n_rows,
    n_columns,
    num_rounds,
    tmp_path,
    max_depth,
):
    with using_device_type(train_device):
        # settings
        classification = False  # change this to false to use regression
        random_state = np.random.RandomState(43210)

        X, y = simulate_data(
            n_rows,
            n_columns,
            random_state=random_state,
            classification=classification,
            bias=10.0,
        )
        # identify shape and indices
        n_rows, n_columns = X.shape
        train_size = 0.80

        X_train, X_validation, y_train, y_validation = train_test_split(
            X, y, train_size=train_size, random_state=0
        )

        model_path = os.path.join(tmp_path, "xgb_reg.model")
        bst = _build_and_save_xgboost(
            model_path,
            X_train,
            y_train,
            classification=classification,
            num_rounds=num_rounds,
            xgboost_params={"max_depth": max_depth},
        )

        dvalidation = xgb.DMatrix(X_validation, label=y_validation)
        xgb_preds = bst.predict(dvalidation)

        xgb_mse = mean_squared_error(y_validation, xgb_preds)
        fm = ForestInference.load(model_path, output_class=False)
    with using_device_type(infer_device):
        fil_preds = np.asarray(fm.predict(X_validation))
        fil_preds = np.reshape(fil_preds, np.shape(xgb_preds))
        fil_mse = mean_squared_error(y_validation, fil_preds)
        fm.optimize(data=X_validation)
        fil_preds_opt = np.asarray(fm.predict(X_validation))
        fil_preds_opt = np.reshape(fil_preds_opt, np.shape(xgb_preds))

        assert fil_mse == pytest.approx(xgb_mse, abs=0.01)
        assert np.allclose(fil_preds, xgb_preds, 1e-3)
        assert np.allclose(fil_preds_opt, fil_preds, 1e-3)


@pytest.mark.parametrize("train_device", ("cpu", "gpu"))
@pytest.mark.parametrize("infer_device", ("cpu", "gpu"))
@pytest.mark.parametrize("n_rows", [1000])
@pytest.mark.parametrize("n_columns", [30])
# Skip depth 20 for dense tests
@pytest.mark.parametrize(
    "max_depth,storage_type",
    [(2, False), (2, True), (10, False), (10, True), (20, True)],
)
# When n_classes=25, fit a single estimator only to reduce test time
@pytest.mark.parametrize(
    "n_classes,model_class,n_estimators,precision",
    [
        (2, GradientBoostingClassifier, 1, "native"),
        (2, GradientBoostingClassifier, 10, "native"),
        (2, RandomForestClassifier, 1, "native"),
        (5, RandomForestClassifier, 1, "native"),
        (2, RandomForestClassifier, 10, "native"),
        (5, RandomForestClassifier, 10, "native"),
        (2, ExtraTreesClassifier, 1, "native"),
        (2, ExtraTreesClassifier, 10, "native"),
        (5, GradientBoostingClassifier, 1, "native"),
        (5, GradientBoostingClassifier, 10, "native"),
        (25, GradientBoostingClassifier, 1, "native"),
        (25, RandomForestClassifier, 1, "native"),
        (2, RandomForestClassifier, 10, "float32"),
        (2, RandomForestClassifier, 10, "float64"),
        (5, RandomForestClassifier, 10, "float32"),
        (5, RandomForestClassifier, 10, "float64"),
    ],
)
def test_fil_skl_classification(
    train_device,
    infer_device,
    n_rows,
    n_columns,
    n_estimators,
    max_depth,
    n_classes,
    storage_type,
    precision,
    model_class,
):
    with using_device_type(train_device):
        # settings
        classification = True  # change this to false to use regression
        random_state = np.random.RandomState(43210)

        X, y = simulate_data(
            n_rows,
            n_columns,
            n_classes,
            random_state=random_state,
            classification=classification,
        )
        # identify shape and indices
        train_size = 0.80

        X_train, X_validation, y_train, y_validation = train_test_split(
            X, y, train_size=train_size, random_state=0
        )

        init_kwargs = {
            "n_estimators": n_estimators,
            "max_depth": max_depth,
        }
        if model_class in [RandomForestClassifier, ExtraTreesClassifier]:
            init_kwargs["max_features"] = 0.3
            init_kwargs["n_jobs"] = -1
        else:
            # model_class == GradientBoostingClassifier
            init_kwargs["init"] = "zero"

        skl_model = model_class(**init_kwargs, random_state=random_state)
        skl_model.fit(X_train, y_train)

        skl_preds = skl_model.predict(X_validation)
        skl_preds_int = np.around(skl_preds)
        skl_proba = skl_model.predict_proba(X_validation)

        skl_acc = accuracy_score(y_validation, skl_preds_int)

        fm = ForestInference.load_from_sklearn(
            skl_model, precision=precision, output_class=True
        )
    with using_device_type(infer_device):
        fil_preds = np.asarray(fm.predict(X_validation, threshold=0.50))
        fil_preds = np.reshape(fil_preds, np.shape(skl_preds_int))
        fil_acc = accuracy_score(y_validation, fil_preds)
        # fil_acc is within p99 error bars of skl_acc (diff == 0.017 +- 0.012)
        # however, some tests have a delta as big as 0.04.
        # sklearn uses float64 thresholds, while FIL uses float32
        # TODO(levsnv): once FIL supports float64 accuracy, revisit thresholds
        threshold = 1e-5 if n_classes == 2 else 0.1
        assert fil_acc == pytest.approx(skl_acc, abs=threshold)

        if n_classes == 2:
            assert array_equal(fil_preds, skl_preds_int)
        fil_proba = np.asarray(fm.predict_proba(X_validation))
        fm.optimize(data=np.expand_dims(X_validation, 0))
        fil_proba_opt = np.asarray(fm.predict_proba(X_validation))
        try:
            fil_proba = np.reshape(fil_proba, np.shape(skl_proba))
            fil_proba_opt = np.reshape(fil_proba_opt, np.shape(skl_proba))
        except ValueError:
            skl_proba = skl_proba[:, 1]
            fil_proba = np.reshape(fil_proba, np.shape(skl_proba))
            fil_proba_opt = np.reshape(fil_proba_opt, np.shape(skl_proba))
        np.testing.assert_allclose(
            fil_proba, skl_proba, atol=proba_atol[n_classes > 2]
        )
        np.testing.assert_allclose(
            fil_proba_opt, fil_proba, atol=proba_atol[n_classes > 2]
        )


@pytest.mark.parametrize("train_device", ("cpu", "gpu"))
@pytest.mark.parametrize("infer_device", ("cpu", "gpu"))
@pytest.mark.parametrize("n_rows", [1000])
@pytest.mark.parametrize("n_columns", [20])
@pytest.mark.parametrize(
    "n_classes,model_class,n_estimators",
    [
        (1, GradientBoostingRegressor, 1),
        (1, GradientBoostingRegressor, 10),
        (1, RandomForestRegressor, 1),
        (1, RandomForestRegressor, 10),
        (5, RandomForestRegressor, 1),
        (5, RandomForestRegressor, 10),
        (1, ExtraTreesRegressor, 1),
        (1, ExtraTreesRegressor, 10),
        (5, GradientBoostingRegressor, 10),
    ],
)
@pytest.mark.parametrize("max_depth", [2, 10, 20])
@pytest.mark.parametrize("storage_type", [False, True])
@pytest.mark.skip("https://github.com/rapidsai/cuml/issues/5138")
def test_fil_skl_regression(
    train_device,
    infer_device,
    n_rows,
    n_columns,
    n_classes,
    model_class,
    n_estimators,
    max_depth,
    storage_type,
):

    with using_device_type(train_device):
        # skip depth 20 for dense tests
        if max_depth == 20 and not storage_type:
            return

        # settings
        random_state = np.random.RandomState(43210)

        X, y = simulate_data(
            n_rows,
            n_columns,
            n_classes,
            random_state=random_state,
            classification=False,
        )
        # identify shape and indices
        train_size = 0.80

        X_train, X_validation, y_train, y_validation = train_test_split(
            X, y, train_size=train_size, random_state=0
        )

        init_kwargs = {
            "n_estimators": n_estimators,
            "max_depth": max_depth,
        }
        if model_class in [RandomForestRegressor, ExtraTreesRegressor]:
            init_kwargs["max_features"] = 0.3
            init_kwargs["n_jobs"] = -1
        else:
            # model_class == GradientBoostingRegressor
            init_kwargs["init"] = "zero"

        skl_model = model_class(**init_kwargs)
        skl_model.fit(X_train, y_train)

        skl_preds = skl_model.predict(X_validation)

        skl_mse = mean_squared_error(y_validation, skl_preds)

        fm = ForestInference.load_from_sklearn(skl_model, output_class=False)
    with using_device_type(infer_device):
        fil_preds = np.asarray(fm.predict(X_validation))
        fil_preds = np.reshape(fil_preds, np.shape(skl_preds))
        fm.optimize(batch_size=len(X_validation))
        fil_preds_opt = np.asarray(fm.predict(X_validation))
        fil_preds_opt = np.reshape(fil_preds_opt, np.shape(skl_preds))

        fil_mse = mean_squared_error(y_validation, fil_preds)

        assert fil_mse <= skl_mse * (1.0 + 1e-6) + 1e-4
        np.testing.assert_allclose(fil_preds, skl_preds, atol=1.2e-3)
        np.testing.assert_allclose(fil_preds_opt, fil_preds, atol=1.2e-3)


@pytest.fixture(scope="session", params=["binary", "json"])
def small_classifier_and_preds(tmpdir_factory, request):
    X, y = simulate_data(500, 10, random_state=43210, classification=True)

    ext = "json" if request.param == "json" else "model"
    model_type = "xgboost_json" if request.param == "json" else "xgboost"
    model_path = str(
        tmpdir_factory.mktemp("models").join(f"small_class.{ext}")
    )
    bst = _build_and_save_xgboost(model_path, X, y)
    # just do within-sample since it's not an accuracy test
    dtrain = xgb.DMatrix(X, label=y)
    xgb_preds = bst.predict(dtrain)

    return (model_path, model_type, X, xgb_preds)


@pytest.mark.parametrize("train_device", ("cpu", "gpu"))
@pytest.mark.parametrize("infer_device", ("cpu", "gpu"))
@pytest.mark.skipif(not has_xgboost(), reason="need to install xgboost")
@pytest.mark.parametrize("precision", ["native", "float32", "float64"])
def test_precision_xgboost(
    train_device, infer_device, precision, small_classifier_and_preds
):
    with using_device_type(train_device):
        model_path, model_type, X, xgb_preds = small_classifier_and_preds
        fm = ForestInference.load(
            model_path,
            model_type=model_type,
            output_class=True,
            precision=precision,
        )

    with using_device_type(infer_device):
        xgb_preds_int = np.around(xgb_preds)
        fil_preds = np.asarray(fm.predict(X, threshold=0.50))
        fil_preds = np.reshape(fil_preds, np.shape(xgb_preds_int))

        assert np.allclose(fil_preds, xgb_preds_int, 1e-3)


@pytest.mark.parametrize("train_device", ("cpu", "gpu"))
@pytest.mark.parametrize("infer_device", ("cpu", "gpu"))
@pytest.mark.skipif(has_xgboost() is False, reason="need to install xgboost")
@pytest.mark.parametrize("threads_per_tree", [2, 4, 8, 16, 32])
def test_threads_per_tree(
    train_device, infer_device, threads_per_tree, small_classifier_and_preds
):
    with using_device_type(train_device):
        model_path, model_type, X, xgb_preds = small_classifier_and_preds
        fm = ForestInference.load(
            model_path, output_class=True, model_type=model_type
        )

    with using_device_type(infer_device):
        fil_preds = np.asarray(fm.predict(X, chunk_size=threads_per_tree))
        fil_proba = np.asarray(
            fm.predict_proba(X, chunk_size=threads_per_tree)
        )
        fil_proba = np.reshape(fil_proba, xgb_preds.shape)

        np.testing.assert_allclose(
            fil_proba, xgb_preds, atol=proba_atol[False]
        )

        xgb_preds_int = np.around(xgb_preds)
        fil_preds = np.reshape(fil_preds, np.shape(xgb_preds_int))
        assert np.allclose(fil_preds, xgb_preds_int, 1e-3)


@pytest.mark.parametrize("train_device", ("cpu", "gpu"))
@pytest.mark.parametrize("infer_device", ("cpu", "gpu"))
@pytest.mark.skipif(not has_xgboost(), reason="need to install xgboost")
def test_output_args(train_device, infer_device, small_classifier_and_preds):
    with using_device_type(train_device):
        model_path, model_type, X, xgb_preds = small_classifier_and_preds
        fm = ForestInference.load(
            model_path, output_class=False, model_type=model_type
        )
    with using_device_type(infer_device):
        X = np.asarray(X)
        fil_preds = fm.predict(X)
        fil_preds = np.reshape(fil_preds, np.shape(xgb_preds))

    np.testing.assert_allclose(fil_preds, xgb_preds, atol=1e-3)


def to_categorical(features, n_categorical, invalid_frac, random_state):
    """returns data in two formats: pandas (for LightGBM) and numpy (for FIL)
    LightGBM needs a DataFrame to recognize and fit on categorical columns.
    Second fp32 output is to test invalid categories for prediction only.
    """
    features = features.copy()  # avoid clobbering source matrix
    rng = np.random.default_rng(hash(random_state))  # allow RandomState object
    # the main bottleneck (>80%) of to_categorical() is the pandas operations
    n_features = features.shape[1]
    # all categorical columns
    cat_cols = features[:, :n_categorical]
    # axis=1 means 0th dimension remains. Row-major FIL means 0th dimension is
    # the number of columns. We reduce within columns, across rows.
    cat_cols = cat_cols - cat_cols.min(axis=0, keepdims=True)  # range [0, ?]
    cat_cols /= cat_cols.max(axis=0, keepdims=True)  # range [0, 1]
    rough_n_categories = 100
    # round into rough_n_categories bins
    cat_cols = (cat_cols * rough_n_categories).astype(int)

    # mix categorical and numerical columns
    new_col_idx = rng.choice(
        n_features, n_features, replace=False, shuffle=True
    )
    df_cols = {}
    for icol in range(n_categorical):
        col = cat_cols[:, icol]
        df_cols[new_col_idx[icol]] = pd.Series(
            pd.Categorical(col, categories=np.unique(col))
        )
    # all numerical columns
    for icol in range(n_categorical, n_features):
        df_cols[new_col_idx[icol]] = pd.Series(features[:, icol])
    fit_df = pd.DataFrame(df_cols)

    # randomly inject invalid categories only into predict_matrix
    invalid_idx = rng.choice(
        a=cat_cols.size,
        size=ceil(cat_cols.size * invalid_frac),
        replace=False,
        shuffle=False,
    )
    cat_cols.flat[invalid_idx] += rough_n_categories
    # mix categorical and numerical columns
    predict_matrix = np.concatenate(
        [cat_cols, features[:, n_categorical:]], axis=1
    )
    predict_matrix[:, new_col_idx] = predict_matrix

    return fit_df, predict_matrix


@pytest.mark.parametrize("train_device", ("cpu", "gpu"))
@pytest.mark.parametrize("infer_device", ("cpu", "gpu"))
@pytest.mark.parametrize("num_classes", [2, 5])
@pytest.mark.parametrize("n_categorical", [0, 5])
@pytest.mark.skipif(not has_lightgbm(), reason="need to install lightgbm")
def test_lightgbm(
    train_device, infer_device, tmp_path, num_classes, n_categorical
):
    import lightgbm as lgb

    if n_categorical > 0:
        n_features = 10
        n_rows = 1000
        n_informative = n_features
    else:
        n_features = 10 if num_classes == 2 else 50
        n_rows = 500
        n_informative = "auto"

    X, y = simulate_data(
        n_rows,
        n_features,
        num_classes,
        n_informative=n_informative,
        random_state=43210,
        classification=True,
    )
    if n_categorical > 0:
        X_fit, X_predict = to_categorical(
            X,
            n_categorical=n_categorical,
            invalid_frac=0.1,
            random_state=43210,
        )
    else:
        X_fit, X_predict = X, X

    train_data = lgb.Dataset(X_fit, label=y)
    num_round = 5
    model_path = str(os.path.join(tmp_path, "lgb.model"))

    if num_classes == 2:
        param = {
            "objective": "binary",
            "metric": "binary_logloss",
            "num_class": 1,
        }
        bst = lgb.train(param, train_data, num_round)
        bst.save_model(model_path)
        with using_device_type(train_device):
            fm = ForestInference.load(
                model_path, output_class=True, model_type="lightgbm"
            )
        # binary classification
        gbm_proba = bst.predict(X_predict)
        with using_device_type(infer_device):
            fil_proba = fm.predict_proba(X_predict)[:, 0]
            gbm_preds = (gbm_proba > 0.5).astype(float)
            fil_preds = fm.predict(X_predict)[:, 0]
        assert array_equal(gbm_preds, fil_preds)
        np.testing.assert_allclose(
            gbm_proba, fil_proba, atol=proba_atol[num_classes > 2]
        )
    else:
        # multi-class classification
        lgm = lgb.LGBMClassifier(
            objective="multiclass",
            boosting_type="gbdt",
            n_estimators=num_round,
        )
        lgm.fit(X_fit, y)
        lgm.booster_.save_model(model_path)
        lgm_preds = lgm.predict(X_predict).astype(int)
        with using_device_type(train_device):
            fm = ForestInference.load(
                model_path, output_class=True, model_type="lightgbm"
            )
        assert array_equal(
            lgm.booster_.predict(X_predict).argmax(axis=1), lgm_preds
        )
        with using_device_type(infer_device):
            assert array_equal(lgm_preds, fm.predict(X_predict))
            # lightgbm uses float64 thresholds, while FIL uses float32
            np.testing.assert_allclose(
                lgm.predict_proba(X_predict),
                fm.predict_proba(X_predict),
                atol=proba_atol[num_classes > 2],
            )


@pytest.mark.parametrize("train_device", ("cpu", "gpu"))
@pytest.mark.parametrize("infer_device", ("cpu", "gpu"))
@pytest.mark.parametrize("n_classes", [2, 5, 25])
@pytest.mark.parametrize("num_boost_round", [10, 100])
@pytest.mark.skipif(not has_xgboost(), reason="need to install xgboost")
def test_predict_per_tree(
    train_device, infer_device, n_classes, num_boost_round, tmp_path
):
    n_rows = 1000
    n_columns = 30

    with using_device_type(train_device):
        X, y = simulate_data(
            n_rows,
            n_columns,
            n_classes,
            random_state=0,
            classification=True,
        )

        model_path = os.path.join(tmp_path, "xgb_class.model")

        xgboost_params = {"base_score": (0.5 if n_classes == 2 else 0.0)}
        bst = _build_and_save_xgboost(
            model_path,
            X,
            y,
            num_rounds=num_boost_round,
            classification=True,
            n_classes=n_classes,
            xgboost_params=xgboost_params,
        )
        fm = ForestInference.load(model_path, output_class=True)
        tl_model = treelite.Model.from_xgboost(bst)
        pred_per_tree_tl = treelite.gtil.predict_per_tree(tl_model, X)

    with using_device_type(infer_device):
        pred_per_tree = fm.predict_per_tree(X)
        margin_pred = bst.predict(xgb.DMatrix(X), output_margin=True)
        if n_classes == 2:
            expected_shape = (n_rows, num_boost_round)
            sum_by_class = np.sum(pred_per_tree, axis=1)
        else:
            expected_shape = (n_rows, num_boost_round * n_classes)
            sum_by_class = np.column_stack(
                tuple(
                    np.sum(pred_per_tree[:, class_id::n_classes], axis=1)
                    for class_id in range(n_classes)
                )
            )
        fm.optimize(batch_size=len(X), predict_method="predict_per_tree")
        pred_per_tree_opt = fm.predict_per_tree(X)
        assert pred_per_tree.shape == expected_shape
        np.testing.assert_almost_equal(sum_by_class, margin_pred, decimal=3)
        np.testing.assert_almost_equal(
            pred_per_tree, pred_per_tree_tl, decimal=3
        )
        np.testing.assert_almost_equal(
            pred_per_tree_opt, pred_per_tree, decimal=3
        )


@pytest.mark.parametrize("train_device", ("cpu", "gpu"))
@pytest.mark.parametrize("infer_device", ("cpu", "gpu"))
@pytest.mark.parametrize("n_classes", [5, 25])
@pytest.mark.skipif(not has_xgboost(), reason="need to install xgboost")
def test_predict_per_tree_with_vector_leaf(
    train_device, infer_device, n_classes, tmp_path
):
    n_rows = 1000
    n_columns = 30
    n_estimators = 10

    with using_device_type(train_device):
        X, y = simulate_data(
            n_rows,
            n_columns,
            n_classes,
            random_state=0,
            classification=True,
        )

        skl_model = RandomForestClassifier(
            max_depth=3, random_state=0, n_estimators=n_estimators
        )
        skl_model.fit(X, y)
        tl_model = treelite.sklearn.import_model(skl_model)
        pred_per_tree_tl = treelite.gtil.predict_per_tree(tl_model, X)
        fm = ForestInference.load_from_sklearn(
            skl_model, precision="native", output_class=True
        )

    with using_device_type(infer_device):
        pred_per_tree = fm.predict_per_tree(X)
        fm.optimize(batch_size=len(X), predict_method="predict_per_tree")
        pred_per_tree_opt = fm.predict_per_tree(X)
        margin_pred = skl_model.predict_proba(X)
        assert pred_per_tree.shape == (n_rows, n_estimators, n_classes)
        avg_by_class = np.sum(pred_per_tree, axis=1) / n_estimators
        np.testing.assert_almost_equal(avg_by_class, margin_pred, decimal=3)
        np.testing.assert_almost_equal(
            pred_per_tree, pred_per_tree_tl, decimal=3
        )
<<<<<<< HEAD
        np.testing.assert_almost_equal(
            pred_per_tree_opt, pred_per_tree, decimal=3
        )
=======


@pytest.mark.parametrize("train_device", ("cpu", "gpu"))
@pytest.mark.parametrize("infer_device", ("cpu", "gpu"))
@pytest.mark.parametrize("n_classes", [2, 5, 25])
@pytest.mark.skipif(not has_xgboost(), reason="need to install xgboost")
def test_apply(train_device, infer_device, n_classes, tmp_path):
    n_rows = 1000
    n_columns = 30
    num_boost_round = 10

    with using_device_type(train_device):
        X, y = simulate_data(
            n_rows,
            n_columns,
            n_classes,
            random_state=0,
            classification=True,
        )

        model_path = os.path.join(tmp_path, "xgb_class.model")

        xgboost_params = {"base_score": (0.5 if n_classes == 2 else 0.0)}
        bst = _build_and_save_xgboost(
            model_path,
            X,
            y,
            num_rounds=num_boost_round,
            classification=True,
            n_classes=n_classes,
            xgboost_params=xgboost_params,
        )

        fm = ForestInference.load(
            model_path, output_class=True, model_type="xgboost"
        )

    with using_device_type(infer_device):
        pred_leaf = fm.apply(X).astype(np.int32)
        expected_pred_leaf = bst.predict(xgb.DMatrix(X), pred_leaf=True)
        if n_classes == 2:
            expected_shape = (n_rows, num_boost_round)
        else:
            expected_shape = (n_rows, num_boost_round * n_classes)
        assert pred_leaf.shape == expected_shape
        np.testing.assert_equal(pred_leaf, expected_pred_leaf)
>>>>>>> 0b6d2c55
<|MERGE_RESOLUTION|>--- conflicted
+++ resolved
@@ -821,11 +821,9 @@
         np.testing.assert_almost_equal(
             pred_per_tree, pred_per_tree_tl, decimal=3
         )
-<<<<<<< HEAD
         np.testing.assert_almost_equal(
             pred_per_tree_opt, pred_per_tree, decimal=3
         )
-=======
 
 
 @pytest.mark.parametrize("train_device", ("cpu", "gpu"))
@@ -871,5 +869,4 @@
         else:
             expected_shape = (n_rows, num_boost_round * n_classes)
         assert pred_leaf.shape == expected_shape
-        np.testing.assert_equal(pred_leaf, expected_pred_leaf)
->>>>>>> 0b6d2c55
+        np.testing.assert_equal(pred_leaf, expected_pred_leaf)