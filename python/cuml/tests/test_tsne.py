# Copyright (c) 2019-2022, NVIDIA CORPORATION.
#
# Licensed under the Apache License, Version 2.0 (the "License");
# you may not use this file except in compliance with the License.
# You may obtain a copy of the License at
#
#     http://www.apache.org/licenses/LICENSE-2.0
#
# Unless required by applicable law or agreed to in writing, software
# distributed under the License is distributed on an "AS IS" BASIS,
# WITHOUT WARRANTIES OR CONDITIONS OF ANY KIND, either express or implied.
# See the License for the specific language governing permissions and
# limitations under the License.
#

<<<<<<< HEAD
import numpy as np
import pytest
import scipy
import cupyx

from cuml.manifold import TSNE
from cuml.metrics import pairwise_distances
from cuml.testing.utils import array_equal, stress_param
=======
from sklearn.manifold import TSNE as skTSNE
from sklearn import datasets
from sklearn.manifold import trustworthiness
from sklearn.datasets import make_blobs
>>>>>>> 69db20fd
from cuml.neighbors import NearestNeighbors as cuKNN
from cuml.testing.utils import array_equal, stress_param
from cuml.manifold import TSNE
from cuml.internals.safe_imports import gpu_only_import
import pytest
from cuml.internals.safe_imports import cpu_only_import
np = cpu_only_import('numpy')
scipy = cpu_only_import('scipy')
cupyx = gpu_only_import('cupyx')

<<<<<<< HEAD
from sklearn.datasets import make_blobs
from sklearn.manifold import trustworthiness
from sklearn import datasets
from sklearn.manifold import TSNE as skTSNE
from sklearn.neighbors import NearestNeighbors
=======
>>>>>>> 69db20fd

pytestmark = pytest.mark.filterwarnings("ignore:Method 'fft' is "
                                        "experimental::")

DEFAULT_N_NEIGHBORS = 90
DEFAULT_PERPLEXITY = 30

test_datasets = {
    "digits": datasets.load_digits(),
    "boston": datasets.load_boston(),
    "diabetes": datasets.load_diabetes(),
    "cancer": datasets.load_breast_cancer(),
}


def validate_embedding(X, Y, score=0.74, n_neighbors=DEFAULT_N_NEIGHBORS):
    """Compares TSNE embedding trustworthiness, NAN and verbosity"""
    nans = np.sum(np.isnan(Y))
    trust = trustworthiness(X, Y, n_neighbors=n_neighbors)

    print("Trust=%s" % trust)
    assert trust > score
    assert nans == 0


@pytest.mark.parametrize('dataset', test_datasets.values())
@pytest.mark.parametrize('type_knn_graph', ['cuml', 'sklearn'])
@pytest.mark.parametrize('method', ['fft', 'barnes_hut'])
def test_tsne_knn_graph_used(dataset, type_knn_graph, method):

    X = dataset.data

    neigh = cuKNN(n_neighbors=DEFAULT_N_NEIGHBORS,
                  metric="euclidean").fit(X)
    knn_graph = neigh.kneighbors_graph(X, mode="distance").astype('float32')

    if type_knn_graph == 'cuml':
        knn_graph = cupyx.scipy.sparse.csr_matrix(knn_graph)

    tsne = TSNE(random_state=1,
                n_neighbors=DEFAULT_N_NEIGHBORS,
                method=method,
                perplexity=DEFAULT_PERPLEXITY,
                learning_rate_method='none',
                min_grad_norm=1e-12)

    # Perform tsne with normal knn_graph
    Y = tsne.fit_transform(X, True, knn_graph)

    trust_normal = trustworthiness(X, Y, n_neighbors=DEFAULT_N_NEIGHBORS)

    X_garbage = np.ones(X.shape)
    knn_graph_garbage = neigh.kneighbors_graph(
        X_garbage, mode="distance").astype('float32')

    if type_knn_graph == 'cuml':
        knn_graph_garbage = cupyx.scipy.sparse.csr_matrix(knn_graph_garbage)

    tsne = TSNE(random_state=1,
                n_neighbors=DEFAULT_N_NEIGHBORS,
                method=method,
                perplexity=DEFAULT_PERPLEXITY,
                learning_rate_method='none',
                min_grad_norm=1e-12)

    # Perform tsne with garbage knn_graph
    Y = tsne.fit_transform(X, True, knn_graph_garbage)

    trust_garbage = trustworthiness(X, Y, n_neighbors=DEFAULT_N_NEIGHBORS)
    assert (trust_normal - trust_garbage) > 0.15

    Y = tsne.fit_transform(X, True, knn_graph_garbage)
    trust_garbage = trustworthiness(X, Y, n_neighbors=DEFAULT_N_NEIGHBORS)
    assert (trust_normal - trust_garbage) > 0.15

    Y = tsne.fit_transform(X, True, knn_graph_garbage)
    trust_garbage = trustworthiness(X, Y, n_neighbors=DEFAULT_N_NEIGHBORS)
    assert (trust_normal - trust_garbage) > 0.15


@pytest.mark.parametrize('dataset', test_datasets.values())
@pytest.mark.parametrize('type_knn_graph', ['cuml', 'sklearn'])
@pytest.mark.parametrize('method', ['fft', 'barnes_hut'])
def test_tsne_knn_parameters(dataset, type_knn_graph, method):

    X = dataset.data

    from sklearn.preprocessing import normalize

    X = normalize(X, norm='l1')

    neigh = cuKNN(n_neighbors=DEFAULT_N_NEIGHBORS,
                  metric="euclidean").fit(X)
    knn_graph = neigh.kneighbors_graph(X, mode="distance").astype('float32')

    if type_knn_graph == 'cuml':
        knn_graph = cupyx.scipy.sparse.csr_matrix(knn_graph)

    tsne = TSNE(n_components=2,
                random_state=1,
                n_neighbors=DEFAULT_N_NEIGHBORS,
                learning_rate_method='none',
                method=method,
                min_grad_norm=1e-12,
                perplexity=DEFAULT_PERPLEXITY)

    embed = tsne.fit_transform(X, True, knn_graph)
    validate_embedding(X, embed)

    embed = tsne.fit_transform(X, True, knn_graph.tocoo())
    validate_embedding(X, embed)

    embed = tsne.fit_transform(X, True, knn_graph.tocsc())
    validate_embedding(X, embed)


@pytest.mark.parametrize('precomputed_type', ['knn_graph', 'tuple',
                                              'pairwise'])
@pytest.mark.parametrize('sparse_input', [False, True])
def test_tsne_precomputed_knn(precomputed_type, sparse_input):
    data, labels = make_blobs(n_samples=2000, n_features=10,
                              centers=5, random_state=0)
    data = data.astype(np.float32)

    if sparse_input:
        sparsification = np.random.choice([0., 1.],
                                          p=[0.1, 0.9],
                                          size=data.shape)
        data = np.multiply(data, sparsification)
        data = scipy.sparse.csr_matrix(data)

    n_neighbors = DEFAULT_N_NEIGHBORS

    if precomputed_type == 'knn_graph':
        nn = NearestNeighbors(n_neighbors=n_neighbors)
        nn.fit(data)
        precomputed_knn = nn.kneighbors_graph(data, mode="distance")
    elif precomputed_type == 'tuple':
        nn = NearestNeighbors(n_neighbors=n_neighbors)
        nn.fit(data)
        precomputed_knn = nn.kneighbors(data, return_distance=True)
        precomputed_knn = (precomputed_knn[1], precomputed_knn[0])
    elif precomputed_type == 'pairwise':
        precomputed_knn = pairwise_distances(data)

    model = TSNE(n_neighbors=n_neighbors, precomputed_knn=precomputed_knn)
    embedding = model.fit_transform(data)
    trust = trustworthiness(data, embedding, n_neighbors=n_neighbors)
    assert trust >= 0.92


@pytest.mark.parametrize('dataset', test_datasets.values())
@pytest.mark.parametrize('method', ['fft', 'barnes_hut'])
def test_tsne(dataset, method):
    """
    This tests how TSNE handles a lot of input data across time.
    (1) Numpy arrays are passed in
    (2) Params are changed in the TSNE class
    (3) The class gets re-used across time
    (4) Trustworthiness is checked
    (5) Tests NAN in TSNE output for learning rate explosions
    (6) Tests verbosity
    """
    X = dataset.data

    tsne = TSNE(n_components=2,
                random_state=1,
                n_neighbors=DEFAULT_N_NEIGHBORS,
                learning_rate_method='none',
                method=method,
                min_grad_norm=1e-12,
                perplexity=DEFAULT_PERPLEXITY)

    Y = tsne.fit_transform(X)
    validate_embedding(X, Y)


@pytest.mark.parametrize('nrows', [stress_param(2400000)])
@pytest.mark.parametrize('ncols', [stress_param(225)])
@pytest.mark.parametrize('method', ['fft', 'barnes_hut'])
def test_tsne_large(nrows, ncols, method):
    """
    This tests how TSNE handles large input
    """
    X, y = make_blobs(n_samples=nrows,
                      centers=8,
                      n_features=ncols,
                      random_state=1).astype(np.float32)

    tsne = TSNE(random_state=1,
                exaggeration_iter=1,
                n_iter=2, method=method,
                min_grad_norm=1e-12)
    Y = tsne.fit_transform(X)
    nans = np.sum(np.isnan(Y))
    assert nans == 0


def test_components_exception():
    with pytest.raises(ValueError):
        TSNE(n_components=3)


@pytest.mark.parametrize('input_type', ['cupy', 'scipy'])
@pytest.mark.parametrize('method', ['fft', 'barnes_hut'])
def test_tsne_fit_transform_on_digits_sparse(input_type, method):

    digits = test_datasets['digits'].data

    if input_type == 'cupy':
        sp_prefix = cupyx.scipy.sparse
    else:
        sp_prefix = scipy.sparse

    fitter = TSNE(n_components=2,
                  random_state=1,
                  method=method,
                  min_grad_norm=1e-12,
                  n_neighbors=DEFAULT_N_NEIGHBORS,
                  learning_rate_method="none",
                  perplexity=DEFAULT_PERPLEXITY)

    new_data = sp_prefix.csr_matrix(
        scipy.sparse.csr_matrix(digits)).astype('float32')

    embedding = fitter.fit_transform(new_data, convert_dtype=True)

    if input_type == 'cupy':
        embedding = embedding.get()

    trust = trustworthiness(digits, embedding,
                            n_neighbors=DEFAULT_N_NEIGHBORS)
    assert trust >= 0.85


@pytest.mark.parametrize('type_knn_graph', ['cuml', 'sklearn'])
@pytest.mark.parametrize('input_type', ['cupy', 'scipy'])
@pytest.mark.parametrize('method', ['fft', 'barnes_hut'])
def test_tsne_knn_parameters_sparse(type_knn_graph, input_type, method):

    digits = test_datasets["digits"].data

    neigh = cuKNN(n_neighbors=DEFAULT_N_NEIGHBORS,
                  metric="euclidean").fit(digits)
    knn_graph = neigh.kneighbors_graph(
        digits, mode="distance").astype('float32')

    if type_knn_graph == 'cuml':
        knn_graph = cupyx.scipy.sparse.csr_matrix(knn_graph)

    if input_type == 'cupy':
        sp_prefix = cupyx.scipy.sparse
    else:
        sp_prefix = scipy.sparse

    tsne = TSNE(n_components=2,
                n_neighbors=DEFAULT_N_NEIGHBORS,
                random_state=1,
                learning_rate_method='none',
                method=method,
                min_grad_norm=1e-12,
                perplexity=DEFAULT_PERPLEXITY)

    new_data = sp_prefix.csr_matrix(
        scipy.sparse.csr_matrix(digits))

    Y = tsne.fit_transform(new_data, True, knn_graph)
    if input_type == 'cupy':
        Y = Y.get()
    validate_embedding(digits, Y, 0.85)

    Y = tsne.fit_transform(new_data, True, knn_graph.tocoo())
    if input_type == 'cupy':
        Y = Y.get()
    validate_embedding(digits, Y, 0.85)

    Y = tsne.fit_transform(new_data, True, knn_graph.tocsc())
    if input_type == 'cupy':
        Y = Y.get()
    validate_embedding(digits, Y, 0.85)


@pytest.mark.parametrize('metric', ['l2', 'euclidean', 'sqeuclidean',
                                    'cityblock', 'l1', 'manhattan',
                                    'minkowski', 'chebyshev',
                                    'cosine', 'correlation'])
def test_tsne_distance_metrics(metric):

    data, labels = make_blobs(n_samples=1000, n_features=64,
                              centers=5, random_state=42)

    tsne = TSNE(n_components=2,
                random_state=1,
                n_neighbors=DEFAULT_N_NEIGHBORS,
                method='exact',
                learning_rate_method='none',
                min_grad_norm=1e-12,
                perplexity=DEFAULT_PERPLEXITY,
                metric=metric)

    sk_tsne = skTSNE(n_components=2,
                     random_state=1,
                     min_grad_norm=1e-12,
                     method='exact',
                     perplexity=DEFAULT_PERPLEXITY,
                     metric=metric)

    cuml_embedding = tsne.fit_transform(data)
    sk_embedding = sk_tsne.fit_transform(data)
    nans = np.sum(np.isnan(cuml_embedding))
    cuml_trust = trustworthiness(data, cuml_embedding, metric=metric)
    sk_trust = trustworthiness(data, sk_embedding, metric=metric)

    assert cuml_trust > 0.85
    assert nans == 0
    assert array_equal(sk_trust, cuml_trust, 0.05, with_sign=True)


@pytest.mark.parametrize('method', ['fft', 'barnes_hut', 'exact'])
@pytest.mark.parametrize('metric', ['l2', 'euclidean', 'cityblock',
                                    'l1', 'manhattan', 'cosine'])
def test_tsne_distance_metrics_on_sparse_input(method, metric):

    data, labels = make_blobs(n_samples=1000, n_features=64,
                              centers=5, random_state=42)
    data_sparse = scipy.sparse.csr_matrix(data)

    cuml_tsne = TSNE(n_components=2,
                     random_state=1,
                     n_neighbors=DEFAULT_N_NEIGHBORS,
                     method=method,
                     learning_rate_method='none',
                     min_grad_norm=1e-12,
                     perplexity=DEFAULT_PERPLEXITY,
                     metric=metric)

    if method == 'fft':
        sk_tsne = skTSNE(n_components=2,
                         random_state=1,
                         min_grad_norm=1e-12,
                         method='barnes_hut',
                         perplexity=DEFAULT_PERPLEXITY,
                         metric=metric)

    else:
        sk_tsne = skTSNE(n_components=2,
                         random_state=1,
                         min_grad_norm=1e-12,
                         method=method,
                         perplexity=DEFAULT_PERPLEXITY,
                         metric=metric)

    cuml_embedding = cuml_tsne.fit_transform(data_sparse)
    nans = np.sum(np.isnan(cuml_embedding))
    sk_embedding = sk_tsne.fit_transform(data_sparse)
    cu_trust = trustworthiness(data, cuml_embedding, metric=metric)
    sk_trust = trustworthiness(data, sk_embedding, metric=metric)

    assert cu_trust > 0.85
    assert nans == 0
    assert array_equal(sk_trust, cu_trust, 0.05, with_sign=True)<|MERGE_RESOLUTION|>--- conflicted
+++ resolved
@@ -13,39 +13,22 @@
 # limitations under the License.
 #
 
-<<<<<<< HEAD
-import numpy as np
 import pytest
-import scipy
-import cupyx
-
-from cuml.manifold import TSNE
-from cuml.metrics import pairwise_distances
-from cuml.testing.utils import array_equal, stress_param
-=======
 from sklearn.manifold import TSNE as skTSNE
 from sklearn import datasets
 from sklearn.manifold import trustworthiness
 from sklearn.datasets import make_blobs
->>>>>>> 69db20fd
+from sklearn.neighbors import NearestNeighbors
+from cuml.manifold import TSNE
 from cuml.neighbors import NearestNeighbors as cuKNN
+from cuml.metrics import pairwise_distances
 from cuml.testing.utils import array_equal, stress_param
-from cuml.manifold import TSNE
+from cuml.internals.safe_imports import cpu_only_import
 from cuml.internals.safe_imports import gpu_only_import
-import pytest
-from cuml.internals.safe_imports import cpu_only_import
 np = cpu_only_import('numpy')
 scipy = cpu_only_import('scipy')
 cupyx = gpu_only_import('cupyx')
 
-<<<<<<< HEAD
-from sklearn.datasets import make_blobs
-from sklearn.manifold import trustworthiness
-from sklearn import datasets
-from sklearn.manifold import TSNE as skTSNE
-from sklearn.neighbors import NearestNeighbors
-=======
->>>>>>> 69db20fd
 
 pytestmark = pytest.mark.filterwarnings("ignore:Method 'fft' is "
                                         "experimental::")
