# Copyright (c) 2019-2022, NVIDIA CORPORATION.
#
# Licensed under the Apache License, Version 2.0 (the "License");
# you may not use this file except in compliance with the License.
# You may obtain a copy of the License at
#
#     http://www.apache.org/licenses/LICENSE-2.0
#
# Unless required by applicable law or agreed to in writing, software
# distributed under the License is distributed on an "AS IS" BASIS,
# WITHOUT WARRANTIES OR CONDITIONS OF ANY KIND, either express or implied.
# See the License for the specific language governing permissions and
# limitations under the License.
#

import pytest
from sklearn.manifold import TSNE as skTSNE
from sklearn import datasets
from sklearn.manifold import trustworthiness
from sklearn.datasets import make_blobs
from sklearn.neighbors import NearestNeighbors
from cuml.manifold import TSNE
from cuml.neighbors import NearestNeighbors as cuKNN
from cuml.metrics import pairwise_distances
from cuml.testing.utils import array_equal, stress_param
from cuml.internals.safe_imports import cpu_only_import
from cuml.internals.safe_imports import gpu_only_import
np = cpu_only_import('numpy')
scipy = cpu_only_import('scipy')
cupyx = gpu_only_import('cupyx')


pytestmark = pytest.mark.filterwarnings("ignore:Method 'fft' is "
                                        "experimental::")

DEFAULT_N_NEIGHBORS = 90
DEFAULT_PERPLEXITY = 30

tsne_datasets = {
    "digits": datasets.load_digits(),
}


def validate_embedding(X, Y, score=0.74, n_neighbors=DEFAULT_N_NEIGHBORS):
    """Compares TSNE embedding trustworthiness, NAN and verbosity"""
    nans = np.sum(np.isnan(Y))
    trust = trustworthiness(X, Y, n_neighbors=n_neighbors)

    print("Trust=%s" % trust)
    assert trust > score
    assert nans == 0


@pytest.mark.parametrize('type_knn_graph', ['cuml', 'sklearn'])
@pytest.mark.parametrize('method', ['fft', 'barnes_hut'])
def test_tsne_knn_graph_used(test_datasets, type_knn_graph, method):

    X = test_datasets.data

    neigh = cuKNN(n_neighbors=DEFAULT_N_NEIGHBORS,
                  metric="euclidean").fit(X)
    knn_graph = neigh.kneighbors_graph(X, mode="distance").astype('float32')

    if type_knn_graph == 'cuml':
        knn_graph = cupyx.scipy.sparse.csr_matrix(knn_graph)

    tsne = TSNE(random_state=1,
                n_neighbors=DEFAULT_N_NEIGHBORS,
                method=method,
                perplexity=DEFAULT_PERPLEXITY,
                learning_rate_method='none',
                min_grad_norm=1e-12)

    # Perform tsne with normal knn_graph
    Y = tsne.fit_transform(X, True, knn_graph)

    trust_normal = trustworthiness(X, Y, n_neighbors=DEFAULT_N_NEIGHBORS)

    X_garbage = np.ones(X.shape)
    knn_graph_garbage = neigh.kneighbors_graph(
        X_garbage, mode="distance").astype('float32')

    if type_knn_graph == 'cuml':
        knn_graph_garbage = cupyx.scipy.sparse.csr_matrix(knn_graph_garbage)

    tsne = TSNE(random_state=1,
                n_neighbors=DEFAULT_N_NEIGHBORS,
                method=method,
                perplexity=DEFAULT_PERPLEXITY,
                learning_rate_method='none',
                min_grad_norm=1e-12)

    # Perform tsne with garbage knn_graph
    Y = tsne.fit_transform(X, True, knn_graph_garbage)

    trust_garbage = trustworthiness(X, Y, n_neighbors=DEFAULT_N_NEIGHBORS)
    assert (trust_normal - trust_garbage) > 0.15

    Y = tsne.fit_transform(X, True, knn_graph_garbage)
    trust_garbage = trustworthiness(X, Y, n_neighbors=DEFAULT_N_NEIGHBORS)
    assert (trust_normal - trust_garbage) > 0.15

    Y = tsne.fit_transform(X, True, knn_graph_garbage)
    trust_garbage = trustworthiness(X, Y, n_neighbors=DEFAULT_N_NEIGHBORS)
    assert (trust_normal - trust_garbage) > 0.15


@pytest.mark.parametrize('type_knn_graph', ['cuml', 'sklearn'])
@pytest.mark.parametrize('method', ['fft', 'barnes_hut'])
def test_tsne_knn_parameters(test_datasets, type_knn_graph, method):

    X = test_datasets.data

    from sklearn.preprocessing import normalize

    X = normalize(X, norm='l1')

    neigh = cuKNN(n_neighbors=DEFAULT_N_NEIGHBORS,
                  metric="euclidean").fit(X)
    knn_graph = neigh.kneighbors_graph(X, mode="distance").astype('float32')

    if type_knn_graph == 'cuml':
        knn_graph = cupyx.scipy.sparse.csr_matrix(knn_graph)

    tsne = TSNE(n_components=2,
                random_state=1,
                n_neighbors=DEFAULT_N_NEIGHBORS,
                learning_rate_method='none',
                method=method,
                min_grad_norm=1e-12,
                perplexity=DEFAULT_PERPLEXITY)

    embed = tsne.fit_transform(X, True, knn_graph)
    validate_embedding(X, embed)

    embed = tsne.fit_transform(X, True, knn_graph.tocoo())
    validate_embedding(X, embed)

    embed = tsne.fit_transform(X, True, knn_graph.tocsc())
    validate_embedding(X, embed)


<<<<<<< HEAD
@pytest.mark.parametrize('precomputed_type', ['knn_graph', 'tuple',
                                              'pairwise'])
@pytest.mark.parametrize('sparse_input', [False, True])
def test_tsne_precomputed_knn(precomputed_type, sparse_input):
    data, labels = make_blobs(n_samples=2000, n_features=10,
                              centers=5, random_state=0)
    data = data.astype(np.float32)

    if sparse_input:
        sparsification = np.random.choice([0., 1.],
                                          p=[0.1, 0.9],
                                          size=data.shape)
        data = np.multiply(data, sparsification)
        data = scipy.sparse.csr_matrix(data)

    n_neighbors = DEFAULT_N_NEIGHBORS

    if precomputed_type == 'knn_graph':
        nn = NearestNeighbors(n_neighbors=n_neighbors)
        nn.fit(data)
        precomputed_knn = nn.kneighbors_graph(data, mode="distance")
    elif precomputed_type == 'tuple':
        nn = NearestNeighbors(n_neighbors=n_neighbors)
        nn.fit(data)
        precomputed_knn = nn.kneighbors(data, return_distance=True)
        precomputed_knn = (precomputed_knn[1], precomputed_knn[0])
    elif precomputed_type == 'pairwise':
        precomputed_knn = pairwise_distances(data)

    model = TSNE(n_neighbors=n_neighbors, precomputed_knn=precomputed_knn)
    embedding = model.fit_transform(data)
    trust = trustworthiness(data, embedding, n_neighbors=n_neighbors)
    assert trust >= 0.92


@pytest.mark.parametrize('dataset', test_datasets.values())
=======
>>>>>>> 79d0b9e2
@pytest.mark.parametrize('method', ['fft', 'barnes_hut'])
def test_tsne(test_datasets, method):
    """
    This tests how TSNE handles a lot of input data across time.
    (1) Numpy arrays are passed in
    (2) Params are changed in the TSNE class
    (3) The class gets re-used across time
    (4) Trustworthiness is checked
    (5) Tests NAN in TSNE output for learning rate explosions
    (6) Tests verbosity
    """
    X = test_datasets.data

    tsne = TSNE(n_components=2,
                random_state=1,
                n_neighbors=DEFAULT_N_NEIGHBORS,
                learning_rate_method='none',
                method=method,
                min_grad_norm=1e-12,
                perplexity=DEFAULT_PERPLEXITY)

    Y = tsne.fit_transform(X)
    validate_embedding(X, Y)


@pytest.mark.parametrize('nrows', [stress_param(2400000)])
@pytest.mark.parametrize('ncols', [stress_param(225)])
@pytest.mark.parametrize('method', ['fft', 'barnes_hut'])
def test_tsne_large(nrows, ncols, method):
    """
    This tests how TSNE handles large input
    """
    X, y = make_blobs(n_samples=nrows,
                      centers=8,
                      n_features=ncols,
                      random_state=1).astype(np.float32)

    tsne = TSNE(random_state=1,
                exaggeration_iter=1,
                n_iter=2, method=method,
                min_grad_norm=1e-12)
    Y = tsne.fit_transform(X)
    nans = np.sum(np.isnan(Y))
    assert nans == 0


def test_components_exception():
    with pytest.raises(ValueError):
        TSNE(n_components=3)


@pytest.mark.parametrize('input_type', ['cupy', 'scipy'])
@pytest.mark.parametrize('method', ['fft', 'barnes_hut'])
def test_tsne_fit_transform_on_digits_sparse(input_type, method):

    digits = tsne_datasets['digits'].data

    if input_type == 'cupy':
        sp_prefix = cupyx.scipy.sparse
    else:
        sp_prefix = scipy.sparse

    fitter = TSNE(n_components=2,
                  random_state=1,
                  method=method,
                  min_grad_norm=1e-12,
                  n_neighbors=DEFAULT_N_NEIGHBORS,
                  learning_rate_method="none",
                  perplexity=DEFAULT_PERPLEXITY)

    new_data = sp_prefix.csr_matrix(
        scipy.sparse.csr_matrix(digits)).astype('float32')

    embedding = fitter.fit_transform(new_data, convert_dtype=True)

    if input_type == 'cupy':
        embedding = embedding.get()

    trust = trustworthiness(digits, embedding,
                            n_neighbors=DEFAULT_N_NEIGHBORS)
    assert trust >= 0.85


@pytest.mark.parametrize('type_knn_graph', ['cuml', 'sklearn'])
@pytest.mark.parametrize('input_type', ['cupy', 'scipy'])
@pytest.mark.parametrize('method', ['fft', 'barnes_hut'])
def test_tsne_knn_parameters_sparse(type_knn_graph, input_type, method):

    digits = tsne_datasets["digits"].data

    neigh = cuKNN(n_neighbors=DEFAULT_N_NEIGHBORS,
                  metric="euclidean").fit(digits)
    knn_graph = neigh.kneighbors_graph(
        digits, mode="distance").astype('float32')

    if type_knn_graph == 'cuml':
        knn_graph = cupyx.scipy.sparse.csr_matrix(knn_graph)

    if input_type == 'cupy':
        sp_prefix = cupyx.scipy.sparse
    else:
        sp_prefix = scipy.sparse

    tsne = TSNE(n_components=2,
                n_neighbors=DEFAULT_N_NEIGHBORS,
                random_state=1,
                learning_rate_method='none',
                method=method,
                min_grad_norm=1e-12,
                perplexity=DEFAULT_PERPLEXITY)

    new_data = sp_prefix.csr_matrix(
        scipy.sparse.csr_matrix(digits))

    Y = tsne.fit_transform(new_data, True, knn_graph)
    if input_type == 'cupy':
        Y = Y.get()
    validate_embedding(digits, Y, 0.85)

    Y = tsne.fit_transform(new_data, True, knn_graph.tocoo())
    if input_type == 'cupy':
        Y = Y.get()
    validate_embedding(digits, Y, 0.85)

    Y = tsne.fit_transform(new_data, True, knn_graph.tocsc())
    if input_type == 'cupy':
        Y = Y.get()
    validate_embedding(digits, Y, 0.85)


@pytest.mark.parametrize('metric', ['l2', 'euclidean', 'sqeuclidean',
                                    'cityblock', 'l1', 'manhattan',
                                    'minkowski', 'chebyshev',
                                    'cosine', 'correlation'])
def test_tsne_distance_metrics(metric):

    data, labels = make_blobs(n_samples=1000, n_features=64,
                              centers=5, random_state=42)

    tsne = TSNE(n_components=2,
                random_state=1,
                n_neighbors=DEFAULT_N_NEIGHBORS,
                method='exact',
                learning_rate_method='none',
                min_grad_norm=1e-12,
                perplexity=DEFAULT_PERPLEXITY,
                metric=metric)

    sk_tsne = skTSNE(n_components=2,
                     random_state=1,
                     min_grad_norm=1e-12,
                     method='exact',
                     perplexity=DEFAULT_PERPLEXITY,
                     metric=metric)

    cuml_embedding = tsne.fit_transform(data)
    sk_embedding = sk_tsne.fit_transform(data)
    nans = np.sum(np.isnan(cuml_embedding))
    cuml_trust = trustworthiness(data, cuml_embedding, metric=metric)
    sk_trust = trustworthiness(data, sk_embedding, metric=metric)

    assert cuml_trust > 0.85
    assert nans == 0
    assert array_equal(sk_trust, cuml_trust, 0.05, with_sign=True)


@pytest.mark.parametrize('method', ['fft', 'barnes_hut', 'exact'])
@pytest.mark.parametrize('metric', ['l2', 'euclidean', 'cityblock',
                                    'l1', 'manhattan', 'cosine'])
def test_tsne_distance_metrics_on_sparse_input(method, metric):

    data, labels = make_blobs(n_samples=1000, n_features=64,
                              centers=5, random_state=42)
    data_sparse = scipy.sparse.csr_matrix(data)

    cuml_tsne = TSNE(n_components=2,
                     random_state=1,
                     n_neighbors=DEFAULT_N_NEIGHBORS,
                     method=method,
                     learning_rate_method='none',
                     min_grad_norm=1e-12,
                     perplexity=DEFAULT_PERPLEXITY,
                     metric=metric)

    if method == 'fft':
        sk_tsne = skTSNE(n_components=2,
                         random_state=1,
                         min_grad_norm=1e-12,
                         method='barnes_hut',
                         perplexity=DEFAULT_PERPLEXITY,
                         metric=metric,
                         init="random")

    else:
        sk_tsne = skTSNE(n_components=2,
                         random_state=1,
                         min_grad_norm=1e-12,
                         method=method,
                         perplexity=DEFAULT_PERPLEXITY,
                         metric=metric,
                         init="random")

    cuml_embedding = cuml_tsne.fit_transform(data_sparse)
    nans = np.sum(np.isnan(cuml_embedding))
    sk_embedding = sk_tsne.fit_transform(data_sparse)
    cu_trust = trustworthiness(data, cuml_embedding, metric=metric)
    sk_trust = trustworthiness(data, sk_embedding, metric=metric)

    assert cu_trust > 0.85
    assert nans == 0
    assert array_equal(sk_trust, cu_trust, 0.05, with_sign=True)<|MERGE_RESOLUTION|>--- conflicted
+++ resolved
@@ -140,7 +140,6 @@
     validate_embedding(X, embed)
 
 
-<<<<<<< HEAD
 @pytest.mark.parametrize('precomputed_type', ['knn_graph', 'tuple',
                                               'pairwise'])
 @pytest.mark.parametrize('sparse_input', [False, True])
@@ -177,8 +176,6 @@
 
 
 @pytest.mark.parametrize('dataset', test_datasets.values())
-=======
->>>>>>> 79d0b9e2
 @pytest.mark.parametrize('method', ['fft', 'barnes_hut'])
 def test_tsne(test_datasets, method):
     """
