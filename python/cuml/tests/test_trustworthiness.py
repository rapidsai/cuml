--- conflicted
+++ resolved
@@ -21,21 +21,9 @@
 @pytest.mark.filterwarnings(
     "ignore:n_jobs value.*overridden.*by setting random_state.*:UserWarning"
 )
-<<<<<<< HEAD
-# Ignore FutureWarning from third-party umap-learn package calling
-# sklearn.utils.validation.check_array with deprecated 'force_all_finite'
-# parameter. This is not in cuml's control. Note: this will break when
-# sklearn 1.8 removes the deprecated parameter entirely - umap-learn will
-# need to be updated at that point.
-# See also https://github.com/lmcinnes/umap/issues/1174
-@pytest.mark.filterwarnings(
-    "ignore:'force_all_finite' was renamed to "
-    "'ensure_all_finite':FutureWarning:sklearn"
-=======
 @pytest.mark.xfail(
     condition=Version(sklearn.__version__) >= Version("1.8.0.dev0"),
     reason="umap-learn is incompatible with sklearn >= 1.8.0",
->>>>>>> 7672261c
 )
 def test_trustworthiness(
     input_type, n_samples, n_features, n_components, batch_size
