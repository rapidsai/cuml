--- conflicted
+++ resolved
@@ -79,11 +79,8 @@
 
 
 
-<<<<<<< HEAD
-=======
 test_input_types = ["numpy", "numba", "cupy", "series", None]
 
->>>>>>> 3bab4d1f
 test_output_types = (
     "cupy",
     "numpy",
