--- conflicted
+++ resolved
@@ -167,10 +167,7 @@
     order=cuml_array_orders(),
     mem_type=cuml_array_mem_types(),
 )
-<<<<<<< HEAD
-=======
-@settings(deadline=None)
->>>>>>> 447bdedb
+@settings(deadline=None)
 def test_array_init_from_bytes(data_type, dtype, shape, order, mem_type):
     dtype = np.dtype(dtype)
     values = bytes(_get_size_from_shape(shape, dtype)[0])
