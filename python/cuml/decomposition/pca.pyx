--- conflicted
+++ resolved
@@ -618,43 +618,7 @@
         return X_new
 
 
-<<<<<<< HEAD
     def get_param_names(self):
         return super(Base, self).get_param_names() + \
-            ["copy", "iterated_power", "n_components", "svd_solver", "tol",
-             "whiten"]
-=======
-    def get_params(self, deep=True):
-        """
-        Sklearn style return parameter state
-
-        Parameters
-        -----------
-        deep : boolean (default = True)
-        """
-        params = dict()
-        variables = ['copy', 'iterated_power', 'n_components', 'random_state','svd_solver','tol','whiten']
-        for key in variables:
-            var_value = getattr(self.params,key,None)
-            params[key] = var_value
-            if 'svd_solver'== key:
-                params[key] = getattr(self, key, None)
-
-        return params
-
-
-    def set_params(self, **parameter):
-        if not parameter:
-            return self
-        variables = ['copy', 'iterated_power', 'n_components', 'random_state','svd_solver','tol','whiten']
-        for key, value in parameter.items():
-            if key not in variables:
-                raise ValueError('Invalid parameter %s for estimator')
-            else:
-                if 'svd_solver' in parameter.keys() and key=='svd_solver':
-                    setattr(self, key, value)
-                else:
-                    setattr(self.params, key, value)
-
-        return self
->>>>>>> 993eb6b1
+            ["copy", "iterated_power", "n_components", "random_state",
+             "svd_solver", "tol", "whiten"]