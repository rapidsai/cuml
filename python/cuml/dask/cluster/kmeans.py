# Copyright (c) 2019, NVIDIA CORPORATION.
#
# Licensed under the Apache License, Version 2.0 (the "License");
# you may not use this file except in compliance with the License.
# You may obtain a copy of the License at
#
#     http://www.apache.org/licenses/LICENSE-2.0
#
# Unless required by applicable law or agreed to in writing, software
# distributed under the License is distributed on an "AS IS" BASIS,
# WITHOUT WARRANTIES OR CONDITIONS OF ANY KIND, either express or implied.
# See the License for the specific language governing permissions and
# limitations under the License.
#

from cuml.dask.common import extract_ddf_partitions, to_dask_cudf
<<<<<<< HEAD
from cuml.cluster.sg.kmeans import KMeans as cumlKMeans
from cuml.dask.common.comms import worker_state, default_comms
=======
from dask.distributed import default_client
from cuml.dask.common.comms import worker_state, CommsContext
>>>>>>> a5640b86
from dask.distributed import wait
import numpy as np

import random


class KMeans(object):
    """
    Multi-Node Multi-GPU implementation of KMeans
    """

<<<<<<< HEAD
    def __init__(self, n_clusters=8, init="k-means||", verbose=0, client=None):
=======
    def __init__(self, n_clusters=8, max_iter=300, tol=1e-4,
                 verbose=0, random_state=1, precompute_distances='auto',
                 init='scalable-k-means++', n_init=1, algorithm='auto',
                 client=None):
>>>>>>> a5640b86
        """
        Constructor for distributed KMeans model
        :param n_clusters: Number of clusters to fit
        :param init_method: Method for finding initial centroids
        :param verbose: Print useful info while executing
        """
<<<<<<< HEAD
        self.init(n_clusters=n_clusters, init=init,
                  verbose=verbose)

    def init(self, n_clusters, init, verbose=0, client=None):
        """
        Creates a local KMeans instance on each worker
        :param n_clusters: Number of clusters to fit
        :param init_method: Method for finding initial centroids
        :param verbose: Print useful info while executing
        :return:
        """
        self.client = client
        comms = default_comms(client=self.client)

        self.kmeans = [(w, comms.client.submit(KMeans.func_build_kmeans_,
                                               comms.sessionId,
                                               n_clusters,
                                               init,
                                               verbose,
                                               i,
                                               workers=[w]))
                       for i, w in zip(range(len(comms.worker_addresses)),
                                       comms.workers)]
        wait(self.kmeans)
=======
        self.client = default_client() if client is None else client
        self.max_iter = max_iter
        self.tol = tol
        self.random_state = random_state
        self.precompute_distances = precompute_distances
        self.n_init = n_init
        self.algorithm = algorithm
        self.n_clusters = n_clusters
        self.init = init
        self.verbose = verbose
>>>>>>> a5640b86

    @staticmethod
    def func_fit(sessionId, n_clusters, max_iter, tol, verbose, random_state,
                 precompute_distances, init, n_init, algorithm, df, r):
        """
        Runs on each worker to call fit on local KMeans instance.
        Extracts centroids
        :param model: Local KMeans instance
        :param df: cudf.Dataframe to use
        :param r: Stops memoizatiion caching
        :return: The fit model
        """
        from cuml.cluster.kmeans_mg import KMeansMG as cumlKMeans
        handle = worker_state(sessionId)["handle"]
        return cumlKMeans(handle=handle,
                          init=init,
                          max_iter=max_iter,
                          tol=tol,
                          random_state=random_state,
                          n_init=n_init,
                          algorithm=algorithm,
                          precompute_distances=precompute_distances,
                          n_clusters=n_clusters,
                          verbose=verbose).fit(df)

    @staticmethod
    def func_transform(model, df, r):
        """
        Runs on each worker to call fit on local KMeans instance
        :param model: Local KMeans instance
        :param df: cudf.Dataframe to use
        :param r: Stops memoizatiion caching
        :return: The fit model
        """
        return model.transform(df)

    @staticmethod
    def func_predict(model, df, r):
        """
        Runs on each worker to call fit on local KMeans instance
        :param model: Local KMeans instance
        :param df: cudf.Dataframe to use
        :param r: Stops memoization caching
        :return: cudf.Series with predictions
        """
        return model.predict(df)

    @staticmethod
    def func_score(model, df, r):
        """
        Runs on each worker to call fit on local KMeans instance
        :param model: Local KMeans instance
        :param df: cudf.Dataframe to use
        :param r: Stops memoization caching
        :return: cudf.Series with predictions
        """
<<<<<<< HEAD
        comms = default_comms(client=self.client)

        gpu_futures = comms.client.sync(extract_ddf_partitions, X)

        worker_model_map = dict(map(lambda x: (x[0], x[1]), self.kmeans))

        f = [comms.client.submit(func,  # Function to run on worker
                                 worker_model_map[w],  # Model instance
                                 f,  # Input DataFrame partition
                                 random.random())  # Worker ID
             for w, f in gpu_futures]
        wait(f)
        return f
=======
        return model.score(df)
>>>>>>> a5640b86

    def fit(self, X):
        """
        Fits a distributed KMeans model
        :param X: dask_cudf.Dataframe to fit
        :return: This KMeans instance
        """
        gpu_futures = self.client.sync(extract_ddf_partitions, X)

        workers = list(map(lambda x: x[0], gpu_futures))

        comms = CommsContext(comms_p2p=False)
        comms.init(workers=workers)

        kmeans_fit = [self.client.submit(
            KMeans.func_fit,
            comms.sessionId,
            self.n_clusters,
            self.max_iter,
            self.tol,
            self.verbose,
            self.random_state,
            self.precompute_distances,
            self.init,
            self.n_init,
            self.algorithm,
            f,
            random.random(),
            workers=[w]) for w, f in gpu_futures]

        wait(kmeans_fit)

        comms.destroy()

        self.local_model = kmeans_fit[0].result()

        return self

    def parallel_func(self, X, func):
        """
        Predicts the labels using a distributed KMeans model
        :param X: dask_cudf.Dataframe to predict
        :return: A dask_cudf.Dataframe containing label predictions
        """
        gpu_futures = self.client.sync(extract_ddf_partitions, X)
        kmeans_predict = [self.client.submit(
            func,
            self.local_model,
            f,
            random.random(),
            workers=[w]) for w, f in gpu_futures]

        return to_dask_cudf(kmeans_predict)

    def predict(self, X):
        """
        Predicts the labels using a distributed KMeans model
        :param X: dask_cudf.Dataframe to predict
        :return: A dask_cudf.Dataframe containing label predictions
        """
        return self.parallel_func(X, KMeans.func_predict)

    def fit_predict(self, X):
        return self.fit(X).predict(X)

    def transform(self, X):
        """
        Predicts the labels using a distributed KMeans model
        :param X: dask_cudf.Dataframe to predict
        :return: A dask_cudf.Dataframe containing label predictions
        """
        return self.parallel_func(X, KMeans.func_xform)

    def fit_transform(self, X):
        """
        Calls fit followed by transform using a distributed KMeans model
        :param X: dask_cudf.Dataframe to fit & predict
        :return: A dask_cudf.Dataframe containing label predictions
        """
        return self.fit(X).transform(X)

    def score(self, X):
        gpu_futures = self.client.sync(extract_ddf_partitions, X)
        scores = [self.client.submit(
            KMeans.func_score,
            self.local_model,
            f,
            random.random(),
            workers=[w]).result() for w, f in gpu_futures]

        return np.sum(scores)<|MERGE_RESOLUTION|>--- conflicted
+++ resolved
@@ -14,13 +14,8 @@
 #
 
 from cuml.dask.common import extract_ddf_partitions, to_dask_cudf
-<<<<<<< HEAD
-from cuml.cluster.sg.kmeans import KMeans as cumlKMeans
-from cuml.dask.common.comms import worker_state, default_comms
-=======
 from dask.distributed import default_client
 from cuml.dask.common.comms import worker_state, CommsContext
->>>>>>> a5640b86
 from dask.distributed import wait
 import numpy as np
 
@@ -32,46 +27,16 @@
     Multi-Node Multi-GPU implementation of KMeans
     """
 
-<<<<<<< HEAD
-    def __init__(self, n_clusters=8, init="k-means||", verbose=0, client=None):
-=======
     def __init__(self, n_clusters=8, max_iter=300, tol=1e-4,
                  verbose=0, random_state=1, precompute_distances='auto',
                  init='scalable-k-means++', n_init=1, algorithm='auto',
                  client=None):
->>>>>>> a5640b86
         """
         Constructor for distributed KMeans model
         :param n_clusters: Number of clusters to fit
         :param init_method: Method for finding initial centroids
         :param verbose: Print useful info while executing
         """
-<<<<<<< HEAD
-        self.init(n_clusters=n_clusters, init=init,
-                  verbose=verbose)
-
-    def init(self, n_clusters, init, verbose=0, client=None):
-        """
-        Creates a local KMeans instance on each worker
-        :param n_clusters: Number of clusters to fit
-        :param init_method: Method for finding initial centroids
-        :param verbose: Print useful info while executing
-        :return:
-        """
-        self.client = client
-        comms = default_comms(client=self.client)
-
-        self.kmeans = [(w, comms.client.submit(KMeans.func_build_kmeans_,
-                                               comms.sessionId,
-                                               n_clusters,
-                                               init,
-                                               verbose,
-                                               i,
-                                               workers=[w]))
-                       for i, w in zip(range(len(comms.worker_addresses)),
-                                       comms.workers)]
-        wait(self.kmeans)
-=======
         self.client = default_client() if client is None else client
         self.max_iter = max_iter
         self.tol = tol
@@ -82,7 +47,6 @@
         self.n_clusters = n_clusters
         self.init = init
         self.verbose = verbose
->>>>>>> a5640b86
 
     @staticmethod
     def func_fit(sessionId, n_clusters, max_iter, tol, verbose, random_state,
@@ -139,23 +103,7 @@
         :param r: Stops memoization caching
         :return: cudf.Series with predictions
         """
-<<<<<<< HEAD
-        comms = default_comms(client=self.client)
-
-        gpu_futures = comms.client.sync(extract_ddf_partitions, X)
-
-        worker_model_map = dict(map(lambda x: (x[0], x[1]), self.kmeans))
-
-        f = [comms.client.submit(func,  # Function to run on worker
-                                 worker_model_map[w],  # Model instance
-                                 f,  # Input DataFrame partition
-                                 random.random())  # Worker ID
-             for w, f in gpu_futures]
-        wait(f)
-        return f
-=======
         return model.score(df)
->>>>>>> a5640b86
 
     def fit(self, X):
         """
