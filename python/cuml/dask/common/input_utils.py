--- conflicted
+++ resolved
@@ -27,11 +27,8 @@
 from cudf.core import DataFrame
 from dask_cudf.core import DataFrame as dcDataFrame
 from dask_cudf.core import Series as daskSeries
-<<<<<<< HEAD
-=======
 
 from dask import delayed
->>>>>>> fbc50e89
 
 from cuml.dask.common.utils import get_client
 from cuml.dask.common.dask_df_utils import to_dask_cudf
