#
# Copyright (c) 2019, NVIDIA CORPORATION.
#
# Licensed under the Apache License, Version 2.0 (the "License");
# you may not use this file except in compliance with the License.
# You may obtain a copy of the License at
#
#     http://www.apache.org/licenses/LICENSE-2.0
#
# Unless required by applicable law or agreed to in writing, software
# distributed under the License is distributed on an "AS IS" BASIS,
# WITHOUT WARRANTIES OR CONDITIONS OF ANY KIND, either express or implied.
# See the License for the specific language governing permissions and
# limitations under the License.
#


<<<<<<< HEAD
from dask.dataframe import from_delayed

=======
>>>>>>> b12669c8
import cudf
import cupy as cp
import dask.array as da
import math
import numpy as np
import pandas as pd

<<<<<<< HEAD
from dask.distributed import default_client, wait
=======
from dask import delayed
from dask.dataframe import from_delayed
from dask.distributed import default_client
>>>>>>> b12669c8

import numba.cuda as cuda

from uuid import uuid1


<<<<<<< HEAD
def create_df(m, n, centers, cluster_std, random_state, dtype):

    from cuml.datasets import make_blobs

    """
    Returns Dask Dataframes on device for X and y.
    """

    X, y = make_blobs(m, n, centers=centers, cluster_std=cluster_std,
                      random_state=random_state, dtype=dtype)

    # X = cuda.to_device(X.astype(dtype))
    # y = cuda.to_device(y)

    X = cudf.DataFrame.from_gpu_matrix(X)
    y = cudf.DataFrame.from_gpu_matrix(y.reshape(y.shape[0], 1))
=======
def create_local_data(m, n, centers, cluster_std, random_state,
                      dtype, type):
    X, y = skl_make_blobs(m, n, centers=centers, cluster_std=cluster_std,
                          random_state=random_state)

    if type == 'array':
        X = cp.asarray(X.astype(dtype))
        y = cp.asarray(y.astype(dtype)).reshape(m, 1)

    elif type == 'dataframe':
        X = cudf.DataFrame.from_pandas(pd.DataFrame(X.astype(dtype)))
        y = cudf.DataFrame.from_pandas(pd.DataFrame(y))

    else:
        raise ValueError('type must be array or dataframe')
>>>>>>> b12669c8

    return X, y


def get_meta(df):
    ret = df.iloc[:0]
    return ret


def get_X(t):
    return t[0]


def get_labels(t):
    return t[1]


def make_blobs(nrows, ncols, centers=8, n_parts=None, cluster_std=1.0,
               center_box=(-10, 10), random_state=None, verbose=False,
<<<<<<< HEAD
               dtype=np.float32, client=None):
=======
               dtype=np.float32, output='dataframe'):
>>>>>>> b12669c8

    """
    Makes labeled dask.Dataframe and dask_cudf.Dataframes containing blobs
    for a randomly generated set of centroids.

    This function calls `make_blobs` from Scikitlearn on each Dask worker
    and aggregates them into a single Dask Dataframe.

    For more information on Scikit-learn's `make_blobs:
    <https://scikit-learn.org/stable/modules/generated/sklearn.datasets.make_blobs.html>`_.

    :param nrows : number of rows
    :param ncols : number of features
    :param n_centers : number of centers to generate
    :param n_parts : number of partitions to generate (this can be greater
    than the number of workers)
    :param cluster_std : how far can each generated point deviate from its
    closest centroid?
    :param center_box : the bounding box which constrains all the centroids
    :param random_state : sets random seed
    :param verbose : enables / disables verbose printing.
    :param dtype : (default = np.float32) datatype to generate
    :param output : (default = 'dataframe') whether to generate dask array or
    dask dataframe output. Default will be array soon.

    :return: (dask.Dataframe for X, dask.Series for labels)
    """

    client = default_client() if client is None else client

    workers = list(client.has_what().keys())

    n_parts = n_parts if n_parts is not None else len(workers)
    parts_workers = (workers * n_parts)[:n_parts]
    rows_per_part = math.ceil(nrows/n_parts)

    if not isinstance(centers, np.ndarray):
        centers = np.random.RandomState(random_state)\
            .uniform(center_box[0], center_box[1],
                     size=(centers, ncols)).astype(dtype)

    if verbose:
        print("Generating %d samples across %d partitions on "
              "%d workers (total=%d samples)" %
              (math.ceil(nrows/len(workers)), n_parts, len(workers), nrows))

    key = str(uuid1())
    # Create dfs on each worker (gpu)

    parts = []
    worker_rows = []
    rows_so_far = 0
    for idx, worker in enumerate(parts_workers):
        if rows_so_far+rows_per_part <= nrows:
            rows_so_far += rows_per_part
            worker_rows.append(rows_per_part)
        else:
            worker_rows.append((int(nrows) - rows_so_far))

<<<<<<< HEAD
        dfs.append(client.submit(create_df,
                                 worker_rows,
                                 ncols,
                                 centers,
                                 cluster_std,
                                 random_state,
                                 dtype,
                                 key="%s-%s" % (key, idx),
                                 workers=[worker]))
=======
        parts.append(client.submit(create_local_data, worker_rows[idx], ncols,
                                   centers, cluster_std, random_state, dtype,
                                   output,
                                   key="%s-%s" % (key, idx),
                                   workers=[worker]))
>>>>>>> b12669c8

    x_key = str(uuid1())
    y_key = str(uuid1())

    X = [client.submit(get_X, f, key="%s-%s" % (x_key, idx))
         for idx, f in enumerate(parts)]
    y = [client.submit(get_labels, f, key="%s-%s" % (y_key, idx))
         for idx, f in enumerate(parts)]

    if output == 'dataframe':

        meta_X = client.submit(get_meta, X[0]).result()
        X = from_delayed(X, meta=meta_X)

        meta_y = client.submit(get_meta, y[0]).result()
        y = from_delayed(y, meta=meta_y)

    elif output == 'array':

        X = [da.from_delayed(delayed(chunk), shape=(worker_rows[idx], ncols),
                             dtype=dtype)
             for idx, chunk in enumerate(X)]
        y = [da.from_delayed(delayed(chunk), shape=(worker_rows[idx], 1),
                             dtype=dtype)
             for idx, chunk in enumerate(y)]

        X = da.concatenate(X, axis=0)
        y = da.concatenate(y, axis=0)

    return X, y<|MERGE_RESOLUTION|>--- conflicted
+++ resolved
@@ -15,65 +15,39 @@
 #
 
 
-<<<<<<< HEAD
-from dask.dataframe import from_delayed
-
-=======
->>>>>>> b12669c8
 import cudf
 import cupy as cp
 import dask.array as da
 import math
 import numpy as np
-import pandas as pd
 
-<<<<<<< HEAD
 from dask.distributed import default_client, wait
-=======
 from dask import delayed
 from dask.dataframe import from_delayed
-from dask.distributed import default_client
->>>>>>> b12669c8
 
-import numba.cuda as cuda
+from cuml.datasets import make_blobs as cuml_make_blobs
 
 from uuid import uuid1
 
 
-<<<<<<< HEAD
-def create_df(m, n, centers, cluster_std, random_state, dtype):
+def create_local_data(m, n, centers, cluster_std, random_state,
+                      dtype, type, idx):
 
-    from cuml.datasets import make_blobs
-
-    """
-    Returns Dask Dataframes on device for X and y.
-    """
-
-    X, y = make_blobs(m, n, centers=centers, cluster_std=cluster_std,
-                      random_state=random_state, dtype=dtype)
-
-    # X = cuda.to_device(X.astype(dtype))
-    # y = cuda.to_device(y)
-
-    X = cudf.DataFrame.from_gpu_matrix(X)
-    y = cudf.DataFrame.from_gpu_matrix(y.reshape(y.shape[0], 1))
-=======
-def create_local_data(m, n, centers, cluster_std, random_state,
-                      dtype, type):
-    X, y = skl_make_blobs(m, n, centers=centers, cluster_std=cluster_std,
-                          random_state=random_state)
+    X, y = cuml_make_blobs(n_samples=m, n_features=n,
+                           centers=centers, cluster_std=cluster_std,
+                           random_state=random_state+idx, dtype=dtype)
 
     if type == 'array':
-        X = cp.asarray(X.astype(dtype))
-        y = cp.asarray(y.astype(dtype)).reshape(m, 1)
+        X = cp.array(X)
+        y = cp.array(y).reshape(m, 1)
 
     elif type == 'dataframe':
-        X = cudf.DataFrame.from_pandas(pd.DataFrame(X.astype(dtype)))
-        y = cudf.DataFrame.from_pandas(pd.DataFrame(y))
+
+        X = cudf.DataFrame.from_gpu_matrix(X)
+        y = cudf.DataFrame.from_gpu_matrix(y.reshape(m, 1))
 
     else:
         raise ValueError('type must be array or dataframe')
->>>>>>> b12669c8
 
     return X, y
 
@@ -93,11 +67,7 @@
 
 def make_blobs(nrows, ncols, centers=8, n_parts=None, cluster_std=1.0,
                center_box=(-10, 10), random_state=None, verbose=False,
-<<<<<<< HEAD
-               dtype=np.float32, client=None):
-=======
-               dtype=np.float32, output='dataframe'):
->>>>>>> b12669c8
+               dtype=np.float32, output='dataframe', client=None):
 
     """
     Makes labeled dask.Dataframe and dask_cudf.Dataframes containing blobs
@@ -128,6 +98,8 @@
 
     client = default_client() if client is None else client
 
+    print(str(client))
+
     workers = list(client.has_what().keys())
 
     n_parts = n_parts if n_parts is not None else len(workers)
@@ -135,9 +107,13 @@
     rows_per_part = math.ceil(nrows/n_parts)
 
     if not isinstance(centers, np.ndarray):
+
+        print("Generating centers: " + str(centers) + ", " + str(ncols))
         centers = np.random.RandomState(random_state)\
             .uniform(center_box[0], center_box[1],
                      size=(centers, ncols)).astype(dtype)
+
+        print("CENTERS: " + str(centers))
 
     if verbose:
         print("Generating %d samples across %d partitions on "
@@ -157,23 +133,17 @@
         else:
             worker_rows.append((int(nrows) - rows_so_far))
 
-<<<<<<< HEAD
-        dfs.append(client.submit(create_df,
-                                 worker_rows,
-                                 ncols,
-                                 centers,
-                                 cluster_std,
-                                 random_state,
-                                 dtype,
-                                 key="%s-%s" % (key, idx),
-                                 workers=[worker]))
-=======
-        parts.append(client.submit(create_local_data, worker_rows[idx], ncols,
-                                   centers, cluster_std, random_state, dtype,
+        parts.append(client.submit(create_local_data,
+                                   worker_rows[idx],
+                                   ncols,
+                                   centers,
+                                   cluster_std,
+                                   random_state,
+                                   dtype,
                                    output,
+                                   idx,
                                    key="%s-%s" % (key, idx),
                                    workers=[worker]))
->>>>>>> b12669c8
 
     x_key = str(uuid1())
     y_key = str(uuid1())
@@ -185,6 +155,8 @@
 
     if output == 'dataframe':
 
+        print("Building dataframe")
+
         meta_X = client.submit(get_meta, X[0]).result()
         X = from_delayed(X, meta=meta_X)
 
@@ -192,6 +164,8 @@
         y = from_delayed(y, meta=meta_y)
 
     elif output == 'array':
+
+        print("Building array")
 
         X = [da.from_delayed(delayed(chunk), shape=(worker_rows[idx], ncols),
                              dtype=dtype)
