#
# Copyright (c) 2019-2021, NVIDIA CORPORATION.
#
# Licensed under the Apache License, Version 2.0 (the "License");
# you may not use this file except in compliance with the License.
# You may obtain a copy of the License at
#
#     http://www.apache.org/licenses/LICENSE-2.0
#
# Unless required by applicable law or agreed to in writing, software
# distributed under the License is distributed on an "AS IS" BASIS,
# WITHOUT WARRANTIES OR CONDITIONS OF ANY KIND, either express or implied.
# See the License for the specific language governing permissions and
# limitations under the License.
#

import numpy as np
import cupy as cp

from cuml.dask.common.base import BaseEstimator
from cuml.ensemble import RandomForestClassifier as cuRFC
from cuml.dask.common.input_utils import DistributedDataHandler
from cuml.dask.common.base import DelayedPredictionMixin, \
    DelayedPredictionProbaMixin
from cuml.dask.ensemble.base import \
    BaseRandomForestModel
from dask.distributed import default_client

import dask


class RandomForestClassifier(BaseRandomForestModel, DelayedPredictionMixin,
                             DelayedPredictionProbaMixin, BaseEstimator):

    """
    Experimental API implementing a multi-GPU Random Forest classifier
    model which fits multiple decision tree classifiers in an
    ensemble. This uses Dask to partition data over multiple GPUs
    (possibly on different nodes).

    Currently, this API makes the following assumptions:
     * The set of Dask workers used between instantiation, fit, \
        and predict are all consistent
     * Training data comes in the form of cuDF dataframes or Dask Arrays \
        distributed so that each worker has at least one partition.
     * The get_summary_text and get_detailed_text functions provides the \
        text representation of the forest on the worker.

    Future versions of the API will support more flexible data
    distribution and additional input types.

    The distributed algorithm uses an embarrassingly-parallel
    approach. For a forest with N trees being built on w workers, each
    worker simply builds N/w trees on the data it has available
    locally. In many cases, partitioning the data so that each worker
    builds trees on a subset of the total dataset works well, but
    it generally requires the data to be well-shuffled in advance.
    Alternatively, callers can replicate all of the data across
    workers so that rf.fit receives w partitions, each containing the
    same data. This would produce results approximately identical to
    single-GPU fitting.

    Please check the single-GPU implementation of Random Forest
    classifier for more information about the underlying algorithm.

    Parameters
    -----------
    n_estimators : int (default = 10)
                   total number of trees in the forest (not per-worker)
    handle : cuml.Handle
        Specifies the cuml.handle that holds internal CUDA state for
        computations in this model. Most importantly, this specifies the CUDA
        stream that will be used for the model's computations, so users can
        run different models concurrently in different streams by creating
        handles in several streams.
        If it is None, a new one is created.
<<<<<<< HEAD
    split_criterion : int (default = 0)
        The criterion used to split nodes.
        0 for GINI, 1 for ENTROPY, 5 for CRITERION_END.
        2 and 3 not valid for classification
    split_algo : 0 for HIST and 1 for GLOBAL_QUANTILE (default = 1)
        the algorithm to determine how nodes are split in the tree.
=======
    split_criterion : int or string (default = 0 ('gini'))
        The criterion used to split nodes.
        0 or 'gini' for GINI, 1 or 'entropy' for ENTROPY,
        2 or 'mse' for MSE
        2 or 'mse' not valid for classification
>>>>>>> 9f9e16f9
    bootstrap : boolean (default = True)
        Control bootstrapping.
        If set, each tree in the forest is built
        on a bootstrapped sample with replacement.
        If False, the whole dataset is used to build each tree.
    max_samples : float (default = 1.0)
        Ratio of dataset rows used while fitting each tree.
    max_depth : int (default = -1)
        Maximum tree depth. Unlimited (i.e, until leaves are pure), if -1.
    max_leaves : int (default = -1)
        Maximum leaf nodes per tree. Soft constraint. Unlimited, if -1.
    max_features : float (default = 'auto')
        Ratio of number of features (columns) to consider
        per node split.
    n_bins : int (default = 8)
        Number of bins used by the split algorithm.
    min_samples_leaf : int or float (default = 1)
        The minimum number of samples (rows) in each leaf node.
        If int, then min_samples_leaf represents the minimum number.
        If float, then min_samples_leaf represents a fraction and
        ceil(min_samples_leaf * n_rows) is the minimum number of samples
        for each leaf node.
    min_samples_split : int or float (default = 2)
        The minimum number of samples required to split an internal node.
        If int, then min_samples_split represents the minimum number.
        If float, then min_samples_split represents a fraction and
        ceil(min_samples_split * n_rows) is the minimum number of samples
        for each split.
    n_streams : int (default = 4 )
        Number of parallel streams used for forest building
    workers : optional, list of strings
        Dask addresses of workers to use for computation.
        If None, all available Dask workers will be used.
    random_state : int (default = None)
        Seed for the random number generator. Unseeded by default.

    ignore_empty_partitions: Boolean (default = False)
        Specify behavior when a worker does not hold any data
        while splitting. When True, it returns the results from workers
        with data (the number of trained estimators will be less than
        n_estimators) When False, throws a RuntimeError.
        This is an experiemental parameter, and may be removed
        in the future.

    Examples
    --------
    For usage examples, please see the RAPIDS notebooks repository:
    https://github.com/rapidsai/cuml/blob/branch-0.15/notebooks/random_forest_mnmg_demo.ipynb
    """

    def __init__(
        self,
        *,
        workers=None,
        client=None,
        verbose=False,
        n_estimators=10,
        random_state=None,
        ignore_empty_partitions=False,
        **kwargs
    ):

        super().__init__(client=client,
                         verbose=verbose,
                         **kwargs)
        self._create_model(
            model_func=RandomForestClassifier._construct_rf,
            client=client,
            workers=workers,
            n_estimators=n_estimators,
            base_seed=random_state,
            ignore_empty_partitions=ignore_empty_partitions,
            **kwargs)

    @staticmethod
    def _construct_rf(
        n_estimators,
        random_state,
        **kwargs
    ):
        return cuRFC(
            n_estimators=n_estimators,
            random_state=random_state,
            **kwargs
        )

    def get_summary_text(self):
        """
        Obtain the text summary of the random forest model
        """
        return self._get_summary_text()

    def get_detailed_text(self):
        """
        Obtain the detailed information for the random forest model, as text
        """
        return self._get_detailed_text()

    def get_json(self):
        """
        Export the Random Forest model as a JSON string
        """
        return self._get_json()

    def fit(self, X, y, convert_dtype=False, broadcast_data=False):
        """
        Fit the input data with a Random Forest classifier

        IMPORTANT: X is expected to be partitioned with at least one partition
        on each Dask worker being used by the forest (self.workers).

        If a worker has multiple data partitions, they will be concatenated
        before fitting, which will lead to additional memory usage. To minimize
        memory consumption, ensure that each worker has exactly one partition.

        When persisting data, you can use
        `cuml.dask.common.utils.persist_across_workers` to simplify this:

        .. code-block:: python

            X_dask_cudf = dask_cudf.from_cudf(X_cudf, npartitions=n_workers)
            y_dask_cudf = dask_cudf.from_cudf(y_cudf, npartitions=n_workers)
            X_dask_cudf, y_dask_cudf = persist_across_workers(dask_client,
                                                              [X_dask_cudf,
                                                               y_dask_cudf])

        This is equivalent to calling `persist` with the data and workers:

        .. code-block:: python

            X_dask_cudf, y_dask_cudf = dask_client.persist([X_dask_cudf,
                                                            y_dask_cudf],
                                                           workers={
                                                           X_dask_cudf=workers,
                                                           y_dask_cudf=workers
                                                           })

        Parameters
        ----------
        X : Dask cuDF dataframe  or CuPy backed Dask Array (n_rows, n_features)
            Distributed dense matrix (floats or doubles) of shape
            (n_samples, n_features).
        y : Dask cuDF dataframe  or CuPy backed Dask Array (n_rows, 1)
            Labels of training examples.
            **y must be partitioned the same way as X**
        convert_dtype : bool, optional (default = False)
            When set to True, the fit method will, when necessary, convert
            y to be of dtype int32. This will increase memory used for
            the method.
        broadcast_data : bool, optional (default = False)
            When set to True, the whole dataset is broadcasted
            to train the workers, otherwise each worker
            is trained on its partition

        """
        self.unique_classes = cp.asarray(y.unique().compute())
        self.num_classes = len(self.unique_classes)
        self._set_internal_model(None)
        self._fit(model=self.rfs,
                  dataset=(X, y),
                  convert_dtype=convert_dtype,
                  broadcast_data=broadcast_data)
        return self

    def predict(self, X, algo='auto', threshold=0.5,
                convert_dtype=True, predict_model="GPU",
                fil_sparse_format='auto', delayed=True, broadcast_data=False):
        """
        Predicts the labels for X.

        GPU-based prediction in a multi-node, multi-GPU context works
        by sending the sub-forest from each worker to the client,
        concatenating these into one forest with the full
        `n_estimators` set of trees, and sending this combined forest to
        the workers, which will each infer on their local set of data.
        Within the worker, this uses the cuML Forest Inference Library
        (cuml.fil) for high-throughput prediction.

        This allows inference to scale to large datasets, but the forest
        transmission incurs overheads for very large trees. For inference
        on small datasets, this overhead may dominate prediction time.

        The 'CPU' fallback method works with sub-forests in-place,
        broadcasting the datasets to all workers and combining predictions
        via a voting method at the end. This method is slower
        on a per-row basis but may be faster for problems with many trees
        and few rows.

        In the 0.15 cuML release, inference will be updated with much
        faster tree transfer. Preliminary builds with this updated approach
        will be available from rapids.ai

        Parameters
        ----------
        X : Dask cuDF dataframe  or CuPy backed Dask Array (n_rows, n_features)
            Distributed dense matrix (floats or doubles) of shape
            (n_samples, n_features).
        algo : string (default = 'auto')
            This is optional and required only while performing the
            predict operation on the GPU.

             * ``'naive'`` - simple inference using shared memory
             * ``'tree_reorg'`` - similar to naive but trees rearranged to be
               more coalescing-friendly
             * ``'batch_tree_reorg'`` - similar to tree_reorg but predicting
               multiple rows per thread block
             * ``'auto'`` - choose the algorithm automatically. Currently
             * ``'batch_tree_reorg'`` is used for dense storage
               and 'naive' for sparse storage

        threshold : float (default = 0.5)
            Threshold used for classification. Optional and required only
            while performing the predict operation on the GPU, that is for,
            predict_model='GPU'.
        convert_dtype : bool, optional (default = True)
            When set to True, the predict method will, when necessary, convert
            the input to the data type which was used to train the model. This
            will increase memory used for the method.
        predict_model : String (default = 'GPU')
            'GPU' to predict using the GPU, 'CPU' otherwise. The GPU can only
            be used if the model was trained on float32 data and `X` is float32
            or convert_dtype is set to True.
        fil_sparse_format : boolean or string (default = auto)
            This variable is used to choose the type of forest that will be
            created in the Forest Inference Library. It is not required
            while using predict_model='CPU'.

             * ``'auto'`` - choose the storage type automatically
               (currently True is chosen by auto)
             * ``False`` - create a dense forest
             * ``True`` - create a sparse forest, requires algo='naive'
               or algo='auto'

        delayed : bool (default = True)
            Whether to do a lazy prediction (and return Delayed objects) or an
            eagerly executed one.  It is not required  while using
            predict_model='CPU'.
        broadcast_data : bool (default = False)
            If broadcast_data=False, the trees are merged in a single model
            before the workers perform inference on their share of the
            prediction workload. When broadcast_data=True, trees aren't merged.
            Instead each of the workers infer the whole prediction work
            from trees at disposal. The results are reduced on the client.
            May be advantageous when the model is larger than the data used
            for inference.

        Returns
        ----------
        y : Dask cuDF dataframe or CuPy backed Dask Array (n_rows, 1)

        """
        if predict_model == "CPU":
            preds = self.predict_model_on_cpu(X=X,
                                              convert_dtype=convert_dtype)
        else:
            if broadcast_data:
                preds = \
                    self.partial_inference(
                        X,
                        algo=algo,
                        convert_dtype=convert_dtype,
                        fil_sparse_format=fil_sparse_format,
                        delayed=delayed
                    )
            else:
                preds = \
                    self._predict_using_fil(
                        X,
                        algo=algo,
                        threshold=threshold,
                        convert_dtype=convert_dtype,
                        fil_sparse_format=fil_sparse_format,
                        delayed=delayed
                    )
        return preds

    def partial_inference(self, X, delayed, **kwargs):
        partial_infs = \
            self._partial_inference(X=X,
                                    op_type='classification',
                                    delayed=delayed,
                                    **kwargs)

        def reduce(partial_infs, workers_weights, unique_classes):
            votes = dask.array.average(partial_infs, axis=1,
                                       weights=workers_weights)
            merged_votes = votes.compute()
            pred_class_indices = merged_votes.argmax(axis=1)
            pred_class = unique_classes[pred_class_indices]
            return pred_class

        datatype = 'daskArray' if isinstance(X, dask.array.Array) \
            else 'daskDataframe'

        return self.apply_reduction(reduce, partial_infs, datatype, delayed)

    def predict_using_fil(self, X, delayed, **kwargs):
        if self._get_internal_model() is None:
            self._set_internal_model(self._concat_treelite_models())

        return self._predict_using_fil(X=X,
                                       delayed=delayed,
                                       **kwargs)

    """
    TODO : Update function names used for CPU predict.
        Cuml issue #1854 has been created to track this.
    """
    def predict_model_on_cpu(self, X, convert_dtype=True):
        """
        Predicts the labels for X.

        Parameters
        ----------
        X : Dask cuDF dataframe  or CuPy backed Dask Array (n_rows, n_features)
            Distributed dense matrix (floats or doubles) of shape
            (n_samples, n_features).
        convert_dtype : bool, optional (default = True)
            When set to True, the predict method will, when necessary, convert
            the input to the data type which was used to train the model. This
            will increase memory used for the method.
        Returns
        ----------
        y : Dask cuDF dataframe or CuPy backed Dask Array (n_rows, 1)
        """
        c = default_client()
        workers = self.workers

        X_Scattered = c.scatter(X)
        futures = list()
        for n, w in enumerate(workers):
            futures.append(
                c.submit(
                    RandomForestClassifier._predict_model_on_cpu,
                    self.rfs[w],
                    X_Scattered,
                    convert_dtype,
                    workers=[w],
                )
            )

        rslts = self.client.gather(futures, errors="raise")
        indexes = np.zeros(len(futures), dtype=np.int32)
        pred = list()

        for i in range(len(X)):
            classes = dict()
            max_class = -1
            max_val = 0

            for d in range(len(rslts)):
                for j in range(self.n_estimators_per_worker[d]):
                    sub_ind = indexes[d] + j
                    cls = rslts[d][sub_ind]
                    if cls not in classes.keys():
                        classes[cls] = 1
                    else:
                        classes[cls] = classes[cls] + 1

                    if classes[cls] > max_val:
                        max_val = classes[cls]
                        max_class = cls

                indexes[d] = indexes[d] + self.n_estimators_per_worker[d]

            pred.append(max_class)
        return pred

    def predict_proba(self, X,
                      delayed=True, **kwargs):
        """
        Predicts the probability of each class for X.

        See documentation of `predict` for notes on performance.

        Parameters
        ----------
        X : Dask cuDF dataframe  or CuPy backed Dask Array (n_rows, n_features)
            Distributed dense matrix (floats or doubles) of shape
            (n_samples, n_features).
        predict_model : String (default = 'GPU')
            'GPU' to predict using the GPU, 'CPU' otherwise. The 'GPU' can only
            be used if the model was trained on float32 data and `X` is float32
            or convert_dtype is set to True. Also the 'GPU' should only be
            used for classification problems.
        algo : string (default = 'auto')
            This is optional and required only while performing the
            predict operation on the GPU.

             * ``'naive'`` - simple inference using shared memory
             * ``'tree_reorg'`` - similar to naive but trees rearranged to be
               more coalescing-friendly
             * ``'batch_tree_reorg'`` - similar to tree_reorg but predicting
               multiple rows per thread block
             * ``'auto'`` - choose the algorithm automatically. Currently
             * ``'batch_tree_reorg'`` is used for dense storage
               and 'naive' for sparse storage

        threshold : float (default = 0.5)
            Threshold used for classification. Optional and required only
            while performing the predict operation on the GPU.
        convert_dtype : bool, optional (default = True)
            When set to True, the predict method will, when necessary, convert
            the input to the data type which was used to train the model. This
            will increase memory used for the method.
        fil_sparse_format : boolean or string (default = auto)
            This variable is used to choose the type of forest that will be
            created in the Forest Inference Library. It is not required
            while using predict_model='CPU'.

             * ``'auto'`` - choose the storage type automatically
               (currently True is chosen by auto)
             * ``False`` - create a dense forest
             * ``True`` - create a sparse forest, requires algo='naive'
               or algo='auto'

        Returns
        -------
        y : NumPy
           Dask cuDF dataframe or CuPy backed Dask Array (n_rows, n_classes)

        """
        if self._get_internal_model() is None:
            self._set_internal_model(self._concat_treelite_models())
        data = DistributedDataHandler.create(X, client=self.client)
        return self._predict_proba(X, delayed,
                                   output_collection_type=data.datatype,
                                   **kwargs)

    def get_params(self, deep=True):
        """
        Returns the value of all parameters
        required to configure this estimator as a dictionary.

        Parameters
        -----------
        deep : boolean (default = True)
        """
        return self._get_params(deep)

    def set_params(self, **params):
        """
        Sets the value of parameters required to
        configure this estimator, it functions similar to
        the sklearn set_params.

        Parameters
        -----------
        params : dict of new params.
        """
        return self._set_params(**params)<|MERGE_RESOLUTION|>--- conflicted
+++ resolved
@@ -74,20 +74,12 @@
         run different models concurrently in different streams by creating
         handles in several streams.
         If it is None, a new one is created.
-<<<<<<< HEAD
-    split_criterion : int (default = 0)
-        The criterion used to split nodes.
-        0 for GINI, 1 for ENTROPY, 5 for CRITERION_END.
-        2 and 3 not valid for classification
-    split_algo : 0 for HIST and 1 for GLOBAL_QUANTILE (default = 1)
-        the algorithm to determine how nodes are split in the tree.
-=======
     split_criterion : int or string (default = 0 ('gini'))
         The criterion used to split nodes.
         0 or 'gini' for GINI, 1 or 'entropy' for ENTROPY,
-        2 or 'mse' for MSE
-        2 or 'mse' not valid for classification
->>>>>>> 9f9e16f9
+        2 or 'mse' for MSE,
+        4 or 'poisson' for POISSON,
+        2, 'mse', 4, 'poisson' not valid for classification
     bootstrap : boolean (default = True)
         Control bootstrapping.
         If set, each tree in the forest is built
