#
# Copyright (c) 2019-2021, NVIDIA CORPORATION.
#
# Licensed under the Apache License, Version 2.0 (the "License");
# you may not use this file except in compliance with the License.
# You may obtain a copy of the License at
#
#     http://www.apache.org/licenses/LICENSE-2.0
#
# Unless required by applicable law or agreed to in writing, software
# distributed under the License is distributed on an "AS IS" BASIS,
# WITHOUT WARRANTIES OR CONDITIONS OF ANY KIND, either express or implied.
# See the License for the specific language governing permissions and
# limitations under the License.
#
from cuml.dask.common.base import DelayedPredictionMixin
from cuml.ensemble import RandomForestRegressor as cuRFR
from cuml.dask.ensemble.base import \
    BaseRandomForestModel
from cuml.dask.common.base import BaseEstimator

import dask


class RandomForestRegressor(BaseRandomForestModel, DelayedPredictionMixin,
                            BaseEstimator):
    """
    Experimental API implementing a multi-GPU Random Forest classifier
    model which fits multiple decision tree classifiers in an
    ensemble. This uses Dask to partition data over multiple GPUs
    (possibly on different nodes).

    Currently, this API makes the following assumptions:
     * The set of Dask workers used between instantiation, fit,
       and predict are all consistent
     * Training data comes in the form of cuDF dataframes or Dask Arrays
       distributed so that each worker has at least one partition.
     * The get_summary_text and get_detailed_text functions provides the \
        text representation of the forest on the worker.

    Future versions of the API will support more flexible data
    distribution and additional input types. User-facing APIs are
    expected to change in upcoming versions.

    The distributed algorithm uses an embarrassingly-parallel
    approach. For a forest with N trees being built on w workers, each
    worker simply builds N/w trees on the data it has available
    locally. In many cases, partitioning the data so that each worker
    builds trees on a subset of the total dataset works well, but
    it generally requires the data to be well-shuffled in advance.
    Alternatively, callers can replicate all of the data across
    workers so that rf.fit receives w partitions, each containing the
    same data. This would produce results approximately identical to
    single-GPU fitting.

    Please check the single-GPU implementation of Random Forest
    classifier for more information about the underlying algorithm.

    Parameters
    -----------
    n_estimators : int (default = 10)
        total number of trees in the forest (not per-worker)
    handle : cuml.Handle
        Specifies the cuml.handle that holds internal CUDA state for
        computations in this model. Most importantly, this specifies the CUDA
        stream that will be used for the model's computations, so users can
        run different models concurrently in different streams by creating
        handles in several streams.
        If it is None, a new one is created.
    split_criterion : int or string (default = 2 ('mse'))
        The criterion used to split nodes.
<<<<<<< HEAD
        0 for GINI, 1 for ENTROPY,
        2 for MSE, 3 for MAE, 4 for POISSON,
        and 5 for CRITERION_END
        0 and 1 not valid for regression
=======
        0 or 'gini' for GINI, 1 or 'entropy' for ENTROPY,
        2 or 'mse' for MSE,
        4 or 'poisson' for POISSON,
        0, 'gini', 1, 'entropy' not valid for regression
>>>>>>> d0aaafc5
    bootstrap : boolean (default = True)
        Control bootstrapping.
        If set, each tree in the forest is built
        on a bootstrapped sample with replacement.
        If False, the whole dataset is used to build each tree.
    max_samples : float (default = 1.0)
        Ratio of dataset rows used while fitting each tree.
    max_depth : int (default = -1)
        Maximum tree depth. Unlimited (i.e, until leaves are pure), if -1.
    max_leaves : int (default = -1)
        Maximum leaf nodes per tree. Soft constraint. Unlimited, if -1.
    max_features : int or float or string or None (default = 'auto')
        Ratio of number of features (columns) to consider
        per node split.
        If int then max_features/n_features.
        If float then max_features is a fraction.
        If 'auto' then max_features=n_features which is 1.0.
        If 'sqrt' then max_features=1/sqrt(n_features).
        If 'log2' then max_features=log2(n_features)/n_features.
        If None, then max_features=n_features which is 1.0.
    n_bins : int (default = 8)
        Number of bins used by the split algorithm.
    min_samples_leaf : int or float (default = 1)
        The minimum number of samples (rows) in each leaf node.
        If int, then min_samples_leaf represents the minimum number.
        If float, then min_samples_leaf represents a fraction and
        ceil(min_samples_leaf * n_rows) is the minimum number of samples
        for each leaf node.
    min_samples_split : int or float (default = 2)
        The minimum number of samples required to split an internal node.
        If int, then min_samples_split represents the minimum number.
        If float, then min_samples_split represents a fraction and
        ceil(min_samples_split * n_rows) is the minimum number of samples
        for each split.
    accuracy_metric : string (default = 'r2')
        Decides the metric used to evaluate the performance of the model.
        In the 0.16 release, the default scoring metric was changed
        from mean squared error to r-squared.
        for r-squared : 'r2'
        for median of abs error : 'median_ae'
        for mean of abs error : 'mean_ae'
        for mean square error' : 'mse'
    n_streams : int (default = 4 )
        Number of parallel streams used for forest building
    workers : optional, list of strings
        Dask addresses of workers to use for computation.
        If None, all available Dask workers will be used.
    random_state : int (default = None)
        Seed for the random number generator. Unseeded by default.

    ignore_empty_partitions: Boolean (default = False)
        Specify behavior when a worker does not hold any data
        while splitting. When True, it returns the results from workers
        with data (the number of trained estimators will be less than
        n_estimators) When False, throws a RuntimeError.
        This is an experiemental parameter, and may be removed
        in the future.

    """

    def __init__(
        self,
        *,
        workers=None,
        client=None,
        verbose=False,
        n_estimators=10,
        random_state=None,
        ignore_empty_partitions=False,
        **kwargs
    ):
        super().__init__(client=client,
                         verbose=verbose,
                         **kwargs)

        self._create_model(
            model_func=RandomForestRegressor._construct_rf,
            client=client,
            workers=workers,
            n_estimators=n_estimators,
            base_seed=random_state,
            ignore_empty_partitions=ignore_empty_partitions,
            **kwargs
        )

    @staticmethod
    def _construct_rf(
        n_estimators,
        random_state,
        **kwargs
    ):
        return cuRFR(
            n_estimators=n_estimators,
            random_state=random_state,
            **kwargs)

    @staticmethod
    def _predict_model_on_cpu(model, X, convert_dtype):
        return model._predict_model_on_cpu(X, convert_dtype=convert_dtype)

    def get_summary_text(self):
        """
        Obtain the text summary of the random forest model
        """
        return self._get_summary_text()

    def get_detailed_text(self):
        """
        Obtain the detailed information for the random forest model, as text
        """
        return self._get_detailed_text()

    def get_json(self):
        """
        Export the Random Forest model as a JSON string
        """
        return self._get_json()

    def fit(self, X, y, convert_dtype=False, broadcast_data=False):
        """
        Fit the input data with a Random Forest regression model

        IMPORTANT: X is expected to be partitioned with at least one partition
        on each Dask worker being used by the forest (self.workers).

        When persisting data, you can use
        `cuml.dask.common.utils.persist_across_workers` to simplify this:

        .. code-block:: python

            X_dask_cudf = dask_cudf.from_cudf(X_cudf, npartitions=n_workers)
            y_dask_cudf = dask_cudf.from_cudf(y_cudf, npartitions=n_workers)
            X_dask_cudf, y_dask_cudf = persist_across_workers(dask_client,
                                                              [X_dask_cudf,
                                                               y_dask_cudf])

        This is equivalent to calling `persist` with the data and workers):

        .. code-block:: python

            X_dask_cudf, y_dask_cudf = dask_client.persist([X_dask_cudf,
                                                            y_dask_cudf],
                                                           workers={
                                                           X_dask_cudf=workers,
                                                           y_dask_cudf=workers
                                                           })

        Parameters
        ----------
        X : Dask cuDF dataframe  or CuPy backed Dask Array (n_rows, n_features)
            Distributed dense matrix (floats or doubles) of shape
            (n_samples, n_features).
        y : Dask cuDF dataframe  or CuPy backed Dask Array (n_rows, 1)
            Labels of training examples.
            **y must be partitioned the same way as X**
        convert_dtype : bool, optional (default = False)
            When set to True, the fit method will, when necessary, convert
            y to be the same data type as X if they differ. This will increase
            memory used for the method.
        broadcast_data : bool, optional (default = False)
            When set to True, the whole dataset is broadcasted
            to train the workers, otherwise each worker
            is trained on its partition

        """
        self.internal_model = None
        self._fit(model=self.rfs,
                  dataset=(X, y),
                  convert_dtype=convert_dtype,
                  broadcast_data=broadcast_data)
        return self

    def predict(self, X, predict_model="GPU", algo='auto',
                convert_dtype=True, fil_sparse_format='auto',
                delayed=True, broadcast_data=False):
        """
        Predicts the regressor outputs for X.


        GPU-based prediction in a multi-node, multi-GPU context works
        by sending the sub-forest from each worker to the client,
        concatenating these into one forest with the full
        `n_estimators` set of trees, and sending this combined forest to
        the workers, which will each infer on their local set of data.
        This allows inference to scale to large datasets, but the forest
        transmission incurs overheads for very large trees. For inference
        on small datasets, this overhead may dominate prediction time.
        Within the worker, this uses the cuML Forest Inference Library
        (cuml.fil) for high-throughput prediction.

        The 'CPU' fallback method works with sub-forests in-place,
        broadcasting the datasets to all workers and combining predictions
        via an averaging method at the end. This method is slower
        on a per-row basis but may be faster for problems with many trees
        and few rows.

        In the 0.15 cuML release, inference will be updated with much
        faster tree transfer.

        Parameters
        ----------
        X : Dask cuDF dataframe  or CuPy backed Dask Array (n_rows, n_features)
            Distributed dense matrix (floats or doubles) of shape
            (n_samples, n_features).
        algo : string (default = 'auto')
            This is optional and required only while performing the
            predict operation on the GPU.

             * ``'naive'`` - simple inference using shared memory
             * ``'tree_reorg'`` - similar to naive but trees rearranged to be
               more coalescing-friendly
             * ``'batch_tree_reorg'`` - similar to tree_reorg but predicting
               multiple rows per thread block
             * ``'auto'`` - choose the algorithm automatically. Currently
             * ``'batch_tree_reorg'`` is used for dense storage
               and 'naive' for sparse storage

        convert_dtype : bool, optional (default = True)
            When set to True, the predict method will, when necessary, convert
            the input to the data type which was used to train the model. This
            will increase memory used for the method.
        predict_model : String (default = 'GPU')
            'GPU' to predict using the GPU, 'CPU' otherwise. The GPU can only
            be used if the model was trained on float32 data and `X` is float32
            or convert_dtype is set to True.
        fil_sparse_format : boolean or string (default = auto)
            This variable is used to choose the type of forest that will be
            created in the Forest Inference Library. It is not required
            while using predict_model='CPU'.

             * ``'auto'`` - choose the storage type automatically
               (currently True is chosen by auto)
             * ``False`` - create a dense forest
             * ``True`` - create a sparse forest, requires algo='naive'
               or algo='auto'

        delayed : bool (default = True)
            Whether to do a lazy prediction (and return Delayed objects) or an
            eagerly executed one.
        broadcast_data : bool (default = False)
            If broadcast_data=False, the trees are merged in a single model
            before the workers perform inference on their share of the
            prediction workload. When broadcast_data=True, trees aren't merged.
            Instead each of the workers infer the whole prediction work
            from trees at disposal. The results are reduced on the client.
            May be advantageous when the model is larger than the data used
            for inference.

        Returns
        -------
        y : Dask cuDF dataframe or CuPy backed Dask Array (n_rows, 1)

        """
        if predict_model == "CPU":
            preds = self.predict_model_on_cpu(X, convert_dtype=convert_dtype)

        else:
            if broadcast_data:
                preds = \
                    self.partial_inference(
                        X,
                        algo=algo,
                        convert_dtype=convert_dtype,
                        fil_sparse_format=fil_sparse_format,
                        delayed=delayed
                    )
            else:
                preds = \
                    self._predict_using_fil(
                        X,
                        algo=algo,
                        convert_dtype=convert_dtype,
                        fil_sparse_format=fil_sparse_format,
                        delayed=delayed
                    )
        return preds

    def partial_inference(self, X, delayed, **kwargs):
        partial_infs = \
            self._partial_inference(X=X,
                                    op_type='regression',
                                    delayed=delayed,
                                    **kwargs)

        def reduce(partial_infs, workers_weights,
                   unique_classes=None):
            regressions = dask.array.average(partial_infs, axis=1,
                                             weights=workers_weights)
            merged_regressions = regressions.compute()
            return merged_regressions

        datatype = 'daskArray' if isinstance(X, dask.array.Array) \
            else 'daskDataframe'

        return self.apply_reduction(reduce, partial_infs, datatype, delayed)

    def predict_using_fil(self, X, delayed, **kwargs):
        if self._get_internal_model() is None:
            self._set_internal_model(self._concat_treelite_models())
        return self._predict_using_fil(X=X,
                                       delayed=delayed,
                                       **kwargs)

    """
    TODO : Update function names used for CPU predict.
           Cuml issue #1854 has been created to track this.
    """
    def predict_model_on_cpu(self, X, convert_dtype):
        workers = self.workers

        X_Scattered = self.client.scatter(X)

        futures = list()
        for n, w in enumerate(workers):
            futures.append(
                self.client.submit(
                    RandomForestRegressor._predict_model_on_cpu,
                    self.rfs[w],
                    X_Scattered,
                    convert_dtype,
                    workers=[w],
                )
            )

        rslts = self.client.gather(futures, errors="raise")
        pred = list()

        for i in range(len(X)):
            pred_per_worker = 0.0
            for d in range(len(rslts)):
                pred_per_worker = pred_per_worker + rslts[d][i]

            pred.append(pred_per_worker / len(rslts))

        return pred

    def get_params(self, deep=True):
        """
        Returns the value of all parameters
        required to configure this estimator as a dictionary.

        Parameters
        -----------
        deep : boolean (default = True)
        """
        return self._get_params(deep)

    def set_params(self, **params):
        """
        Sets the value of parameters required to
        configure this estimator, it functions similar to
        the sklearn set_params.

        Parameters
        -----------
        params : dict of new params
        """
        return self._set_params(**params)<|MERGE_RESOLUTION|>--- conflicted
+++ resolved
@@ -69,17 +69,10 @@
         If it is None, a new one is created.
     split_criterion : int or string (default = 2 ('mse'))
         The criterion used to split nodes.
-<<<<<<< HEAD
-        0 for GINI, 1 for ENTROPY,
-        2 for MSE, 3 for MAE, 4 for POISSON,
-        and 5 for CRITERION_END
-        0 and 1 not valid for regression
-=======
         0 or 'gini' for GINI, 1 or 'entropy' for ENTROPY,
         2 or 'mse' for MSE,
         4 or 'poisson' for POISSON,
         0, 'gini', 1, 'entropy' not valid for regression
->>>>>>> d0aaafc5
     bootstrap : boolean (default = True)
         Control bootstrapping.
         If set, each tree in the forest is built
