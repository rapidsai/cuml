#
# Copyright (c) 2019-2021, NVIDIA CORPORATION.
#
# Licensed under the Apache License, Version 2.0 (the "License");
# you may not use this file except in compliance with the License.
# You may obtain a copy of the License at
#
#     http://www.apache.org/licenses/LICENSE-2.0
#
# Unless required by applicable law or agreed to in writing, software
# distributed under the License is distributed on an "AS IS" BASIS,
# WITHOUT WARRANTIES OR CONDITIONS OF ANY KIND, either express or implied.
# See the License for the specific language governing permissions and
# limitations under the License.
#
from cuml.dask.common.base import DelayedPredictionMixin
from cuml.ensemble import RandomForestRegressor as cuRFR
from cuml.dask.ensemble.base import \
    BaseRandomForestModel
from cuml.dask.common.base import BaseEstimator

import dask


class RandomForestRegressor(BaseRandomForestModel, DelayedPredictionMixin,
                            BaseEstimator):
    """
    Experimental API implementing a multi-GPU Random Forest classifier
    model which fits multiple decision tree classifiers in an
    ensemble. This uses Dask to partition data over multiple GPUs
    (possibly on different nodes).

    Currently, this API makes the following assumptions:
     * The set of Dask workers used between instantiation, fit,
       and predict are all consistent
     * Training data comes in the form of cuDF dataframes or Dask Arrays
       distributed so that each worker has at least one partition.
     * The get_summary_text and get_detailed_text functions provides the \
        text representation of the forest on the worker.

    Future versions of the API will support more flexible data
    distribution and additional input types. User-facing APIs are
    expected to change in upcoming versions.

    The distributed algorithm uses an *embarrassingly-parallel*
    approach. For a forest with `N` trees being built on `w` workers, each
    worker simply builds `N/w` trees on the data it has available
    locally. In many cases, partitioning the data so that each worker
    builds trees on a subset of the total dataset works well, but
    it generally requires the data to be well-shuffled in advance.
    Alternatively, callers can replicate all of the data across
    workers so that ``rf.fit`` receives `w` partitions, each containing the
    same data. This would produce results approximately identical to
    single-GPU fitting.

    Please check the single-GPU implementation of Random Forest
    classifier for more information about the underlying algorithm.

    Parameters
    -----------
    n_estimators : int (default = 100)
        total number of trees in the forest (not per-worker)
    handle : cuml.Handle
        Specifies the cuml.handle that holds internal CUDA state for
        computations in this model. Most importantly, this specifies the CUDA
        stream that will be used for the model's computations, so users can
        run different models concurrently in different streams by creating
        handles in several streams.
        If it is None, a new one is created.
<<<<<<< HEAD
    split_criterion : int or string (default = 2 ('mse'))
        The criterion used to split nodes.
        0 or 'gini' for GINI, 1 or 'entropy' for ENTROPY,
        2 or 'mse' for MSE,
        4 or 'poisson' for POISSON,
        5 or 'gamma' for GAMMA,
        6 or 'inverse_gaussian' for INVERSE_GAUSSIAN,
        0, 'gini', 1, 'entropy' not valid for regression
=======
    split_criterion : int or string (default = ``2`` (``'mse'``))
        The criterion used to split nodes.\n
         * ``0`` or ``'gini'`` for gini impurity
         * ``1`` or ``'entropy'`` for information gain (entropy)
         * ``2`` or ``'mse'`` for mean squared error
         * ``4`` or ``'poisson'`` for poisson half deviance
         * ``5`` or ``'gamma'`` for gamma half deviance
         * ``6`` or ``'inverse_gaussian'`` for inverse gaussian deviance
        ``0``, ``'gini'``, ``1``, ``'entropy'`` not valid for regression
>>>>>>> ac33c347
    bootstrap : boolean (default = True)
        Control bootstrapping.\n
         * If ``True``, each tree in the forest is built on a bootstrapped
           sample with replacement.
         * If ``False``, the whole dataset is used to build each tree.
    max_samples : float (default = 1.0)
        Ratio of dataset rows used while fitting each tree.
    max_depth : int (default = -1)
        Maximum tree depth. Unlimited (i.e, until leaves are pure), If ``-1``.
    max_leaves : int (default = -1)
        Maximum leaf nodes per tree. Soft constraint. Unlimited, If ``-1``.
    max_features : float (default = 'auto')
        Ratio of number of features (columns) to consider
        per node split.\n
         * If type ``int`` then ``max_features`` is the absolute count of
           features to be used.
         * If type ``float`` then ``max_features`` is a fraction.
         * If ``'auto'`` then ``max_features=n_features = 1.0``.
         * If ``'sqrt'`` then ``max_features=1/sqrt(n_features)``.
         * If ``'log2'`` then ``max_features=log2(n_features)/n_features``.
         * If ``None``, then ``max_features = 1.0``.
    n_bins : int (default = 128)
        Number of bins used by the split algorithm.
    min_samples_leaf : int or float (default = 1)
        The minimum number of samples (rows) in each leaf node.\n
         * If type ``int``, then ``min_samples_leaf`` represents the minimum
           number.
         * If ``float``, then ``min_samples_leaf`` represents a fraction and
           ``ceil(min_samples_leaf * n_rows)`` is the minimum number of
           samples for each leaf node.
    min_samples_split : int or float (default = 2)
        The minimum number of samples required to split an internal node.\n
         * If type ``int``, then ``min_samples_split`` represents the minimum
           number.
         * If type ``float``, then ``min_samples_split`` represents a fraction
           and ``ceil(min_samples_split * n_rows)`` is the minimum number of
           samples for each split.
    accuracy_metric : string (default = 'r2')
        Decides the metric used to evaluate the performance of the model.
        In the 0.16 release, the default scoring metric was changed
<<<<<<< HEAD
        from mean squared error to r-squared.
        for r-squared : 'r2'
        for median of abs error : 'median_ae'
        for mean of abs error : 'mean_ae'
        for mean square error' : 'mse'
=======
        from mean squared error to r-squared.\n
         * for r-squared : ``'r2'``
         * for median of abs error : ``'median_ae'``
         * for mean of abs error : ``'mean_ae'``
         * for mean square error' : ``'mse'``
>>>>>>> ac33c347
    n_streams : int (default = 4 )
        Number of parallel streams used for forest building
    workers : optional, list of strings
        Dask addresses of workers to use for computation.
        If None, all available Dask workers will be used.
    random_state : int (default = None)
        Seed for the random number generator. Unseeded by default.

    ignore_empty_partitions: Boolean (default = False)
        Specify behavior when a worker does not hold any data
        while splitting. When True, it returns the results from workers
        with data (the number of trained estimators will be less than
        n_estimators) When False, throws a RuntimeError.
        This is an experiemental parameter, and may be removed
        in the future.

    """

    def __init__(
        self,
        *,
        workers=None,
        client=None,
        verbose=False,
        n_estimators=100,
        random_state=None,
        ignore_empty_partitions=False,
        **kwargs
    ):
        super().__init__(client=client,
                         verbose=verbose,
                         **kwargs)

        self._create_model(
            model_func=RandomForestRegressor._construct_rf,
            client=client,
            workers=workers,
            n_estimators=n_estimators,
            base_seed=random_state,
            ignore_empty_partitions=ignore_empty_partitions,
            **kwargs
        )

    @staticmethod
    def _construct_rf(
        n_estimators,
        random_state,
        **kwargs
    ):
        return cuRFR(
            n_estimators=n_estimators,
            random_state=random_state,
            **kwargs)

    @staticmethod
    def _predict_model_on_cpu(model, X, convert_dtype):
        return model._predict_model_on_cpu(X, convert_dtype=convert_dtype)

    def get_summary_text(self):
        """
        Obtain the text summary of the random forest model
        """
        return self._get_summary_text()

    def get_detailed_text(self):
        """
        Obtain the detailed information for the random forest model, as text
        """
        return self._get_detailed_text()

    def get_json(self):
        """
        Export the Random Forest model as a JSON string
        """
        return self._get_json()

    def fit(self, X, y, convert_dtype=False, broadcast_data=False):
        """
        Fit the input data with a Random Forest regression model

        IMPORTANT: X is expected to be partitioned with at least one partition
        on each Dask worker being used by the forest (self.workers).

        When persisting data, you can use
        `cuml.dask.common.utils.persist_across_workers` to simplify this:

        .. code-block:: python

            X_dask_cudf = dask_cudf.from_cudf(X_cudf, npartitions=n_workers)
            y_dask_cudf = dask_cudf.from_cudf(y_cudf, npartitions=n_workers)
            X_dask_cudf, y_dask_cudf = persist_across_workers(dask_client,
                                                              [X_dask_cudf,
                                                               y_dask_cudf])

        This is equivalent to calling `persist` with the data and workers):

        .. code-block:: python

            X_dask_cudf, y_dask_cudf = dask_client.persist([X_dask_cudf,
                                                            y_dask_cudf],
                                                           workers={
                                                           X_dask_cudf=workers,
                                                           y_dask_cudf=workers
                                                           })

        Parameters
        ----------
        X : Dask cuDF dataframe  or CuPy backed Dask Array (n_rows, n_features)
            Distributed dense matrix (floats or doubles) of shape
            (n_samples, n_features).
        y : Dask cuDF dataframe  or CuPy backed Dask Array (n_rows, 1)
            Labels of training examples.
            **y must be partitioned the same way as X**
        convert_dtype : bool, optional (default = False)
            When set to True, the fit method will, when necessary, convert
            y to be the same data type as X if they differ. This will increase
            memory used for the method.
        broadcast_data : bool, optional (default = False)
            When set to True, the whole dataset is broadcasted
            to train the workers, otherwise each worker
            is trained on its partition

        """
        self.internal_model = None
        self._fit(model=self.rfs,
                  dataset=(X, y),
                  convert_dtype=convert_dtype,
                  broadcast_data=broadcast_data)
        return self

    def predict(self, X, predict_model="GPU", algo='auto',
                convert_dtype=True, fil_sparse_format='auto',
                delayed=True, broadcast_data=False):
        """
        Predicts the regressor outputs for X.


        GPU-based prediction in a multi-node, multi-GPU context works
        by sending the sub-forest from each worker to the client,
        concatenating these into one forest with the full
        `n_estimators` set of trees, and sending this combined forest to
        the workers, which will each infer on their local set of data.
        This allows inference to scale to large datasets, but the forest
        transmission incurs overheads for very large trees. For inference
        on small datasets, this overhead may dominate prediction time.
        Within the worker, this uses the cuML Forest Inference Library
        (cuml.fil) for high-throughput prediction.

        The 'CPU' fallback method works with sub-forests in-place,
        broadcasting the datasets to all workers and combining predictions
        via an averaging method at the end. This method is slower
        on a per-row basis but may be faster for problems with many trees
        and few rows.

        In the 0.15 cuML release, inference will be updated with much
        faster tree transfer.

        Parameters
        ----------
        X : Dask cuDF dataframe  or CuPy backed Dask Array (n_rows, n_features)
            Distributed dense matrix (floats or doubles) of shape
            (n_samples, n_features).
        algo : string (default = 'auto')
            This is optional and required only while performing the
            predict operation on the GPU.

             * ``'naive'`` - simple inference using shared memory
             * ``'tree_reorg'`` - similar to naive but trees rearranged to be
               more coalescing-friendly
             * ``'batch_tree_reorg'`` - similar to tree_reorg but predicting
               multiple rows per thread block
             * ``'auto'`` - choose the algorithm automatically. Currently
             * ``'batch_tree_reorg'`` is used for dense storage
               and 'naive' for sparse storage

        convert_dtype : bool, optional (default = True)
            When set to True, the predict method will, when necessary, convert
            the input to the data type which was used to train the model. This
            will increase memory used for the method.
        predict_model : String (default = 'GPU')
            'GPU' to predict using the GPU, 'CPU' otherwise. The GPU can only
            be used if the model was trained on float32 data and `X` is float32
            or convert_dtype is set to True.
        fil_sparse_format : boolean or string (default = auto)
            This variable is used to choose the type of forest that will be
            created in the Forest Inference Library. It is not required
            while using predict_model='CPU'.

             * ``'auto'`` - choose the storage type automatically
               (currently True is chosen by auto)
             * ``False`` - create a dense forest
             * ``True`` - create a sparse forest, requires algo='naive'
               or algo='auto'

        delayed : bool (default = True)
            Whether to do a lazy prediction (and return Delayed objects) or an
            eagerly executed one.
        broadcast_data : bool (default = False)
            If broadcast_data=False, the trees are merged in a single model
            before the workers perform inference on their share of the
            prediction workload. When broadcast_data=True, trees aren't merged.
            Instead each of the workers infer the whole prediction work
            from trees at disposal. The results are reduced on the client.
            May be advantageous when the model is larger than the data used
            for inference.

        Returns
        -------
        y : Dask cuDF dataframe or CuPy backed Dask Array (n_rows, 1)

        """
        if predict_model == "CPU":
            preds = self.predict_model_on_cpu(X, convert_dtype=convert_dtype)

        else:
            if broadcast_data:
                preds = \
                    self.partial_inference(
                        X,
                        algo=algo,
                        convert_dtype=convert_dtype,
                        fil_sparse_format=fil_sparse_format,
                        delayed=delayed
                    )
            else:
                preds = \
                    self._predict_using_fil(
                        X,
                        algo=algo,
                        convert_dtype=convert_dtype,
                        fil_sparse_format=fil_sparse_format,
                        delayed=delayed
                    )
        return preds

    def partial_inference(self, X, delayed, **kwargs):
        partial_infs = \
            self._partial_inference(X=X,
                                    op_type='regression',
                                    delayed=delayed,
                                    **kwargs)

        def reduce(partial_infs, workers_weights,
                   unique_classes=None):
            regressions = dask.array.average(partial_infs, axis=1,
                                             weights=workers_weights)
            merged_regressions = regressions.compute()
            return merged_regressions

        datatype = 'daskArray' if isinstance(X, dask.array.Array) \
            else 'daskDataframe'

        return self.apply_reduction(reduce, partial_infs, datatype, delayed)

    def predict_using_fil(self, X, delayed, **kwargs):
        if self._get_internal_model() is None:
            self._set_internal_model(self._concat_treelite_models())
        return self._predict_using_fil(X=X,
                                       delayed=delayed,
                                       **kwargs)

    """
    TODO : Update function names used for CPU predict.
           Cuml issue #1854 has been created to track this.
    """
    def predict_model_on_cpu(self, X, convert_dtype):
        workers = self.workers

        X_Scattered = self.client.scatter(X)

        futures = list()
        for n, w in enumerate(workers):
            futures.append(
                self.client.submit(
                    RandomForestRegressor._predict_model_on_cpu,
                    self.rfs[w],
                    X_Scattered,
                    convert_dtype,
                    workers=[w],
                )
            )

        rslts = self.client.gather(futures, errors="raise")
        pred = list()

        for i in range(len(X)):
            pred_per_worker = 0.0
            for d in range(len(rslts)):
                pred_per_worker = pred_per_worker + rslts[d][i]

            pred.append(pred_per_worker / len(rslts))

        return pred

    def get_params(self, deep=True):
        """
        Returns the value of all parameters
        required to configure this estimator as a dictionary.

        Parameters
        -----------
        deep : boolean (default = True)
        """
        return self._get_params(deep)

    def set_params(self, **params):
        """
        Sets the value of parameters required to
        configure this estimator, it functions similar to
        the sklearn set_params.

        Parameters
        -----------
        params : dict of new params
        """
        return self._set_params(**params)<|MERGE_RESOLUTION|>--- conflicted
+++ resolved
@@ -67,16 +67,6 @@
         run different models concurrently in different streams by creating
         handles in several streams.
         If it is None, a new one is created.
-<<<<<<< HEAD
-    split_criterion : int or string (default = 2 ('mse'))
-        The criterion used to split nodes.
-        0 or 'gini' for GINI, 1 or 'entropy' for ENTROPY,
-        2 or 'mse' for MSE,
-        4 or 'poisson' for POISSON,
-        5 or 'gamma' for GAMMA,
-        6 or 'inverse_gaussian' for INVERSE_GAUSSIAN,
-        0, 'gini', 1, 'entropy' not valid for regression
-=======
     split_criterion : int or string (default = ``2`` (``'mse'``))
         The criterion used to split nodes.\n
          * ``0`` or ``'gini'`` for gini impurity
@@ -86,7 +76,6 @@
          * ``5`` or ``'gamma'`` for gamma half deviance
          * ``6`` or ``'inverse_gaussian'`` for inverse gaussian deviance
         ``0``, ``'gini'``, ``1``, ``'entropy'`` not valid for regression
->>>>>>> ac33c347
     bootstrap : boolean (default = True)
         Control bootstrapping.\n
          * If ``True``, each tree in the forest is built on a bootstrapped
@@ -127,19 +116,11 @@
     accuracy_metric : string (default = 'r2')
         Decides the metric used to evaluate the performance of the model.
         In the 0.16 release, the default scoring metric was changed
-<<<<<<< HEAD
-        from mean squared error to r-squared.
-        for r-squared : 'r2'
-        for median of abs error : 'median_ae'
-        for mean of abs error : 'mean_ae'
-        for mean square error' : 'mse'
-=======
         from mean squared error to r-squared.\n
          * for r-squared : ``'r2'``
          * for median of abs error : ``'median_ae'``
          * for mean of abs error : ``'mean_ae'``
          * for mean square error' : ``'mse'``
->>>>>>> ac33c347
     n_streams : int (default = 4 )
         Number of parallel streams used for forest building
     workers : optional, list of strings
