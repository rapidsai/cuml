--- conflicted
+++ resolved
@@ -59,11 +59,7 @@
     coef_ : cuDF series, shape (n_features)
         The estimated coefficients for the linear regression model.
     intercept_ : array
-<<<<<<< HEAD
-        The independent term. If `fit_intercept_` is False, will be 0.
-=======
         The independent term. If `fit_intercept` is False, will be 0.
->>>>>>> b475baeb
     """
 
     def __init__(self, client=None, verbose=False, **kwargs):
