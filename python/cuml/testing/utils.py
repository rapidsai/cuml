# Copyright (c) 2020-2022, NVIDIA CORPORATION.
#
# Licensed under the Apache License, Version 2.0 (the "License");
# you may not use this file except in compliance with the License.
# You may obtain a copy of the License at
#
#     http://www.apache.org/licenses/LICENSE-2.0
#
# Unless required by applicable law or agreed to in writing, software
# distributed under the License is distributed on an "AS IS" BASIS,
# WITHOUT WARRANTIES OR CONDITIONS OF ANY KIND, either express or implied.
# See the License for the specific language governing permissions and
# limitations under the License.
import inspect
from textwrap import dedent, indent

import cupy as cp
import numpy as np
import pandas as pd
from copy import deepcopy

from numba import cuda
from numbers import Number
from numba.cuda.cudadrv.devicearray import DeviceNDArray

from sklearn.datasets import make_regression as skl_make_reg

from pylibraft.common.cuda import Stream

from sklearn import datasets
from sklearn.datasets import make_classification, make_regression
from sklearn.metrics import mean_squared_error, brier_score_loss
from sklearn.model_selection import train_test_split

import cudf
import cuml
from cuml.common.input_utils import input_to_cuml_array, is_array_like
from cuml.common.base import Base
from cuml.experimental.common.base import Base as experimentalBase
import pytest


def array_difference(a, b, with_sign=True):
<<<<<<< HEAD
    """
    Utility function to compute the difference between 2 arrays.
    """
    a = to_nparray(a)
    b = to_nparray(b)

    if len(a) == 0 and len(b) == 0:
        return 0

    if not with_sign:
        a, b = np.abs(a), np.abs(b)
    return np.sum(np.abs(a - b))


def array_equal(a, b, unit_tol=1e-4, total_tol=1e-4, with_sign=True):
=======
>>>>>>> 0beb45fd
    """
    Utility function to compute the difference between 2 arrays.
    """
    a = to_nparray(a)
    b = to_nparray(b)

    if len(a) == 0 and len(b) == 0:
        return 0

    if not with_sign:
        a, b = np.abs(a), np.abs(b)
    return np.sum(np.abs(a - b))


class array_equal:
    """
    Utility functor to compare 2 numpy arrays and optionally show a meaningful
    error message in case they are not. Two individual elements are assumed
    equal if they are within `unit_tol` of each other, and two arrays are
    considered equal if less than `total_tol` percentage of elements are
    different.

    """

    def __init__(self, a, b, unit_tol=1e-4, total_tol=1e-4, with_sign=True):
        self.a = to_nparray(a)
        self.b = to_nparray(b)
        self.unit_tol = unit_tol
        self.total_tol = total_tol
        self.with_sign = with_sign

    def compute_difference(self):
        return array_difference(self.a, self.b, with_sign=self.with_sign)

    def __bool__(self):
        if len(self.a) == len(self.b) == 0:
            return True

        if self.with_sign:
            a, b = self.a, self.b
        else:
            a, b = np.abs(self.a), np.abs(self.b)

        res = (np.sum(np.abs(a - b) > self.unit_tol)) / a.size < self.total_tol
        return bool(res)

    def __eq__(self, other):
        if isinstance(other, bool):
            return bool(self) == other
        return super().__eq__(other)

    def _repr(self, threshold=None):
        name = self.__class__.__name__

        return [f"<{name}: "] \
            + f"{np.array2string(self.a, threshold=threshold)} ".splitlines()\
            + f"{np.array2string(self.b, threshold=threshold)} ".splitlines()\
            + [
                f"unit_tol={self.unit_tol} ",
                f"total_tol={self.total_tol} ",
                f"with_sign={self.with_sign}",
                ">"
            ]

    def __repr__(self):
        return "".join(self._repr(threshold=5))

    def __str__(self):
        tokens = self._repr(threshold=1000)
        return "\n".join(
            f"{'    ' if 0 < n < len(tokens) - 1 else ''}{token}"
            for n, token in enumerate(tokens)
        )


def assert_array_equal(a, b, unit_tol=1e-4, total_tol=1e-4, with_sign=True):
    """
    Raises an AssertionError if arrays are not considered equal.

    Uses the same arguments as array_equal(), but raises an AssertionError in
    case that the test considers the arrays to not be equal.

    This function will generate a nicer error message in the context of pytest
    compared to a plain `assert array_equal(...)`.
    """
    # Determine array equality.
    equal = array_equal(
        a, b, unit_tol=unit_tol, total_tol=total_tol, with_sign=with_sign)
    if not equal:
        # Generate indented array string representation ...
        str_a = indent(np.array2string(a), "   ").splitlines()
        str_b = indent(np.array2string(b), "   ").splitlines()
        # ... and add labels
        str_a[0] = f"a: {str_a[0][3:]}"
        str_b[0] = f"b: {str_b[0][3:]}"

        # Create assertion error message and raise exception.
        assertion_error_msg = dedent(f"""
        Arrays are not equal

        unit_tol:  {unit_tol}
        total_tol: {total_tol}
        with_sign: {with_sign}

        """) + "\n".join(str_a + str_b)
        raise AssertionError(assertion_error_msg)


def get_pattern(name, n_samples):
    np.random.seed(0)
    random_state = 170

    if name == 'noisy_circles':
        data = datasets.make_circles(n_samples=n_samples, factor=.5, noise=.05)
        params = {
            'damping': .77,
            'preference': -240,
            'quantile': .2,
            'n_clusters': 2
        }

    elif name == 'noisy_moons':
        data = datasets.make_moons(n_samples=n_samples, noise=.05)
        params = {'damping': .75, 'preference': -220, 'n_clusters': 2}

    elif name == 'varied':
        data = datasets.make_blobs(n_samples=n_samples,
                                   cluster_std=[1.0, 2.5, 0.5],
                                   random_state=random_state)
        params = {'eps': .18, 'n_neighbors': 2}

    elif name == 'blobs':
        data = datasets.make_blobs(n_samples=n_samples, random_state=8)
        params = {}

    elif name == 'aniso':
        X, y = datasets.make_blobs(n_samples=n_samples,
                                   random_state=random_state)
        transformation = [[0.6, -0.6], [-0.4, 0.8]]
        X_aniso = np.dot(X, transformation)
        data = (X_aniso, y)
        params = {'eps': .15, 'n_neighbors': 2}

    elif name == 'no_structure':
        data = np.random.rand(n_samples, 2), None
        params = {}

    return [data, params]


def normalize_clusters(a0, b0, n_clusters):
    a = to_nparray(a0)
    b = to_nparray(b0)

    c = deepcopy(b)

    for i in range(n_clusters):
        idx, = np.where(a == i)
        a_to_b = c[idx[0]]
        b[c == a_to_b] = i

    return a, b


def as_type(type, *args):
    # Convert array args to type supported by
    # CumlArray.to_output ('numpy','cudf','cupy'...)
    # Ensure 2 dimensional inputs are not converted to 1 dimension
    # None remains as None
    # Scalar remains a scalar
    result = []
    for arg in args:
        if arg is None or np.isscalar(arg):
            result.append(arg)
        else:
            # make sure X with a single feature remains 2 dimensional
            if type == 'cudf' and len(arg.shape) > 1:
                result.append(input_to_cuml_array(
                    arg).array.to_output('dataframe'))
            else:
                result.append(input_to_cuml_array(arg).array.to_output(type))
    if len(result) == 1:
        return result[0]
    return tuple(result)


def to_nparray(x):
    if isinstance(x, Number):
        return np.asarray([x])
    elif isinstance(x, pd.DataFrame):
        return x.values
    elif isinstance(x, cudf.DataFrame):
        return x.to_pandas().values
    elif isinstance(x, cudf.Series):
        return x.to_pandas().values
    elif isinstance(x, DeviceNDArray):
        return x.copy_to_host()
    elif isinstance(x, cp.ndarray):
        return cp.asnumpy(x)
    return np.asarray(x)


def clusters_equal(a0, b0, n_clusters, tol=1e-4):
    a, b = normalize_clusters(a0, b0, n_clusters)
    return array_equal(a, b, total_tol=tol)


def assert_dbscan_equal(ref, actual, X, core_indices, eps):
    """
    Utility function to compare two numpy label arrays.
    The labels of core/noise points are expected to be equal, and the labels
    of border points are verified by finding a neighboring core point with the
    same label.
    """
    core_set = set(core_indices)
    N, _ = X.shape
    eps2 = eps**2

    def sqnorm(x):
        return np.inner(x, x)

    for i in range(N):
        la, lb = ref[i], actual[i]

        if i in core_set:  # core point
            assert la == lb, ("Core point mismatch at #{}: "
                              "{} (expected {})".format(i, lb, la))
        elif la == -1:  # noise point
            assert lb == -1, "Noise mislabelled at #{}: {}".format(i, lb)
        else:  # border point
            found = False
            for j in range(N):
                # Check if j is a core point with the same label
                if j in core_set and lb == actual[j]:
                    # Check if j is a neighbor of i
                    if sqnorm(X[i] - X[j]) <= eps2:
                        found = True
                        break
            assert found, ("Border point not connected to cluster at #{}: "
                           "{} (reference: {})".format(i, lb, la))

    # Note: we can also do it in a rand score fashion by checking that pairs
    # correspond in both label arrays for core points, if we need to drop the
    # requirement of minimality for core points


def get_handle(use_handle, n_streams=0):
    if not use_handle:
        return None, None
    s = Stream()
    h = cuml.Handle(stream=s, n_streams=n_streams)
    return h, s


def small_regression_dataset(datatype):
    X, y = make_regression(n_samples=1000, n_features=20,
                           n_informative=10, random_state=10)
    X = X.astype(datatype)
    y = y.astype(datatype)
    X_train, X_test, y_train, y_test = train_test_split(X, y, train_size=0.8,
                                                        random_state=0)

    return X_train, X_test, y_train, y_test


def small_classification_dataset(datatype):
    X, y = make_classification(n_samples=500, n_features=20,
                               n_informative=10, n_classes=2,
                               random_state=10)
    X = X.astype(datatype)
    y = y.astype(np.int32)
    X_train, X_test, y_train, y_test = train_test_split(X, y, train_size=0.8,
                                                        random_state=0)

    return X_train, X_test, y_train, y_test


def unit_param(*args, **kwargs):
    return pytest.param(*args, **kwargs, marks=pytest.mark.unit)


def quality_param(*args, **kwargs):
    return pytest.param(*args, **kwargs, marks=pytest.mark.quality)


def stress_param(*args, **kwargs):
    return pytest.param(*args, **kwargs, marks=pytest.mark.stress)


class ClassEnumerator:
    """Helper class to automatically pick up every models classes in a module.
    Filters out classes not inheriting from cuml.Base.

    Parameters
    ----------
    module: python module (ex: cuml.linear_regression)
        The module for which to retrieve models.
    exclude_classes: list of classes (optional)
        Those classes will be filtered out from the retrieved models.
    custom_constructors: dictionary of {class_name: lambda}
        Custom constructors to use instead of the default one.
        ex: {'LogisticRegression': lambda: cuml.LogisticRegression(handle=1)}
    recursive: bool, default=False
        Instructs the class to recursively search submodules when True,
        otherwise only classes in the specified model will be enumerated
    """
    def __init__(self,
                 module,
                 exclude_classes=None,
                 custom_constructors=None,
                 recursive=False):
        self.module = module
        self.exclude_classes = exclude_classes or []
        self.custom_constructors = custom_constructors or []
        self.recursive = recursive

    def _get_classes(self):
        def recurse_module(module):
            classes = {}

            modules = []

            if (self.recursive):
                modules = inspect.getmembers(module, inspect.ismodule)

            # Enumerate child modules only if they are a submodule of the
            # current one. i.e. `{parent_module}.{submodule}`
            for _, m in modules:
                if (module.__name__ + "." in m.__name__):
                    classes.update(recurse_module(m))

            # Ensure we only get classes that are part of this module
            classes.update({
                (".".join((klass.__module__, klass.__qualname__))): klass
                for name,
                klass in inspect.getmembers(module, inspect.isclass)
                if module.__name__ + "." in ".".join((klass.__module__,
                                                      klass.__qualname__))
            })

            return classes

        return [(val.__name__, val) for key,
                val in recurse_module(self.module).items()]

    def get_models(self):
        """Picks up every models classes from self.module.
        Filters out classes not inheriting from cuml.Base.

        Returns
        -------
        models: dictionary of {class_name: class|class_constructor}
            Dictionary of models in the module, except when a
            custom_constructor is specified, in that case the value is the
            specified custom_constructor.
        """
        classes = self._get_classes()
        models = {
            name: cls
            for name,
            cls in classes
            if cls not in self.exclude_classes and
            issubclass(cls, (Base, experimentalBase))
        }
        models.update(self.custom_constructors)
        return models


def get_classes_from_package(package, import_sub_packages=False):
    """
    Gets all modules imported in the specified package and returns a dictionary
    of any classes that derive from `cuml.Base`

    Parameters
    ----------
    package : python module The python module to search import_sub_packages :
        bool, default=False When set to True, will try to import sub packages
        by searching the directory tree for __init__.py files and importing
        them accordingly. By default this is set to False

    Returns
    -------
    ClassEnumerator Class enumerator for the specified package
    """

    if (import_sub_packages):
        import os
        import importlib

        # First, find all __init__.py files in subdirectories of this package
        root_dir = os.path.dirname(package.__file__)

        root_relative = os.path.dirname(root_dir)

        # Now loop
        for root, _, files in os.walk(root_dir):

            if "__init__.py" in files:

                module_name = os.path.relpath(root, root_relative).replace(
                    os.sep, ".")

                importlib.import_module(module_name)

    return ClassEnumerator(module=package, recursive=True).get_models()


def generate_random_labels(random_generation_lambda, seed=1234, as_cupy=False):
    """
    Generates random labels to act as ground_truth and predictions for tests.

    Parameters
    ----------
    random_generation_lambda : lambda function [numpy.random] -> ndarray
        A lambda function used to generate labels for either y_true or y_pred
        using a seeded numpy.random object.
    seed : int
        Seed for the numpy.random object.
    as_cupy : bool
        Choose return type of y_true and y_pred.
        True: returns Cupy ndarray
        False: returns Numba cuda DeviceNDArray

    Returns
    -------
    y_true, y_pred, np_y_true, np_y_pred : tuple
        y_true : Numba cuda DeviceNDArray or Cupy ndarray
            Random target values.
        y_pred : Numba cuda DeviceNDArray or Cupy ndarray
            Random predictions.
        np_y_true : Numpy ndarray
            Same as y_true but as a numpy ndarray.
        np_y_pred : Numpy ndarray
            Same as y_pred but as a numpy ndarray.
    """
    rng = np.random.RandomState(seed)  # makes it reproducible
    a = random_generation_lambda(rng)
    b = random_generation_lambda(rng)

    if as_cupy:
        return cp.array(a), cp.array(b), a, b
    else:
        return cuda.to_device(a), cuda.to_device(b), a, b


def score_labeling_with_handle(func,
                               ground_truth,
                               predictions,
                               use_handle,
                               dtype=np.int32):
    """Test helper to standardize inputs between sklearn and our prims metrics.

    Using this function we can pass python lists as input of a test just like
    with sklearn as well as an option to use handle with our metrics.
    """
    a = cp.array(ground_truth, dtype=dtype)
    b = cp.array(predictions, dtype=dtype)

    handle, stream = get_handle(use_handle)

    return func(a, b, handle=handle)


def get_number_positional_args(func, default=2):
    # function to return number of positional arguments in func
    if hasattr(func, "__code__"):
        all_args = func.__code__.co_argcount
        if func.__defaults__ is not None:
            kwargs = len(func.__defaults__)
        else:
            kwargs = 0
        return all_args - kwargs
    return default


def get_shap_values(model,
                    explainer,
                    background_dataset,
                    explained_dataset,
                    api_type='shap_values'):
    # function to get shap values from an explainer using SHAP style API.
    # This function allows isolating all calls in test suite for the case of
    # API changes.
    explainer = explainer(
        model=model,
        data=background_dataset
    )
    if api_type == 'shap_values':
        shap_values = explainer.shap_values(explained_dataset)
    elif api_type == '__call__':
        shap_values = explainer(explained_dataset)

    return explainer, shap_values


def generate_inputs_from_categories(categories=None,
                                    n_samples=10,
                                    seed=5060,
                                    as_array=False):
    if categories is None:
        if as_array:
            categories = {'strings': list(range(1000, 4000, 3)),
                          'integers': list(range(1000))}
        else:
            categories = {'strings': ['Foo', 'Bar', 'Baz'],
                          'integers': list(range(1000))}

    rd = np.random.RandomState(seed)
    pandas_df = pd.DataFrame({name: rd.choice(cat, n_samples)
                              for name, cat in categories.items()})
    ary = from_df_to_numpy(pandas_df)
    if as_array:
        inp_ary = cp.array(ary)
        return inp_ary, ary
    else:
        df = cudf.DataFrame.from_pandas(pandas_df)
        return df, ary


def assert_inverse_equal(ours, ref):
    if isinstance(ours, cp.ndarray):
        cp.testing.assert_array_equal(ours, ref)
    else:
        pd.testing.assert_frame_equal(ours.to_pandas(), ref.to_pandas())


def from_df_to_numpy(df):
    if isinstance(df, pd.DataFrame):
        return list(zip(*[df[feature] for feature in df.columns]))
    else:
        return list(zip(*[df[feature].values_host for feature in df.columns]))


def compare_svm(svm1, svm2, X, y, b_tol=None, coef_tol=None,
                report_summary=False, cmp_decision_func=False):
    """ Compares two svm classifiers
    Parameters:
    -----------
    svm1 : svm classifier to be tested
    svm2 : svm classifier, the correct model
    b_tol : float
        tolerance while comparing the constant in the decision functions
    coef_tol: float
        tolerance used while comparing coef_ attribute for linear SVM

    Support vector machines have a decision function:

    F(x) = sum_{i=1}^{n_sv} d_i K(x_i, x) + b,

    where n_sv is the number of support vectors, K is the kernel function, x_i
    are the support vectors, d_i are the dual coefficients (more precisely
    d = alpha_i * y_i, where alpha_i is the dual coef), and b is the intercept.

    For linear svms K(x_i, x) = x_i * x, and we can simplify F by introducing
    w = sum_{i=1}^{n_sv} d_i x_i, the normal vector of the separating
    hyperplane:

    F(x) = w * x + b.

    Mathematically the solution of the optimization should be unique, which
    means w and b should be unique.

    There could be multiple set of vectors that lead to the same w, therefore
    comparing parameters d_k, n_sv or the support vector indices can lead to
    false positives.

    We can only evaluate w for linear models, for nonlinear models we can only
    test model accuracy and intercept.
    """

    n = X.shape[0]
    accuracy1 = svm1.score(X, y)
    accuracy2 = svm2.score(X, y)

    # We use at least 0.1% tolerance for accuracy comparison
    accuracy_tol_min = 0.001
    if accuracy2 < 1:
        # Set tolerance to include the 95% confidence interval of svm2's
        # accuracy. In practice this gives 0.9% tolerance for a 90% accurate
        # model (assuming n_test = 4000).
        accuracy_tol = 1.96 * np.sqrt(accuracy2 * (1 - accuracy2) / n)
        if accuracy_tol < accuracy_tol_min:
            accuracy_tol = accuracy_tol_min
    else:
        accuracy_tol = accuracy_tol_min

    assert accuracy1 >= accuracy2 - accuracy_tol

    if b_tol is None:
        b_tol = 100 * svm1.tol  # Using deafult tol=1e-3 leads to b_tol=0.1

    if accuracy2 < 0.5:
        # Increase error margin for classifiers that are not accurate.
        # Although analytically the classifier should always be the same,
        # we fit only until we reach a certain numerical tolerance, and
        # therefore the resulting SVM's can be different. We increase the
        # tolerance in these cases.
        #
        # A good example is the gaussian dataset with linear classifier:
        # the classes are concentric blobs, and we cannot separate that with a
        # straight line. When we have a large number of data points, then
        # any separating hyperplane that goes through the center would be good.
        b_tol *= 10
        if n >= 250:
            coef_tol = 2  # allow any direction
        else:
            coef_tol *= 10

    # Compare model parameter b (intercept). In practice some models can have
    # some differences in the model parameters while still being within
    # the accuracy tolerance.
    #
    # We skip this test for multiclass (when intercept_ is an array). Apart
    # from the larger discrepancies in multiclass case, sklearn also uses a
    # different sign convention for intercept in that case.
    if (not is_array_like(svm2.intercept_)) or svm2.intercept_.shape[0] == 1:
        if abs(svm2.intercept_) > 1e-6:
            assert abs((svm1.intercept_ - svm2.intercept_) / svm2.intercept_) \
                <= b_tol
        else:
            assert abs((svm1.intercept_ - svm2.intercept_)) <= b_tol

    # For linear kernels we can compare the normal vector of the separating
    # hyperplane w, which is stored in the coef_ attribute.
    if svm1.kernel == 'linear':
        if coef_tol is None:
            coef_tol = 1e-5
        cs = np.dot(svm1.coef_, svm2.coef_.T) / \
            (np.linalg.norm(svm1.coef_) * np.linalg.norm(svm2.coef_))
        assert cs > 1 - coef_tol

    if cmp_decision_func:
        if accuracy2 > 0.9 and svm1.kernel != 'sigmoid':
            df1 = svm1.decision_function(X)
            df2 = svm2.decision_function(X)
            # For classification, the class is determined by
            # sign(decision function). We should not expect tight match for
            # the actual value of the function, therfore we set large tolerance
            assert(svm_array_equal(df1, df2, tol=1e-1, relative_diff=True,
                   report_summary=True))
        else:
            print("Skipping decision function test due to low  accuracy",
                  accuracy2)

    # Compare support_ (dataset indicies of points that form the support
    # vectors) and ensure that some overlap (~1/8) between two exists
    support1 = set(svm1.support_)
    support2 = set(svm2.support_)
    intersection_len = len(support1.intersection(support2))
    average_len = (len(support1) + len(support2)) / 2
    assert intersection_len > average_len / 8


def compare_probabilistic_svm(svc1, svc2, X_test, y_test, tol=1e-3,
                              brier_tol=1e-3):
    """ Compare the probability output from two support vector classifiers.
    """

    prob1 = svc1.predict_proba(X_test)
    prob2 = svc2.predict_proba(X_test)
    assert mean_squared_error(prob1, prob2) <= tol

    if (svc1.n_classes_ == 2):
        brier1 = brier_score_loss(y_test, prob1[:, 1])
        brier2 = brier_score_loss(y_test, prob2[:, 1])
        # Brier score - smaller is better
        assert brier1 - brier2 <= brier_tol


def create_synthetic_dataset(generator=skl_make_reg,
                             n_samples=100,
                             n_features=10,
                             test_size=0.25,
                             random_state_generator=None,
                             random_state_train_test_split=None,
                             dtype=np.float32,
                             **kwargs):
    X, y = generator(
        n_samples=n_samples,
        n_features=n_features,
        random_state=random_state_generator,
        **kwargs
    )

    X_train, X_test, y_train, y_test = train_test_split(
        X,
        y,
        test_size=test_size,
        random_state=random_state_train_test_split
    )

    X_train = X_train.astype(dtype)
    X_test = X_test.astype(dtype)
    y_train = y_train.astype(dtype)
    y_test = y_test.astype(dtype)

    return X_train, X_test, y_train, y_test


def svm_array_equal(a, b, tol=1e-6, relative_diff=True, report_summary=False):
    diff = np.abs(a - b)
    if relative_diff:
        idx = np.nonzero(abs(b) > tol)
        diff[idx] = diff[idx] / abs(b[idx])
    equal = np.all(diff <= tol)
    if not equal and report_summary:
        idx = np.argsort(diff)
        print("Largest diffs")
        a = a.ravel()
        b = b.ravel()
        diff = diff.ravel()
        for i in idx[-5:]:
            if (diff[i] > tol):
                print(diff[i], "at", i, "values", a[i], b[i])
        print('Avgdiff:', np.mean(diff), 'stddiyy:', np.std(diff), 'avgval:',
              np.mean(b))
    return equal<|MERGE_RESOLUTION|>--- conflicted
+++ resolved
@@ -41,24 +41,6 @@
 
 
 def array_difference(a, b, with_sign=True):
-<<<<<<< HEAD
-    """
-    Utility function to compute the difference between 2 arrays.
-    """
-    a = to_nparray(a)
-    b = to_nparray(b)
-
-    if len(a) == 0 and len(b) == 0:
-        return 0
-
-    if not with_sign:
-        a, b = np.abs(a), np.abs(b)
-    return np.sum(np.abs(a - b))
-
-
-def array_equal(a, b, unit_tol=1e-4, total_tol=1e-4, with_sign=True):
-=======
->>>>>>> 0beb45fd
     """
     Utility function to compute the difference between 2 arrays.
     """
