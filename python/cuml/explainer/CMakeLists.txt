--- conflicted
+++ resolved
@@ -24,13 +24,5 @@
   SOURCE_FILES "${cython_sources}"
   LINKED_LIBRARIES cuml::${CUML_CPP_TARGET}
   MODULE_PREFIX explainer_
-<<<<<<< HEAD
-)
-
-foreach(cython_module IN LISTS RAPIDS_CYTHON_CREATED_TARGETS)
-  set_target_properties(${cython_module} PROPERTIES INSTALL_RPATH "\$ORIGIN;\$ORIGIN/../")
-endforeach()
-=======
   ASSOCIATED_TARGETS cuml
-)
->>>>>>> 0f19b92a
+)