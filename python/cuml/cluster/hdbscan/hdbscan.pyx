# Copyright (c) 2021-2022, NVIDIA CORPORATION.
#
# Licensed under the Apache License, Version 2.0 (the "License");
# you may not use this file except in compliance with the License.
# You may obtain a copy of the License at
#
#     http://www.apache.org/licenses/LICENSE-2.0
#
# Unless required by applicable law or agreed to in writing, software
# distributed under the License is distributed on an "AS IS" BASIS,
# WITHOUT WARRANTIES OR CONDITIONS OF ANY KIND, either express or implied.
# See the License for the specific language governing permissions and
# limitations under the License.
#

# distutils: language = c++

from libc.stdint cimport uintptr_t
from libcpp cimport bool
from libc.stdlib cimport free

from cython.operator cimport dereference as deref

import numpy as np
import cupy as cp
from warnings import warn

<<<<<<< HEAD
from cuml.common.array import CumlArray
from cuml.experimental.common.base import UniversalBase
from cuml.experimental.common.base import enable_cpu
=======
from cuml.internals.array import CumlArray
from cuml.internals.base import Base
>>>>>>> 96c983d8
from cuml.common.doc_utils import generate_docstring
from pylibraft.common.handle cimport handle_t
from rmm._lib.device_uvector cimport device_uvector

from pylibraft.common.handle import Handle
from cuml.common import input_to_cuml_array
from cuml.common.array_descriptor import CumlArrayDescriptor
<<<<<<< HEAD
from cuml.common.mixins import ClusterMixin
from cuml.common.mixins import CMajorInputTagMixin
from cuml.common import logger
from cuml.common.import_utils import has_hdbscan_plots
from cuml.common.import_utils import has_hdbscan_prediction
=======
from cuml.internals.mixins import ClusterMixin
from cuml.internals.mixins import CMajorInputTagMixin
from cuml.internals import logger
from cuml.internals.import_utils import has_hdbscan_plots
>>>>>>> 96c983d8

import cuml
from cuml.metrics.distance_type cimport DistanceType


cdef extern from "cuml/cluster/hdbscan.hpp" namespace "ML::HDBSCAN::Common":

    ctypedef enum CLUSTER_SELECTION_METHOD:
        EOM "ML::HDBSCAN::Common::CLUSTER_SELECTION_METHOD::EOM"
        LEAF "ML::HDBSCAN::Common::CLUSTER_SELECTION_METHOD::LEAF"

    cdef cppclass CondensedHierarchy[value_idx, value_t]:
        CondensedHierarchy(
            const handle_t &handle, size_t n_leaves)

        CondensedHierarchy(const handle_t& handle_,
                           size_t n_leaves_,
                           int n_edges_,
                           value_idx* parents_,
                           value_idx* children_,
                           value_t* lambdas_,
                           value_idx* sizes_)

        value_idx *get_parents()
        value_idx *get_children()
        value_t *get_lambdas()
        value_idx *get_sizes()
        value_idx get_n_edges()

    cdef cppclass hdbscan_output[int, float]:
        hdbscan_output(const handle_t &handle,
                       int n_leaves,
                       int *labels,
                       float *probabilities,
                       int *children,
                       int *sizes,
                       float *deltas,
                       int *mst_src,
                       int *mst_dst,
                       float *mst_weights)
        int get_n_leaves()
        int get_n_clusters()
        float *get_stabilities()
        int *get_labels()
        int *get_inverse_label_map()
        float *get_core_dists()
        CondensedHierarchy[int, float] &get_condensed_tree()

    cdef cppclass HDBSCANParams:
        int min_samples
        int min_cluster_size
        int max_cluster_size,

        float cluster_selection_epsilon,

        bool allow_single_cluster,
        CLUSTER_SELECTION_METHOD cluster_selection_method,

    cdef cppclass PredictionData[int, float]:
        PredictionData(const handle_t &handle,
                       int m,
                       int n,
                       float *core_dists)

        size_t n_rows
        size_t n_cols

    void generate_prediction_data(const handle_t& handle,
                                  CondensedHierarchy[int, float]&
                                  condensed_tree,
                                  int* labels,
                                  int* inverse_label_map,
                                  int n_selected_clusters,
                                  PredictionData[int, float]& prediction_data)

cdef extern from "cuml/cluster/hdbscan.hpp" namespace "ML":

    void hdbscan(const handle_t & handle,
                 const float * X,
                 size_t m, size_t n,
                 DistanceType metric,
                 HDBSCANParams & params,
                 hdbscan_output & output,
                 float * core_dists)

    void build_condensed_hierarchy(
      const handle_t &handle,
      const int *children,
      const float *delta,
      const int *sizes,
      int min_cluster_size,
      int n_leaves,
      CondensedHierarchy[int, float] &condensed_tree)

    void _extract_clusters(const handle_t &handle, size_t n_leaves,
                           int n_edges, int *parents, int *children,
                           float *lambdas, int *sizes, int *labels,
                           float *probabilities,
                           CLUSTER_SELECTION_METHOD cluster_selection_method,
                           bool allow_single_cluster, int max_cluster_size,
                           float cluster_selection_epsilon)

    void _compute_core_dists(const handle_t& handle,
                             const float* X,
                             float* core_dists,
                             size_t m,
                             size_t n,
                             DistanceType metric,
                             int min_samples)

    void _compute_inverse_label_map(const handle_t& handle,
                                    CondensedHierarchy[int, float]&
                                    condensed_tree,
                                    size_t n_leaves,
                                    CLUSTER_SELECTION_METHOD
                                    cluster_selection_method,
                                    device_uvector[int]& inverse_label_map,
                                    bool allow_single_cluster,
                                    int max_cluster_size,
                                    float cluster_selection_epsilon)

_metrics_mapping = {
    'l1': DistanceType.L1,
    'cityblock': DistanceType.L1,
    'manhattan': DistanceType.L1,
    'l2': DistanceType.L2SqrtExpanded,
    'euclidean': DistanceType.L2SqrtExpanded,
    'cosine': DistanceType.CosineExpanded
}


def _cuml_array_from_ptr(ptr, buf_size, shape, dtype, owner):
    mem = cp.cuda.UnownedMemory(ptr=ptr, size=buf_size,
                                owner=owner,
                                device_id=-1)
    mem_ptr = cp.cuda.memory.MemoryPointer(mem, 0)

    return CumlArray(data=cp.ndarray(shape=shape,
                                     dtype=dtype,
                                     memptr=mem_ptr))


def _construct_condensed_tree_attribute(ptr,
                                        n_condensed_tree_edges,
                                        dtype="int32",
                                        owner=None):

    return _cuml_array_from_ptr(
        ptr, n_condensed_tree_edges * sizeof(float),
        (n_condensed_tree_edges,), dtype, owner
    )


def _build_condensed_tree_plot_host(
        parent, child, lambdas, sizes,
        cluster_selection_method, allow_single_cluster):
    raw_tree = np.recarray(shape=(parent.shape[0],),
                           formats=[np.intp, np.intp, float, np.intp],
                           names=('parent', 'child', 'lambda_val',
                                  'child_size'))
    raw_tree['parent'] = parent
    raw_tree['child'] = child
    raw_tree['lambda_val'] = lambdas
    raw_tree['child_size'] = sizes

    if has_hdbscan_plots():
        from hdbscan.plots import CondensedTree
        return CondensedTree(raw_tree,
                             cluster_selection_method,
                             allow_single_cluster)

    return None


def condense_hierarchy(dendrogram,
                       min_cluster_size,
                       allow_single_cluster=False,
                       cluster_selection_epsilon=0.0):
    """
    Accepts a dendrogram in the Scipy hierarchy format, condenses the
    dendrogram to collapse subtrees containing less than min_cluster_size
    leaves, and returns an hdbscan.plots.CondensedTree object with
    the result on host.

    Parameters
    ----------

    dendrogram : array-like (size n_samples, 4)
        Dendrogram in Scipy hierarchy format

    min_cluster_size : int minimum number of children for a cluster
        to persist

    allow_single_cluster : bool whether or not to allow a single
        cluster in the face of mostly noise.

    cluster_selection_epsilon : float minimum distance threshold used to
        determine when clusters should be merged.

    Returns
    -------

    condensed_tree : hdbscan.plots.CondensedTree object
    """

    handle = Handle()
    cdef handle_t *handle_ = <handle_t*> <size_t> handle.getHandle()

    n_leaves = dendrogram.shape[0]+1
    cdef CondensedHierarchy[int, float] *condensed_tree =\
        new CondensedHierarchy[int, float](
            handle_[0], <size_t>n_leaves)

    children, n_rows, _, _ = \
        input_to_cuml_array(dendrogram[:, 0:2].astype('int32'), order='C',
                            check_dtype=[np.int32],
                            convert_to_dtype=(np.int32))

    lambdas, _, _, _ = \
        input_to_cuml_array(dendrogram[:, 2], order='C',
                            check_dtype=[np.float32],
                            convert_to_dtype=(np.float32))

    sizes, _, _, _ = \
        input_to_cuml_array(dendrogram[:, 3], order='C',
                            check_dtype=[np.int32],
                            convert_to_dtype=(np.int32))

    cdef uintptr_t children_ptr = children.ptr
    cdef uintptr_t lambdas_ptr = lambdas.ptr
    cdef uintptr_t sizes_ptr = sizes.ptr

    build_condensed_hierarchy(handle_[0],
                              <int*> children_ptr,
                              <float*> lambdas_ptr,
                              <int*> sizes_ptr,
                              <int>min_cluster_size,
                              n_leaves,
                              deref(condensed_tree))

    n_condensed_tree_edges = \
        condensed_tree.get_n_edges()

    condensed_parent_ = _construct_condensed_tree_attribute(
        <size_t>condensed_tree.get_parents(), n_condensed_tree_edges)

    condensed_child_ = _construct_condensed_tree_attribute(
        <size_t>condensed_tree.get_children(), n_condensed_tree_edges)

    condensed_lambdas_ = \
        _construct_condensed_tree_attribute(
            <size_t>condensed_tree.get_lambdas(), n_condensed_tree_edges,
            "float32")

    condensed_sizes_ = _construct_condensed_tree_attribute(
        <size_t>condensed_tree.get_sizes(), n_condensed_tree_edges)

    condensed_tree_host = _build_condensed_tree_plot_host(
        condensed_parent_.to_output('numpy'),
        condensed_child_.to_output("numpy"),
        condensed_lambdas_.to_output("numpy"),
        condensed_sizes_.to_output("numpy"), cluster_selection_epsilon,
        allow_single_cluster)

    del condensed_tree

    return condensed_tree_host


def delete_hdbscan_output(obj):
    cdef hdbscan_output *output
    if hasattr(obj, "hdbscan_output_"):
        output = <hdbscan_output*>\
                  <uintptr_t> obj.hdbscan_output_
        del output
        del obj.hdbscan_output_


class HDBSCAN(UniversalBase, ClusterMixin, CMajorInputTagMixin):

    """
    HDBSCAN Clustering

    Recursively merges the pair of clusters that minimally increases a
    given linkage distance.

    Note that while the algorithm is generally deterministic and should
    provide matching results between RAPIDS and the Scikit-learn Contrib
    versions, the construction of the k-nearest neighbors graph and
    minimum spanning tree can introduce differences between the two
    algorithms, especially when several nearest neighbors around a
    point might have the same distance. While the differences in
    the minimum spanning trees alone might be subtle, they can
    (and often will) lead to some points being assigned different
    cluster labels between the two implementations.

    Parameters
    ----------
    handle : cuml.Handle
        Specifies the cuml.handle that holds internal CUDA state for
        computations in this model. Most importantly, this specifies the CUDA
        stream that will be used for the model's computations, so users can
        run different models concurrently in different streams by creating
        handles in several streams.
        If it is None, a new one is created.

    alpha : float, optional (default=1.0)
        A distance scaling parameter as used in robust single linkage.

    verbose : int or boolean, default=False
        Sets logging level. It must be one of `cuml.common.logger.level_*`.
        See :ref:`verbosity-levels` for more info.

    min_cluster_size : int, optional (default = 5)
        The minimum number of samples in a group for that group to be
        considered a cluster; groupings smaller than this size will be left
        as noise.

    min_samples : int, optional (default=None)
        The number of samples in a neighborhood for a point
        to be considered as a core point. This includes the point itself.
        If 'None', it defaults to the min_cluster_size.

    cluster_selection_epsilon : float, optional (default=0.0)
        A distance threshold. Clusters below this value will be merged.
        Note that this should not be used
        if we want to predict the cluster labels for new points in future
        (e.g. using approximate_predict), as the approximate_predict function
        is not aware of this argument.

    max_cluster_size : int, optional (default=0)
        A limit to the size of clusters returned by the eom algorithm.
        Has no effect when using leaf clustering (where clusters are
        usually small regardless) and can also be overridden in rare
        cases by a high value for cluster_selection_epsilon. Note that
        this should not be used if we want to predict the cluster labels
        for new points in future (e.g. using approximate_predict), as
        the approximate_predict function is not aware of this argument.

    metric : string or callable, optional (default='euclidean')
        The metric to use when calculating distance between instances in a
        feature array. If metric is a string or callable, it must be one of
        the options allowed by metrics.pairwise.pairwise_distances for its
        metric parameter.
        If metric is "precomputed", X is assumed to be a distance matrix and
        must be square.

    p : int, optional (default=2)
        p value to use if using the minkowski metric.

    cluster_selection_method : string, optional (default='eom')
        The method used to select clusters from the condensed tree. The
        standard approach for HDBSCAN* is to use an Excess of Mass algorithm
        to find the most persistent clusters. Alternatively you can instead
        select the clusters at the leaves of the tree -- this provides the
        most fine grained and homogeneous clusters. Options are:

            * ``eom``
            * ``leaf``

    allow_single_cluster : bool, optional (default=False)
        By default HDBSCAN* will not produce a single cluster, setting this
        to True will override this and allow single cluster results in
        the case that you feel this is a valid result for your dataset.

    gen_min_span_tree : bool, optional (default=False)
        Whether to populate the `minimum_spanning_tree_` member for
        utilizing plotting tools. This requires the `hdbscan` CPU Python
        package to be installed.

    gen_condensed_tree : bool, optional (default=False)
        Whether to populate the `condensed_tree_` member for
        utilizing plotting tools. This requires the `hdbscan` CPU
        Python package to be installed.

    gen_single_linkage_tree_ : bool, optinal (default=False)
        Whether to populate the `single_linkage_tree_` member for
        utilizing plotting tools. This requires the `hdbscan` CPU
        Python package t be installed.

    output_type : {'input', 'array', 'dataframe', 'series', 'df_obj', \
        'numba', 'cupy', 'numpy', 'cudf', 'pandas'}, default=None
        Return results and set estimator attributes to the indicated output
        type. If None, the output type set at the module level
        (`cuml.global_settings.output_type`) will be used. See
        :ref:`output-data-type-configuration` for more info.

    prediction_data : bool, optinal (default=False)
        Whether to generate extra cached data for predicting labels or
        membership vectors few new unseen points later. If you wish to
        persist the clustering object for later re-use you probably want
        to set this to True.

    Attributes
    ----------
    labels_ : ndarray, shape (n_samples, )
        Cluster labels for each point in the dataset given to fit().
        Noisy samples are given the label -1.

    probabilities_ : ndarray, shape (n_samples, )
        The strength with which each sample is a member of its assigned
        cluster. Noise points have probability zero; points in clusters
        have values assigned proportional to the degree that they
        persist as part of the cluster.

    cluster_persistence_ : ndarray, shape (n_clusters, )
        A score of how persistent each cluster is. A score of 1.0 represents
        a perfectly stable cluster that persists over all distance scales,
        while a score of 0.0 represents a perfectly ephemeral cluster. These
        scores can be guage the relative coherence of the clusters output
        by the algorithm.

    condensed_tree_ : CondensedTree object
        The condensed tree produced by HDBSCAN. The object has methods
        for converting to pandas, networkx, and plotting.

    single_linkage_tree_ : SingleLinkageTree object
        The single linkage tree produced by HDBSCAN. The object has methods
        for converting to pandas, networkx, and plotting.

    minimum_spanning_tree_ : MinimumSpanningTree object
        The minimum spanning tree of the mutual reachability graph generated
        by HDBSCAN. Note that this is not generated by default and will only
        be available if `gen_min_span_tree` was set to True on object creation.
        Even then in some optimized cases a tree may not be generated.

    """
    sk_import_path_ = 'hdbscan'

    labels_ = CumlArrayDescriptor()
    probabilities_ = CumlArrayDescriptor()
    outlier_scores_ = CumlArrayDescriptor()
    cluster_persistence_ = CumlArrayDescriptor()

    # Single Linkage Tree
    children_ = CumlArrayDescriptor()
    lambdas_ = CumlArrayDescriptor()
    sizes_ = CumlArrayDescriptor()

    # Minimum Spanning Tree
    mst_src_ = CumlArrayDescriptor()
    mst_dst_ = CumlArrayDescriptor()
    mst_weights_ = CumlArrayDescriptor()

    def __init__(self, *,
                 min_cluster_size=5,
                 min_samples=None,
                 cluster_selection_epsilon=0.0,
                 max_cluster_size=0,
                 metric='euclidean',
                 alpha=1.0,
                 p=2,
                 cluster_selection_method='eom',
                 allow_single_cluster=False,
                 gen_min_span_tree=False,
                 handle=None,
                 verbose=False,
                 connectivity='knn',
                 output_type=None,
                 prediction_data=False):

        super().__init__(handle=handle,
                         verbose=verbose,
                         output_type=output_type)

        if min_samples is None:
            min_samples = min_cluster_size

        if connectivity not in ["knn", "pairwise"]:
            raise ValueError("'connectivity' can only be one of "
                             "{'knn', 'pairwise'}")

        if 2 < min_samples and min_samples > 1023:
            raise ValueError("'min_samples' must be a positive number "
                             "between 2 and 1023")

        self.min_cluster_size = min_cluster_size
        self.min_samples = min_samples
        self.cluster_selection_epsilon = cluster_selection_epsilon
        self.max_cluster_size = max_cluster_size
        self.metric = metric
        self.p = p
        self.alpha = alpha
        self.cluster_selection_method = cluster_selection_method
        self.allow_single_cluster = allow_single_cluster
        self.connectivity = connectivity

        self.fit_called_ = False
        self.prediction_data = prediction_data

        self.n_clusters_ = None
        self.n_leaves_ = None

        self.condensed_tree_obj = None
        self.single_linkage_tree_obj = None
        self.minimum_spanning_tree_ = None
        self.prediction_data_obj = None

        self.gen_min_span_tree = gen_min_span_tree

        self.core_dists = None
        self.condensed_tree_ptr = None
        self.prediction_data_ptr = None
        self._cpu_to_gpu_interop_prepped = False

    @property
    def condensed_tree_(self):

        if self.condensed_tree_obj is None:

            self.condensed_tree_obj = _build_condensed_tree_plot_host(
                self.condensed_parent_.to_output("numpy"),
                self.condensed_child_.to_output("numpy"),
                self.condensed_lambdas_.to_output("numpy"),
                self.condensed_sizes_.to_output("numpy"),
                self.cluster_selection_method, self.allow_single_cluster)

        return self.condensed_tree_obj

    @condensed_tree_.setter
    def condensed_tree_(self, new_val):
        self.condensed_tree_obj = new_val

    @property
    def single_linkage_tree_(self):

        if self.single_linkage_tree_obj is None:
            with cuml.using_output_type("numpy"):
                raw_tree = np.column_stack(
                    (self.children_[0, :self.n_leaves_-1],
                     self.children_[1, :self.n_leaves_-1],
                     self.lambdas_[:self.n_leaves_-1],
                     self.sizes_[:self.n_leaves_-1]))

            raw_tree = raw_tree.astype(np.float64)

            if has_hdbscan_plots():
                from hdbscan.plots import SingleLinkageTree
                self.single_linkage_tree_obj = SingleLinkageTree(raw_tree)

        return self.single_linkage_tree_obj

    @single_linkage_tree_.setter
    def single_linkage_tree_(self, new_val):
        self.single_linkage_tree_obj = new_val

    @property
    def prediction_data_(self):
        if not self.fit_called_:
            raise ValueError(
                'The model is not trained yet (call fit() first).')

        if not self.prediction_data:
            raise ValueError(
               'Train model with fit(prediction_data=True). or call '
               'model.generate_prediction_data()')

        if self.prediction_data_obj is None:
            if has_hdbscan_prediction():
                from sklearn.neighbors import KDTree, BallTree
                from hdbscan.prediction import PredictionData

                FAST_METRICS = KDTree.valid_metrics + \
                    BallTree.valid_metrics + ["cosine", "arccos"]

                if self.metric in FAST_METRICS:
                    min_samples = self.min_samples or self.min_cluster_size
                    if self.metric in KDTree.valid_metrics:
                        tree_type = "kdtree"
                    elif self.metric in BallTree.valid_metrics:
                        tree_type = "balltree"
                    else:
                        warn("Metric {} not supported"
                             "for prediction data!".format(self.metric))
                        return

                self.prediction_data_obj = PredictionData(
                                            self.X_m.to_output("numpy"),
                                            self.condensed_tree_,
                                            min_samples,
                                            tree_type=tree_type,
                                            metric=self.metric)

        return self.prediction_data_obj

    @prediction_data_.setter
    def prediction_data_(self, new_val):
        self.prediction_data_obj = new_val

    def build_minimum_spanning_tree(self, X):

        if self.gen_min_span_tree and self.minimum_spanning_tree_ is None:
            with cuml.using_output_type("numpy"):
                raw_tree = np.column_stack((self.mst_src_,
                                            self.mst_dst_,
                                            self.mst_weights_))

            raw_tree = raw_tree.astype(np.float64)

            if has_hdbscan_plots():
                from hdbscan.plots import MinimumSpanningTree
                self.minimum_spanning_tree_ = \
                    MinimumSpanningTree(raw_tree, X.to_output("numpy"))
        return self.minimum_spanning_tree_

    @enable_cpu
    def generate_prediction_data(self):
        """
        Create data that caches intermediate results used for predicting
        the label of new/unseen points. This data is only useful if you
        are intending to use functions from hdbscan.prediction.
        """

        if not self.fit_called_:
            raise ValueError(
                'The model is not trained yet (call fit() first).')

        cdef handle_t* handle_ = <handle_t*><size_t>self.handle.getHandle()

        cdef uintptr_t core_dists = self.core_dists.ptr
        cdef PredictionData[int, float] *prediction_data = new PredictionData(
            handle_[0], <int> self.n_rows, <int> self.n_cols,
            <float*> core_dists)
        self.prediction_data_ptr = <size_t>prediction_data

        cdef uintptr_t condensed_tree_ptr = self.condensed_tree_ptr
        cdef CondensedHierarchy[int, float] *condensed_tree = \
            <CondensedHierarchy[int, float] *> condensed_tree_ptr
        labels, _, _, _ = input_to_cuml_array(self.labels_,
                                              order='C',
                                              convert_to_dtype=np.int32)
        cdef uintptr_t labels_ptr = labels.ptr
        cdef uintptr_t inverse_label_map_ptr = self.inverse_label_map.ptr

        generate_prediction_data(handle_[0],
                                 deref(condensed_tree),
                                 <int*> labels_ptr,
                                 <int*> inverse_label_map_ptr,
                                 <int> self.n_clusters_,
                                 deref(prediction_data))

        self.handle.sync()

        self.prediction_data = True

    def __dealloc__(self):
        delete_hdbscan_output(self)
        cdef CondensedHierarchy[int, float]* condensed_tree_ptr
        if hasattr(self, "condensed_tree_ptr"):
            condensed_tree_ptr = <CondensedHierarchy[int, float]*> \
                                     <uintptr_t> self.condensed_tree_ptr
            free(condensed_tree_ptr)
            del self.condensed_tree_ptr
        cdef PredictionData* prediction_data_ptr
        if hasattr(self, "prediction_data_ptr"):
            prediction_data_ptr = \
                <PredictionData*> <uintptr_t> self.prediction_data_ptr
            free(prediction_data_ptr)
            del self.prediction_data_ptr

    def _construct_output_attributes(self):

        cdef hdbscan_output *hdbscan_output_ = \
                <hdbscan_output*><size_t>self.hdbscan_output_

        self.n_clusters_ = hdbscan_output_.get_n_clusters()

        if self.n_clusters_ > 0:
            self.cluster_persistence_ = _cuml_array_from_ptr(
                <size_t>hdbscan_output_.get_stabilities(),
                hdbscan_output_.get_n_clusters() * sizeof(float),
                (1, hdbscan_output_.get_n_clusters()), "float32", self)
        else:
            self.cluster_persistence_ = CumlArray.empty((0,), dtype="float32")

        n_condensed_tree_edges = \
            hdbscan_output_.get_condensed_tree().get_n_edges()

        self.condensed_parent_ = _construct_condensed_tree_attribute(
            <size_t>hdbscan_output_.get_condensed_tree().get_parents(),
            n_condensed_tree_edges)

        self.condensed_child_ = _construct_condensed_tree_attribute(
            <size_t>hdbscan_output_.get_condensed_tree().get_children(),
            n_condensed_tree_edges)

        self.condensed_lambdas_ = \
            _construct_condensed_tree_attribute(
                <size_t>hdbscan_output_.get_condensed_tree().get_lambdas(),
                n_condensed_tree_edges, "float32")

        self.condensed_sizes_ = _construct_condensed_tree_attribute(
            <size_t>hdbscan_output_.get_condensed_tree().get_sizes(),
            n_condensed_tree_edges)

        if self.n_clusters_ > 0:
            self.inverse_label_map = _cuml_array_from_ptr(
                <size_t>hdbscan_output_.get_inverse_label_map(),
                self.n_clusters_ * sizeof(int),
                (self.n_clusters_, ), "int32", self)
        else:
            self.inverse_label_map = CumlArray.empty((0,), dtype="int32")

    @generate_docstring()
    @enable_cpu
    def fit(self, X, y=None, convert_dtype=True) -> "HDBSCAN":
        """
        Fit HDBSCAN model from features.
        """

        X_m, n_rows, n_cols, self.dtype = \
            input_to_cuml_array(X, order='C',
                                check_dtype=[np.float32],
                                convert_to_dtype=(np.float32
                                                  if convert_dtype
                                                  else None))

        self.X_m = X_m
        self.n_rows = n_rows
        self.n_cols = n_cols

        cdef uintptr_t input_ptr = X_m.ptr

        cdef handle_t* handle_ = <handle_t*><size_t>self.handle.getHandle()

        # Hardcode n_components_ to 1 for single linkage. This will
        # not be the case for other linkage types.
        self.n_connected_components_ = 1
        self.n_leaves_ = n_rows

        self.labels_ = CumlArray.empty(n_rows, dtype="int32", index=X_m.index)
        self.children_ = CumlArray.empty((2, n_rows), dtype="int32")
        self.probabilities_ = CumlArray.empty(n_rows, dtype="float32")
        self.sizes_ = CumlArray.empty(n_rows, dtype="int32")
        self.lambdas_ = CumlArray.empty(n_rows, dtype="float32")
        self.mst_src_ = CumlArray.empty(n_rows-1, dtype="int32")
        self.mst_dst_ = CumlArray.empty(n_rows-1, dtype="int32")
        self.mst_weights_ = CumlArray.empty(n_rows-1, dtype="float32")
        self.core_dists = CumlArray.empty(n_rows, dtype="float32")

        cdef uintptr_t labels_ptr = self.labels_.ptr
        cdef uintptr_t children_ptr = self.children_.ptr
        cdef uintptr_t sizes_ptr = self.sizes_.ptr
        cdef uintptr_t lambdas_ptr = self.lambdas_.ptr
        cdef uintptr_t probabilities_ptr = self.probabilities_.ptr
        cdef uintptr_t mst_src_ptr = self.mst_src_.ptr
        cdef uintptr_t mst_dst_ptr = self.mst_dst_.ptr
        cdef uintptr_t mst_weights_ptr = self.mst_weights_.ptr

        # If calling fit a second time, release
        # any memory owned from previous trainings
        delete_hdbscan_output(self)

        cdef hdbscan_output *linkage_output = new hdbscan_output(
            handle_[0], n_rows,
            <int*>labels_ptr,
            <float*>probabilities_ptr,
            <int*>children_ptr,
            <int*>sizes_ptr,
            <float*>lambdas_ptr,
            <int*>mst_src_ptr,
            <int*>mst_dst_ptr,
            <float*>mst_weights_ptr)

        self.hdbscan_output_ = <size_t>linkage_output

        cdef HDBSCANParams params
        params.min_samples = self.min_samples
        # params.alpha = self.alpha
        params.min_cluster_size = self.min_cluster_size
        params.max_cluster_size = self.max_cluster_size
        params.cluster_selection_epsilon = self.cluster_selection_epsilon
        params.allow_single_cluster = self.allow_single_cluster

        if self.cluster_selection_method == 'eom':
            params.cluster_selection_method = CLUSTER_SELECTION_METHOD.EOM
        elif self.cluster_selection_method == 'leaf':
            params.cluster_selection_method = CLUSTER_SELECTION_METHOD.LEAF
        else:
            raise ValueError("Cluster selection method not supported. "
                             "Must one of {'eom', 'leaf'}")

        cdef DistanceType metric
        if self.metric in _metrics_mapping:
            metric = _metrics_mapping[self.metric]
        else:
            raise ValueError("'affinity' %s not supported." % self.affinity)

        cdef uintptr_t core_dists_ptr = self.core_dists.ptr

        if self.connectivity == 'knn' or self.connectivity == 'pairwise':
            hdbscan(handle_[0],
                    <float*>input_ptr,
                    <int> n_rows,
                    <int> n_cols,
                    <DistanceType> metric,
                    params,
                    deref(linkage_output),
                    <float*> core_dists_ptr)
        else:
            raise ValueError("'connectivity' can only be one of "
                             "{'knn', 'pairwise'}")

        self.fit_called_ = True

        self.condensed_tree_ptr = \
            <size_t> &linkage_output[0].get_condensed_tree()

        self._construct_output_attributes()

        if self.prediction_data:
            self.generate_prediction_data()

        self.handle.sync()

        self.build_minimum_spanning_tree(X_m)

        return self

    @generate_docstring(return_values={'name': 'preds',
                                       'type': 'dense',
                                       'description': 'Cluster indexes',
                                       'shape': '(n_samples, 1)'})
    @enable_cpu
    def fit_predict(self, X, y=None) -> CumlArray:
        """
        Fit the HDBSCAN model from features and return
        cluster labels.
        """
        return self.fit(X).labels_

    def _extract_clusters(self, condensed_tree):
        parents, n_edges, _, _ = \
            input_to_cuml_array(condensed_tree.to_numpy()['parent'],
                                order='C',
                                convert_to_dtype=np.int32)

        children, _, _, _ = \
            input_to_cuml_array(condensed_tree.to_numpy()['child'],
                                order='C',
                                convert_to_dtype=np.int32)

        lambdas, _, _, _ = \
            input_to_cuml_array(condensed_tree.to_numpy()['lambda_val'],
                                order='C',
                                convert_to_dtype=np.float32)

        sizes, _, _, _ = \
            input_to_cuml_array(condensed_tree.to_numpy()['child_size'],
                                order='C',
                                convert_to_dtype=np.int32)

        n_leaves = int(condensed_tree.to_numpy()['parent'].min())

        self.labels_test = CumlArray.empty(n_leaves, dtype="int32")
        self.probabilities_test = CumlArray.empty(n_leaves, dtype="float32")

        cdef uintptr_t labels_ptr = self.labels_test.ptr
        cdef uintptr_t parents_ptr = parents.ptr
        cdef uintptr_t children_ptr = children.ptr
        cdef uintptr_t sizes_ptr = sizes.ptr
        cdef uintptr_t lambdas_ptr = lambdas.ptr
        cdef uintptr_t probabilities_ptr = self.probabilities_test.ptr

        if self.cluster_selection_method == 'eom':
            cluster_selection_method = CLUSTER_SELECTION_METHOD.EOM
        elif self.cluster_selection_method == 'leaf':
            cluster_selection_method = CLUSTER_SELECTION_METHOD.LEAF

        cdef handle_t* handle_ = <handle_t*><size_t>self.handle.getHandle()

        _extract_clusters(handle_[0],
                          <size_t> n_leaves,
                          <int> n_edges,
                          <int*> parents_ptr,
                          <int*> children_ptr,
                          <float*> lambdas_ptr,
                          <int*> sizes_ptr,
                          <int*> labels_ptr,
                          <float*> probabilities_ptr,
                          <CLUSTER_SELECTION_METHOD> cluster_selection_method,
                          <bool> self.allow_single_cluster,
                          <int> self.max_cluster_size,
                          <float> self.cluster_selection_epsilon)

    def __setstate__(self, state):
        super(HDBSCAN, self).__init__(
            handle=state["handle"],
            verbose=state["verbose"]
        )

        if not state["fit_called_"]:
            return

        self.condensed_parent_ = state["condensed_parent_"]
        self.condensed_child_ = state["condensed_child_"]
        self.condensed_lambdas_ = state["condensed_lambdas_"]
        self.condensed_sizes_ = state["condensed_sizes_"]
        self.X_m = state["X_m"]
        self.n_rows = state["n_rows"]
        self.n_cols = state["n_cols"]
        self.labels_ = state["labels_"]
        self.core_dists = state["core_dists"]
        self.inverse_label_map = state["inverse_label_map"]
        self.n_clusters_ = state["n_clusters_"]

        cdef handle_t* handle_ = <handle_t*><size_t>self.handle.getHandle()

        cdef uintptr_t parent_ptr = self.condensed_parent_.ptr
        cdef uintptr_t child_ptr = self.condensed_child_.ptr
        cdef uintptr_t lambdas_ptr = self.condensed_lambdas_.ptr
        cdef uintptr_t sizes_ptr = self.condensed_sizes_.ptr

        cdef CondensedHierarchy[int, float] *condensed_tree = \
            new CondensedHierarchy[int, float](
                handle_[0], <size_t>self.n_rows,
                <int>self.condensed_parent_.shape[0],
                <int*> parent_ptr, <int*> child_ptr,
                <float*> lambdas_ptr, <int*> sizes_ptr)
        self.condensed_tree_ptr = <size_t> condensed_tree

        cdef uintptr_t core_dists_ptr = self.core_dists.ptr
        cdef PredictionData[int, float] *prediction_data = new PredictionData(
            handle_[0], <int> self.n_rows, <int> self.n_cols,
            <float*> core_dists_ptr)
        self.prediction_data_ptr = <size_t>prediction_data

        self.labels, _, _, _ = input_to_cuml_array(self.labels_.values['cuml'],
                                                   order='C',
                                                   convert_to_dtype=np.int32)
        cdef uintptr_t labels_ptr = self.labels.ptr
        cdef uintptr_t inverse_label_map_ptr = self.inverse_label_map.ptr

        generate_prediction_data(handle_[0],
                                 deref(condensed_tree),
                                 <int*> labels_ptr,
                                 <int*> inverse_label_map_ptr,
                                 <int> self.n_clusters_,
                                 deref(prediction_data))

        self.handle.sync()

        self.__dict__.update(state)

    def get_param_names(self):
        return super().get_param_names() + [
            "metric",
            "min_cluster_size",
            "max_cluster_size",
            "min_samples",
            "cluster_selection_epsilon",
            "cluster_selection_method",
            "p",
            "allow_single_cluster",
            "connectivity",
            "alpha",
            "gen_min_span_tree",
            "prediction_data"
        ]

    def get_attributes_names(self):
        attr_names = ['labels_', 'probabilities_', 'cluster_persistence_',
                      'condensed_tree_', 'single_linkage_tree_',
                      'outlier_scores_']
        if self.gen_min_span_tree:
            attr_names = attr_names + ['minimum_spanning_tree_']
        if self.prediction_data:
            attr_names = attr_names + ['prediction_data_']

        return attr_names<|MERGE_RESOLUTION|>--- conflicted
+++ resolved
@@ -25,14 +25,8 @@
 import cupy as cp
 from warnings import warn
 
-<<<<<<< HEAD
-from cuml.common.array import CumlArray
-from cuml.experimental.common.base import UniversalBase
-from cuml.experimental.common.base import enable_cpu
-=======
 from cuml.internals.array import CumlArray
 from cuml.internals.base import Base
->>>>>>> 96c983d8
 from cuml.common.doc_utils import generate_docstring
 from pylibraft.common.handle cimport handle_t
 from rmm._lib.device_uvector cimport device_uvector
@@ -40,18 +34,11 @@
 from pylibraft.common.handle import Handle
 from cuml.common import input_to_cuml_array
 from cuml.common.array_descriptor import CumlArrayDescriptor
-<<<<<<< HEAD
-from cuml.common.mixins import ClusterMixin
-from cuml.common.mixins import CMajorInputTagMixin
-from cuml.common import logger
-from cuml.common.import_utils import has_hdbscan_plots
-from cuml.common.import_utils import has_hdbscan_prediction
-=======
 from cuml.internals.mixins import ClusterMixin
 from cuml.internals.mixins import CMajorInputTagMixin
 from cuml.internals import logger
 from cuml.internals.import_utils import has_hdbscan_plots
->>>>>>> 96c983d8
+from cuml.internals.import_utils import has_hdbscan_prediction
 
 import cuml
 from cuml.metrics.distance_type cimport DistanceType
@@ -330,7 +317,7 @@
         del obj.hdbscan_output_
 
 
-class HDBSCAN(UniversalBase, ClusterMixin, CMajorInputTagMixin):
+class HDBSCAN(Base, ClusterMixin, CMajorInputTagMixin):
 
     """
     HDBSCAN Clustering
