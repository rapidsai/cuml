--- conflicted
+++ resolved
@@ -21,16 +21,11 @@
 
 from cython.operator cimport dereference as deref
 
-<<<<<<< HEAD
 from cuml.internals.safe_imports import cpu_only_import
 np = cpu_only_import('numpy')
 from cuml.internals.safe_imports import gpu_only_import
 cp = gpu_only_import('cupy')
-=======
-import numpy as np
-import cupy as cp
 from warnings import warn
->>>>>>> 62a2661f
 
 from cuml.internals.array import CumlArray
 from cuml.internals.base import Base
