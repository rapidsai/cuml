--- conflicted
+++ resolved
@@ -22,30 +22,18 @@
 import numpy as np
 import cupy as cp
 
-<<<<<<< HEAD
-import cuml
-from cuml.common.array import CumlArray
-from cuml.common.base import Base
-=======
 from cuml.internals.array import CumlArray
 from cuml.internals.base import Base
->>>>>>> 96c983d8
 from cuml.common.doc_utils import generate_docstring
 from pylibraft.common.handle cimport handle_t
 
 from pylibraft.common.handle import Handle
 from cuml.common import input_to_cuml_array
 from cuml.common.array_descriptor import CumlArrayDescriptor
-<<<<<<< HEAD
-from cuml.common.mixins import ClusterMixin
-from cuml.common.mixins import CMajorInputTagMixin
-from cuml.common import logger
-=======
 from cuml.internals.mixins import ClusterMixin
 from cuml.internals.mixins import CMajorInputTagMixin
 from cuml.internals import logger
 from cuml.internals.import_utils import has_hdbscan_plots
->>>>>>> 96c983d8
 
 import cuml
 from cuml.metrics.distance_type cimport DistanceType
