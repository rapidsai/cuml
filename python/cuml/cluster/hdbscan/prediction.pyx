# Copyright (c) 2021-2023, NVIDIA CORPORATION.
#
# Licensed under the Apache License, Version 2.0 (the "License");
# you may not use this file except in compliance with the License.
# You may obtain a copy of the License at
#
#     http://www.apache.org/licenses/LICENSE-2.0
#
# Unless required by applicable law or agreed to in writing, software
# distributed under the License is distributed on an "AS IS" BASIS,
# WITHOUT WARRANTIES OR CONDITIONS OF ANY KIND, either express or implied.
# See the License for the specific language governing permissions and
# limitations under the License.
#

# distutils: language = c++

from libc.stdint cimport uintptr_t

from cython.operator cimport dereference as deref

from cuml.internals.safe_imports import cpu_only_import
np = cpu_only_import('numpy')
from cuml.internals.safe_imports import gpu_only_import
cp = gpu_only_import('cupy')

from cuml.internals.array import CumlArray
from cuml.internals.base import Base
from cuml.common.doc_utils import generate_docstring
from pylibraft.common.handle cimport handle_t

from pylibraft.common.handle import Handle
from cuml.common import (
    input_to_cuml_array,
    input_to_host_array
)
from cuml.common.array_descriptor import CumlArrayDescriptor
from cuml.internals.available_devices import is_cuda_available
from cuml.internals.device_type import DeviceType
from cuml.internals.mixins import ClusterMixin
from cuml.internals.mixins import CMajorInputTagMixin
from cuml.internals import logger
from cuml.internals.import_utils import has_hdbscan

import cuml
from cuml.metrics.distance_type cimport DistanceType


cdef extern from "cuml/cluster/hdbscan.hpp" namespace "ML::HDBSCAN::Common":

    cdef cppclass CondensedHierarchy[value_idx, value_t]:
        CondensedHierarchy(
            const handle_t &handle, size_t n_leaves)

        value_idx *get_parents()
        value_idx *get_children()
        value_t *get_lambdas()
        value_idx get_n_edges()

    cdef cppclass hdbscan_output[int, float]:
        hdbscan_output(const handle_t &handle,
                       int n_leaves,
                       int *labels,
                       float *probabilities,
                       int *children,
                       int *sizes,
                       float *deltas,
                       int *mst_src,
                       int *mst_dst,
                       float *mst_weights)

        int get_n_leaves()
        int get_n_clusters()
        float *get_stabilities()
        int *get_labels()
        int *get_inverse_label_map()
        float *get_core_dists()
        CondensedHierarchy[int, float] &get_condensed_tree()

    cdef cppclass PredictionData[int, float]:
        PredictionData(const handle_t &handle,
                       int m,
                       int n,
                       float *core_dists)

        size_t n_rows
        size_t n_cols

cdef extern from "cuml/cluster/hdbscan.hpp" namespace "ML":

    void compute_all_points_membership_vectors(
        const handle_t &handle,
        CondensedHierarchy[int, float] &condensed_tree,
        PredictionData[int, float] &prediction_data_,
        float* X,
        DistanceType metric,
        float* membership_vec,
        size_t batch_size)
    
    void compute_membership_vector(
        const handle_t& handle,
        CondensedHierarchy[int, float] &condensed_tree,
        PredictionData[int, float] &prediction_data,
        float* X,
        float* points_to_predict,
        size_t n_prediction_points,
        int min_samples,
        DistanceType metric,
        float* membership_vec,
        size_t batch_size);

    void out_of_sample_predict(const handle_t &handle,
                               CondensedHierarchy[int, float] &condensed_tree,
                               PredictionData[int, float] &prediction_data,
                               float* X,
                               int* labels,
                               float* points_to_predict,
                               size_t n_prediction_points,
                               DistanceType metric,
                               int min_samples,
                               int* out_labels,
                               float* out_probabilities)

_metrics_mapping = {
    'l1': DistanceType.L1,
    'cityblock': DistanceType.L1,
    'manhattan': DistanceType.L1,
    'l2': DistanceType.L2SqrtExpanded,
    'euclidean': DistanceType.L2SqrtExpanded,
    'cosine': DistanceType.CosineExpanded
}


def all_points_membership_vectors(clusterer, batch_size=4096):

    """
    Predict soft cluster membership vectors for all points in the
    original dataset the clusterer was trained on. This function is more
    efficient by making use of the fact that all points are already in the
    condensed tree, and processing in bulk.

    Parameters
    ----------
    clusterer : HDBSCAN
        A clustering object that has been fit to the data and
        had ``prediction_data=True`` set.

    batch_size : int, optional, default=min(4096, n_rows)
<<<<<<< HEAD
        Lowers memory requirement by computing distance-based membership in
        smaller batches of points in the training data. Batch size of 0 uses
        all of the training points, batch_size of 1000 computes distance
        based memberships for 1000 points at a time. The default batch_size
        is 4096. If the number of rows in the original dataset is less than
        4096, this defaults to the number of rows.
=======
        Lowers memory requirement by computing distance-based membership
        in smaller batches of points in the training data. A batch size
        of 1000 computes distance based memberships for 1000 points at a
        time. The default batch size is 4096. If the number of rows in
        the original dataset is less than 4096, this defaults to the
        number of rows.
>>>>>>> 452f90f7

    Returns
    -------
    membership_vectors : array (n_samples, n_clusters)
        The probability that point ``i`` of the original dataset is a member of
        cluster ``j`` is in ``membership_vectors[i, j]``.
    """

    device_type = cuml.global_settings.device_type

    # cpu infer, cpu/gpu train
    if device_type == DeviceType.host:
        assert has_hdbscan(raise_if_unavailable=True)
        from hdbscan.prediction import all_points_membership_vectors \
            as cpu_all_points_membership_vectors

        # trained on gpu
        if not hasattr(clusterer, "_cpu_model"):
            # the reference HDBSCAN implementations uses @property
            # for attributes without setters available for them,
            # so they can't be transferred from the GPU model
            # to the CPU model
            raise ValueError("Inferring on CPU is not supported yet when the "
                             "model has been trained on GPU")

        # this took a long debugging session to figure out, but
        # this method on cpu does not work without this copy for some reason
        clusterer._cpu_model.prediction_data_.raw_data = \
            clusterer._cpu_model.prediction_data_.raw_data.copy()
        return cpu_all_points_membership_vectors(clusterer._cpu_model)

    elif device_type == DeviceType.device:
        # trained on cpu
        if hasattr(clusterer, "_cpu_model"):
            clusterer._prep_cpu_to_gpu_prediction()

    if not clusterer.fit_called_:
        raise ValueError("The clusterer is not fit on data. "
                         "Please call clusterer.fit first")

    if not clusterer.prediction_data:
        raise ValueError("PredictionData not generated. "
                         "Please call clusterer.fit again with "
                         "prediction_data=True or call "
                         "clusterer.generate_prediction_data()")

    if clusterer.n_clusters_ == 0:
        return np.zeros(clusterer.n_rows, dtype=np.float32)

    cdef uintptr_t input_ptr = clusterer.X_m.ptr

    membership_vec = CumlArray.empty(
        (clusterer.n_rows * clusterer.n_clusters_,),
        dtype="float32")

    cdef uintptr_t membership_vec_ptr = membership_vec.ptr

    cdef PredictionData *prediction_data_ = \
        <PredictionData*><size_t>clusterer.prediction_data_ptr

    cdef CondensedHierarchy[int, float] *condensed_tree = \
        <CondensedHierarchy[int, float]*><size_t> clusterer.condensed_tree_ptr

    cdef handle_t* handle_ = <handle_t*><size_t>clusterer.handle.getHandle()

    compute_all_points_membership_vectors(handle_[0],
                                          deref(condensed_tree),
                                          deref(prediction_data_),
                                          <float*> input_ptr,
                                          _metrics_mapping[clusterer.metric],
                                          <float*> membership_vec_ptr,
                                          batch_size)

    clusterer.handle.sync()
    return membership_vec.to_output(
        output_type="numpy",
        output_dtype="float32").reshape((clusterer.n_rows,
                                         clusterer.n_clusters_))


def membership_vector(clusterer, points_to_predict, batch_size=4096, convert_dtype=True):
    """Predict soft cluster membership. The result produces a vector
    for each point in ``points_to_predict`` that gives a probability that
    the given point is a member of a cluster for each of the selected clusters
    of the ``clusterer``.

    Parameters
    ----------
    clusterer : HDBSCAN
        A clustering object that has been fit to the data and
        either had ``prediction_data=True`` set, or called the
        ``generate_prediction_data`` method after the fact.

    points_to_predict : array, or array-like (n_samples, n_features)
        The new data points to predict cluster labels for. They should
        have the same dimensionality as the original dataset over which
        clusterer was fit.
    
    batch_size : int, optional, default=min(4096, n_points_to_predict)
<<<<<<< HEAD
        Lowers memory requirement by computing distance-based membership in
        smaller batches of points in the prediction data. Batch size of 0
        uses all of the prediction points, batch_size of 1000 computes
        distance based memberships for 1000 points at a time. The default
        batch_size is 4096. If the number of rows in the original dataset
        is less than 4096, this defaults to the number of rows.
=======
        Lowers memory requirement by computing distance-based membership
        in smaller batches of points in the prediction data. A batch size
        of 1000 computes distance based memberships for 1000 points at a
        time. The default batch_size is 4096. If the number of rows in
        the prediction dataset is less than 4096, this defaults to the
        number of rows.
>>>>>>> 452f90f7

    Returns
    -------
    membership_vectors : array (n_samples, n_clusters)
        The probability that point ``i`` is a member of cluster ``j`` is
        in ``membership_vectors[i, j]``.
    """

    device_type = cuml.global_settings.device_type

    # cpu infer, cpu/gpu train
    if device_type == DeviceType.host:
        assert has_hdbscan(raise_if_unavailable=True)
        from hdbscan.prediction import membership_vector \
            as cpu_membership_vector

        # trained on gpu
        if not hasattr(clusterer, "_cpu_model"):
            # the reference HDBSCAN implementations uses @property
            # for attributes without setters available for them,
            # so they can't be transferred from the GPU model
            # to the CPU model
            raise ValueError("Inferring on CPU is not supported yet when the "
                             "model has been trained on GPU")

        host_points_to_predict = input_to_host_array(points_to_predict).array
        return cpu_membership_vector(clusterer._cpu_model,
                                     host_points_to_predict)

    elif device_type == DeviceType.device:
        # trained on cpu
        if hasattr(clusterer, "_cpu_model"):
            clusterer._prep_cpu_to_gpu_prediction()

    if not clusterer.fit_called_:
        raise ValueError("The clusterer is not fit on data. "
                         "Please call clusterer.fit first")

    if not clusterer.prediction_data:
        raise ValueError("PredictionData not generated. "
                         "Please call clusterer.fit again with "
                         "prediction_data=True")

    points_to_predict_m, n_prediction_points, n_cols, _ = \
        input_to_cuml_array(points_to_predict, order='C',
                            check_dtype=[np.float32],
                            convert_to_dtype=(np.float32
                                              if convert_dtype
                                              else None))
    
    if clusterer.n_clusters_ == 0:
        return np.zeros(n_prediction_points, dtype=np.float32)

    if batch_size < 0 or batch_size > n_prediction_points:
        raise ValueError("batch_size should be in integer that is >= 0 and <= the number of prediction points")

    if n_cols != clusterer.n_cols:
        raise ValueError('New points dimension does not match fit data!')

    cdef uintptr_t prediction_ptr = points_to_predict_m.ptr
    cdef uintptr_t input_ptr = clusterer.X_m.ptr
    
    membership_vec = CumlArray.empty(
        (n_prediction_points * clusterer.n_clusters_,),
        dtype="float32")

    cdef uintptr_t membership_vec_ptr = membership_vec.ptr

    cdef CondensedHierarchy[int, float] *condensed_tree = \
        <CondensedHierarchy[int, float]*><size_t> clusterer.condensed_tree_ptr

    cdef PredictionData *prediction_data_ = \
        <PredictionData*><size_t>clusterer.prediction_data_ptr

    cdef handle_t* handle_ = <handle_t*><size_t>clusterer.handle.getHandle()

    compute_membership_vector(handle_[0],
                              deref(condensed_tree),
                              deref(prediction_data_),
                              <float*> input_ptr,
                              <float*> prediction_ptr,
                              n_prediction_points,
                              clusterer.min_samples,
                              _metrics_mapping[clusterer.metric],
                              <float*> membership_vec_ptr,
                              batch_size)

    clusterer.handle.sync()
    return membership_vec.to_output(
        output_type="numpy",
        output_dtype="float32").reshape((n_prediction_points,
                                         clusterer.n_clusters_))


def approximate_predict(clusterer, points_to_predict, convert_dtype=True):
    """Predict the cluster label of new points. The returned labels
    will be those of the original clustering found by ``clusterer``,
    and therefore are not (necessarily) the cluster labels that would
    be found by clustering the original data combined with
    ``points_to_predict``, hence the 'approximate' label.

    If you simply wish to assign new points to an existing clustering
    in the 'best' way possible, this is the function to use. If you
    want to predict how ``points_to_predict`` would cluster with
    the original data under HDBSCAN the most efficient existing approach
    is to simply recluster with the new point(s) added to the original dataset.

    Parameters
    ----------
    clusterer : HDBSCAN
        A clustering object that has been fit to the data and
        had ``prediction_data=True`` set.

    points_to_predict : array, or array-like (n_samples, n_features)
        The new data points to predict cluster labels for. They should
        have the same dimensionality as the original dataset over which
        clusterer was fit.

    Returns
    -------
    labels : array (n_samples,)
        The predicted labels of the ``points_to_predict``

    probabilities : array (n_samples,)
        The soft cluster scores for each of the ``points_to_predict``
    """

    device_type = cuml.global_settings.device_type

    # cpu infer, cpu/gpu train
    if device_type == DeviceType.host:
        assert has_hdbscan(raise_if_unavailable=True)
        from hdbscan.prediction import approximate_predict \
            as cpu_approximate_predict

        # trained on gpu
        if not hasattr(clusterer, "_cpu_model"):
            # the reference HDBSCAN implementations uses @property
            # for attributes without setters available for them,
            # so they can't be transferred from the GPU model
            # to the CPU model
            raise ValueError("Inferring on CPU is not supported yet when the "
                             "model has been trained on GPU")

        host_points_to_predict = input_to_host_array(points_to_predict).array
        return cpu_approximate_predict(clusterer._cpu_model,
                                       host_points_to_predict)

    elif device_type == DeviceType.device:
        # trained on cpu
        if hasattr(clusterer, "_cpu_model"):
            clusterer._prep_cpu_to_gpu_prediction()

    if not clusterer.fit_called_:
        raise ValueError("The clusterer is not fit on data. "
                         "Please call clusterer.fit first")

    if not clusterer.prediction_data:
        raise ValueError("PredictionData not generated. "
                         "Please call clusterer.fit again with "
                         "prediction_data=True")

    if clusterer.n_clusters_ == 0:
        logger.warn(
            'Clusterer does not have any defined clusters, new data '
            'will be automatically predicted as outliers.'
        )

    points_to_predict_m, n_prediction_points, n_cols, _ = \
        input_to_cuml_array(points_to_predict, order='C',
                            check_dtype=[np.float32],
                            convert_to_dtype=(np.float32
                                              if convert_dtype
                                              else None))

    if n_cols != clusterer.n_cols:
        raise ValueError('New points dimension does not match fit data!')

    cdef uintptr_t prediction_ptr = points_to_predict_m.ptr
    cdef uintptr_t input_ptr = clusterer.X_m.ptr

    prediction_labels = CumlArray.empty(
        (n_prediction_points,),
        dtype="int32")

    cdef uintptr_t prediction_labels_ptr = prediction_labels.ptr

    prediction_probs = CumlArray.empty(
        (n_prediction_points,),
        dtype="float32")

    cdef uintptr_t prediction_probs_ptr = prediction_probs.ptr

    cdef CondensedHierarchy[int, float] *condensed_tree = \
        <CondensedHierarchy[int, float]*><size_t> clusterer.condensed_tree_ptr

    cdef PredictionData *prediction_data_ = \
        <PredictionData*><size_t>clusterer.prediction_data_ptr

    labels, _, _, _ = input_to_cuml_array(clusterer.labels_,
                                          order="C",
                                          convert_to_dtype=np.int32)

    cdef uintptr_t labels_ptr = labels.ptr

    cdef handle_t* handle_ = <handle_t*><size_t>clusterer.handle.getHandle()

    out_of_sample_predict(handle_[0],
                          deref(condensed_tree),
                          deref(prediction_data_),
                          <float*> input_ptr,
                          <int*> labels_ptr,
                          <float*> prediction_ptr,
                          n_prediction_points,
                          _metrics_mapping[clusterer.metric],
                          clusterer.min_samples,
                          <int*> prediction_labels_ptr,
                          <float*> prediction_probs_ptr)

    clusterer.handle.sync()
    return prediction_labels.to_output(output_type="numpy"),\
        prediction_probs.to_output(output_type="numpy", output_dtype="float32")<|MERGE_RESOLUTION|>--- conflicted
+++ resolved
@@ -146,21 +146,12 @@
         had ``prediction_data=True`` set.
 
     batch_size : int, optional, default=min(4096, n_rows)
-<<<<<<< HEAD
-        Lowers memory requirement by computing distance-based membership in
-        smaller batches of points in the training data. Batch size of 0 uses
-        all of the training points, batch_size of 1000 computes distance
-        based memberships for 1000 points at a time. The default batch_size
-        is 4096. If the number of rows in the original dataset is less than
-        4096, this defaults to the number of rows.
-=======
         Lowers memory requirement by computing distance-based membership
         in smaller batches of points in the training data. A batch size
         of 1000 computes distance based memberships for 1000 points at a
         time. The default batch size is 4096. If the number of rows in
         the original dataset is less than 4096, this defaults to the
         number of rows.
->>>>>>> 452f90f7
 
     Returns
     -------
@@ -260,21 +251,12 @@
         clusterer was fit.
     
     batch_size : int, optional, default=min(4096, n_points_to_predict)
-<<<<<<< HEAD
-        Lowers memory requirement by computing distance-based membership in
-        smaller batches of points in the prediction data. Batch size of 0
-        uses all of the prediction points, batch_size of 1000 computes
-        distance based memberships for 1000 points at a time. The default
-        batch_size is 4096. If the number of rows in the original dataset
-        is less than 4096, this defaults to the number of rows.
-=======
         Lowers memory requirement by computing distance-based membership
         in smaller batches of points in the prediction data. A batch size
         of 1000 computes distance based memberships for 1000 points at a
         time. The default batch_size is 4096. If the number of rows in
         the prediction dataset is less than 4096, this defaults to the
         number of rows.
->>>>>>> 452f90f7
 
     Returns
     -------
