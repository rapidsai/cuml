# Copyright (c) 2021-2022, NVIDIA CORPORATION.
#
# Licensed under the Apache License, Version 2.0 (the "License");
# you may not use this file except in compliance with the License.
# You may obtain a copy of the License at
#
#     http://www.apache.org/licenses/LICENSE-2.0
#
# Unless required by applicable law or agreed to in writing, software
# distributed under the License is distributed on an "AS IS" BASIS,
# WITHOUT WARRANTIES OR CONDITIONS OF ANY KIND, either express or implied.
# See the License for the specific language governing permissions and
# limitations under the License.
#

# distutils: language = c++

from libc.stdint cimport uintptr_t
from libcpp cimport bool

from cython.operator cimport dereference as deref

import numpy as np
import cupy as cp

from cuml.common.array import CumlArray
from cuml.common.base import Base
from cuml.common.doc_utils import generate_docstring
from raft.common.handle cimport handle_t

from raft.common.handle import Handle
from cuml.common import input_to_cuml_array
from cuml.common.array_descriptor import CumlArrayDescriptor
from cuml.common.mixins import ClusterMixin
from cuml.common.mixins import CMajorInputTagMixin
from cuml.common import logger
from cuml.common.import_utils import has_hdbscan_plots

import cuml
from cuml.metrics.distance_type cimport DistanceType


cdef extern from "cuml/cluster/hdbscan.hpp" namespace "ML::HDBSCAN::Common":

    ctypedef enum CLUSTER_SELECTION_METHOD:
        EOM "ML::HDBSCAN::Common::CLUSTER_SELECTION_METHOD::EOM"
        LEAF "ML::HDBSCAN::Common::CLUSTER_SELECTION_METHOD::LEAF"

    cdef cppclass CondensedHierarchy[value_idx, value_t]:
        CondensedHierarchy(
            const handle_t &handle, size_t n_leaves)

        value_idx *get_parents()
        value_idx *get_children()
        value_t *get_lambdas()
        value_idx *get_sizes()
        value_idx get_n_edges()

    cdef cppclass hdbscan_output[int, float]:
        hdbscan_output(const handle_t &handle,
                       int n_leaves,
                       int *labels,
                       float *probabilities,
                       int *children,
                       int *sizes,
                       float *deltas,
                       int *mst_src,
                       int *mst_dst,
                       float *mst_weights)
        int get_n_leaves()
        int get_n_clusters()
        float *get_stabilities()
        CondensedHierarchy[int, float] &get_condensed_tree()

    cdef cppclass HDBSCANParams:
        int min_samples
        int min_cluster_size
        int max_cluster_size,

        float cluster_selection_epsilon,

        bool allow_single_cluster,
        CLUSTER_SELECTION_METHOD cluster_selection_method


cdef extern from "cuml/cluster/hdbscan.hpp" namespace "ML":

    void hdbscan(const handle_t & handle,
                 const float * X,
                 size_t m, size_t n,
                 DistanceType metric,
                 HDBSCANParams & params,
                 hdbscan_output & output)

    void build_condensed_hierarchy(
      const handle_t &handle,
      const int *children,
      const float *delta,
      const int *sizes,
      int min_cluster_size,
      int n_leaves,
      CondensedHierarchy[int, float] &condensed_tree)

    void _extract_clusters(const handle_t &handle, size_t n_leaves,
                           int n_edges, int *parents, int *children,
                           float *lambdas, int *sizes, int *labels,
                           float *probabilities,
                           CLUSTER_SELECTION_METHOD cluster_selection_method,
                           bool allow_single_cluster, int max_cluster_size,
                           float cluster_selection_epsilon)

_metrics_mapping = {
    'l1': DistanceType.L1,
    'cityblock': DistanceType.L1,
    'manhattan': DistanceType.L1,
    'l2': DistanceType.L2SqrtExpanded,
    'euclidean': DistanceType.L2SqrtExpanded,
    'cosine': DistanceType.CosineExpanded
}


def _cuml_array_from_ptr(ptr, buf_size, shape, dtype, owner):
    mem = cp.cuda.UnownedMemory(ptr=ptr, size=buf_size,
                                owner=owner,
                                device_id=-1)
    mem_ptr = cp.cuda.memory.MemoryPointer(mem, 0)

    return CumlArray(data=cp.ndarray(shape=shape,
                                     dtype=dtype,
                                     memptr=mem_ptr)).to_output('numpy')


def _construct_condensed_tree_attribute(ptr,
                                        n_condensed_tree_edges,
                                        dtype="int32",
                                        owner=None):

    return _cuml_array_from_ptr(
        ptr, n_condensed_tree_edges * sizeof(float),
        (n_condensed_tree_edges,), dtype, owner
    )


def _build_condensed_tree_plot_host(
        parent, child, lambdas, sizes,
        cluster_selection_epsilon, allow_single_cluster):
    raw_tree = np.recarray(shape=(parent.shape[0],),
                           formats=[np.intp, np.intp, float, np.intp],
                           names=('parent', 'child', 'lambda_val',
                                  'child_size'))
    raw_tree['parent'] = parent
    raw_tree['child'] = child
    raw_tree['lambda_val'] = lambdas
    raw_tree['child_size'] = sizes

    if has_hdbscan_plots():
        from hdbscan.plots import CondensedTree
        return CondensedTree(raw_tree,
                             cluster_selection_epsilon,
                             allow_single_cluster)

    return None


def condense_hierarchy(dendrogram,
                       min_cluster_size,
                       allow_single_cluster=False,
                       cluster_selection_epsilon=0.0):
    """
    Accepts a dendrogram in the Scipy hierarchy format, condenses the
    dendrogram to collapse subtrees containing less than min_cluster_size
    leaves, and returns an hdbscan.plots.CondensedTree object with
    the result on host.

    Parameters
    ----------

    dendrogram : array-like (size n_samples, 4)
        Dendrogram in Scipy hierarchy format

    min_cluster_size : int minimum number of children for a cluster
        to persist

    allow_single_cluster : bool whether or not to allow a single
        cluster in the face of mostly noise.

    cluster_selection_epsilon : float minimum distance threshold used to
        determine when clusters should be merged.

    Returns
    -------

    condensed_tree : hdbscan.plots.CondensedTree object
    """

    handle = Handle()
    cdef handle_t *handle_ = <handle_t*> <size_t> handle.getHandle()

    n_leaves = dendrogram.shape[0]+1
    cdef CondensedHierarchy[int, float] *condensed_tree =\
        new CondensedHierarchy[int, float](
            handle_[0], <size_t>n_leaves)

    children, n_rows, _, _ = \
        input_to_cuml_array(dendrogram[:, 0:2].astype('int32'), order='C',
                            check_dtype=[np.int32],
                            convert_to_dtype=(np.int32))

    lambdas, _, _, _ = \
        input_to_cuml_array(dendrogram[:, 2], order='C',
                            check_dtype=[np.float32],
                            convert_to_dtype=(np.float32))

    sizes, _, _, _ = \
        input_to_cuml_array(dendrogram[:, 3], order='C',
                            check_dtype=[np.int32],
                            convert_to_dtype=(np.int32))

    cdef uintptr_t children_ptr = children.ptr
    cdef uintptr_t lambdas_ptr = lambdas.ptr
    cdef uintptr_t sizes_ptr = sizes.ptr

    build_condensed_hierarchy(handle_[0],
                              <int*> children_ptr,
                              <float*> lambdas_ptr,
                              <int*> sizes_ptr,
                              <int>min_cluster_size,
                              n_leaves,
                              deref(condensed_tree))

    n_condensed_tree_edges = \
        condensed_tree.get_n_edges()

    condensed_parent_ = _construct_condensed_tree_attribute(
        <size_t>condensed_tree.get_parents(), n_condensed_tree_edges)

    condensed_child_ = _construct_condensed_tree_attribute(
        <size_t>condensed_tree.get_children(), n_condensed_tree_edges)

    condensed_lambdas_ = \
        _construct_condensed_tree_attribute(
            <size_t>condensed_tree.get_lambdas(), n_condensed_tree_edges,
            "float32")

    condensed_sizes_ = _construct_condensed_tree_attribute(
        <size_t>condensed_tree.get_sizes(), n_condensed_tree_edges)

    del condensed_tree

    return _build_condensed_tree_plot_host(
        condensed_parent_, condensed_child_, condensed_lambdas_,
        condensed_sizes_, cluster_selection_epsilon,
        allow_single_cluster)


def delete_hdbscan_output(obj):
    cdef hdbscan_output *output
    if hasattr(obj, "hdbscan_output_"):
        output = <hdbscan_output*>\
                  <uintptr_t> obj.hdbscan_output_
        del output
        del obj.hdbscan_output_


class HDBSCAN(Base, ClusterMixin, CMajorInputTagMixin):

    """
    HDBSCAN Clustering

    Recursively merges the pair of clusters that minimally increases a
    given linkage distance.

    Note that while the algorithm is generally deterministic and should
    provide matching results between RAPIDS and the Scikit-learn Contrib
    versions, the construction of the k-nearest neighbors graph and
    minimum spanning tree can introduce differences between the two
    algorithms, especially when several nearest neighbors around a
    point might have the same distance. While the differences in
    the minimum spanning trees alone might be subtle, they can
    (and often will) lead to some points being assigned different
    cluster labels between the two implementations.

    Parameters
    ----------
    handle : cuml.Handle
        Specifies the cuml.handle that holds internal CUDA state for
        computations in this model. Most importantly, this specifies the CUDA
        stream that will be used for the model's computations, so users can
        run different models concurrently in different streams by creating
        handles in several streams.
        If it is None, a new one is created.

    alpha : float, optional (default=1.0)
        A distance scaling parameter as used in robust single linkage.

    verbose : int or boolean, default=False
        Sets logging level. It must be one of `cuml.common.logger.level_*`.
        See :ref:`verbosity-levels` for more info.

    min_cluster_size : int, optional (default = 5)
        The minimum number of samples in a group for that group to be
        considered a cluster; groupings smaller than this size will be left
        as noise.

    min_samples : int, optional (default=None)
        The number of samples in a neighborhood for a point
        to be considered as a core point. This includes the point itself.
        If 'None', it defaults to the min_cluster_size.

    cluster_selection_epsilon : float, optional (default=0.0)
        A distance threshold. Clusters below this value will be merged.
<<<<<<< HEAD
        Note that this should not be used if we want to predict the cluster
        labels for new points in future (e.g. using approximate_predict), as
        the approximate_predict function is not aware of this argument.
=======
        Note that this should not be used
        if we want to predict the cluster labels for new points in future
        (e.g. using approximate_predict), as the approximate_predict function
        is not aware of this argument.
>>>>>>> 37989256

    max_cluster_size : int, optional (default=0)
        A limit to the size of clusters returned by the eom algorithm.
        Has no effect when using leaf clustering (where clusters are
        usually small regardless) and can also be overridden in rare
        cases by a high value for cluster_selection_epsilon. Note that
        this should not be used if we want to predict the cluster labels
        for new points in future (e.g. using approximate_predict), as
        the approximate_predict function is not aware of this argument.

    metric : string or callable, optional (default='euclidean')
        The metric to use when calculating distance between instances in a
        feature array. If metric is a string or callable, it must be one of
        the options allowed by metrics.pairwise.pairwise_distances for its
        metric parameter.
        If metric is "precomputed", X is assumed to be a distance matrix and
        must be square.

    p : int, optional (default=2)
        p value to use if using the minkowski metric.

    cluster_selection_method : string, optional (default='eom')
        The method used to select clusters from the condensed tree. The
        standard approach for HDBSCAN* is to use an Excess of Mass algorithm
        to find the most persistent clusters. Alternatively you can instead
        select the clusters at the leaves of the tree -- this provides the
        most fine grained and homogeneous clusters. Options are:

            * ``eom``
            * ``leaf``

    allow_single_cluster : bool, optional (default=False)
        By default HDBSCAN* will not produce a single cluster, setting this
        to True will override this and allow single cluster results in
        the case that you feel this is a valid result for your dataset.

    gen_min_span_tree : bool, optional (default=False)
        Whether to populate the `minimum_spanning_tree_` member for
        utilizing plotting tools. This requires the `hdbscan` CPU Python
        package to be installed.

    gen_condensed_tree : bool, optional (default=False)
        Whether to populate the `condensed_tree_` member for
        utilizing plotting tools. This requires the `hdbscan` CPU
        Python package to be installed.

    gen_single_linkage_tree_ : bool, optinal (default=False)
        Whether to populate the `single_linkage_tree_` member for
        utilizing plotting tools. This requires the `hdbscan` CPU
        Python package t be installed.

    output_type : {'input', 'cudf', 'cupy', 'numpy', 'numba'}, default=None
        Variable to control output type of the results and attributes of
        the estimator. If None, it'll inherit the output type set at the
        module level, `cuml.global_settings.output_type`.
        See :ref:`output-data-type-configuration` for more info.


    Attributes
    ----------
    labels_ : ndarray, shape (n_samples, )
        Cluster labels for each point in the dataset given to fit().
        Noisy samples are given the label -1.

    probabilities_ : ndarray, shape (n_samples, )
        The strength with which each sample is a member of its assigned
        cluster. Noise points have probability zero; points in clusters
        have values assigned proportional to the degree that they
        persist as part of the cluster.

    cluster_persistence_ : ndarray, shape (n_clusters, )
        A score of how persistent each cluster is. A score of 1.0 represents
        a perfectly stable cluster that persists over all distance scales,
        while a score of 0.0 represents a perfectly ephemeral cluster. These
        scores can be guage the relative coherence of the clusters output
        by the algorithm.

    condensed_tree_ : CondensedTree object
        The condensed tree produced by HDBSCAN. The object has methods
        for converting to pandas, networkx, and plotting.

    single_linkage_tree_ : SingleLinkageTree object
        The single linkage tree produced by HDBSCAN. The object has methods
        for converting to pandas, networkx, and plotting.

    minimum_spanning_tree_ : MinimumSpanningTree object
        The minimum spanning tree of the mutual reachability graph generated
        by HDBSCAN. Note that this is not generated by default and will only
        be available if `gen_min_span_tree` was set to True on object creation.
        Even then in some optimized cases a tree may not be generated.

    """

    labels_ = CumlArrayDescriptor()
    probabilities_ = CumlArrayDescriptor()
    outlier_scores_ = CumlArrayDescriptor()
    probabilities_ = CumlArrayDescriptor()

    # Single Linkage Tree
    children_ = CumlArrayDescriptor()
    lambdas_ = CumlArrayDescriptor()
    sizes_ = CumlArrayDescriptor()

    # Minimum Spanning Tree
    mst_src_ = CumlArrayDescriptor()
    mst_dst_ = CumlArrayDescriptor()
    mst_weights_ = CumlArrayDescriptor()

    def __init__(self, *,
                 min_cluster_size=5,
                 min_samples=None,
                 cluster_selection_epsilon=0.0,
                 max_cluster_size=0,
                 metric='euclidean',
                 alpha=1.0,
                 p=2,
                 cluster_selection_method='eom',
                 allow_single_cluster=False,
                 gen_min_span_tree=False,
                 handle=None,
                 verbose=False,
                 connectivity='knn',
                 output_type=None):

        super().__init__(handle=handle,
                         verbose=verbose,
                         output_type=output_type)

        if min_samples is None:
            min_samples = min_cluster_size

        if connectivity not in ["knn", "pairwise"]:
            raise ValueError("'connectivity' can only be one of "
                             "{'knn', 'pairwise'}")

        if 2 < min_samples and min_samples > 1023:
            raise ValueError("'min_samples' must be a positive number "
                             "between 2 and 1023")

        self.min_cluster_size = min_cluster_size
        self.min_samples = min_samples
        self.cluster_selection_epsilon = cluster_selection_epsilon
        self.max_cluster_size = max_cluster_size
        self.metric = metric
        self.p = p
        self.alpha = alpha
        self.cluster_selection_method = cluster_selection_method
        self.allow_single_cluster = allow_single_cluster
        self.connectivity = connectivity

        self.fit_called_ = False

        self.n_clusters_ = None
        self.n_leaves_ = None

        self.condensed_tree_obj = None
        self.single_linkage_tree_obj = None
        self.minimum_spanning_tree_ = None

        self.gen_min_span_tree_ = gen_min_span_tree

    @property
    def condensed_tree_(self):

        if self.condensed_tree_obj is None:

            self.condensed_tree_obj = _build_condensed_tree_plot_host(
                self.condensed_parent_, self.condensed_child_,
                self.condensed_lambdas_, self.condensed_sizes_,
                self.cluster_selection_epsilon, self.allow_single_cluster)

        return self.condensed_tree_obj

    @property
    def single_linkage_tree_(self):

        if self.single_linkage_tree_obj is None:
            with cuml.using_output_type("numpy"):
                raw_tree = np.column_stack(
                    (self.children_[0, :self.n_leaves_-1],
                     self.children_[1, :self.n_leaves_-1],
                     self.lambdas_[:self.n_leaves_-1],
                     self.sizes_[:self.n_leaves_-1]))

            raw_tree = raw_tree.astype(np.float64)

            if has_hdbscan_plots():
                from hdbscan.plots import SingleLinkageTree
                self.single_linkage_tree_obj = SingleLinkageTree(raw_tree)

        return self.single_linkage_tree_obj

    def build_minimum_spanning_tree(self, X):

        if self.gen_min_span_tree_ and self.minimum_spanning_tree_ is None:
            with cuml.using_output_type("numpy"):
                raw_tree = np.column_stack((self.mst_src_,
                                            self.mst_dst_,
                                            self.mst_weights_))

            raw_tree = raw_tree.astype(np.float64)

            if has_hdbscan_plots():
                from hdbscan.plots import MinimumSpanningTree
                self.minimum_spanning_tree_ = \
                    MinimumSpanningTree(raw_tree, X.to_output("numpy"))
        return self.minimum_spanning_tree_

    def __dealloc__(self):
        delete_hdbscan_output(self)

    def _construct_output_attributes(self):

        cdef hdbscan_output *hdbscan_output_ = \
                <hdbscan_output*><size_t>self.hdbscan_output_

        self.n_clusters_ = hdbscan_output_.get_n_clusters()

        if self.n_clusters_ > 0:
            self.cluster_persistence_ = _cuml_array_from_ptr(
                <size_t>hdbscan_output_.get_stabilities(),
                hdbscan_output_.get_n_clusters() * sizeof(float),
                (1, hdbscan_output_.get_n_clusters()), "float32", self)
        else:
            self.cluster_persistence_ = CumlArray.empty((0,), dtype="float32")

        n_condensed_tree_edges = \
            hdbscan_output_.get_condensed_tree().get_n_edges()

        self.condensed_parent_ = _construct_condensed_tree_attribute(
            <size_t>hdbscan_output_.get_condensed_tree().get_parents(),
            n_condensed_tree_edges)

        self.condensed_child_ = _construct_condensed_tree_attribute(
            <size_t>hdbscan_output_.get_condensed_tree().get_children(),
            n_condensed_tree_edges)

        self.condensed_lambdas_ = \
            _construct_condensed_tree_attribute(
                <size_t>hdbscan_output_.get_condensed_tree().get_lambdas(),
                n_condensed_tree_edges, "float32")

        self.condensed_sizes_ = _construct_condensed_tree_attribute(
            <size_t>hdbscan_output_.get_condensed_tree().get_sizes(),
            n_condensed_tree_edges)

    @generate_docstring()
    def fit(self, X, y=None, convert_dtype=True) -> "HDBSCAN":
        """
        Fit HDBSCAN model from features.
        """

        X_m, n_rows, n_cols, self.dtype = \
            input_to_cuml_array(X, order='C',
                                check_dtype=[np.float32],
                                convert_to_dtype=(np.float32
                                                  if convert_dtype
                                                  else None))

        cdef uintptr_t input_ptr = X_m.ptr

        cdef handle_t* handle_ = <handle_t*><size_t>self.handle.getHandle()

        # Hardcode n_components_ to 1 for single linkage. This will
        # not be the case for other linkage types.
        self.n_connected_components_ = 1
        self.n_leaves_ = n_rows

        self.labels_ = CumlArray.empty(n_rows, dtype="int32", index=X_m.index)
        self.children_ = CumlArray.empty((2, n_rows), dtype="int32")
        self.probabilities_ = CumlArray.empty(n_rows, dtype="float32")
        self.sizes_ = CumlArray.empty(n_rows, dtype="int32")
        self.lambdas_ = CumlArray.empty(n_rows, dtype="float32")
        self.mst_src_ = CumlArray.empty(n_rows-1, dtype="int32")
        self.mst_dst_ = CumlArray.empty(n_rows-1, dtype="int32")
        self.mst_weights_ = CumlArray.empty(n_rows-1, dtype="float32")

        cdef uintptr_t labels_ptr = self.labels_.ptr
        cdef uintptr_t children_ptr = self.children_.ptr
        cdef uintptr_t sizes_ptr = self.sizes_.ptr
        cdef uintptr_t lambdas_ptr = self.lambdas_.ptr
        cdef uintptr_t probabilities_ptr = self.probabilities_.ptr
        cdef uintptr_t mst_src_ptr = self.mst_src_.ptr
        cdef uintptr_t mst_dst_ptr = self.mst_dst_.ptr
        cdef uintptr_t mst_weights_ptr = self.mst_weights_.ptr

        # If calling fit a second time, release
        # any memory owned from previous trainings
        delete_hdbscan_output(self)

        cdef hdbscan_output *linkage_output = new hdbscan_output(
            handle_[0], n_rows,
            <int*>labels_ptr,
            <float*>probabilities_ptr,
            <int*>children_ptr,
            <int*>sizes_ptr,
            <float*>lambdas_ptr,
            <int*>mst_src_ptr,
            <int*>mst_dst_ptr,
            <float*>mst_weights_ptr)

        self.hdbscan_output_ = <size_t>linkage_output

        cdef HDBSCANParams params
        params.min_samples = self.min_samples
        # params.alpha = self.alpha
        params.min_cluster_size = self.min_cluster_size
        params.max_cluster_size = self.max_cluster_size
        params.cluster_selection_epsilon = self.cluster_selection_epsilon
        params.allow_single_cluster = self.allow_single_cluster

        if self.cluster_selection_method == 'eom':
            params.cluster_selection_method = CLUSTER_SELECTION_METHOD.EOM
        elif self.cluster_selection_method == 'leaf':
            params.cluster_selection_method = CLUSTER_SELECTION_METHOD.LEAF
        else:
            raise ValueError("Cluster selection method not supported. "
                             "Must one of {'eom', 'leaf'}")

        cdef DistanceType metric
        if self.metric in _metrics_mapping:
            metric = _metrics_mapping[self.metric]
        else:
            raise ValueError("'affinity' %s not supported." % self.affinity)

        if self.connectivity == 'knn':
            hdbscan(handle_[0],
                    <float*>input_ptr,
                    <int> n_rows,
                    <int> n_cols,
                    <DistanceType> metric,
                    params,
                    deref(linkage_output))
        else:
            raise ValueError("'connectivity' can only be one of "
                             "{'knn', 'pairwise'}")

        self.handle.sync()

        self.fit_called_ = True

        self._construct_output_attributes()

        self.build_minimum_spanning_tree(X_m)

        return self

    @generate_docstring(return_values={'name': 'preds',
                                       'type': 'dense',
                                       'description': 'Cluster indexes',
                                       'shape': '(n_samples, 1)'})
    def fit_predict(self, X, y=None) -> CumlArray:
        """
        Fit the HDBSCAN model from features and return
        cluster labels.
        """
        return self.fit(X).labels_

    def _extract_clusters(self, condensed_tree):
        parents, n_edges, _, _ = \
            input_to_cuml_array(condensed_tree.to_numpy()['parent'],
                                order='C',
                                convert_to_dtype=np.int32)

        children, _, _, _ = \
            input_to_cuml_array(condensed_tree.to_numpy()['child'],
                                order='C',
                                convert_to_dtype=np.int32)

        lambdas, _, _, _ = \
            input_to_cuml_array(condensed_tree.to_numpy()['lambda_val'],
                                order='C',
                                convert_to_dtype=np.float32)

        sizes, _, _, _ = \
            input_to_cuml_array(condensed_tree.to_numpy()['child_size'],
                                order='C',
                                convert_to_dtype=np.int32)

        n_leaves = int(condensed_tree.to_numpy()['parent'].min())

        self.labels_test = CumlArray.empty(n_leaves, dtype="int32")
        self.probabilities_test = CumlArray.empty(n_leaves, dtype="float32")

        cdef uintptr_t labels_ptr = self.labels_test.ptr
        cdef uintptr_t parents_ptr = parents.ptr
        cdef uintptr_t children_ptr = children.ptr
        cdef uintptr_t sizes_ptr = sizes.ptr
        cdef uintptr_t lambdas_ptr = lambdas.ptr
        cdef uintptr_t probabilities_ptr = self.probabilities_test.ptr

        if self.cluster_selection_method == 'eom':
            cluster_selection_method = CLUSTER_SELECTION_METHOD.EOM
        elif self.cluster_selection_method == 'leaf':
            cluster_selection_method = CLUSTER_SELECTION_METHOD.LEAF

        cdef handle_t* handle_ = <handle_t*><size_t>self.handle.getHandle()

        _extract_clusters(handle_[0],
                          <size_t> n_leaves,
                          <int> n_edges,
                          <int*> parents_ptr,
                          <int*> children_ptr,
                          <float*> lambdas_ptr,
                          <int*> sizes_ptr,
                          <int*> labels_ptr,
                          <float*> probabilities_ptr,
                          <CLUSTER_SELECTION_METHOD> cluster_selection_method,
                          <bool> self.allow_single_cluster,
                          <int> self.max_cluster_size,
                          <float> self.cluster_selection_epsilon)

    def get_param_names(self):
        return super().get_param_names() + [
            "metric",
            "min_cluster_size",
            "max_cluster_size",
            "min_samples",
            "cluster_selection_epsilon",
            "cluster_selection_method",
            "p",
            "allow_single_cluster",
            "connectivity",
            "alpha",
            "gen_min_span_tree",
        ]<|MERGE_RESOLUTION|>--- conflicted
+++ resolved
@@ -309,16 +309,10 @@
 
     cluster_selection_epsilon : float, optional (default=0.0)
         A distance threshold. Clusters below this value will be merged.
-<<<<<<< HEAD
-        Note that this should not be used if we want to predict the cluster
-        labels for new points in future (e.g. using approximate_predict), as
-        the approximate_predict function is not aware of this argument.
-=======
         Note that this should not be used
         if we want to predict the cluster labels for new points in future
         (e.g. using approximate_predict), as the approximate_predict function
         is not aware of this argument.
->>>>>>> 37989256
 
     max_cluster_size : int, optional (default=0)
         A limit to the size of clusters returned by the eom algorithm.
