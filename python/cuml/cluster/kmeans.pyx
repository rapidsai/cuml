#
# Copyright (c) 2019-2021, NVIDIA CORPORATION.
#
# Licensed under the Apache License, Version 2.0 (the "License");
# you may not use this file except in compliance with the License.
# You may obtain a copy of the License at
#
#     http://www.apache.org/licenses/LICENSE-2.0
#
# Unless required by applicable law or agreed to in writing, software
# distributed under the License is distributed on an "AS IS" BASIS,
# WITHOUT WARRANTIES OR CONDITIONS OF ANY KIND, either express or implied.
# See the License for the specific language governing permissions and
# limitations under the License.
#

# distutils: language = c++

import ctypes
import cudf
import numpy as np
import rmm
import warnings
import typing

from libcpp cimport bool
from libc.stdint cimport uintptr_t, int64_t
from libc.stdlib cimport calloc, malloc, free

from cuml.common.array import CumlArray
from cuml.common.array_descriptor import CumlArrayDescriptor
from cuml.common.base import Base
from cuml.common.doc_utils import generate_docstring
from cuml.common.mixins import ClusterMixin
from cuml.common.mixins import CMajorInputTagMixin
from cuml.common import input_to_cuml_array
from cuml.cluster.kmeans_utils cimport *
from cuml.raft.common.handle cimport handle_t

cdef extern from "cuml/cluster/kmeans.hpp" namespace "ML::kmeans":

    cdef void fit_predict(handle_t& handle,
                          KMeansParams& params,
                          const float *X,
                          int n_samples,
                          int n_features,
                          const float *sample_weight,
                          float *centroids,
                          int *labels,
                          float &inertia,
                          int &n_iter) except +

    cdef void fit_predict(handle_t& handle,
                          KMeansParams& params,
                          const double *X,
                          int n_samples,
                          int n_features,
                          const double *sample_weight,
                          double *centroids,
                          int *labels,
                          double &inertia,
                          int &n_iter) except +

    cdef void predict(handle_t& handle,
                      KMeansParams& params,
                      const float *centroids,
                      const float *X,
                      int n_samples,
                      int n_features,
                      const float *sample_weight,
                      int *labels,
                      float &inertia) except +

    cdef void predict(handle_t& handle,
                      KMeansParams& params,
                      double *centroids,
                      const double *X,
                      int n_samples,
                      int n_features,
                      const double *sample_weight,
                      int *labels,
                      double &inertia) except +

    cdef void transform(handle_t& handle,
                        KMeansParams& params,
                        const float *centroids,
                        const float *X,
                        int n_samples,
                        int n_features,
                        int metric,
                        float *X_new) except +

    cdef void transform(handle_t& handle,
                        KMeansParams& params,
                        const double *centroids,
                        const double *X,
                        int n_samples,
                        int n_features,
                        int metric,
                        double *X_new) except +


class KMeans(Base,
             ClusterMixin,
             CMajorInputTagMixin):

    """
    KMeans is a basic but powerful clustering method which is optimized via
    Expectation Maximization. It randomly selects K data points in X, and
    computes which samples are close to these points.
    For every cluster of points, a mean is computed (hence the name), and this
    becomes the new centroid.

    cuML's KMeans expects an array-like object or cuDF DataFrame, and supports
    the scalable KMeans++ initialization method. This method is more stable
    than randomly selecting K points.

    Examples
    --------

    .. code-block:: python

        # Both import methods supported
        from cuml import KMeans
        from cuml.cluster import KMeans

        import cudf
        import numpy as np
        import pandas as pd

        def np2cudf(df):
            # convert numpy array to cuDF dataframe
            df = pd.DataFrame({'fea%d'%i:df[:,i] for i in range(df.shape[1])})
            pdf = cudf.DataFrame()
            for c,column in enumerate(df):
              pdf[str(c)] = df[column]
            return pdf


        a = np.asarray([[1.0, 1.0], [1.0, 2.0], [3.0, 2.0], [4.0, 3.0]],
                       dtype=np.float32)
        b = np2cudf(a)
        print("input:")
        print(b)

        print("Calling fit")
        kmeans_float = KMeans(n_clusters=2)
        kmeans_float.fit(b)

        print("labels:")
        print(kmeans_float.labels_)
        print("cluster_centers:")
        print(kmeans_float.cluster_centers_)


    Output:

    .. code-block:: python

          input:

               0    1
           0  1.0  1.0
           1  1.0  2.0
           2  3.0  2.0
           3  4.0  3.0

          Calling fit

          labels:

             0    0
             1    0
             2    1
             3    1

          cluster_centers:

             0    1
          0  1.0  1.5
          1  3.5  2.5

    Parameters
    ----------
    handle : cuml.Handle
        Specifies the cuml.handle that holds internal CUDA state for
        computations in this model. Most importantly, this specifies the CUDA
        stream that will be used for the model's computations, so users can
        run different models concurrently in different streams by creating
        handles in several streams.
        If it is None, a new one is created.
    n_clusters : int (default = 8)
        The number of centroids or clusters you want.
    max_iter : int (default = 300)
        The more iterations of EM, the more accurate, but slower.
    tol : float64 (default = 1e-4)
        Stopping criterion when centroid means do not change much.
    verbose : int or boolean, default=False
        Sets logging level. It must be one of `cuml.common.logger.level_*`.
        See :ref:`verbosity-levels` for more info.
    random_state : int (default = 1)
        If you want results to be the same when you restart Python, select a
        state.
    init : 'scalable-kmeans++', 'k-means||' , 'random' or an ndarray (default = 'scalable-k-means++')  # noqa
        'scalable-k-means++' or 'k-means||': Uses fast and stable scalable
        kmeans++ initialization.
        'random': Choose 'n_cluster' observations (rows) at random from data
        for the initial centroids. If an ndarray is passed, it should be of
        shape (n_clusters, n_features) and gives the initial centers.
    n_init: int (default = 1)
        Number of instances the k-means algorithm will be called with different seeds.
        The final results will be from the instance that produces lowest inertia out
        of n_init instances.
    oversampling_factor : float64 (default = 2.0)
        The amount of points to sample
        in scalable k-means++ initialization for potential centroids.
        Increasing this value can lead to better initial centroids at the
        cost of memory. The total number of centroids sampled in scalable
        k-means++ is oversampling_factor * n_clusters * 8.
    max_samples_per_batch : int (default = 32768)
        The number of data
        samples to use for batches of the pairwise distance computation.
        This computation is done throughout both fit predict. The default
        should suit most cases. The total number of elements in the batched
        pairwise distance computation is max_samples_per_batch * n_clusters.
        It might become necessary to lower this number when n_clusters
        becomes prohibitively large.
    output_type : {'input', 'cudf', 'cupy', 'numpy', 'numba'}, default=None
        Variable to control output type of the results and attributes of
        the estimator. If None, it'll inherit the output type set at the
        module level, `cuml.global_settings.output_type`.
        See :ref:`output-data-type-configuration` for more info.

    Attributes
    ----------
    cluster_centers_ : array
        The coordinates of the final clusters. This represents of "mean" of
        each data cluster.
    labels_ : array
        Which cluster each datapoint belongs to.

    Notes
    ------
    KMeans requires n_clusters to be specified. This means one needs to
    approximately guess or know how many clusters a dataset has. If one is not
    sure, one can start with a small number of clusters, and visualize the
    resulting clusters with PCA, UMAP or T-SNE, and verify that they look
    appropriate.

    **Applications of KMeans**

        The biggest advantage of KMeans is its speed and simplicity. That is
        why KMeans is many practitioner's first choice of a clustering
        algorithm. KMeans has been extensively used when the number of clusters
        is approximately known, such as in big data clustering tasks,
        image segmentation and medical clustering.


    For additional docs, see `scikitlearn's Kmeans
    <http://scikit-learn.org/stable/modules/generated/sklearn.cluster.KMeans.html>`_.
    """

<<<<<<< HEAD
    def __init__(self, handle=None, n_clusters=8, max_iter=300, tol=1e-4,
                 verbose=0, random_state=1, init='scalable-k-means++',
                 n_init=10, oversampling_factor=2.0,
=======
    labels_ = CumlArrayDescriptor()
    cluster_centers_ = CumlArrayDescriptor()

    def __init__(self, *, handle=None, n_clusters=8, max_iter=300, tol=1e-4,
                 verbose=False, random_state=1,
                 init='scalable-k-means++', n_init=1, oversampling_factor=2.0,
>>>>>>> 3e89f042
                 max_samples_per_batch=1<<15, output_type=None):
        super().__init__(handle=handle,
                         verbose=verbose,
                         output_type=output_type)
        self.n_clusters = n_clusters
        self.random_state = random_state
        self.max_iter = max_iter
        self.tol = tol
        self.n_init = n_init
        self.inertia_ = 0
        self.n_iter_ = 0
        self.oversampling_factor=oversampling_factor
        self.max_samples_per_batch=int(max_samples_per_batch)

        # internal array attributes
        self.labels_ = None
        self.cluster_centers_ = None

        cdef KMeansParams params
        params.n_clusters = <int>self.n_clusters

        # cuPy does not allow comparing with string. See issue #2372
        init_str = init if isinstance(init, str) else None

        # K-means++ is the constrained case of k-means||
        # w/ oversampling factor = 0
        if (init_str == 'k-means++'):
            init_str = 'k-means||'
            self.oversampling_factor = 0

        if (init_str in ['scalable-k-means++', 'k-means||']):
            self.init = init_str
            params.init = KMeansPlusPlus

        elif (init_str == 'random'):
            self.init = init
            params.init = Random

        else:
            self.init = 'preset'
            params.init = Array
            self.cluster_centers_, n_rows, self.n_cols, self.dtype = \
                input_to_cuml_array(init, order='C',
                                    check_dtype=[np.float32, np.float64])

        params.max_iter = <int>self.max_iter
        params.tol = <double>self.tol
        params.verbosity = <int>self.verbose
        params.seed = <int>self.random_state
        params.metric = 0   # distance metric as squared L2: @todo - support other metrics # noqa: E501
        params.batch_samples=<int>self.max_samples_per_batch
        params.oversampling_factor=<double>self.oversampling_factor
        params.n_init = <int>self.n_init
        self._params = params

    @generate_docstring()
    def fit(self, X, sample_weight=None) -> "KMeans":
        """
        Compute k-means clustering with X.

        """
        if self.init == 'preset':
            check_cols = self.n_cols
            check_dtype = self.dtype
        else:
            check_cols = False
            check_dtype = [np.float32, np.float64]

        X_m, n_rows, self.n_cols, self.dtype = \
            input_to_cuml_array(X, order='C',
                                check_cols=check_cols,
                                check_dtype=check_dtype)

        cdef uintptr_t input_ptr = X_m.ptr

        cdef handle_t* handle_ = <handle_t*><size_t>self.handle.getHandle()

        if sample_weight is None:
            sample_weight_m = CumlArray.ones(shape=n_rows, dtype=self.dtype)
        else:
            sample_weight_m, _, _, _ = \
                input_to_cuml_array(sample_weight, order='C',
                                    convert_to_dtype=self.dtype,
                                    check_rows=n_rows)

        cdef uintptr_t sample_weight_ptr = sample_weight_m.ptr

        self.labels_ = CumlArray.zeros(shape=n_rows, dtype=np.int32)
        cdef uintptr_t labels_ptr = self.labels_.ptr

        if (self.init in ['scalable-k-means++', 'k-means||', 'random']):
            self.cluster_centers_ = \
                CumlArray.zeros(shape=(self.n_clusters, self.n_cols),
                                dtype=self.dtype, order='C')

        cdef uintptr_t cluster_centers_ptr = self.cluster_centers_.ptr

        cdef float inertiaf = 0
        cdef double inertiad = 0

        cdef KMeansParams params = self._params
        cdef int n_iter = 0

        if self.dtype == np.float32:
            fit_predict(
                handle_[0],
                <KMeansParams> params,
                <const float*> input_ptr,
                <size_t> n_rows,
                <size_t> self.n_cols,
                <const float *>sample_weight_ptr,
                <float*> cluster_centers_ptr,
                <int*> labels_ptr,
                inertiaf,
                n_iter)
            self.handle.sync()
            self.inertia_ = inertiaf
            self.n_iter_ = n_iter
        elif self.dtype == np.float64:
            fit_predict(
                handle_[0],
                <KMeansParams> params,
                <const double*> input_ptr,
                <size_t> n_rows,
                <size_t> self.n_cols,
                <const double *>sample_weight_ptr,
                <double*> cluster_centers_ptr,
                <int*> labels_ptr,
                inertiad,
                n_iter)
            self.handle.sync()
            self.inertia_ = inertiad
            self.n_iter_ = n_iter
        else:
            raise TypeError('KMeans supports only float32 and float64 input,'
                            'but input type ' + str(self.dtype) +
                            ' passed.')

        self.handle.sync()
        del(X_m)
        del(sample_weight_m)
        return self

    @generate_docstring(return_values={'name': 'preds',
                                       'type': 'dense',
                                       'description': 'Cluster indexes',
                                       'shape': '(n_samples, 1)'})
    def fit_predict(self, X, sample_weight=None) -> CumlArray:
        """
        Compute cluster centers and predict cluster index for each sample.

        """
        return self.fit(X, sample_weight=sample_weight).labels_

<<<<<<< HEAD
    def _predict_labels(self, X, convert_dtype=False,
                        sample_weight=None):
=======
    def _predict_labels_inertia(self, X, convert_dtype=False,
                                sample_weight=None) -> typing.Tuple[CumlArray,
                                                                    float]:
>>>>>>> 3e89f042
        """
        Predict the closest cluster each sample in X belongs to.

        Parameters
        ----------
        X : array-like (device or host) shape = (n_samples, n_features)
            Dense matrix (floats or doubles) of shape (n_samples, n_features).
            Acceptable formats: cuDF DataFrame, NumPy ndarray, Numba device
            ndarray, cuda array interface compliant array like CuPy

        convert_dtype : bool, optional (default = False)
            When set to True, the predict method will, when necessary, convert
            the input to the data type which was used to train the model. This
            will increase memory used for the method.

        sample_weight : array-like (device or host) shape = (n_samples,), default=None # noqa
            The weights for each observation in X. If None, all observations
            are assigned equal weight.

        Returns
        -------
        labels : array
        Which cluster each datapoint belongs to.

        inertia : float/double
        Sum of squared distances of samples to their closest cluster center.
        """

        X_m, n_rows, n_cols, dtype = \
            input_to_cuml_array(X, order='C', check_dtype=self.dtype,
                                convert_to_dtype=(self.dtype if convert_dtype
                                                  else None),
                                check_cols=self.n_cols)

        cdef uintptr_t input_ptr = X_m.ptr

        if sample_weight is None:
            sample_weight_m = CumlArray.ones(shape=n_rows, dtype=self.dtype)
        else:
            sample_weight_m, _, _, _ = \
                input_to_cuml_array(sample_weight, order='C',
                                    convert_to_dtype=self.dtype,
                                    check_rows=n_rows)

        cdef uintptr_t sample_weight_ptr = sample_weight_m.ptr

        cdef handle_t* handle_ = <handle_t*><size_t>self.handle.getHandle()

        cdef uintptr_t cluster_centers_ptr = self.cluster_centers_.ptr

        self.labels_ = CumlArray.zeros(shape=n_rows, dtype=np.int32)
        cdef uintptr_t labels_ptr = self.labels_.ptr

        # Sum of squared distances of samples to their closest cluster center.
        cdef float inertiaf = 0
        cdef double inertiad = 0

        if self.dtype == np.float32:
            predict(
                handle_[0],
                <KMeansParams> self._params,
                <float*> cluster_centers_ptr,
                <float*> input_ptr,
                <size_t> n_rows,
                <size_t> self.n_cols,
                <float *>sample_weight_ptr,
                <int*> labels_ptr,
                inertiaf)
            self.handle.sync()
            inertia = inertiaf
        elif self.dtype == np.float64:
            predict(
                handle_[0],
                <KMeansParams> self._params,
                <double*> cluster_centers_ptr,
                <double*> input_ptr,
                <size_t> n_rows,
                <size_t> self.n_cols,
                <double *>sample_weight_ptr,
                <int*> labels_ptr,
                inertiad)
            self.handle.sync()
            inertia = inertiad
        else:
            raise TypeError('KMeans supports only float32 and float64 input,'
                            'but input type ' + str(self.dtype) +
                            ' passed.')

        self.handle.sync()
        del(X_m)
        del(sample_weight_m)
        return self.labels_, inertia

    @generate_docstring(return_values={'name': 'preds',
                                       'type': 'dense',
                                       'description': 'Cluster indexes',
                                       'shape': '(n_samples, 1)'})
    def predict(self, X, convert_dtype=False, sample_weight=None) -> CumlArray:
        """
        Predict the closest cluster each sample in X belongs to.

        """

<<<<<<< HEAD
        labels, _ = self._predict_labels(X,
                                         convert_dtype=convert_dtype,
                                         sample_weight=sample_weight)
=======
        labels, _ = self._predict_labels_inertia(X,
                                                 convert_dtype=convert_dtype,
                                                 sample_weight=sample_weight)
>>>>>>> 3e89f042
        return labels

    @generate_docstring(return_values={'name': 'X_new',
                                       'type': 'dense',
                                       'description': 'Transformed data',
                                       'shape': '(n_samples, n_clusters)'})
    def transform(self, X, convert_dtype=False) -> CumlArray:
        """
        Transform X to a cluster-distance space.

        """

        X_m, n_rows, n_cols, dtype = \
            input_to_cuml_array(X, order='C', check_dtype=self.dtype,
                                convert_to_dtype=(self.dtype if convert_dtype
                                                  else None),
                                check_cols=self.n_cols)

        cdef uintptr_t input_ptr = X_m.ptr

        cdef handle_t* handle_ = <handle_t*><size_t>self.handle.getHandle()

        cdef uintptr_t cluster_centers_ptr = self.cluster_centers_.ptr

        preds = CumlArray.zeros(shape=(n_rows, self.n_clusters),
                                dtype=self.dtype,
                                order='C')

        cdef uintptr_t preds_ptr = preds.ptr

        # distance metric as L2-norm/euclidean distance: @todo - support other metrics # noqa: E501
        distance_metric = 1

        if self.dtype == np.float32:
            transform(
                handle_[0],
                <KMeansParams> self._params,
                <float*> cluster_centers_ptr,
                <float*> input_ptr,
                <size_t> n_rows,
                <size_t> self.n_cols,
                <int> distance_metric,
                <float*> preds_ptr)
        elif self.dtype == np.float64:
            transform(
                handle_[0],
                <KMeansParams> self._params,
                <double*> cluster_centers_ptr,
                <double*> input_ptr,
                <size_t> n_rows,
                <size_t> self.n_cols,
                <int> distance_metric,
                <double*> preds_ptr)
        else:
            raise TypeError('KMeans supports only float32 and float64 input,'
                            'but input type ' + str(self.dtype) +
                            ' passed.')

        self.handle.sync()

        del(X_m)
<<<<<<< HEAD
        return preds.to_output(out_type)

    def score(self, X, sample_weight=None):
=======
        return preds

    @generate_docstring(return_values={'name': 'score',
                                       'type': 'float',
                                       'description': 'Opposite of the value \
                                                        of X on the K-means \
                                                        objective.'})
    def score(self, X, y=None, sample_weight=None, convert_dtype=True):
>>>>>>> 3e89f042
        """
        Opposite of the value of X on the K-means objective.

        """

<<<<<<< HEAD
        return -1 * self._predict_labels(X, sample_weight=sample_weight)[1]

    def fit_transform(self, X, convert_dtype=False, sample_weight=None):
=======
        return -1 * self._predict_labels_inertia(
            X, convert_dtype=convert_dtype,
            sample_weight=sample_weight)[1]

    @generate_docstring(return_values={'name': 'X_new',
                                       'type': 'dense',
                                       'description': 'Transformed data',
                                       'shape': '(n_samples, n_clusters)'})
    def fit_transform(self, X, convert_dtype=False) -> CumlArray:
>>>>>>> 3e89f042
        """
        Compute clustering and transform X to cluster-distance space.

        """
        return self.fit(X).transform(X, convert_dtype=convert_dtype,
                                     sample_weight=sample_weight)

    def get_param_names(self):
        return super().get_param_names() + \
            ['n_init', 'oversampling_factor', 'max_samples_per_batch',
                'init', 'max_iter', 'n_clusters', 'random_state',
                'tol']<|MERGE_RESOLUTION|>--- conflicted
+++ resolved
@@ -260,18 +260,12 @@
     <http://scikit-learn.org/stable/modules/generated/sklearn.cluster.KMeans.html>`_.
     """
 
-<<<<<<< HEAD
-    def __init__(self, handle=None, n_clusters=8, max_iter=300, tol=1e-4,
-                 verbose=0, random_state=1, init='scalable-k-means++',
-                 n_init=10, oversampling_factor=2.0,
-=======
     labels_ = CumlArrayDescriptor()
     cluster_centers_ = CumlArrayDescriptor()
 
     def __init__(self, *, handle=None, n_clusters=8, max_iter=300, tol=1e-4,
                  verbose=False, random_state=1,
-                 init='scalable-k-means++', n_init=1, oversampling_factor=2.0,
->>>>>>> 3e89f042
+                 init='scalable-k-means++', n_init=10, oversampling_factor=2.0,
                  max_samples_per_batch=1<<15, output_type=None):
         super().__init__(handle=handle,
                          verbose=verbose,
@@ -426,14 +420,8 @@
         """
         return self.fit(X, sample_weight=sample_weight).labels_
 
-<<<<<<< HEAD
     def _predict_labels(self, X, convert_dtype=False,
-                        sample_weight=None):
-=======
-    def _predict_labels_inertia(self, X, convert_dtype=False,
-                                sample_weight=None) -> typing.Tuple[CumlArray,
-                                                                    float]:
->>>>>>> 3e89f042
+                        sample_weight=None) -> typing.Tuple[CumlArray, float]:
         """
         Predict the closest cluster each sample in X belongs to.
 
@@ -537,15 +525,9 @@
 
         """
 
-<<<<<<< HEAD
         labels, _ = self._predict_labels(X,
                                          convert_dtype=convert_dtype,
                                          sample_weight=sample_weight)
-=======
-        labels, _ = self._predict_labels_inertia(X,
-                                                 convert_dtype=convert_dtype,
-                                                 sample_weight=sample_weight)
->>>>>>> 3e89f042
         return labels
 
     @generate_docstring(return_values={'name': 'X_new',
@@ -607,11 +589,6 @@
         self.handle.sync()
 
         del(X_m)
-<<<<<<< HEAD
-        return preds.to_output(out_type)
-
-    def score(self, X, sample_weight=None):
-=======
         return preds
 
     @generate_docstring(return_values={'name': 'score',
@@ -620,18 +597,12 @@
                                                         of X on the K-means \
                                                         objective.'})
     def score(self, X, y=None, sample_weight=None, convert_dtype=True):
->>>>>>> 3e89f042
         """
         Opposite of the value of X on the K-means objective.
 
         """
 
-<<<<<<< HEAD
-        return -1 * self._predict_labels(X, sample_weight=sample_weight)[1]
-
-    def fit_transform(self, X, convert_dtype=False, sample_weight=None):
-=======
-        return -1 * self._predict_labels_inertia(
+        return -1 * self._predict_labels(
             X, convert_dtype=convert_dtype,
             sample_weight=sample_weight)[1]
 
@@ -639,8 +610,7 @@
                                        'type': 'dense',
                                        'description': 'Transformed data',
                                        'shape': '(n_samples, n_clusters)'})
-    def fit_transform(self, X, convert_dtype=False) -> CumlArray:
->>>>>>> 3e89f042
+    def fit_transform(self, X, convert_dtype=False, sample_weight=None) -> CumlArray:
         """
         Compute clustering and transform X to cluster-distance space.
 
