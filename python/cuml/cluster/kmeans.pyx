--- conflicted
+++ resolved
@@ -226,19 +226,11 @@
         pairwise distance computation is max_samples_per_batch * n_clusters.
         It might become necessary to lower this number when n_clusters
         becomes prohibitively large.
-<<<<<<< HEAD
-    output_type : {'input', 'cudf', 'cupy', 'numpy', 'numba'}, optional
-        Variable to control output type of the results and attributes of
-        the estimators. If None, it'll inherit the output type set at the
-        module level, cuml.output_type. If set, the estimator will override
-        the global option for its behavior.
-=======
     output_type : {'input', 'cudf', 'cupy', 'numpy', 'numba'}, default=None
         Variable to control output type of the results and attributes of
         the estimator. If None, it'll inherit the output type set at the
         module level, `cuml.global_output_type`.
         See :ref:`output-data-type-configuration` for more info.
->>>>>>> 544ec2fd
 
     Attributes
     ----------
