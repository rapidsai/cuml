--- conflicted
+++ resolved
@@ -1,9 +1,5 @@
 #
-<<<<<<< HEAD
-# Copyright (c) 2019-2021, NVIDIA CORPORATION.
-=======
 # Copyright (c) 2019-2022, NVIDIA CORPORATION.
->>>>>>> d2099b8f
 #
 # Licensed under the Apache License, Version 2.0 (the "License");
 # you may not use this file except in compliance with the License.
@@ -202,16 +198,6 @@
            shape (`n_clusters`, `n_features`) and gives the initial centers.
 
     n_init: int (default = 1)
-<<<<<<< HEAD
-        Number of instances the k-means algorithm will be called with different
-        seeds. The final results will be from the instance that produces lowest
-        inertia out of `n_init` instances.
-    oversampling_factor : int (default = 2)
-        The amount of points to sample in scalable k-means++ initialization for
-        potential centroids. Increasing this value can lead to better initial
-        centroids at the cost of memory. The total number of centroids sampled
-        in scalable k-means++ is :py:`oversampling_factor * n_clusters * 8`.
-=======
         Number of instances the k-means algorithm will be called with different seeds.
         The final results will be from the instance that produces lowest inertia out
         of n_init instances.
@@ -221,7 +207,6 @@
         Increasing this value can lead to better initial centroids at the
         cost of memory. The total number of centroids sampled in scalable
         k-means++ is oversampling_factor * n_clusters * 8.
->>>>>>> d2099b8f
     max_samples_per_batch : int (default = 32768)
         The number of data samples to use for batches of the pairwise distance
         computation. This computation is done throughout both fit predict. The
