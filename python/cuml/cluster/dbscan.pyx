--- conflicted
+++ resolved
@@ -202,12 +202,9 @@
         if self.max_mbytes_per_batch is None:
             self.max_mbytes_per_batch = 0
 
-<<<<<<< HEAD
         self._hyperparams = ["eps", "min_samples"]
 
-=======
     @generate_docstring(skip_parameters_heading=True)
->>>>>>> 5b2d4df5
     def fit(self, X, out_dtype="int32"):
         """
         Perform DBSCAN clustering from features.
