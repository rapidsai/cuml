#
# Copyright (c) 2019-2020, NVIDIA CORPORATION.
#
# Licensed under the Apache License, Version 2.0 (the "License");
# you may not use this file except in compliance with the License.
# You may obtain a copy of the License at
#
#     http://www.apache.org/licenses/LICENSE-2.0
#
# Unless required by applicable law or agreed to in writing, software
# distributed under the License is distributed on an "AS IS" BASIS,
# WITHOUT WARRANTIES OR CONDITIONS OF ANY KIND, either express or implied.
# See the License for the specific language governing permissions and
# limitations under the License.
#

# distutils: language = c++

import typing

import numpy as np
import cupy as cp
import cupyx
import cudf
import ctypes
import warnings

import cuml.internals
from cuml.common.base import Base
from cuml.common.array_descriptor import CumlArrayDescriptor
from cuml.common.array import CumlArray
from cuml.common.array_sparse import SparseCumlArray
from cuml.common.doc_utils import generate_docstring
from cuml.common.doc_utils import insert_into_docstring
from cuml.common.import_utils import has_scipy
from cuml.common import input_to_cuml_array
from cuml.common.sparse_utils import is_sparse
from cuml.common.sparse_utils import is_dense

from cython.operator cimport dereference as deref

from cuml.raft.common.handle cimport handle_t

from libcpp cimport bool
from libcpp.memory cimport shared_ptr

from libc.stdint cimport uintptr_t, int64_t
from libc.stdlib cimport calloc, malloc, free

from libcpp.vector cimport vector


from numba import cuda
import rmm

cimport cuml.common.cuda


if has_scipy():
    import scipy.sparse

cdef extern from "cuml/neighbors/knn.hpp" namespace "ML":

    enum MetricType:
        METRIC_INNER_PRODUCT = 0,
        METRIC_L2,
        METRIC_L1,
        METRIC_Linf,
        METRIC_Lp,

        METRIC_Canberra = 20,
        METRIC_BrayCurtis,
        METRIC_JensenShannon,

        METRIC_Cosine = 100,
        METRIC_Correlation

    void brute_force_knn(
        handle_t &handle,
        vector[float*] &inputs,
        vector[int] &sizes,
        int D,
        float *search_items,
        int n,
        int64_t *res_I,
        float *res_D,
        int k,
        bool rowMajorIndex,
        bool rowMajorQuery,
        MetricType metric,
        float metric_arg,
        bool expanded
    ) except +

cdef extern from "cuml/neighbors/knn_sparse.hpp" namespace "ML::Sparse":
    void brute_force_knn(handle_t &handle,
                         const int *idxIndptr,
                         const int *idxIndices,
                         const float *idxData,
                         size_t idxNNZ,
                         int n_idx_rows,
                         int n_idx_cols,
                         const int *queryIndptr,
                         const int *queryIndices,
                         const float *queryData,
                         size_t queryNNZ,
                         int n_query_rows,
                         int n_query_cols,
                         int *output_indices,
                         float *output_dists,
                         int k,
                         size_t batch_size_index,
                         size_t batch_size_query,
                         MetricType metric,
                         float metricArg,
                         bool expanded_form) except +


class NearestNeighbors(Base):
    """
    NearestNeighbors is an queries neighborhoods from a given set of
    datapoints. Currently, cuML supports k-NN queries, which define
    the neighborhood as the closest `k` neighbors to each query point.

    Parameters
    ----------
    n_neighbors : int (default=5)
        Default number of neighbors to query
    verbose : int or boolean, default=False
        Sets logging level. It must be one of `cuml.common.logger.level_*`.
        See :ref:`verbosity-levels` for more info.
    handle : cuml.Handle
        Specifies the cuml.handle that holds internal CUDA state for
        computations in this model. Most importantly, this specifies the CUDA
        stream that will be used for the model's computations, so users can
        run different models concurrently in different streams by creating
        handles in several streams.
        If it is None, a new one is created.
    algorithm : string (default='brute')
        The query algorithm to use. Currently, only 'brute' is supported.
    metric : string (default='euclidean').
        Distance metric to use. Supported distances are ['l1, 'cityblock',
        'taxicab', 'manhattan', 'euclidean', 'l2', 'braycurtis', 'canberra',
        'minkowski', 'chebyshev', 'jensenshannon', 'cosine', 'correlation']
    p : float (default=2) Parameter for the Minkowski metric. When p = 1, this
        is equivalent to manhattan distance (l1), and euclidean distance (l2)
        for p = 2. For arbitrary p, minkowski distance (lp) is used.
    algo_params : dict, optional (default=None)
        Named arguments for controlling the behavior of different nearest
        neighbors algorithms.

        When algorithm='brute' and inputs are sparse:
            - batch_size_index : (int) number of rows in each batch of
                                 index array
            - batch_size_query : (int) number of rows in each batch of
                                 query array
    metric_expanded : bool
        Can increase performance in Minkowski-based (Lp) metrics (for p > 1)
        by using the expanded form and not computing the n-th roots.
    metric_params : dict, optional (default = None) This is currently ignored.
    output_type : {'input', 'cudf', 'cupy', 'numpy', 'numba'}, default=None
        Variable to control output type of the results and attributes of
        the estimator. If None, it'll inherit the output type set at the
        module level, `cuml.global_output_type`.
        See :ref:`output-data-type-configuration` for more info.

    Examples
    --------
    .. code-block:: python

      import cudf
      from cuml.neighbors import NearestNeighbors
      from cuml.datasets import make_blobs

      X, _ = make_blobs(n_samples=25, centers=5,
                        n_features=10, random_state=42)

      # build a cudf Dataframe
      X_cudf = cudf.DataFrame(X)

      # fit model
      model = NearestNeighbors(n_neighbors=3)
      model.fit(X)

      # get 3 nearest neighbors
      distances, indices = model.kneighbors(X_cudf)

      # print results
      print(indices)
      print(distances)


    Output:

    .. code-block::

        indices:

             0   1   2
        0    0  14  21
        1    1  19   8
        2    2   9  23
        3    3  14  21
        ...

        22  22  18  11
        23  23  16   9
        24  24  17  10

        distances:

              0         1         2
        0   0.0  4.883116  5.570006
        1   0.0  3.047896  4.105496
        2   0.0  3.558557  3.567704
        3   0.0  3.806127  3.880100
        ...

        22  0.0  4.210738  4.227068
        23  0.0  3.357889  3.404269
        24  0.0  3.428183  3.818043


    Notes
    -----

    For an additional example see `the NearestNeighbors notebook
    <https://github.com/rapidsai/cuml/blob/branch-0.15/notebooks/nearest_neighbors_demo.ipynb>`_.

    For additional docs, see `scikit-learn's NearestNeighbors
    <https://scikit-learn.org/stable/modules/generated/sklearn.neighbors.NearestNeighbors.html#sklearn.neighbors.NearestNeighbors>`_.
    """

    X_m = CumlArrayDescriptor()

    def __init__(self,
                 n_neighbors=5,
                 verbose=False,
                 handle=None,
                 algorithm="brute",
                 metric="euclidean",
                 p=2,
                 algo_params=None,
                 metric_params=None,
                 output_type=None):

        super(NearestNeighbors, self).__init__(handle=handle,
                                               verbose=verbose,
                                               output_type=output_type)

        if algorithm != "brute":
            raise ValueError("Algorithm %s is not valid. Only 'brute' is"
                             "supported currently." % algorithm)

        if metric not in cuml.neighbors.VALID_METRICS[algorithm]:
            raise ValueError("Metric %s is not valid. "
                             "Use sorted(cuml.neighbors.VALID_METRICS[%s]) "
                             "to get valid options." % (metric, algorithm))

        self.n_neighbors = n_neighbors
        self.n_indices = 0
        self.metric = metric
        self.metric_params = metric_params
        self.algo_params = algo_params
        self.p = p
        self.algorithm = algorithm

    @generate_docstring()
    def fit(self, X, convert_dtype=True) -> "NearestNeighbors":
        """
        Fit GPU index for performing nearest neighbor queries.

        """
        if len(X.shape) != 2:
            raise ValueError("data should be two dimensional")

        self.n_dims = X.shape[1]

<<<<<<< HEAD
        if is_sparse(X):
            self._X_m = SparseCumlArray(X, convert_to_dtype=cp.float32,
                                        convert_format=False)
            self.n_rows = self._X_m.shape[0]

        else:
            self._X_m, self.n_rows, n_cols, dtype = \
                input_to_cuml_array(X, order='F', check_dtype=np.float32,
                                    convert_to_dtype=(np.float32
                                                      if convert_dtype
                                                      else None))
=======
        self.X_m, n_rows, n_cols, dtype = \
            input_to_cuml_array(X, order='F', check_dtype=np.float32,
                                convert_to_dtype=(np.float32
                                                  if convert_dtype
                                                  else None))
>>>>>>> 238a8dec

        self.n_indices = 1

        return self

    def get_param_names(self):
        return super().get_param_names() + \
            ["n_neighbors", "algorithm", "metric",
                "p", "metric_params", "algo_params"]

    @staticmethod
    def _build_metric_type(metric):

        expanded = False

        if metric == "euclidean" or metric == "l2":
            m = MetricType.METRIC_L2
        elif metric == "sqeuclidean":
            m = MetricType.METRIC_L2
            expanded = True
        elif metric == "cityblock" or metric == "l1"\
                or metric == "manhattan" or metric == 'taxicab':
            m = MetricType.METRIC_L1
        elif metric == "braycurtis":
            m = MetricType.METRIC_BrayCurtis
        elif metric == "canberra":
            m = MetricType.METRIC_Canberra
        elif metric == "minkowski" or metric == "lp":
            m = MetricType.METRIC_Lp
        elif metric == "chebyshev" or metric == "linf":
            m = MetricType.METRIC_Linf
        elif metric == "jensenshannon":
            m = MetricType.METRIC_JensenShannon
        elif metric == "cosine":
            m = MetricType.METRIC_Cosine
        elif metric == "correlation":
            m = MetricType.METRIC_Correlation
        elif metric == "inner_product":
            m = MetricType.METRIC_INNER_PRODUCT
        else:
            raise ValueError("Metric %s is not supported" % metric)

        return m, expanded

    @insert_into_docstring(parameters=[('dense', '(n_samples, n_features)')],
                           return_values=[('dense', '(n_samples, n_features)'),
                                          ('dense',
                                           '(n_samples, n_features)')])
    def kneighbors(
        self,
        X=None,
        n_neighbors=None,
        return_distance=True,
        convert_dtype=True
    ) -> typing.Union[CumlArray, typing.Tuple[CumlArray, CumlArray]]:
        """
        Query the GPU index for the k nearest neighbors of column vectors in X.

        Parameters
        ----------
        X : {}

        n_neighbors : Integer
            Number of neighbors to search. If not provided, the n_neighbors
            from the model instance is used (default=10)

        return_distance: Boolean
            If False, distances will not be returned

        convert_dtype : bool, optional (default = True)
            When set to True, the kneighbors method will automatically
            convert the inputs to np.float32.

        Returns
        -------
        distances : {}
            The distances of the k-nearest neighbors for each column vector
            in X

        indices : {}
            The indices of the k-nearest neighbors for each column vector in X
        """

        return self._kneighbors(X, n_neighbors, return_distance, convert_dtype)

    def _kneighbors(self, X=None, n_neighbors=None, return_distance=True,
<<<<<<< HEAD
                    convert_dtype=True, _output_type=None):
=======
                    convert_dtype=True):
>>>>>>> 238a8dec
        """
        Query the GPU index for the k nearest neighbors of column vectors in X.

        Parameters
        ----------
        X : array-like (device or host) shape = (n_samples, n_features)
            Dense matrix (floats or doubles) of shape (n_samples, n_features).
            Acceptable formats: cuDF DataFrame, NumPy ndarray, Numba device
            ndarray, cuda array interface compliant array like CuPy

        n_neighbors : Integer
            Number of neighbors to search. If not provided, the n_neighbors
            from the model instance is used (default=10)

        return_distance: Boolean
            If False, distances will not be returned

        convert_dtype : bool, optional (default = True)
            When set to True, the kneighbors method will automatically
            convert the inputs to np.float32.

        _output_cumlarray : bool, optional (default = False)
            When set to True, the class self.output_type is overwritten
            and this method returns the output as a cumlarray

        Returns
        -------
        distances: cupy ndarray
            The distances of the k-nearest neighbors for each column vector
            in X

        indices: cupy ndarray
            The indices of the k-nearest neighbors for each column vector in X
        """
        n_neighbors = self.n_neighbors if n_neighbors is None else n_neighbors

        use_training_data = X is None
        if X is None:
            X = self.X_m
            n_neighbors += 1

        if (n_neighbors is None and self.n_neighbors is None) \
                or n_neighbors <= 0:
            raise ValueError("k or n_neighbors must be a positive integers")

        if n_neighbors > self.X_m.shape[0]:
            raise ValueError("n_neighbors must be <= number of "
                             "samples in index")

        if X is None:
            raise ValueError("Model needs to be trained "
                             "before calling kneighbors()")

        if X.shape[1] != self.n_dims:
            raise ValueError("Dimensions of X need to match dimensions of "
                             "indices (%d)" % self.n_dims)

        if isinstance(self._X_m, CumlArray):
            D_ndarr, I_ndarr = self._kneighbors_dense(X, n_neighbors,
                                                      convert_dtype)
        elif isinstance(self._X_m, SparseCumlArray):
            D_ndarr, I_ndarr = self._kneighbors_sparse(X, n_neighbors,
                                                       convert_dtype)

        self.handle.sync()

        out_type = _output_type \
            if _output_type is None else self._get_output_type(X)

        I_ndarr = I_ndarr.to_output(out_type)
        D_ndarr = D_ndarr.to_output(out_type)

        # drop first column if using training data as X
        # this will need to be moved to the C++ layer (cuml issue #2562)
        if use_training_data:
            if out_type in {'cupy', 'numpy', 'numba'}:
                I_ndarr = I_ndarr[:, 1:]
                D_ndarr = D_ndarr[:, 1:]
            else:
                I_ndarr.drop(I_ndarr.columns[0], axis=1)
                D_ndarr.drop(D_ndarr.columns[0], axis=1)

        return (D_ndarr, I_ndarr) if return_distance else I_ndarr

    def _kneighbors_dense(self, X, n_neighbors, convert_dtype=None):

        if isinstance(self._X_m, CumlArray) and not is_dense(X):
            raise ValueError("A NearestNeighbors model trained on dense "
                             "data requires dense input to kneighbors()")

        metric, expanded = self._build_metric_type(self.metric)

        X_m, N, _, dtype = \
            input_to_cuml_array(X, order='F', check_dtype=np.float32,
                                convert_to_dtype=(np.float32 if convert_dtype
                                                  else False))

        # Need to establish result matrices for indices (Nxk)
        # and for distances (Nxk)
        I_ndarr = CumlArray.zeros((N, n_neighbors), dtype=np.int64, order="C")
        D_ndarr = CumlArray.zeros((N, n_neighbors),
                                  dtype=np.float32, order="C")

        cdef uintptr_t I_ptr = I_ndarr.ptr
        cdef uintptr_t D_ptr = D_ndarr.ptr

        cdef vector[float*] *inputs = new vector[float*]()
        cdef vector[int] *sizes = new vector[int]()

        cdef uintptr_t idx_ptr = self.X_m.ptr
        inputs.push_back(<float*>idx_ptr)
        sizes.push_back(<int>self.X_m.shape[0])

        cdef handle_t* handle_ = <handle_t*><size_t>self.handle.getHandle()
        cdef uintptr_t x_ctype_st = X_m.ptr

        brute_force_knn(
            handle_[0],
            deref(inputs),
            deref(sizes),
            <int>self.n_dims,
            <float*>x_ctype_st,
            <int>N,
            <int64_t*>I_ptr,
            <float*>D_ptr,
            <int>n_neighbors,
            False,
            False,
            <MetricType>metric,

            # minkowski order is currently the only metric argument.
            <float>self.p,
            < bool > expanded
        )

        return D_ndarr, I_ndarr

<<<<<<< HEAD
    def _kneighbors_sparse(self, X, n_neighbors, convert_dtype=None):

        if isinstance(self._X_m, SparseCumlArray) and not is_sparse(X):
            raise ValueError("A NearestNeighbors model trained on sparse "
                             "data requires sparse input to kneighbors()")

        batch_size_index = 10000
        if self.algo_params is not None and \
                "batch_size_index" in self.algo_params:
            batch_size_index = self.algo_params['batch_size_index']

        batch_size_query = 10000
        if self.algo_params is not None and \
                "batch_size_query" in self.algo_params:
            batch_size_query = self.algo_params['batch_size_query']

        X_m = SparseCumlArray(X, convert_to_dtype=cp.float32,
                              convert_format=False)
        metric, expanded = self._build_metric_type(self.metric)

        cdef uintptr_t idx_indptr = self._X_m.indptr.ptr
        cdef uintptr_t idx_indices = self._X_m.indices.ptr
        cdef uintptr_t idx_data = self._X_m.data.ptr

        cdef uintptr_t search_indptr = X_m.indptr.ptr
        cdef uintptr_t search_indices = X_m.indices.ptr
        cdef uintptr_t search_data = X_m.data.ptr

        # Need to establish result matrices for indices (Nxk)
        # and for distances (Nxk)
        I_ndarr = CumlArray.zeros((X_m.shape[0], n_neighbors),
                                  dtype=np.int32, order="C")
        D_ndarr = CumlArray.zeros((X_m.shape[0], n_neighbors),
                                  dtype=np.float32, order="C")

        cdef uintptr_t I_ptr = I_ndarr.ptr
        cdef uintptr_t D_ptr = D_ndarr.ptr

        cdef handle_t* handle_ = <handle_t*><size_t>self.handle.getHandle()

        brute_force_knn(handle_[0],
                        <int*> idx_indptr,
                        <int*> idx_indices,
                        <float*> idx_data,
                        self._X_m.nnz,
                        self._X_m.shape[0],
                        self._X_m.shape[1],
                        <int*> search_indptr,
                        <int*> search_indices,
                        <float*> search_data,
                        X_m.nnz,
                        X_m.shape[0],
                        X_m.shape[1],
                        <int*>I_ptr,
                        <float*>D_ptr,
                        n_neighbors,
                        <size_t>batch_size_index,
                        <size_t>batch_size_query,
                        <MetricType> metric,
                        <float>self.p,
                        <bool> expanded)

        return D_ndarr, I_ndarr
=======
        # drop first column if using training data as X
        # this will need to be moved to the C++ layer (cuml issue #2562)
        if use_training_data:
            D_ndarr = D_ndarr[:, 1:]
            I_ndarr = I_ndarr[:, 1:]

        return (D_ndarr, I_ndarr) if return_distance else I_ndarr
>>>>>>> 238a8dec

    @insert_into_docstring(parameters=[('dense', '(n_samples, n_features)')])
    def kneighbors_graph(self,
                         X=None,
                         n_neighbors=None,
                         mode='connectivity') -> SparseCumlArray:
        """
        Find the k nearest neighbors of column vectors in X and return as
        a sparse matrix in CSR format.

        Parameters
        ----------
        X : {}

        n_neighbors : Integer
            Number of neighbors to search. If not provided, the n_neighbors
            from the model instance is used

        mode : string (default='connectivity')
            Values in connectivity matrix: 'connectivity' returns the
            connectivity matrix with ones and zeros, 'distance' returns the
            edges as the distances between points with the requested metric.

        Returns
        -------
        A : sparse graph in CSR format, shape = (n_samples, n_samples_fit)
            n_samples_fit is the number of samples in the fitted data where
            A[i, j] is assigned the weight of the edge that connects i to j.
            Values will either be ones/zeros or the selected distance metric.
            Return types are either cupy's CSR sparse graph (device) or
            numpy's CSR sparse graph (host)

        """
        if not self.X_m:
            raise ValueError('This NearestNeighbors instance has not been '
                             'fitted yet, call "fit" before using this '
                             'estimator')

        if n_neighbors is None:
            n_neighbors = self.n_neighbors

        if mode == 'connectivity':
            ind_mlarr = self._kneighbors(X, n_neighbors,
<<<<<<< HEAD
                                         return_distance=False,
                                         _output_type="cupy")
=======
                                         return_distance=False)
>>>>>>> 238a8dec
            n_samples = ind_mlarr.shape[0]
            distances = cp.ones(n_samples * n_neighbors, dtype=np.float32)

        elif mode == 'distance':
<<<<<<< HEAD
            dist_mlarr, ind_mlarr = self._kneighbors(X, n_neighbors,
                                                     _output_type="cupy")
            distances = dist_mlarr[:, 1:] if X is None \
                else dist_mlarr
            distances = cp.ravel(distances)
=======
            dist_mlarr, ind_mlarr = self._kneighbors(X, n_neighbors)
            distances = dist_mlarr
            distances = cp.ravel(cp.asarray(distances))
>>>>>>> 238a8dec

        else:
            raise ValueError('Unsupported mode, must be one of "connectivity"'
                             ' or "distance" but got "%s" instead' % mode)

<<<<<<< HEAD
        indices = ind_mlarr[:, 1:] if X is None \
            else ind_mlarr
=======
        indices = ind_mlarr
>>>>>>> 238a8dec
        n_samples = indices.shape[0]
        n_samples_fit = self.X_m.shape[0]
        n_nonzero = n_samples * n_neighbors
        rowptr = cp.arange(0, n_nonzero + 1, n_neighbors)

        sparse_csr = cupyx.scipy.sparse.csr_matrix((distances,
                                                    cp.ravel(
                                                        cp.asarray(indices)),
                                                    rowptr),
                                                   shape=(n_samples,
                                                          n_samples_fit))

        return sparse_csr


@cuml.internals.api_return_sparse_array()
def kneighbors_graph(X=None, n_neighbors=5, mode='connectivity', verbose=False,
                     handle=None, algorithm="brute", metric="euclidean", p=2,
                     include_self=False, metric_params=None, output_type=None):
    """
    Computes the (weighted) graph of k-Neighbors for points in X.

    Parameters
    ----------
    X : array-like (device or host) shape = (n_samples, n_features)
        Dense matrix (floats or doubles) of shape (n_samples, n_features).
        Acceptable formats: cuDF DataFrame, NumPy ndarray, Numba device
        ndarray, cuda array interface compliant array like CuPy

    n_neighbors : Integer
        Number of neighbors to search. If not provided, the n_neighbors
        from the model instance is used (default=5)

    mode : string (default='connectivity')
        Values in connectivity matrix: 'connectivity' returns the
        connectivity matrix with ones and zeros, 'distance' returns the
        edges as the distances between points with the requested metric.

    verbose : int or boolean, default=False
        Sets logging level. It must be one of `cuml.common.logger.level_*`.
        See :ref:`verbosity-levels` for more info.

    handle : cuml.Handle
        Specifies the cuml.handle that holds internal CUDA state for
        computations in this model. Most importantly, this specifies the CUDA
        stream that will be used for the model's computations, so users can
        run different models concurrently in different streams by creating
        handles in several streams.
        If it is None, a new one is created.

    algorithm : string (default='brute')
        The query algorithm to use. Currently, only 'brute' is supported.

    metric : string (default='euclidean').
        Distance metric to use. Supported distances are ['l1, 'cityblock',
        'taxicab', 'manhattan', 'euclidean', 'l2', 'braycurtis', 'canberra',
        'minkowski', 'chebyshev', 'jensenshannon', 'cosine', 'correlation']

    p : float (default=2) Parameter for the Minkowski metric. When p = 1, this
        is equivalent to manhattan distance (l1), and euclidean distance (l2)
        for p = 2. For arbitrary p, minkowski distance (lp) is used.

    include_self : bool or 'auto' (default=False)
        Whether or not to mark each sample as the first nearest neighbor to
        itself. If 'auto', then True is used for mode='connectivity' and False
        for mode='distance'.

    metric_params : dict, optional (default = None) This is currently ignored.

    output_type : {'input', 'cudf', 'cupy', 'numpy', 'numba'}, default=None
        Variable to control output type of the results and attributes of
        the estimator. If None, it'll inherit the output type set at the
        module level, `cuml.global_output_type`.
        See :ref:`output-data-type-configuration` for more info.

        .. deprecated:: 0.17
           `output_type` is deprecated in 0.17 and will be removed in 0.18.
           Please use the module level output type control,
           `cuml.global_output_type`.
           See :ref:`output-data-type-configuration` for more info.

    Returns
    -------
    A : sparse graph in CSR format, shape = (n_samples, n_samples_fit)
        n_samples_fit is the number of samples in the fitted data where
        A[i, j] is assigned the weight of the edge that connects i to j.
        Values will either be ones/zeros or the selected distance metric.
        Return types are either cupy's CSR sparse graph (device) or
        numpy's CSR sparse graph (host)

    """

    # Check for deprecated `output_type` and warn. Set manually if specified
    if (output_type is not None):
        warnings.warn("Using the `output_type` argument is deprecated and "
                      "will be removed in 0.18. Please specify the output "
                      "type using `cuml.using_output_type()` instead",
                      DeprecationWarning)

    X = NearestNeighbors(n_neighbors, verbose, handle, algorithm, metric, p,
                         metric_params=metric_params,
                         output_type=output_type).fit(X)

    if include_self == 'auto':
        include_self = mode == 'connectivity'

    with cuml.internals.exit_internal_api():
        if not include_self:
            query = None
        else:
            query = X.X_m

    return X.kneighbors_graph(X=query, n_neighbors=n_neighbors, mode=mode)<|MERGE_RESOLUTION|>--- conflicted
+++ resolved
@@ -276,25 +276,17 @@
 
         self.n_dims = X.shape[1]
 
-<<<<<<< HEAD
         if is_sparse(X):
-            self._X_m = SparseCumlArray(X, convert_to_dtype=cp.float32,
+            self.X_m = SparseCumlArray(X, convert_to_dtype=cp.float32,
                                         convert_format=False)
-            self.n_rows = self._X_m.shape[0]
+            self.n_rows = self.X_m.shape[0]
 
         else:
-            self._X_m, self.n_rows, n_cols, dtype = \
+            self.X_m, self.n_rows, n_cols, dtype = \
                 input_to_cuml_array(X, order='F', check_dtype=np.float32,
                                     convert_to_dtype=(np.float32
                                                       if convert_dtype
                                                       else None))
-=======
-        self.X_m, n_rows, n_cols, dtype = \
-            input_to_cuml_array(X, order='F', check_dtype=np.float32,
-                                convert_to_dtype=(np.float32
-                                                  if convert_dtype
-                                                  else None))
->>>>>>> 238a8dec
 
         self.n_indices = 1
 
@@ -381,11 +373,7 @@
         return self._kneighbors(X, n_neighbors, return_distance, convert_dtype)
 
     def _kneighbors(self, X=None, n_neighbors=None, return_distance=True,
-<<<<<<< HEAD
                     convert_dtype=True, _output_type=None):
-=======
-                    convert_dtype=True):
->>>>>>> 238a8dec
         """
         Query the GPU index for the k nearest neighbors of column vectors in X.
 
@@ -443,17 +431,17 @@
             raise ValueError("Dimensions of X need to match dimensions of "
                              "indices (%d)" % self.n_dims)
 
-        if isinstance(self._X_m, CumlArray):
+        if isinstance(self.X_m, CumlArray):
             D_ndarr, I_ndarr = self._kneighbors_dense(X, n_neighbors,
                                                       convert_dtype)
-        elif isinstance(self._X_m, SparseCumlArray):
+        elif isinstance(self.X_m, SparseCumlArray):
             D_ndarr, I_ndarr = self._kneighbors_sparse(X, n_neighbors,
                                                        convert_dtype)
 
         self.handle.sync()
 
         out_type = _output_type \
-            if _output_type is None else self._get_output_type(X)
+            if _output_type is not None else self._get_output_type(X)
 
         I_ndarr = I_ndarr.to_output(out_type)
         D_ndarr = D_ndarr.to_output(out_type)
@@ -472,7 +460,7 @@
 
     def _kneighbors_dense(self, X, n_neighbors, convert_dtype=None):
 
-        if isinstance(self._X_m, CumlArray) and not is_dense(X):
+        if isinstance(self.X_m, CumlArray) and not is_dense(X):
             raise ValueError("A NearestNeighbors model trained on dense "
                              "data requires dense input to kneighbors()")
 
@@ -523,10 +511,9 @@
 
         return D_ndarr, I_ndarr
 
-<<<<<<< HEAD
-    def _kneighbors_sparse(self, X, n_neighbors, convert_dtype=None):
-
-        if isinstance(self._X_m, SparseCumlArray) and not is_sparse(X):
+    def _kneighbors_sparse(self, X, n_neighbors):
+
+        if isinstance(self.X_m, SparseCumlArray) and not is_sparse(X):
             raise ValueError("A NearestNeighbors model trained on sparse "
                              "data requires sparse input to kneighbors()")
 
@@ -544,9 +531,9 @@
                               convert_format=False)
         metric, expanded = self._build_metric_type(self.metric)
 
-        cdef uintptr_t idx_indptr = self._X_m.indptr.ptr
-        cdef uintptr_t idx_indices = self._X_m.indices.ptr
-        cdef uintptr_t idx_data = self._X_m.data.ptr
+        cdef uintptr_t idx_indptr = self.X_m.indptr.ptr
+        cdef uintptr_t idx_indices = self.X_m.indices.ptr
+        cdef uintptr_t idx_data = self.X_m.data.ptr
 
         cdef uintptr_t search_indptr = X_m.indptr.ptr
         cdef uintptr_t search_indices = X_m.indices.ptr
@@ -568,9 +555,9 @@
                         <int*> idx_indptr,
                         <int*> idx_indices,
                         <float*> idx_data,
-                        self._X_m.nnz,
-                        self._X_m.shape[0],
-                        self._X_m.shape[1],
+                        self.X_m.nnz,
+                        self.X_m.shape[0],
+                        self.X_m.shape[1],
                         <int*> search_indptr,
                         <int*> search_indices,
                         <float*> search_data,
@@ -587,15 +574,6 @@
                         <bool> expanded)
 
         return D_ndarr, I_ndarr
-=======
-        # drop first column if using training data as X
-        # this will need to be moved to the C++ layer (cuml issue #2562)
-        if use_training_data:
-            D_ndarr = D_ndarr[:, 1:]
-            I_ndarr = I_ndarr[:, 1:]
-
-        return (D_ndarr, I_ndarr) if return_distance else I_ndarr
->>>>>>> 238a8dec
 
     @insert_into_docstring(parameters=[('dense', '(n_samples, n_features)')])
     def kneighbors_graph(self,
@@ -638,40 +616,25 @@
             n_neighbors = self.n_neighbors
 
         if mode == 'connectivity':
-            ind_mlarr = self._kneighbors(X, n_neighbors,
-<<<<<<< HEAD
-                                         return_distance=False,
-                                         _output_type="cupy")
-=======
-                                         return_distance=False)
->>>>>>> 238a8dec
-            n_samples = ind_mlarr.shape[0]
+            indices = self._kneighbors(X, n_neighbors,
+                                       return_distance=False,
+                                       _output_type="cupy")
+
+            n_samples = indices.shape[0]
             distances = cp.ones(n_samples * n_neighbors, dtype=np.float32)
 
         elif mode == 'distance':
-<<<<<<< HEAD
-            dist_mlarr, ind_mlarr = self._kneighbors(X, n_neighbors,
-                                                     _output_type="cupy")
-            distances = dist_mlarr[:, 1:] if X is None \
-                else dist_mlarr
+            distances, indices = self._kneighbors(X, n_neighbors,
+                                                  _output_type="cupy")
             distances = cp.ravel(distances)
-=======
-            dist_mlarr, ind_mlarr = self._kneighbors(X, n_neighbors)
-            distances = dist_mlarr
-            distances = cp.ravel(cp.asarray(distances))
->>>>>>> 238a8dec
 
         else:
             raise ValueError('Unsupported mode, must be one of "connectivity"'
                              ' or "distance" but got "%s" instead' % mode)
 
-<<<<<<< HEAD
-        indices = ind_mlarr[:, 1:] if X is None \
-            else ind_mlarr
-=======
-        indices = ind_mlarr
->>>>>>> 238a8dec
         n_samples = indices.shape[0]
+        indices = cp.ravel(indices)
+
         n_samples_fit = self.X_m.shape[0]
         n_nonzero = n_samples * n_neighbors
         rowptr = cp.arange(0, n_nonzero + 1, n_neighbors)
@@ -764,7 +727,7 @@
     """
 
     # Check for deprecated `output_type` and warn. Set manually if specified
-    if (output_type is not None):
+    if output_type is not None:
         warnings.warn("Using the `output_type` argument is deprecated and "
                       "will be removed in 0.18. Please specify the output "
                       "type using `cuml.using_output_type()` instead",
