--- conflicted
+++ resolved
@@ -847,14 +847,10 @@
         else:
             query = X.X_m
 
-<<<<<<< HEAD
     return X.kneighbors_graph(X=query, n_neighbors=n_neighbors, mode=mode)
 
     @staticmethod
     def _more_static_tags():
         return {
             'preferred_input_order': 'F'
-        }
-=======
-    return X.kneighbors_graph(X=query, n_neighbors=n_neighbors, mode=mode)
->>>>>>> d72c54a7
+        }