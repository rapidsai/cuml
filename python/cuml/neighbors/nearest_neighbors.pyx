--- conflicted
+++ resolved
@@ -81,18 +81,7 @@
         BrayCurtis = 14,
         JensenShannon = 15
 
-<<<<<<< HEAD
 cdef extern from "cuml/neighbors/knn.hpp" namespace "ML":
-=======
-        METRIC_Canberra = 20,
-        METRIC_BrayCurtis,
-        METRIC_JensenShannon,
-
-        METRIC_Cosine = 100,
-        METRIC_Correlation,
-        METRIC_Jaccard,
-        METRIC_Hellinger
->>>>>>> a22681c8
 
     cdef cppclass knnIndex:
         pass
@@ -439,15 +428,11 @@
         elif metric == "correlation":
             m = DistanceType.CorrelationExpanded
         elif metric == "inner_product":
-<<<<<<< HEAD
             m = DistanceType.InnerProduct
-=======
-            m = MetricType.METRIC_INNER_PRODUCT
         elif metric == "jaccard":
-            m = MetricType.METRIC_Jaccard
+            m = MetricType.JaccardExpanded
         elif metric == "hellinger":
-            m = MetricType.METRIC_Hellinger
->>>>>>> a22681c8
+            m = MetricType.HellingerExpanded
         else:
             raise ValueError("Metric %s is not supported" % metric)
 
