#
# Copyright (c) 2019-2020, NVIDIA CORPORATION.
#
# Licensed under the Apache License, Version 2.0 (the "License");
# you may not use this file except in compliance with the License.
# You may obtain a copy of the License at
#
#     http://www.apache.org/licenses/LICENSE-2.0
#
# Unless required by applicable law or agreed to in writing, software
# distributed under the License is distributed on an "AS IS" BASIS,
# WITHOUT WARRANTIES OR CONDITIONS OF ANY KIND, either express or implied.
# See the License for the specific language governing permissions and
# limitations under the License.
#

# distutils: language = c++

import numpy as np
import cupy as cp
import cupyx
import cudf
import ctypes
import cuml
import warnings

from cuml.common.base import Base
from cuml.common.array import CumlArray
from cuml.common.doc_utils import generate_docstring
from cuml.common.doc_utils import insert_into_docstring
from cuml.common import input_to_cuml_array

from cython.operator cimport dereference as deref

from cuml.raft.common.handle cimport handle_t

from libcpp cimport bool
from libcpp.memory cimport shared_ptr

from libc.stdint cimport uintptr_t, int64_t
from libc.stdlib cimport calloc, malloc, free

from libcpp.vector cimport vector


from numba import cuda
import rmm

cimport cuml.common.cuda

cdef extern from "cuml/neighbors/knn.hpp" namespace "ML":

    enum MetricType:
        METRIC_INNER_PRODUCT = 0,
        METRIC_L2,
        METRIC_L1,
        METRIC_Linf,
        METRIC_Lp,

        METRIC_Canberra = 20,
        METRIC_BrayCurtis,
        METRIC_JensenShannon,

        METRIC_Cosine = 100,
        METRIC_Correlation

    void brute_force_knn(
        handle_t &handle,
        vector[float*] &inputs,
        vector[int] &sizes,
        int D,
        float *search_items,
        int n,
        int64_t *res_I,
        float *res_D,
        int k,
        bool rowMajorIndex,
        bool rowMajorQuery,
        MetricType metric,
        float metric_arg,
        bool expanded
    ) except +


class NearestNeighbors(Base):
    """
    NearestNeighbors is an queries neighborhoods from a given set of
    datapoints. Currently, cuML supports k-NN queries, which define
    the neighborhood as the closest `k` neighbors to each query point.

    Parameters
    ----------
    n_neighbors : int (default=5)
        Default number of neighbors to query
    verbose : int or boolean (default = False)
        Logging level
    handle : handle_t
        The handle_t resources to use
    algorithm : string (default='brute')
        The query algorithm to use. Currently, only 'brute' is supported.
    metric : string (default='euclidean').
        Distance metric to use. Supported distances are ['l1, 'cityblock',
        'taxicab', 'manhattan', 'euclidean', 'l2', 'braycurtis', 'canberra',
        'minkowski', 'chebyshev', 'jensenshannon', 'cosine', 'correlation']
    p : float (default=2) Parameter for the Minkowski metric. When p = 1, this
        is equivalent to manhattan distance (l1), and euclidean distance (l2)
        for p = 2. For arbitrary p, minkowski distance (lp) is used.
    metric_expanded : bool
        Can increase performance in Minkowski-based (Lp) metrics (for p > 1)
        by using the expanded form and not computing the n-th roots.
    metric_params : dict, optional (default = None) This is currently ignored.

    Examples
    --------
    .. code-block:: python

      import cudf
      from cuml.neighbors import NearestNeighbors
      from cuml.datasets import make_blobs

      X, _ = make_blobs(n_samples=25, centers=5,
                        n_features=10, random_state=42)

      # build a cudf Dataframe
      X_cudf = cudf.DataFrame(X)

      # fit model
      model = NearestNeighbors(n_neighbors=3)
      model.fit(X)

      # get 3 nearest neighbors
      distances, indices = model.kneighbors(X_cudf)

      # print results
      print(indices)
      print(distances)


    Output:

    .. code-block::

        indices:

             0   1   2
        0    0  14  21
        1    1  19   8
        2    2   9  23
        3    3  14  21
        ...

        22  22  18  11
        23  23  16   9
        24  24  17  10

        distances:

              0         1         2
        0   0.0  4.883116  5.570006
        1   0.0  3.047896  4.105496
        2   0.0  3.558557  3.567704
        3   0.0  3.806127  3.880100
        ...

        22  0.0  4.210738  4.227068
        23  0.0  3.357889  3.404269
        24  0.0  3.428183  3.818043


    Notes
    -----

    For an additional example see `the NearestNeighbors notebook
    <https://github.com/rapidsai/cuml/blob/branch-0.15/notebooks/nearest_neighbors_demo.ipynb>`_.

    For additional docs, see `scikit-learn's NearestNeighbors
    <https://scikit-learn.org/stable/modules/generated/sklearn.neighbors.NearestNeighbors.html#sklearn.neighbors.NearestNeighbors>`_.
    """
    def __init__(self,
                 n_neighbors=5,
                 verbose=False,
                 handle=None,
                 algorithm="brute",
                 metric="euclidean",
                 p=2,
                 metric_params=None,
                 output_type=None):

        super(NearestNeighbors, self).__init__(handle=handle,
                                               verbose=verbose,
                                               output_type=output_type)

        if algorithm != "brute":
            raise ValueError("Algorithm %s is not valid. Only 'brute' is"
                             "supported currently." % algorithm)

        if metric not in cuml.neighbors.VALID_METRICS[algorithm]:
            raise ValueError("Metric %s is not valid. "
                             "Use sorted(cuml.neighbors.VALID_METRICS[%s]) "
                             "to get valid options." % (metric, algorithm))

        self.n_neighbors = n_neighbors
        self.n_indices = 0
        self.metric = metric
        self.metric_params = metric_params
        self.p = p
        self.algorithm = algorithm

<<<<<<< HEAD
        self._hyperparams = ["n_neighbors", "algorithm", "metric", "p", 
            "metric_params"]

=======
    @generate_docstring()
>>>>>>> 5b2d4df5
    def fit(self, X, convert_dtype=True):
        """
        Fit GPU index for performing nearest neighbor queries.

        """
        self._set_base_attributes(output_type=X, n_features=X)

        if len(X.shape) != 2:
            raise ValueError("data should be two dimensional")

        self.n_dims = X.shape[1]

        self._X_m, n_rows, n_cols, dtype = \
            input_to_cuml_array(X, order='F', check_dtype=np.float32,
                                convert_to_dtype=(np.float32
                                                  if convert_dtype
                                                  else None))

        self.n_rows = n_rows
        self.n_indices = 1

        return self

    def get_param_names(self):
        return ["n_neighbors", "algorithm", "metric",
                "p", "metric_params"]

    @staticmethod
    def _build_metric_type(metric):

        expanded = False

        if metric == "euclidean" or metric == "l2":
            m = MetricType.METRIC_L2
        elif metric == "sqeuclidean":
            m = MetricType.METRIC_L2
            expanded = True
        elif metric == "cityblock" or metric == "l1"\
                or metric == "manhattan" or metric == 'taxicab':
            m = MetricType.METRIC_L1
        elif metric == "braycurtis":
            m = MetricType.METRIC_BrayCurtis
        elif metric == "canberra":
            m = MetricType.METRIC_Canberra
        elif metric == "minkowski" or metric == "lp":
            m = MetricType.METRIC_Lp
        elif metric == "chebyshev" or metric == "linf":
            m = MetricType.METRIC_Linf
        elif metric == "jensenshannon":
            m = MetricType.METRIC_JensenShannon
        elif metric == "cosine":
            m = MetricType.METRIC_Cosine
        elif metric == "correlation":
            m = MetricType.METRIC_Correlation
        else:
            raise ValueError("Metric %s is not supported" % metric)

        return m, expanded

    @insert_into_docstring(parameters=[('dense', '(n_samples, n_features)')],
                           return_values=[('dense', '(n_samples, n_features)'),
                                          ('dense',
                                           '(n_samples, n_features)')])
    def kneighbors(self, X=None, n_neighbors=None, return_distance=True,
                   convert_dtype=True):
        """
        Query the GPU index for the k nearest neighbors of column vectors in X.

        Parameters
        ----------
        X : {}

        n_neighbors : Integer
            Number of neighbors to search. If not provided, the n_neighbors
            from the model instance is used (default=10)

        return_distance: Boolean
            If False, distances will not be returned

        convert_dtype : bool, optional (default = True)
            When set to True, the kneighbors method will automatically
            convert the inputs to np.float32.

        Returns
        -------
        distances : {}
            The distances of the k-nearest neighbors for each column vector
            in X

        indices : {}
            The indices of the k-nearest neighbors for each column vector in X
        """

        return self._kneighbors(X, n_neighbors, return_distance, convert_dtype)

    def _kneighbors(self, X=None, n_neighbors=None, return_distance=True,
                    convert_dtype=True, _output_cumlarray=False):
        """
        Query the GPU index for the k nearest neighbors of column vectors in X.

        Parameters
        ----------
        X : array-like (device or host) shape = (n_samples, n_features)
            Dense matrix (floats or doubles) of shape (n_samples, n_features).
            Acceptable formats: cuDF DataFrame, NumPy ndarray, Numba device
            ndarray, cuda array interface compliant array like CuPy

        n_neighbors : Integer
            Number of neighbors to search. If not provided, the n_neighbors
            from the model instance is used (default=10)

        return_distance: Boolean
            If False, distances will not be returned

        convert_dtype : bool, optional (default = True)
            When set to True, the kneighbors method will automatically
            convert the inputs to np.float32.

        _output_cumlarray : bool, optional (default = False)
            When set to True, the class self.output_type is overwritten
            and this method returns the output as a cumlarray

        Returns
        -------
        distances: cuDF DataFrame, pandas DataFrame, numpy or cupy ndarray
            The distances of the k-nearest neighbors for each column vector
            in X

        indices: cuDF DataFrame, pandas DataFrame, numpy or cupy ndarray
            The indices of the k-nearest neighbors for each column vector in X
        """
        n_neighbors = self.n_neighbors if n_neighbors is None else n_neighbors

        use_training_data = X is None
        if X is None:
            X = self._X_m
            n_neighbors += 1

        if (n_neighbors is None and self.n_neighbors is None) \
                or n_neighbors <= 0:
            raise ValueError("k or n_neighbors must be a positive integers")

        if n_neighbors > self._X_m.shape[0]:
            raise ValueError("n_neighbors must be <= number of "
                             "samples in index")

        if X is None:
            raise ValueError("Model needs to be trained "
                             "before calling kneighbors()")

        if X.shape[1] != self.n_dims:
            raise ValueError("Dimensions of X need to match dimensions of "
                             "indices (%d)" % self.n_dims)

        X_m, N, _, dtype = \
            input_to_cuml_array(X, order='F', check_dtype=np.float32,
                                convert_to_dtype=(np.float32 if convert_dtype
                                                  else False))

        # Need to establish result matrices for indices (Nxk)
        # and for distances (Nxk)
        I_ndarr = CumlArray.zeros((N, n_neighbors), dtype=np.int64, order="C")
        D_ndarr = CumlArray.zeros((N, n_neighbors),
                                  dtype=np.float32, order="C")

        cdef uintptr_t I_ptr = I_ndarr.ptr
        cdef uintptr_t D_ptr = D_ndarr.ptr

        cdef vector[float*] *inputs = new vector[float*]()
        cdef vector[int] *sizes = new vector[int]()

        cdef uintptr_t idx_ptr = self._X_m.ptr
        inputs.push_back(<float*>idx_ptr)
        sizes.push_back(<int>self._X_m.shape[0])

        cdef handle_t* handle_ = <handle_t*><size_t>self.handle.getHandle()

        cdef uintptr_t x_ctype_st = X_m.ptr

        metric, expanded = self._build_metric_type(self.metric)

        brute_force_knn(
            handle_[0],
            deref(inputs),
            deref(sizes),
            <int>self.n_dims,
            <float*>x_ctype_st,
            <int>N,
            <int64_t*>I_ptr,
            <float*>D_ptr,
            <int>n_neighbors,
            False,
            False,
            <MetricType>metric,

            # minkowski order is currently the only metric argument.
            <float>self.p,
            < bool > expanded
        )

        self.handle.sync()

        if _output_cumlarray:
            return (D_ndarr, I_ndarr) if return_distance else I_ndarr

        out_type = self._get_output_type(X)
        I_output = I_ndarr.to_output(out_type)
        if return_distance:
            D_output = D_ndarr.to_output(out_type)

        # drop first column if using training data as X
        # this will need to be moved to the C++ layer (cuml issue #2562)
        if use_training_data:
            if out_type in {'cupy', 'numpy', 'numba'}:
                return (D_output[:, 1:], I_output[:, 1:]) \
                    if return_distance else I_output[:, 1:]
            else:
                I_output.drop(I_output.columns[0], axis=1)
                if return_distance:
                    D_output.drop(D_output.columns[0], axis=1)

        return (D_output, I_output) if return_distance else I_output

    @insert_into_docstring(parameters=[('dense', '(n_samples, n_features)')])
    def kneighbors_graph(self, X=None, n_neighbors=None, mode='connectivity'):
        """
        Find the k nearest neighbors of column vectors in X and return as
        a sparse matrix in CSR format.

        Parameters
        ----------
        X : {}

        n_neighbors : Integer
            Number of neighbors to search. If not provided, the n_neighbors
            from the model instance is used

        mode : string (default='connectivity')
            Values in connectivity matrix: 'connectivity' returns the
            connectivity matrix with ones and zeros, 'distance' returns the
            edges as the distances between points with the requested metric.

        Returns
        -------
        A : sparse graph in CSR format, shape = (n_samples, n_samples_fit)
            n_samples_fit is the number of samples in the fitted data where
            A[i, j] is assigned the weight of the edge that connects i to j.
            Values will either be ones/zeros or the selected distance metric.
            Return types are either cupy's CSR sparse graph (device) or
            numpy's CSR sparse graph (host)

        """
        if not self._X_m:
            raise ValueError('This NearestNeighbors instance has not been '
                             'fitted yet, call "fit" before using this '
                             'estimator')

        if n_neighbors is None:
            n_neighbors = self.n_neighbors

        if mode == 'connectivity':
            ind_mlarr = self._kneighbors(X, n_neighbors,
                                         return_distance=False,
                                         _output_cumlarray=True)
            n_samples = ind_mlarr.shape[0]
            distances = cp.ones(n_samples * n_neighbors, dtype=np.float32)

        elif mode == 'distance':
            dist_mlarr, ind_mlarr = self._kneighbors(X, n_neighbors,
                                                     _output_cumlarray=True)
            distances = dist_mlarr.to_output('cupy')[:, 1:] if X is None \
                else dist_mlarr.to_output('cupy')
            distances = cp.ravel(distances)

        else:
            raise ValueError('Unsupported mode, must be one of "connectivity"'
                             ' or "distance" but got "%s" instead' % mode)

        indices = ind_mlarr.to_output('cupy')[:, 1:] if X is None \
            else ind_mlarr.to_output('cupy')
        n_samples = indices.shape[0]
        n_samples_fit = self._X_m.shape[0]
        n_nonzero = n_samples * n_neighbors
        rowptr = cp.arange(0, n_nonzero + 1, n_neighbors)

        sparse_csr = cupyx.scipy.sparse.csr_matrix((distances,
                                                   cp.ravel(indices),
                                                   rowptr), shape=(n_samples,
                                                   n_samples_fit))

        if self._get_output_type(X) is 'numpy':
            return sparse_csr.get()
        else:
            return sparse_csr


def kneighbors_graph(X=None, n_neighbors=5, mode='connectivity', verbose=False,
                     handle=None, algorithm="brute", metric="euclidean", p=2,
                     include_self=False, metric_params=None, output_type=None):
    """
    Computes the (weighted) graph of k-Neighbors for points in X.

    Parameters
    ----------
    X : array-like (device or host) shape = (n_samples, n_features)
        Dense matrix (floats or doubles) of shape (n_samples, n_features).
        Acceptable formats: cuDF DataFrame, NumPy ndarray, Numba device
        ndarray, cuda array interface compliant array like CuPy

    n_neighbors : Integer
        Number of neighbors to search. If not provided, the n_neighbors
        from the model instance is used (default=5)

    mode : string (default='connectivity')
        Values in connectivity matrix: 'connectivity' returns the
        connectivity matrix with ones and zeros, 'distance' returns the
        edges as the distances between points with the requested metric.

    verbose : int or boolean (default = False)
        Logging level

    handle : handle_t
        The handle_t resources to use

    algorithm : string (default='brute')
        The query algorithm to use. Currently, only 'brute' is supported.

    metric : string (default='euclidean').
        Distance metric to use. Supported distances are ['l1, 'cityblock',
        'taxicab', 'manhattan', 'euclidean', 'l2', 'braycurtis', 'canberra',
        'minkowski', 'chebyshev', 'jensenshannon', 'cosine', 'correlation']

    p : float (default=2) Parameter for the Minkowski metric. When p = 1, this
        is equivalent to manhattan distance (l1), and euclidean distance (l2)
        for p = 2. For arbitrary p, minkowski distance (lp) is used.

    include_self : bool or 'auto' (default=False)
        Whether or not to mark each sample as the first nearest neighbor to
        itself. If 'auto', then True is used for mode='connectivity' and False
        for mode='distance'.

    metric_params : dict, optional (default = None) This is currently ignored.

    output_type : {'input', 'cupy', 'numpy'}, optional (default=None)
        Variable to control output type of the results and attributes of
        the estimators. If None, it'll inherit the output type set at the
        module level, cuml.output_type. If set, the estimator will override
        the global option for its behavior.

    Returns
    -------
    A : sparse graph in CSR format, shape = (n_samples, n_samples_fit)
        n_samples_fit is the number of samples in the fitted data where
        A[i, j] is assigned the weight of the edge that connects i to j.
        Values will either be ones/zeros or the selected distance metric.
        Return types are either cupy's CSR sparse graph (device) or
        numpy's CSR sparse graph (host)

    """
    X = NearestNeighbors(n_neighbors, verbose, handle, algorithm, metric, p,
                         metric_params=metric_params,
                         output_type=output_type).fit(X)

    if include_self == 'auto':
        include_self = mode == 'connectivity'

    if not include_self:
        query = None
    else:
        query = X.X_m

    return X.kneighbors_graph(X=query, n_neighbors=n_neighbors, mode=mode)


   def get_param_names(self):
        return self._hyperparams<|MERGE_RESOLUTION|>--- conflicted
+++ resolved
@@ -206,13 +206,10 @@
         self.p = p
         self.algorithm = algorithm
 
-<<<<<<< HEAD
         self._hyperparams = ["n_neighbors", "algorithm", "metric", "p", 
             "metric_params"]
 
-=======
     @generate_docstring()
->>>>>>> 5b2d4df5
     def fit(self, X, convert_dtype=True):
         """
         Fit GPU index for performing nearest neighbor queries.
