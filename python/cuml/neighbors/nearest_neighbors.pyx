#
# Copyright (c) 2019, NVIDIA CORPORATION.
#
# Licensed under the Apache License, Version 2.0 (the "License");
# you may not use this file except in compliance with the License.
# You may obtain a copy of the License at
#
#     http://www.apache.org/licenses/LICENSE-2.0
#
# Unless required by applicable law or agreed to in writing, software
# distributed under the License is distributed on an "AS IS" BASIS,
# WITHOUT WARRANTIES OR CONDITIONS OF ANY KIND, either express or implied.
# See the License for the specific language governing permissions and
# limitations under the License.
#

# cython: profile=False
# distutils: language = c++
# cython: embedsignature = True
# cython: language_level = 3

import numpy as np
import pandas as pd
import cudf
import ctypes
import cuml
import warnings

from cuml.common.base import Base
from cuml.utils import get_cudf_column_ptr, get_dev_array_ptr, \
    input_to_dev_array, zeros, row_matrix

from cython.operator cimport dereference as deref

from libcpp cimport bool
from libcpp.memory cimport shared_ptr

from librmm_cffi import librmm as rmm
from libc.stdlib cimport malloc, free

from libc.stdint cimport uintptr_t
from libc.stdlib cimport calloc, malloc, free

from numba import cuda

cimport cuml.common.handle
cimport cuml.common.cuda

cdef extern from "cuML.hpp" namespace "ML" nogil:
    cdef cppclass deviceAllocator:
        pass

    cdef cppclass cumlHandle:
        cumlHandle() except +
        void setStream(cuml.common.cuda._Stream s)
        void setDeviceAllocator(shared_ptr[deviceAllocator] a)
        cuml.common.cuda._Stream getStream()

cdef extern from "knn/knn.hpp" namespace "ML":

    void brute_force_knn(
        cumlHandle &handle,
        float **input,
        int *sizes,
        int n_params,
        int D,
        float *search_items,
        int n,
        long *res_I,
        float *res_D,
        int k
    )

    void chunk_host_array(
        cumlHandle &handle,
        const float *ptr,
        int n,
        int D,
        int *devices,
        float **output,
        int *sizes,
        int n_chunks
    )


class NearestNeighbors(Base):
    """
    NearestNeighbors is an unsupervised algorithm for querying neighborhoods
    from a given set of datapoints. Currently, cuML supports k-NN queries,
    which define the neighborhood as the closest `k` neighbors to each query
    point.

    Examples
    ---------
    .. code-block:: python

      import cudf
      from cuml.neighbors import NearestNeighbors
      import numpy as np

      np_float = np.array([
        [1,2,3], # Point 1
        [1,2,4], # Point 2
        [2,2,4]  # Point 3
      ]).astype('float32')

      gdf_float = cudf.DataFrame()
      gdf_float['dim_0'] = np.ascontiguousarray(np_float[:,0])
      gdf_float['dim_1'] = np.ascontiguousarray(np_float[:,1])
      gdf_float['dim_2'] = np.ascontiguousarray(np_float[:,2])

      print('n_samples = 3, n_dims = 3')
      print(gdf_float)

      nn_float = NearestNeighbors()
      nn_float.fit(gdf_float)
      # get 3 nearest neighbors
      distances,indices = nn_float.kneighbors(gdf_float,k=3)

      print(indices)
      print(distances)

    Output:

    .. code-block:: python

      import cudf

      # Both import methods supported
      # from cuml.neighbors import NearestNeighbors
      from cuml import NearestNeighbors

      n_samples = 3, n_dims = 3

      dim_0 dim_1 dim_2

      0   1.0   2.0   3.0
      1   1.0   2.0   4.0
      2   2.0   2.0   4.0

      # indices:

               index_neighbor_0 index_neighbor_1 index_neighbor_2
      0                0                1                2
      1                1                0                2
      2                2                1                0
      # distances:

               distance_neighbor_0 distance_neighbor_1 distance_neighbor_2
      0                 0.0                 1.0                 2.0
      1                 0.0                 1.0                 1.0
      2                 0.0                 1.0                 2.0

    Parameters
    ----------
    n_neighbors: int (default = 5)
        The top K closest datapoints you want the algorithm to return.
        Currently, this value must be < 1024.
    should_downcast : bool (default = False)
        Currently only single precision is supported in the underlying undex.
        Setting this to true will allow single-precision input arrays to be
        automatically downcasted to single precision.

    Notes
    ------

    For an additional example see `the NearestNeighbors notebook
    <https://github.com/rapidsai/notebook/blob/master/python/notebooks/knn_demo.ipynb>`_.

    For additional docs, see `scikitlearn's NearestNeighbors
    <https://scikit-learn.org/stable/modules/generated/sklearn.neighbors.NearestNeighbors.html#sklearn.neighbors.NearestNeighbors>`_.
    """
    def __init__(self, n_neighbors=5, n_gpus=1, devices=None,
                 verbose=False, should_downcast=True, handle=None):
        """
        Construct the NearestNeighbors object for training and querying.

        Parameters
        ----------
        should_downcast: bool (default = False)
            Currently only single precision is supported in the underlying
            index. Setting this to true will allow single-precision input
            arrays to be automatically downcasted to single precision.
        """

        super(NearestNeighbors, self).__init__(handle, verbose)

        self.n_gpus = n_gpus
        self.devices = devices
        self.n_neighbors = n_neighbors
        self._should_downcast = should_downcast
        self.n_indices = 0
        self.sizes = None
        self.input = None

    def __del__(self):

        # Explicitly free these since they were allocated
        # on the heap.
        if self.n_indices > 0:
            if self.sizes is not None:
                free(<int*><size_t>self.sizes)
            if self.input is not None:
                free(<float**><size_t>self.input)
            self.n_indices = 0

<<<<<<< HEAD
    def fit(self, X, convert_dtype=False):
=======
    def __getstate__(self):
        state = self.__dict__.copy()

        if self.n_indices > 1:
            print("n_indices: " + str(self.n_indices))
            raise Exception("Serialization of multi-GPU models is "
                            "not yet supported")

        del state['handle']

        # Only need to store index if fit() was called
        if self.n_indices == 1:
            state['X_m'] = cudf.DataFrame.from_gpu_matrix(self.X_m)
            del state["sizes"]
            del state["input"]

        return state

    def __setstate__(self, state):
        super(NearestNeighbors, self).__init__(handle=None,
                                               verbose=state['verbose'])

        cdef float** input_arr
        cdef int* sizes_arr

        cdef uintptr_t x_ctype
        # Only need to recover state if model had been previously fit
        if state["n_indices"] == 1:

            state['X_m'] = row_matrix(state['X_m'])

            X_m = state["X_m"]

            input_arr = <float**> malloc(sizeof(float *))
            sizes_arr = <int*> malloc(sizeof(int))

            x_ctype = X_m.device_ctypes_pointer.value

            sizes_arr[0] = <int>len(X_m)
            input_arr[0] = <float*>x_ctype

            self.input = <size_t>input_arr
            self.sizes = <size_t>sizes_arr

        self.__dict__.update(state)

    def fit(self, X):
>>>>>>> 1de8f1d8
        """
        Fit GPU index for performing nearest neighbor queries.

        Parameters
        ----------
        X : array-like (device or host) shape = (n_samples, n_features)
            Dense matrix (floats or doubles) of shape (n_samples, n_features).
            Acceptable formats: cuDF DataFrame, NumPy ndarray, Numba device
            ndarray, cuda array interface compliant array like CuPy


        """

        if self._should_downcast:
            warnings.warn("Parameter should_downcast is deprecated, use "
                          "convert_dtype in fit, fit_transform and transform "
                          " methods instead. ")
            convert_dtype = True

        self.__del__()

        if len(X.shape) != 2:
            raise ValueError("data should be two dimensional")

        self.n_dims = X.shape[1]

        cdef cumlHandle* handle_ = <cumlHandle*><size_t>self.handle.getHandle()

        cdef uintptr_t X_ctype = -1
        cdef uintptr_t dev_ptr = -1

        cdef float** input_arr
        cdef int* sizes_arr

        if isinstance(X, np.ndarray) and self.n_gpus > 1:

            if X.dtype != np.float32:
                if self._should_downcast or convert_dtype:
                    X = np.ascontiguousarray(X, np.float32)
                    if len(X[X == np.inf]) > 0:
                        raise ValueError("Downcast to single-precision "
                                         "resulted in data loss.")
                else:
                    raise TypeError("Only single precision floating point is"
                                    " supported for this algorithm. Use "
                                    "'should_downcast=True' if you'd like it "
                                    "to be automatically casted to single "
                                    "precision.")

            sys_devices = set([d.id for d in cuda.gpus])

            if self.devices is not None:
                for d in self.devices:
                    if d not in sys_devices:
                        raise RuntimeError("Device %d is not available" % d)

                final_devices = self.devices

            else:
                n_gpus = min(self.n_gpus, len(sys_devices))
                final_devices = list(sys_devices)[:n_gpus]

            final_devices = np.ascontiguousarray(np.array(final_devices),
                                                 np.int32)

            X_ctype = X.ctypes.data
            dev_ptr = final_devices.ctypes.data

            input_arr = <float**> malloc(len(final_devices) * sizeof(float *))
            sizes_arr = <int*> malloc(len(final_devices) * sizeof(int))

            chunk_host_array(
                handle_[0],
                <float*>X_ctype,
                <int>X.shape[0],
                <int>X.shape[1],
                <int*>dev_ptr,
                <float**>input_arr,
                <int*>sizes_arr,
                <int>len(final_devices)
            )

            self.input = <size_t>input_arr
            self.sizes = <size_t>sizes_arr
            self.n_indices = len(final_devices)

        else:
            X_m, X_ctype, n_rows, n_cols, dtype = \
                input_to_dev_array(X, order='C', check_dtype=np.float32,
                                   convert_to_dtype=(np.float32
                                                     if convert_dtype
                                                     else None))

            input_arr = <float**> malloc(sizeof(float *))
            sizes_arr = <int*> malloc(sizeof(int))

            sizes_arr[0] = <int>len(X)
            input_arr[0] = <float*>X_ctype

            self.n_indices = 1

            self.input = <size_t>input_arr
            self.sizes = <size_t>sizes_arr

        return self

    def _fit_mg(self, n_dims, alloc_info):
        """
        Fits a model using multiple GPUs. This method takes in a list of dict
        objects representing the distribution of the underlying device
        pointers. The device information can be extracted from the pointers.

        :param n_dims
            the number of features for each vector
        :param alloc_info
            a list of __cuda_array_interface__ dicts
        :return:
        """

        cdef cumlHandle* handle_ = <cumlHandle*><size_t>self.handle.getHandle()

        self.__del__()

        cdef float** input_arr = \
            <float**> malloc(len(alloc_info) * sizeof(float*))
        cdef int* sizes_arr = <int*>malloc(len(alloc_info)*sizeof(int))

        self.n_indices = len(alloc_info)

        cdef uintptr_t input_ptr
        for i in range(len(alloc_info)):
            sizes_arr[i] = < int > alloc_info[i]["shape"][0]

            input_ptr = alloc_info[i]["data"][0]
            input_arr[i] = < float * > input_ptr

        self.sizes = <size_t>sizes_arr
        self.input = <size_t>input_arr

        self.n_dims = n_dims

    def kneighbors(self, X, k=None, convert_dtype=False):
        """
        Query the GPU index for the k nearest neighbors of column vectors in X.

        Parameters
        ----------
        X : array-like (device or host) shape = (n_samples, n_features)
            Dense matrix (floats or doubles) of shape (n_samples, n_features).
            Acceptable formats: cuDF DataFrame, NumPy ndarray, Numba device
            ndarray, cuda array interface compliant array like CuPy

        k: Integer
            Number of neighbors to search

        Returns
        ----------
        distances: cuDF DataFrame or numpy ndarray
            The distances of the k-nearest neighbors for each column vector
            in X

        indices: cuDF DataFrame of numpy ndarray
            The indices of the k-nearest neighbors for each column vector in X
        """

        if k is None:
            k = self.n_neighbors

        if self._should_downcast:
            warnings.warn("Parameter should_downcast is deprecated, use "
                          "convert_dtype in fit, fit_transform and transform "
                          " methods instead. ")
            convert_dtype = True

        X_m, X_ctype, N, _, dtype = \
            input_to_dev_array(X, order='C', check_dtype=np.float32,
                               convert_to_dtype=(np.float32 if convert_dtype
                                                 else None))

        # Need to establish result matrices for indices (Nxk)
        # and for distances (Nxk)
        I_ndarr = cuda.to_device(zeros(N*k, dtype=np.int64, order="C"))
        D_ndarr = cuda.to_device(zeros(N*k, dtype=np.float32, order="C"))

        cdef uintptr_t I_ptr = get_dev_array_ptr(I_ndarr)
        cdef uintptr_t D_ptr = get_dev_array_ptr(D_ndarr)

        cdef float** inputs = <float**><size_t>self.input
        cdef int* sizes = <int*><size_t>self.sizes

        cdef cumlHandle* handle_ = <cumlHandle*><size_t>self.handle.getHandle()

        cdef uintptr_t x_ctype_st = X_ctype

        brute_force_knn(
            handle_[0],
            <float**>inputs,
            <int*>sizes,
            <int>self.n_indices,
            <int>self.n_dims,
            <float*>x_ctype_st,
            <int>N,
            <long*>I_ptr,
            <float*>D_ptr,
            <int>k
        )

        I_ndarr = I_ndarr.reshape((N, k))
        D_ndarr = D_ndarr.reshape((N, k))

        if isinstance(X, cudf.DataFrame):
            inds = cudf.DataFrame()
            for i in range(0, I_ndarr.shape[1]):
                inds[str(i)] = I_ndarr[:, i]

            dists = cudf.DataFrame()
            for i in range(0, D_ndarr.shape[1]):
                dists[str(i)] = D_ndarr[:, i]

            return dists, inds

        elif isinstance(X, np.ndarray):
            inds = np.asarray(I_ndarr)
            dists = np.asarray(D_ndarr)

        del I_ndarr
        del D_ndarr
        del X_m

        return dists, inds

    def _kneighbors(self, X_ctype, N, I_ptr, D_ptr, k):

        cdef uintptr_t inds = I_ptr
        cdef uintptr_t dists = D_ptr
        cdef uintptr_t x = X_ctype

        cdef uintptr_t input_arr = self.input
        cdef uintptr_t sizes_arr = self.sizes

        cdef cumlHandle* handle_ = <cumlHandle*><size_t>self.handle.getHandle()

        brute_force_knn(
            handle_[0],
            <float**>input_arr,
            <int*>sizes_arr,
            <int>self.n_indices,
            <int>self.n_dims,
            <float*>x,
            <int>N,
            <long*>inds,
            <float*>dists,
            <int>k
        )<|MERGE_RESOLUTION|>--- conflicted
+++ resolved
@@ -204,9 +204,6 @@
                 free(<float**><size_t>self.input)
             self.n_indices = 0
 
-<<<<<<< HEAD
-    def fit(self, X, convert_dtype=False):
-=======
     def __getstate__(self):
         state = self.__dict__.copy()
 
@@ -253,8 +250,7 @@
 
         self.__dict__.update(state)
 
-    def fit(self, X):
->>>>>>> 1de8f1d8
+    def fit(self, X, convert_dtype=False):
         """
         Fit GPU index for performing nearest neighbor queries.
 
