--- conflicted
+++ resolved
@@ -26,25 +26,15 @@
 import math
 
 import cuml.internals
-<<<<<<< HEAD
-from cuml.internals.base import Base
-=======
-from cuml.experimental.common.base import Base
-from cuml.common.mixins import CMajorInputTagMixin
->>>>>>> 21002e60
+from cuml.internals.base import UniversalBase
 from cuml.common.array_descriptor import CumlArrayDescriptor
 from cuml.internals.array import CumlArray
 from cuml.internals.array_sparse import SparseCumlArray
 from cuml.common.doc_utils import generate_docstring
 from cuml.common.doc_utils import insert_into_docstring
-<<<<<<< HEAD
 from cuml.internals.import_utils import has_scipy
 from cuml.internals.mixins import CMajorInputTagMixin
 from cuml.internals.input_utils import input_to_cupy_array
-=======
-from cuml.common.import_utils import has_scipy
-from cuml.common.input_utils import input_to_cupy_array
->>>>>>> 21002e60
 from cuml.common import input_to_cuml_array
 from cuml.common.sparse_utils import is_sparse
 from cuml.common.sparse_utils import is_dense
@@ -160,7 +150,7 @@
                          float metricArg) except +
 
 
-class NearestNeighbors(Base,
+class NearestNeighbors(UniversalBase,
                        CMajorInputTagMixin):
     """
     NearestNeighbors is an queries neighborhoods from a given set of
