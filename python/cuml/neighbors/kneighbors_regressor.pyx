--- conflicted
+++ resolved
@@ -84,13 +84,6 @@
     weights : string (default='uniform')
         Sample weights to use. Currently, only the uniform strategy is
         supported.
-<<<<<<< HEAD
-    output_type : {'input', 'cudf', 'cupy', 'numpy', 'numba'}, optional
-        Variable to control output type of the results and attributes of
-        the estimators. If None, it'll inherit the output type set at the
-        module level, cuml.output_type. If set, the estimator will override
-        the global option for its behavior.
-=======
     handle : cuml.Handle
         Specifies the cuml.handle that holds internal CUDA state for
         computations in this model. Most importantly, this specifies the CUDA
@@ -106,7 +99,6 @@
         the estimator. If None, it'll inherit the output type set at the
         module level, `cuml.global_output_type`.
         See :ref:`output-data-type-configuration` for more info.
->>>>>>> 544ec2fd
 
     Examples
     --------
@@ -152,13 +144,8 @@
     <https://scikit-learn.org/stable/modules/generated/sklearn.neighbors.KNeighborsClassifier.html>`_.
     """
 
-<<<<<<< HEAD
     y = CumlArrayDescriptor()
 
-    def __init__(self, weights="uniform", **kwargs):
-        super(KNeighborsRegressor, self).__init__(**kwargs)
-        self.y = None
-=======
     def __init__(self, weights="uniform", *, handle=None, verbose=False,
                  output_type=None, **kwargs):
         super(KNeighborsRegressor, self).__init__(
@@ -166,8 +153,7 @@
             verbose=verbose,
             output_type=output_type,
             **kwargs)
-        self._y = None
->>>>>>> 544ec2fd
+        self.y = None
         self.weights = weights
         if weights != "uniform":
             raise ValueError("Only uniform weighting strategy "
