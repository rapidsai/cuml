--- conflicted
+++ resolved
@@ -74,17 +74,10 @@
     db = asvdb.ASVDb(dbDir=output_dir, repo=repo, branches=[branch])
 
     for index, row in results_df.iterrows():
-<<<<<<< HEAD
         val_keys = ['cuml_time', 'cpu_time', 'speedup', 'cuml_acc', 'cpu_acc']
         params = [(k, v) for k, v in row.items() if k not in val_keys]
         result = asvdb.BenchmarkResult(
             row['algo'], params, result=row['cuml_time']
-=======
-        val_keys = ["cu_time", "cpu_time", "speedup", "cuml_acc", "cpu_acc"]
-        params = [(k, v) for k, v in row.items() if k not in val_keys]
-        result = asvdb.BenchmarkResult(
-            row["algo"], params, result=row["cu_time"]
->>>>>>> 3bab4d1f
         )
         db.addResult(b_info, result)
 
