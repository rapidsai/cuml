#
# Copyright (c) 2019-2023, NVIDIA CORPORATION.
#
# Licensed under the Apache License, Version 2.0 (the "License");
# you may not use this file except in compliance with the License.
# You may obtain a copy of the License at
#
#     http://www.apache.org/licenses/LICENSE-2.0
#
# Unless required by applicable law or agreed to in writing, software
# distributed under the License is distributed on an "AS IS" BASIS,
# WITHOUT WARRANTIES OR CONDITIONS OF ANY KIND, either express or implied.
# See the License for the specific language governing permissions and
# limitations under the License.
#
from cuml.manifold import UMAP
from cuml.benchmark import datagen
from cuml.common.device_selection import using_device_type
from cuml.internals.device_type import DeviceType
from cuml.internals.global_settings import GlobalSettings
from cuml.internals.safe_imports import gpu_only_import_from
from cuml.internals.safe_imports import gpu_only_import
import sklearn.ensemble as skl_ensemble
import pickle as pickle
import os
import cuml
from cuml.internals import input_utils
from cuml.internals.safe_imports import cpu_only_import
<<<<<<< HEAD
from time import perf_counter
np = cpu_only_import('numpy')
pd = cpu_only_import('pandas')
cudf = gpu_only_import('cudf')
cuda = gpu_only_import_from('numba', 'cuda')
cp = gpu_only_import('cupy')
=======

np = cpu_only_import("numpy")
pd = cpu_only_import("pandas")
cudf = gpu_only_import("cudf")
cuda = gpu_only_import_from("numba", "cuda")
>>>>>>> 3bab4d1f


def call(m, func_name, X, y=None):
    def unwrap_and_get_args(func):
        if hasattr(func, "__wrapped__"):
            return unwrap_and_get_args(func.__wrapped__)
        else:
            return func.__code__.co_varnames

    if not hasattr(m, func_name):
        raise ValueError("Model does not have function " + func_name)
    func = getattr(m, func_name)
    argnames = unwrap_and_get_args(func)
    if y is not None and "y" in argnames:
        func(X, y=y)
    else:
        func(X)


def pass_func(m, x, y=None):
    pass


def fit(m, x, y=None):
    call(m, "fit", x, y)


def predict(m, x, y=None):
    call(m, "predict", x)


def transform(m, x, y=None):
    call(m, "transform", x)


def kneighbors(m, x, y=None):
    call(m, "kneighbors", x)


def fit_predict(m, x, y=None):
    if hasattr(m, "predict"):
        fit(m, x, y)
        predict(m, x)
    else:
        call(m, "fit_predict", x, y)


def fit_transform(m, x, y=None):
    if hasattr(m, "transform"):
        fit(m, x, y)
        transform(m, x)
    else:
        call(m, "fit_transform", x, y)


def fit_kneighbors(m, x, y=None):
    if hasattr(m, "kneighbors"):
        fit(m, x, y)
        kneighbors(m, x)
    else:
        call(m, "fit_kneighbors", x, y)


def _training_data_to_numpy(X, y):
    """Convert input training data into numpy format"""
    if isinstance(X, np.ndarray):
        X_np = X
        y_np = y
    elif isinstance(X, cp.ndarray):
        X_np = cp.asnumpy(X)
        y_np = cp.asnumpy(y)
    elif isinstance(X, cudf.DataFrame):
        X_np = X.to_numpy()
        y_np = y.to_numpy()
    elif cuda.devicearray.is_cuda_ndarray(X):
        X_np = X.copy_to_host()
        y_np = y.copy_to_host()
    elif isinstance(X, (pd.DataFrame, pd.Series)):
        X_np = datagen._convert_to_numpy(X)
        y_np = datagen._convert_to_numpy(y)
    else:
        raise TypeError("Received unsupported input type")
    return X_np, y_np


def _build_fil_classifier(m, data, args, tmpdir):
    """Setup function for FIL classification benchmarking"""
    from cuml.internals.import_utils import has_xgboost

    if has_xgboost():
        import xgboost as xgb
    else:
        raise ImportError("No XGBoost package found")

    train_data, train_label = _training_data_to_numpy(data[0], data[1])

    dtrain = xgb.DMatrix(train_data, label=train_label)

    params = {
        "silent": 1,
        "eval_metric": "error",
        "objective": "binary:logistic",
        "tree_method": "gpu_hist",
    }
    params.update(args)
    max_depth = args["max_depth"]
    num_rounds = args["num_rounds"]
    n_feature = data[0].shape[1]
    train_size = data[0].shape[0]
    model_name = f"xgb_{max_depth}_{num_rounds}_{n_feature}_{train_size}.model"
    model_path = os.path.join(tmpdir, model_name)
    bst = xgb.train(params, dtrain, num_rounds)
    bst.save_model(model_path)

<<<<<<< HEAD
    fil_kwargs = {}
    for param, input_name in (
        ('algo', 'fil_algo'),
        ('output_class', 'output_class'),
        ('threshold', 'threshold'),
        ('storage_type', 'storage_type'),
        ('precision', 'precision')
    ):
        try:
            fil_kwargs[param] = args[input_name]
        except KeyError:
            pass

    return m.load(model_path, **fil_kwargs)


class OptimizedFilWrapper:
    '''Helper class to make use of optimized parameters in both FIL and
    experimental FIL through a uniform interface'''
    def __init__(
            self,
            fil_model,
            optimal_chunk_size,
            experimental):
        self.fil_model = fil_model
        self.predict_kwargs = {}
        if experimental:
            self.predict_kwargs = {'chunk_size': optimal_chunk_size}

    def predict(self, X):
        return self.fil_model.predict(X, **self.predict_kwargs)


def _build_optimized_fil_classifier(m, data, args, tmpdir):
    """Setup function for FIL classification benchmarking with optimal
    parameters"""
    with using_device_type('gpu'):
        from cuml.internals.import_utils import has_xgboost
        if has_xgboost():
            import xgboost as xgb
        else:
            raise ImportError("No XGBoost package found")

        train_data, train_label = _training_data_to_numpy(data[0], data[1])

        dtrain = xgb.DMatrix(train_data, label=train_label)

        params = {
            "silent": 1, "eval_metric": "error",
            "objective": "binary:logistic", "tree_method": "gpu_hist",
        }
        params.update(args)
        max_depth = args["max_depth"]
        num_rounds = args["num_rounds"]
        n_feature = data[0].shape[1]
        train_size = data[0].shape[0]
        model_name = f"xgb_{max_depth}_{num_rounds}_{n_feature}_{train_size}.model"
        model_path = os.path.join(tmpdir, model_name)
        bst = xgb.train(params, dtrain, num_rounds)
        bst.save_model(model_path)

    allowed_chunk_sizes = [1, 2, 4, 8, 16, 32]
    if GlobalSettings().device_type is DeviceType.host:
        allowed_chunk_sizes.extend((64, 128, 256))

    fil_kwargs = {}
    for param, input_name in (
        ('algo', 'fil_algo'),
        ('output_class', 'output_class'),
        ('threshold', 'threshold'),
        ('storage_type', 'storage_type'),
        ('precision', 'precision')
    ):
        try:
            fil_kwargs[param] = args[input_name]
        except KeyError:
            pass
    experimental = (m == cuml.experimental.ForestInference)
    if experimental:
        allowed_storage_types = ['sparse']
    else:
        allowed_storage_types = ['sparse', 'sparse8']
        if args['storage_type'] == 'dense':
            allowed_storage_types.append('dense')

    optimal_storage_type = 'sparse'
    optimal_algo = 'NAIVE'
    optimal_layout = 'breadth_first'
    optimal_chunk_size = 1
    best_time = None
    OPTIMIZATION_CYCLES = 5
    for storage_type in allowed_storage_types:
        fil_kwargs['storage_type'] = storage_type
        allowed_algo_types = ['NAIVE']
        if not experimental and storage_type == 'dense':
            allowed_algo_types.extend((
                'TREE_REORG', 'BATCH_TREE_REORG'
            ))
        allowed_layout_types = ['breadth_first']
        if experimental:
            allowed_layout_types.append('depth_first')
        for algo in allowed_algo_types:
            fil_kwargs['algo'] = algo
            for layout in allowed_layout_types:
                if experimental:
                    fil_kwargs['layout'] = layout
                for chunk_size in allowed_chunk_sizes:
                    fil_kwargs['threads_per_tree'] = chunk_size
                    call_args = {}
                    if experimental:
                        call_args = {'chunk_size': chunk_size}
                    fil_model = m.load(model_path, **fil_kwargs)
                    fil_model.predict(train_data, **call_args)
                    begin = perf_counter()
                    for _ in range(OPTIMIZATION_CYCLES):
                        fil_model.predict(train_data, **call_args)
                    end = perf_counter()
                    elapsed = end - begin
                    if best_time is None or elapsed < best_time:
                        best_time = elapsed
                        optimal_storage_type = storage_type
                        optimal_algo = algo
                        optimal_chunk_size = chunk_size
                        optimal_layout = layout

        fil_kwargs['storage_type'] = optimal_storage_type
        fil_kwargs['algo'] = optimal_algo
        fil_kwargs['threads_per_tree'] = optimal_chunk_size
        if experimental:
            fil_kwargs['layout'] = optimal_layout

        return OptimizedFilWrapper(
            m.load(model_path, **fil_kwargs),
            optimal_chunk_size,
            experimental
        )
=======
    return m.load(
        model_path,
        algo=args["fil_algo"],
        output_class=args["output_class"],
        threshold=args["threshold"],
        storage_type=args["storage_type"],
    )
>>>>>>> 3bab4d1f


def _build_fil_skl_classifier(m, data, args, tmpdir):
    """Trains an SKLearn classifier and returns a FIL version of it"""

    train_data, train_label = _training_data_to_numpy(data[0], data[1])

    params = {
        "n_estimators": 100,
        "max_leaf_nodes": 2**10,
        "max_features": "sqrt",
        "n_jobs": -1,
        "random_state": 42,
    }
    params.update(args)

    # remove keyword arguments not understood by SKLearn
<<<<<<< HEAD
    for param_name in ["fil_algo", "output_class", "threshold",
                       "storage_type", "precision"]:
=======
    for param_name in [
        "fil_algo",
        "output_class",
        "threshold",
        "storage_type",
    ]:
>>>>>>> 3bab4d1f
        params.pop(param_name, None)

    max_leaf_nodes = args["max_leaf_nodes"]
    n_estimators = args["n_estimators"]
    n_feature = data[0].shape[1]
    train_size = data[0].shape[0]
    model_name = (
        f"skl_{max_leaf_nodes}_{n_estimators}_{n_feature}_"
        + f"{train_size}.model.pkl"
    )
    model_path = os.path.join(tmpdir, model_name)
    skl_model = skl_ensemble.RandomForestClassifier(**params)
    skl_model.fit(train_data, train_label)
    pickle.dump(skl_model, open(model_path, "wb"))

<<<<<<< HEAD
    fil_kwargs = {}
    for param, input_name in (
        ('algo', 'fil_algo'),
        ('output_class', 'output_class'),
        ('threshold', 'threshold'),
        ('storage_type', 'storage_type'),
        ('precision', 'precision')
    ):
        try:
            fil_kwargs[param] = args[input_name]
        except KeyError:
            pass

    return m.load_from_sklearn(skl_model, **fil_kwargs)
=======
    return m.load_from_sklearn(
        skl_model,
        algo=args["fil_algo"],
        output_class=args["output_class"],
        threshold=args["threshold"],
        storage_type=args["storage_type"],
    )
>>>>>>> 3bab4d1f


def _build_cpu_skl_classifier(m, data, args, tmpdir):
    """Loads the SKLearn classifier and returns it"""

    max_leaf_nodes = args["max_leaf_nodes"]
    n_estimators = args["n_estimators"]
    n_feature = data[0].shape[1]
    train_size = data[0].shape[0]
    model_name = (
        f"skl_{max_leaf_nodes}_{n_estimators}_{n_feature}_"
        + f"{train_size}.model.pkl"
    )
    model_path = os.path.join(tmpdir, model_name)

    skl_model = pickle.load(open(model_path, "rb"))
    return skl_model


def _build_treelite_classifier(m, data, args, tmpdir):
    """Setup function for treelite classification benchmarking"""
    from cuml.internals.import_utils import has_xgboost
    import treelite
    import treelite_runtime

    if has_xgboost():
        import xgboost as xgb
    else:
        raise ImportError("No XGBoost package found")

    max_depth = args["max_depth"]
    num_rounds = args["num_rounds"]
    n_feature = data[0].shape[1]
    train_size = data[0].shape[0]
    model_name = f"xgb_{max_depth}_{num_rounds}_{n_feature}_{train_size}.model"
    model_path = os.path.join(tmpdir, model_name)

    bst = xgb.Booster()
    bst.load_model(model_path)
    tl_model = treelite.Model.from_xgboost(bst)
    tl_model.export_lib(
        toolchain="gcc",
        libpath=os.path.join(tmpdir, "treelite.so"),
        params={"parallel_comp": 40},
        verbose=False,
    )
    return treelite_runtime.Predictor(
        os.path.join(tmpdir, "treelite.so"), verbose=False
    )


def _treelite_fil_accuracy_score(y_true, y_pred):
    """Function to get correct accuracy for FIL (returns class index)"""
    # convert the input if necessary
    y_pred1 = (
        y_pred.copy_to_host()
        if cuda.devicearray.is_cuda_ndarray(y_pred)
        else y_pred
    )
    y_true1 = (
        y_true.copy_to_host()
        if cuda.devicearray.is_cuda_ndarray(y_true)
        else y_true
    )

    y_pred_binary = input_utils.convert_dtype(y_pred1 > 0.5, np.int32)
    return cuml.metrics.accuracy_score(y_true1, y_pred_binary)


def _build_mnmg_umap(m, data, args, tmpdir):
    client = args["client"]
    del args["client"]
    local_model = UMAP(**args)

    if isinstance(data, (tuple, list)):
        local_data = [x.compute() for x in data if x is not None]
    if len(local_data) == 2:
        X, y = local_data
        local_model.fit(X, y)
    else:
        X = local_data
        local_model.fit(X)

    return m(client=client, model=local_model, **args)<|MERGE_RESOLUTION|>--- conflicted
+++ resolved
@@ -26,20 +26,12 @@
 import cuml
 from cuml.internals import input_utils
 from cuml.internals.safe_imports import cpu_only_import
-<<<<<<< HEAD
 from time import perf_counter
 np = cpu_only_import('numpy')
 pd = cpu_only_import('pandas')
 cudf = gpu_only_import('cudf')
 cuda = gpu_only_import_from('numba', 'cuda')
 cp = gpu_only_import('cupy')
-=======
-
-np = cpu_only_import("numpy")
-pd = cpu_only_import("pandas")
-cudf = gpu_only_import("cudf")
-cuda = gpu_only_import_from("numba", "cuda")
->>>>>>> 3bab4d1f
 
 
 def call(m, func_name, X, y=None):
@@ -154,7 +146,6 @@
     bst = xgb.train(params, dtrain, num_rounds)
     bst.save_model(model_path)
 
-<<<<<<< HEAD
     fil_kwargs = {}
     for param, input_name in (
         ('algo', 'fil_algo'),
@@ -291,15 +282,6 @@
             optimal_chunk_size,
             experimental
         )
-=======
-    return m.load(
-        model_path,
-        algo=args["fil_algo"],
-        output_class=args["output_class"],
-        threshold=args["threshold"],
-        storage_type=args["storage_type"],
-    )
->>>>>>> 3bab4d1f
 
 
 def _build_fil_skl_classifier(m, data, args, tmpdir):
@@ -317,17 +299,8 @@
     params.update(args)
 
     # remove keyword arguments not understood by SKLearn
-<<<<<<< HEAD
     for param_name in ["fil_algo", "output_class", "threshold",
                        "storage_type", "precision"]:
-=======
-    for param_name in [
-        "fil_algo",
-        "output_class",
-        "threshold",
-        "storage_type",
-    ]:
->>>>>>> 3bab4d1f
         params.pop(param_name, None)
 
     max_leaf_nodes = args["max_leaf_nodes"]
@@ -343,7 +316,6 @@
     skl_model.fit(train_data, train_label)
     pickle.dump(skl_model, open(model_path, "wb"))
 
-<<<<<<< HEAD
     fil_kwargs = {}
     for param, input_name in (
         ('algo', 'fil_algo'),
@@ -358,15 +330,6 @@
             pass
 
     return m.load_from_sklearn(skl_model, **fil_kwargs)
-=======
-    return m.load_from_sklearn(
-        skl_model,
-        algo=args["fil_algo"],
-        output_class=args["output_class"],
-        threshold=args["threshold"],
-        storage_type=args["storage_type"],
-    )
->>>>>>> 3bab4d1f
 
 
 def _build_cpu_skl_classifier(m, data, args, tmpdir):
