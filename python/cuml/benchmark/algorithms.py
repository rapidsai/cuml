--- conflicted
+++ resolved
@@ -28,10 +28,8 @@
     _build_optimized_fil_classifier,
     _build_treelite_classifier,
     _treelite_fil_accuracy_score,
-<<<<<<< HEAD
     _training_data_to_numpy,
     _build_mnmg_umap
-=======
     _build_mnmg_umap,
 )
 from cuml.preprocessing import (
@@ -42,7 +40,6 @@
     SimpleImputer,
     RobustScaler,
     PolynomialFeatures,
->>>>>>> 3bab4d1f
 )
 import tempfile
 import cuml
