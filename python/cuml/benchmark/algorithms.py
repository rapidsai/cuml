--- conflicted
+++ resolved
@@ -414,11 +414,7 @@
         AlgorithmPair(
             treelite,
             cuml.ForestInference,
-<<<<<<< HEAD
-            shared_args=dict(),
-=======
-            shared_args={},
->>>>>>> 89c24756
+            shared_args={},
             cuml_args=dict(
                 fil_algo="AUTO",
                 output_class=False,
