#
# Copyright (c) 2020-2022, NVIDIA CORPORATION.
#
# Licensed under the Apache License, Version 2.0 (the "License");
# you may not use this file except in compliance with the License.
# You may obtain a copy of the License at
#
#     http://www.apache.org/licenses/LICENSE-2.0
#
# Unless required by applicable law or agreed to in writing, software
# distributed under the License is distributed on an "AS IS" BASIS,
# WITHOUT WARRANTIES OR CONDITIONS OF ANY KIND, either express or implied.
# See the License for the specific language governing permissions and
# limitations under the License.
#
from cuml.model_selection import train_test_split
from cuml.preprocessing.LabelEncoder import LabelEncoder
from cuml.preprocessing.label import LabelBinarizer, label_binarize
from cuml.preprocessing.encoders import OneHotEncoder
from cuml.preprocessing.TargetEncoder import TargetEncoder
from cuml.preprocessing import text

from cuml._thirdparty.sklearn.preprocessing import Binarizer, \
    FunctionTransformer, KBinsDiscretizer, MaxAbsScaler, MinMaxScaler, \
    MissingIndicator, Normalizer, PolynomialFeatures, RobustScaler, \
    SimpleImputer, StandardScaler

from cuml._thirdparty.sklearn.preprocessing import add_dummy_feature, \
    binarize, maxabs_scale, minmax_scale, normalize, robust_scale, scale


__all__ = [
    # Classes
    'Binarizer',
    'FunctionTransformer',
    'KBinsDiscretizer',
    'LabelBinarizer',
    'LabelEncoder',
    'MaxAbsScaler',
    'MinMaxScaler',
    'MissingIndicator',
    'Normalizer',
    'OneHotEncoder',
    'PolynomialFeatures',
    'RobustScaler',
    'SimpleImputer',
    'StandardScaler',
    'TargetEncoder'
    # Functions
    'add_dummy_feature',
    'binarize',
    'label_binarize',
    'maxabs_scale',
    'minmax_scale',
    'normalize',
    'robust_scale',
    'scale',
<<<<<<< HEAD
    'train_test_split'
=======
    'label_binarize',
    'train_test_split',
    # Modules
    'text',
>>>>>>> fcbda031
]<|MERGE_RESOLUTION|>--- conflicted
+++ resolved
@@ -55,12 +55,8 @@
     'normalize',
     'robust_scale',
     'scale',
-<<<<<<< HEAD
-    'train_test_split'
-=======
     'label_binarize',
     'train_test_split',
     # Modules
     'text',
->>>>>>> fcbda031
 ]