# Copyright (c) 2020, NVIDIA CORPORATION.
#
# Licensed under the Apache License, Version 2.0 (the "License");
# you may not use this file except in compliance with the License.
# You may obtain a copy of the License at
#
#     http://www.apache.org/licenses/LICENSE-2.0
#
# Unless required by applicable law or agreed to in writing, software
# distributed under the License is distributed on an "AS IS" BASIS,
# WITHOUT WARRANTIES OR CONDITIONS OF ANY KIND, either express or implied.
# See the License for the specific language governing permissions and
# limitations under the License.
#
import numpy as np
import cupy as cp
import cupyx
from cuml.common.exceptions import NotFittedError

from cuml import Base
from cuml.preprocessing import LabelEncoder
from cudf import DataFrame, Series
from cudf.core import GenericIndex
import cuml.common.logger as logger

from cuml.common import with_cupy_rmm
import warnings


class OneHotEncoder(Base):
    """
    Encode categorical features as a one-hot numeric array.
    The input to this estimator should be a cuDF.DataFrame or a cupy.ndarray,
    denoting the unique values taken on by categorical (discrete) features.
    The features are encoded using a one-hot (aka 'one-of-K' or 'dummy')
    encoding scheme. This creates a binary column for each category and
    returns a sparse matrix or dense array (depending on the ``sparse``
    parameter).
    By default, the encoder derives the categories based on the unique values
    in each feature. Alternatively, you can also specify the `categories`
    manually.

    .. note:: a one-hot encoding of y labels should use a LabelBinarizer
        instead.

    Parameters
    ----------
    categories : 'auto' an cupy.ndarray or a cudf.DataFrame, default='auto'
                 Categories (unique values) per feature:

        - 'auto' : Determine categories automatically from the training data.

        - DataFrame/ndarray : ``categories[col]`` holds the categories expected
          in the feature col.

    drop : 'first', None, a dict or a list, default=None
        Specifies a methodology to use to drop one of the categories per
        feature. This is useful in situations where perfectly collinear
        features cause problems, such as when feeding the resulting data
        into a neural network or an unregularized regression.

        - None : retain all features (the default).

        - 'first' : drop the first category in each feature. If only one
          category is present, the feature will be dropped entirely.

        - dict/list : ``drop[col]`` is the category in feature col that
          should be dropped.

    sparse : bool, default=False
        This feature was deactivated and will give an exception when True.
        The reason is because sparse matrix are not fully supported by cupy
        yet, causing incorrect values when computing one hot encodings.
        See https://github.com/cupy/cupy/issues/3223
    dtype : number type, default=np.float
        Desired datatype of transform's output.
    handle_unknown : {'error', 'ignore'}, default='error'
        Whether to raise an error or ignore if an unknown categorical feature
        is present during transform (default is to raise). When this parameter
        is set to 'ignore' and an unknown category is encountered during
        transform, the resulting one-hot encoded columns for this feature
        will be all zeros. In the inverse transform, an unknown category
        will be denoted as None.

    Attributes
    ----------
    drop_idx_ : array of shape (n_features,)
        ``drop_idx_[i]`` is the index in ``categories_[i]`` of the category to
        be dropped for each feature. None if all the transformed features will
        be retained.

    """
    def __init__(self, categories='auto', drop=None, sparse=True,
                 dtype=np.float, handle_unknown='error'):
        self.categories = categories
        self.sparse = sparse
        self.dtype = dtype
        self.handle_unknown = handle_unknown
        self.drop = drop
        self._fitted = False
        self.drop_idx_ = None
        self._features = None
        self._encoders = None
        self.input_type = None
        if sparse and np.dtype(dtype) not in ['f', 'd', 'F', 'D']:
            raise ValueError('Only float32, float64, complex64 and complex128 '
                             'are supported when using sparse')

    def _validate_keywords(self):
        if self.handle_unknown not in ('error', 'ignore'):
            msg = ("handle_unknown should be either 'error' or 'ignore', "
                   "got {0}.".format(self.handle_unknown))
            raise ValueError(msg)
        # If we have both dropped columns and ignored unknown
        # values, there will be ambiguous cells. This creates difficulties
        # in interpreting the model.
        if self.drop is not None and self.handle_unknown != 'error':
            raise ValueError(
                "`handle_unknown` must be 'error' when the drop parameter is "
                "specified, as both would create categories that are all "
                "zero.")

    def _check_is_fitted(self):
        if not self._fitted:
            msg = ("This OneHotEncoder instance is not fitted yet. Call 'fit' "
                   "with appropriate arguments before using this estimator.")
            raise NotFittedError(msg)

    def _compute_drop_idx(self):
        """Helper to compute indices to drop from category to drop"""
        if self.drop is None:
            return None
        elif isinstance(self.drop, str) and self.drop == 'first':
            return {feature: 0 for feature in self._encoders.keys()}
        elif isinstance(self.drop, (dict, list)):
            if isinstance(self.drop, list):
                self.drop = dict(zip(range(len(self.drop)), self.drop))
            if len(self.drop.keys()) != len(self._encoders):
                msg = ("`drop` should have as many columns as the number "
                       "of features ({}), got {}")
                raise ValueError(msg.format(len(self._encoders),
                                            len(self.drop.keys())))
            drop_idx = dict()
            for feature in self.drop.keys():
                self.drop[feature] = Series(self.drop[feature])
                if len(self.drop[feature]) != 1:
                    msg = ("Trying to drop multiple values for feature {}, "
                           "this is not supported.").format(feature)
                    raise ValueError(msg)
                cats = self._encoders[feature].classes_
                if not self.drop[feature].isin(cats).all():
                    msg = ("Some categories for feature {} were supposed "
                           "to be dropped, but were not found in the encoder "
                           "categories.".format(feature))
                    raise ValueError(msg)
                cats = Series(cats)
                idx = cats.isin(self.drop[feature])
                drop_idx[feature] = cp.asarray(cats[idx].index)
            return drop_idx
        else:
            msg = ("Wrong input for parameter `drop`. Expected "
                   "'first', None or a dict, got {}")
            raise ValueError(msg.format(type(self.drop)))

    @property
    def categories_(self):
        """
        Returns categories used for the one hot encoding in the correct order.
        """
        return [self._encoders[f].classes_ for f in self._features]

    def _set_input_type(self, value):
        if self.input_type is None:
            self.input_type = value

    def _check_input(self, X, is_categories=False):
        """
        If input is cupy, convert it to a DataFrame with 0 copies
        """
        if isinstance(X, cp.ndarray):
            self._set_input_type('array')
            if is_categories:
                X = X.transpose()
            return DataFrame(X)
        else:
            self._set_input_type('df')
            return X

    def _check_input_fit(self, X, is_categories=False):
        """Helper function used in fit. Can be overridden in subclasses. """
        return self._check_input(X, is_categories=is_categories)

    def _unique(self, inp):
        """Helper function used in fit. Can be overridden in subclasses. """

        # Default implementation passes input through directly since this is
        # performed in `LabelEncoder.fit()`
        return inp

    def _has_unknown(self, X_cat, encoder_cat):
        """Check if X_cat has categories that are not present in encoder_cat"""
        return not X_cat.isin(encoder_cat).all()

    def fit(self, X):
        """
        Fit OneHotEncoder to X.

        Parameters
        ----------
        X : cuDF.DataFrame or cupy.ndarray, shape = (n_samples, n_features)
            The data to determine the categories of each feature.

        Returns
        -------
        self

        """
        self._validate_keywords()
        X = self._check_input_fit(X)
        if type(self.categories) is str and self.categories == 'auto':
            self._features = X.columns
            self._encoders = {
                feature: LabelEncoder(handle_unknown=self.handle_unknown).fit(
                    self._unique(X[feature]))
                for feature in self._features
            }
        else:
            self.categories = self._check_input_fit(self.categories, True)
            self._features = self.categories.columns
            if len(self._features) != X.shape[1]:
                raise ValueError("Shape mismatch: if categories is not 'auto',"
                                 " it has to be of shape (n_features, _).")
            self._encoders = dict()
            for feature in self._features:
                le = LabelEncoder(handle_unknown=self.handle_unknown)
                self._encoders[feature] = le.fit(self.categories[feature])
                if self.handle_unknown == 'error':
                    if self._has_unknown(X[feature],
                                         self._encoders[feature].classes_):
                        msg = ("Found unknown categories in column {0}"
                               " during fit".format(feature))
                        raise KeyError(msg)

        self.drop_idx_ = self._compute_drop_idx()
        self._fitted = True
        return self

    def fit_transform(self, X):
        """
        Fit OneHotEncoder to X, then transform X.
        Equivalent to fit(X).transform(X).

        Parameters
        ----------
        X : cudf.DataFrame or cupy.ndarray, shape = (n_samples, n_features)
            The data to encode.

        Returns
        -------
        X_out : sparse matrix if sparse=True else a 2-d array
            Transformed input.

        """
        X = self._check_input(X)
        return self.fit(X).transform(X)

    @with_cupy_rmm
    def transform(self, X):
        """
        Transform X using one-hot encoding.

        Parameters
        ----------
        X : cudf.DataFrame or cupy.ndarray
            The data to encode.

        Returns
        -------
        X_out : sparse matrix if sparse=True else a 2-d array
            Transformed input.
        """
        self._check_is_fitted()
        X = self._check_input(X)

        cols, rows = list(), list()
        col_idx = None
        j = 0
<<<<<<< HEAD
        for feature in X.columns:
            encoder = self._encoders[feature]
            col_idx = encoder.transform(X[feature])
            idx_to_keep = cp.asarray(col_idx.notnull().to_gpu_array())
            col_idx = cp.asarray(col_idx.dropna().to_gpu_array(),
                                 dtype=cp.int32)

            # increase indices to take previous features into account
            col_idx += j

            # Filter out rows with null values
            row_idx = cp.arange(len(X))[idx_to_keep]

            if self.drop_idx_ is not None:
                drop_idx = self.drop_idx_[feature] + j
                mask = cp.ones(col_idx.shape, dtype=cp.bool)
                mask[col_idx == drop_idx] = False
                col_idx = col_idx[mask]
                row_idx = row_idx[mask]
                # account for dropped category in indices
                col_idx[col_idx > drop_idx] -= 1
                # account for dropped category in current cats number
                j -= 1
            j += len(encoder.classes_)
            cols.append(col_idx)
            rows.append(row_idx)
=======
>>>>>>> 29245dd3

        try:
            for feature in X.columns:
                encoder = self._encoders[feature]
                col_idx = encoder.transform(X[feature])
                idx_to_keep = cp.asarray(col_idx.notnull().to_gpu_array())
                col_idx = cp.asarray(col_idx.dropna().to_gpu_array())

                # Simple test to auto upscale col_idx type as needed
                # First, determine the maximum value we will add assuming
                # monotonically increasing up to len(encoder.classes_)
                # Ensure we dont go negative by clamping to 0
                max_value = int(max(len(encoder.classes_) - 1, 0) + j)

                # If we exceed the max value, upconvert
                if (max_value > np.iinfo(col_idx.dtype).max):
                    col_idx = col_idx.astype(np.min_scalar_type(max_value))
                    logger.debug("Upconverting column: '{}', to dtype: '{}', \
                            to support up to {} classes".format(
                        feature, np.min_scalar_type(max_value), max_value))

                # increase indices to take previous features into account
                col_idx += j

                # Filter out rows with null values
                row_idx = cp.arange(len(X))[idx_to_keep]

                if self.drop_idx_ is not None:
                    drop_idx = self.drop_idx_[feature] + j
                    mask = cp.ones(col_idx.shape, dtype=cp.bool)
                    mask[col_idx == drop_idx] = False
                    col_idx = col_idx[mask]
                    row_idx = row_idx[mask]
                    # account for dropped category in indices
                    col_idx[col_idx > drop_idx] -= 1
                    # account for dropped category in current cats number
                    j -= 1

                j += len(encoder.classes_)
                cols.append(col_idx)
                rows.append(row_idx)

            cols = cp.concatenate(cols)
            rows = cp.concatenate(rows)
            val = cp.ones(rows.shape[0], dtype=self.dtype)
            ohe = cupyx.scipy.sparse.coo_matrix((val, (rows, cols)),
                                                shape=(len(X), j),
                                                dtype=self.dtype)

            if not self.sparse:
                ohe = ohe.toarray()

            return ohe

        except TypeError as e:
            # Append to cols to include the column that threw the error
            cols.append(col_idx)

            # Build a string showing what the types are
            input_types_str = ", ".join([str(x.dtype) for x in cols])

            raise TypeError(
                "A TypeError occurred while calculating column "
                "category indices, most likely due to integer overflow. This "
                "can occur when columns have a large difference in the number "
                "of categories, resulting in different category code dtypes "
                "for different columns."
                "Calculated column code dtypes: {}.\n"
                "Internal Error: {}".format(input_types_str, repr(e)))

    @with_cupy_rmm
    def inverse_transform(self, X):
        """
        Convert the data back to the original representation.
        In case unknown categories are encountered (all zeros in the
        one-hot encoding), ``None`` is used to represent this category.

        The return type is the same as the type of the input used by the first
        call to fit on this estimator instance.

        Parameters
        ----------
        X : array-like or sparse matrix, shape [n_samples, n_encoded_features]
            The transformed data.

        Returns
        -------
        X_tr : cudf.DataFrame or cupy.ndarray
            Inverse transformed array.
        """
        self._check_is_fitted()
        if cupyx.scipy.sparse.issparse(X):
            # cupyx.scipy.sparse 7.x does not support argmax,
            # when we upgrade cupy to 8.x, we should add a condition in the
            # if close: `and not cupyx.scipy.sparse.issparsecsc(X)`
            # and change the following line by `X = X.tocsc()`
            X = X.toarray()
        result = DataFrame(columns=self._encoders.keys())
        j = 0
        for feature in self._encoders.keys():
            feature_enc = self._encoders[feature]
            cats = feature_enc.classes_

            if self.drop is not None:
                # Remove dropped categories
                dropped_class_idx = Series(self.drop_idx_[feature])
                dropped_class_mask = Series(cats).isin(cats[dropped_class_idx])
                if len(cats) == 1:
                    inv = Series(GenericIndex(cats[0]).repeat(X.shape[0]))
                    result[feature] = inv
                    continue
                cats = cats[~dropped_class_mask]

            enc_size = len(cats)
            x_feature = X[:, j:j + enc_size]
            idx = cp.argmax(x_feature, axis=1)
            inv = Series(cats.iloc[idx]).reset_index(drop=True)

            if self.handle_unknown == 'ignore':
                not_null_idx = x_feature.any(axis=1)
                inv.iloc[~not_null_idx] = None
            elif self.drop is not None:
                # drop will either be None or handle_unknown will be error. If
                # self.drop is not None, then we can safely assume that all of
                # the nulls in each column are the dropped value
                dropped_mask = cp.asarray(x_feature.sum(axis=1) == 0).flatten()
                if dropped_mask.any():
                    inv[dropped_mask] = feature_enc.inverse_transform(
                        Series(self.drop_idx_[feature]))[0]

            result[feature] = inv
            j += enc_size
        if self.input_type == 'array':
            try:
                result = cp.asarray(result.as_gpu_matrix())
            except ValueError:
                warnings.warn("The input one hot encoding contains rows with "
                              "unknown categories. Arrays do not support null "
                              "values. Returning output as a DataFrame "
                              "instead.")
        return result<|MERGE_RESOLUTION|>--- conflicted
+++ resolved
@@ -285,35 +285,6 @@
         cols, rows = list(), list()
         col_idx = None
         j = 0
-<<<<<<< HEAD
-        for feature in X.columns:
-            encoder = self._encoders[feature]
-            col_idx = encoder.transform(X[feature])
-            idx_to_keep = cp.asarray(col_idx.notnull().to_gpu_array())
-            col_idx = cp.asarray(col_idx.dropna().to_gpu_array(),
-                                 dtype=cp.int32)
-
-            # increase indices to take previous features into account
-            col_idx += j
-
-            # Filter out rows with null values
-            row_idx = cp.arange(len(X))[idx_to_keep]
-
-            if self.drop_idx_ is not None:
-                drop_idx = self.drop_idx_[feature] + j
-                mask = cp.ones(col_idx.shape, dtype=cp.bool)
-                mask[col_idx == drop_idx] = False
-                col_idx = col_idx[mask]
-                row_idx = row_idx[mask]
-                # account for dropped category in indices
-                col_idx[col_idx > drop_idx] -= 1
-                # account for dropped category in current cats number
-                j -= 1
-            j += len(encoder.classes_)
-            cols.append(col_idx)
-            rows.append(row_idx)
-=======
->>>>>>> 29245dd3
 
         try:
             for feature in X.columns:
