--- conflicted
+++ resolved
@@ -59,17 +59,10 @@
 dependencies = [
     "cudf==23.6.*",
     "cupy-cuda11x>=9.5.0,<12.0.0a0",
-<<<<<<< HEAD
     "dask-cuda==23.6.*",
     "dask-cudf==23.6.*",
-    "dask>=2023.1.1",
-    "distributed>=2023.1.1",
-=======
-    "dask-cuda==23.4.*",
-    "dask-cudf==23.4.*",
     "dask==2023.3.2",
     "distributed==2023.3.2.1",
->>>>>>> fcf05fa0
     "joblib>=0.11",
     "numba",
     "raft-dask==23.6.*",
