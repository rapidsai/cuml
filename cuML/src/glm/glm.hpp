--- conflicted
+++ resolved
@@ -138,55 +138,6 @@
 /**
  * @defgroup functions to fit a GLM using quasi newton methods.
  * @param cuml_handle           reference to cumlHandle object
-<<<<<<< HEAD
- * @param Xptr                  device pointer to feature matrix of dimension
- * NxD (row- or column major: see X_col_major param)
- * @param yptr                  device pointer to label vector of length N (for
- * binary logistic: [0,1], for multinomial:  [0,...,C-1])
- * @param N                     number of examples
- * @param D                     number of features
- * @param C                     number of outputs (C > 1, for multinomial,
- * indicating number of classes. For logistic and normal, C must be 1.)
- * @param nnz                   number of non-zero values in X
- * @param fit_intercept         true if model should include a bias. If true,
- * the initial point/result w0 should point to a memory location of size (D+1) *
- * C
- * @param l1                    l1 regularization strength (if non-zero, will
- * run OWL-QN, else L-BFGS). Note, that as in scikit, the bias will not be
- * regularized.
- * @param l2                    l2 regularization strength. Note, that as in
- * scikit, the bias will not be regularized.
- * @param max_iter              limit on iteration number
- * @param grad_tol              tolerance for gradient norm convergence check
- * @param linesearch_max_iter   max number of linesearch iterations per outer
- * iteration
- * @param lbfgs_memory          rank of the lbfgs inverse-Hessian approximation.
- * Method will request memory of size O(lbfgs_memory * D).
- * @param verbosity             verbosity level
- * @param w0                    device pointer of size (D + (fit_intercept ? 1 :
- * 0)) * C with initial point, overwritten by final result.
- * @param f                     host pointer holding the final objective value
- * @param num_iters             host pointer holding the actual number of
- * iterations taken
- * @param is_csr                true if X is stored compressed row storage (CSR) false if compressed column storage (CSC)
- * @param loss_type             id of likelihood model (0: logistic/sigmoid, 1:
- * multinomial/softmax, 2: normal/squared)
- * @{
- */
-void qnFit(const cumlHandle &cuml_handle, float *X_data, float *X_ind_ptr,
-           float *X_indices, float *yptr, int N, int D, int C, int nnz,
-           bool fit_intercept, float l1, float l2, int max_iter, float grad_tol,
-           int linesearch_max_iter, int lbfgs_memory, int verbosity, float *w0,
-           float *f, int *num_iters, bool is_csr, int loss_type);
-
-void qnFit(const cumlHandle &cuml_handle, double *X_data, double *X_ind_ptr,
-           double *X_indices, double *yptr, int N, int D, int C, int nnz,
-           bool fit_intercept, double l1, double l2, int max_iter,
-           double grad_tol, int linesearch_max_iter, int lbfgs_memory,
-           int verbosity, double *w0, double *f, int *num_iters, bool is_csr,
-           int loss_type);
-
-=======
  * @param X                     device pointer to feature matrix of dimension NxD (row- or column major: see X_col_major param)
  * @param N                     number of examples
  * @param D                     number of features
@@ -204,7 +155,6 @@
 void qnPredict(const cumlHandle &cuml_handle, double *X, int N, int D, int C,
                bool fit_intercept, double *params, bool X_col_major,
                int loss_type, double *preds);
->>>>>>> 7a24fc84
 /** @} */
 
 } // namespace GLM
