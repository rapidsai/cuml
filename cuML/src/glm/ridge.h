--- conflicted
+++ resolved
@@ -79,26 +79,11 @@
 	int U_len = n_rows * n_cols;
 	int V_len = n_cols * n_cols;
 
-<<<<<<< HEAD
         device_buffer<math_t> U(allocator, stream, U_len);
         device_buffer<math_t> V(allocator, stream, V_len);
         device_buffer<math_t> S(allocator, stream, n_cols);
-=======
-	allocate(U, U_len);
-	allocate(V, V_len);
-	allocate(S, n_cols);
-
-	LinAlg::svdQR(A, n_rows, n_cols, S, U, V, true, true, true, cusolverH,
-                      cublasH, mgr);
-	ridgeSolve(S, V, U, n_rows, n_cols, b, alpha, n_alpha, w, cusolverH,
-			cublasH);
-
-	CUDA_CHECK(cudaFree(U));
-	CUDA_CHECK(cudaFree(V));
-	CUDA_CHECK(cudaFree(S));
->>>>>>> a36134a0
-
-	LinAlg::svdQR(A, n_rows, n_cols, S.data(), U.data(), V.data(), true, true,
+
+	LinAlg::svdQR(A, n_rows, n_cols, S.data(), U.data(), V.data(), true, true, true,
                       cusolverH, cublasH, allocator, stream);
 	ridgeSolve(S.data(), V.data(), U.data(), n_rows, n_cols, b, alpha, n_alpha, w,
                    cusolverH, cublasH);
