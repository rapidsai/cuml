--- conflicted
+++ resolved
@@ -23,7 +23,7 @@
 #include "linalg/cublas_wrappers.h"
 #include "linalg/map_then_reduce.h"
 #include "stats/mean.h"
-#include <glm/qn/csr_mat.h>
+#include <glm/qn/cs_mat.h>
 #include <glm/qn/simple_mat.h>
 #include <linalg/matrix_vector_op.h>
 #include <vector>
@@ -170,11 +170,7 @@
     SimpleMat<T> G(gradFlat.data, C, dims);
     objective->loss_grad(dev_scalar, G, W, X, y, Z, stream);
     T loss_host;
-<<<<<<< HEAD
-    MLCommon::updateHostAsync(&loss_host, dev_scalar, 1, stream);
-=======
-    MLCommon::updateHost(&loss_host, lossVal.data, 1, stream);
->>>>>>> 05d97e07
+    MLCommon::updateHost(&loss_host, dev_scalar, 1, stream);
     CUDA_CHECK(cudaStreamSynchronize(stream));
     return loss_host;
   }
