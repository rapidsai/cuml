--- conflicted
+++ resolved
@@ -104,13 +104,7 @@
 	 * @param res_D		   pointer to device memory for returning k nearest distances
 	 * @param k			   number of neighbors to query
 	 */
-<<<<<<< HEAD
 	void kNN::search(const float *search_items, int n, long *res_I, float *res_D, int k) {
-=======
-	void kNN::search(const float *search_items, int n,
-			long *res_I, float *res_D, int k) {
->>>>>>> 5d3231d2
-
 		float *result_D = new float[k*n];
 		long *result_I = new long[k*n];
 
