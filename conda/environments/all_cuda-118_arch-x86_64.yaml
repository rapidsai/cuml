--- conflicted
+++ resolved
@@ -40,14 +40,8 @@
 - libcusolver=11.4.1.48
 - libcusparse-dev=11.7.5.86
 - libcusparse=11.7.5.86
-<<<<<<< HEAD
-- libfaiss>=1.7.1
-# - libraft-headers==23.6.*
-# - libraft==23.6.*
-=======
 - libraft-headers==23.6.*
 - libraft==23.6.*
->>>>>>> 452f90f7
 - librmm==23.6.*
 - nbsphinx
 - ninja
@@ -56,19 +50,15 @@
 - numpydoc
 - pip
 - pydata-sphinx-theme
-<<<<<<< HEAD
-# - pylibraft==23.6.*
-=======
 - pylibraft==23.6.*
 - pynndescent==0.5.8
->>>>>>> 452f90f7
 - pytest
 - pytest-benchmark
 - pytest-cases
 - pytest-cov
 - pytest-xdist
 - python>=3.8,<3.11
-# - raft-dask==23.6.*
+- raft-dask==23.6.*
 - recommonmark
 - rmm==23.6.*
 - scikit-build>=0.13.1
