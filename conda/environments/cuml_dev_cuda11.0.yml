--- conflicted
+++ resolved
@@ -37,14 +37,8 @@
 - nltk
 - pip
 - pip:
-<<<<<<< HEAD
-    - git+https://github.com/dask/dask.git@main
-    - git+https://github.com/dask/distributed.git@main
-=======
-    - sphinx_markdown_tables
     - git+https://github.com/dask/dask.git@2022.7.1
     - git+https://github.com/dask/distributed.git@2022.7.1
->>>>>>> 350d7092
     - git+https://github.com/dask/dask-glm@main
     - sparse
 
