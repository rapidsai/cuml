--- conflicted
+++ resolved
@@ -17,19 +17,11 @@
 - scikit-learn>=0.21
 - umap-learn>=0.3.9
 - scikit-learn>=0.21
-<<<<<<< HEAD
-- dask>=2.12.0
-- distributed>=2.12.0
-- dask-cuda=0.13*
-- dask-cudf=0.13*
-- ucx-py=0.13*
-=======
 - dask=2.8*
 - distributed=2.8*
 - dask-cuda=0.14*
 - dask-cudf=0.14*
 - ucx-py=0.14*
->>>>>>> 07fcbbff
 - nccl>=2.5
 - libcumlprims=0.14*
 - statsmodels
