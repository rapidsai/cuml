--- conflicted
+++ resolved
@@ -6,43 +6,26 @@
 - conda-forge
 dependencies:
 - cudatoolkit=11.5
-<<<<<<< HEAD
-- rapids-doc-env=22.04.*
-- rmm=22.04.*
-- libcumlprims=22.04.*
-=======
-- cuda-python >=11.5,<12.0
-- rapids-build-env=22.06.*
-- rapids-notebook-env=22.06.*
 - rapids-doc-env=22.06.*
-- cudf=22.06.*
 - rmm=22.06.*
 - libcumlprims=22.06.*
->>>>>>> c4c80aa1
-- libraft-headers=22.04.*
-- libraft-distance=22.04.*
-- libraft-nn=22.04.*
-- cmake>=3.20.1
+- libraft-headers=22.06.*
+- libraft-distance=22.06.*
+- libraft-nn=22.06.*
+- cmake>=3.20.1,<3.23
 - ninja
 - ccache
-- ucx-py=0.25.*
+- ucx-py=0.26.*
 - ucx-proc=*=gpu
 - doxygen>=1.8.20
 - treelite=2.3.0
 - gtest=1.10
 - gmock
 - cuda-python >=11.5,<12.0
-- cudf=22.04.*
-- pyraft=22.04.*
-<<<<<<< HEAD
-- dask-cudf=22.04.*
-- dask-cuda=22.04.*
-=======
+- cudf=22.06.*
+- pyraft=22.06.*
 - dask-cudf=22.06.*
 - dask-cuda=22.06.*
-- ucx-py=0.26.*
-- ucx-proc=*=gpu
->>>>>>> c4c80aa1
 - dask-ml
 - umap-learn
 - scikit-learn=0.24
@@ -53,18 +36,13 @@
 - pip
 - pip:
     - sphinx_markdown_tables
-<<<<<<< HEAD
-    - git+https://github.com/dask/dask.git@main
-    - git+https://github.com/dask/distributed.git@main
-=======
     - git+https://github.com/dask/dask.git@2022.03.0
     - git+https://github.com/dask/distributed.git@2022.03.0
 
-# rapids-build-env, notebook-env and doc-env are defined in
+# rapids-doc-env is defined in
 # https://docs.rapids.ai/maintainers/depmgmt/
 
 # To install different versions of packages contained in those meta packages,
 # it is recommended to remove those meta packages (without removing the actual
 # packages contained in the environment) first with:
-# conda remove --force rapids-build-env rapids-notebook-env rapids-doc-env
->>>>>>> c4c80aa1
+# conda remove --force rapids-doc-env