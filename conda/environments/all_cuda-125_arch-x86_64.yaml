# This file is generated by `rapids-dependency-file-generator`.
# To make changes, edit ../../dependencies.yaml and run `rapids-dependency-file-generator`.
channels:
- rapidsai
- rapidsai-nightly
- dask/label/dev
- conda-forge
- nvidia
dependencies:
- c-compiler
- cmake>=3.26.4,!=3.30.0
- cuda-cudart-dev
- cuda-nvcc
- cuda-profiler-api
- cuda-python>=12.0,<13.0a0
- cuda-version=12.5
- cudf==24.10.*,>=0.0.0a0
- cupy>=12.0.0
- cxx-compiler
- cython>=3.0.0
- dask-cuda==24.10.*,>=0.0.0a0
- dask-cudf==24.10.*,>=0.0.0a0
- dask-ml
- doxygen=1.9.1
- gcc_linux-64=11.*
- graphviz
- hdbscan>=0.8.38,<0.8.39
- hypothesis>=6.0,<7
- ipykernel
- ipython
- joblib>=0.11
- libcublas-dev
- libcufft-dev
- libcumlprims==24.10.*,>=0.0.0a0
- libcurand-dev
- libcusolver-dev
- libcusparse-dev
- libraft-headers==24.10.*,>=0.0.0a0
- libraft==24.10.*,>=0.0.0a0
- librmm==24.10.*,>=0.0.0a0
- nbsphinx
- ninja
- nltk
- numba>=0.57
- numpy>=1.23,<3.0a0
- numpydoc
- packaging
- pydata-sphinx-theme!=0.14.2
- pylibraft==24.10.*,>=0.0.0a0
- pynndescent
- pytest-benchmark
- pytest-cases
- pytest-cov
- pytest-xdist
- pytest==7.*
- python>=3.10,<3.13
- raft-dask==24.10.*,>=0.0.0a0
- rapids-build-backend>=0.3.0,<0.4.0.dev0
- rapids-dask-dependency==24.10.*,>=0.0.0a0
- recommonmark
- rmm==24.10.*,>=0.0.0a0
- scikit-build-core>=0.10.0
- scikit-learn==1.5
- scipy>=1.8.0
- seaborn
- setuptools
- sphinx-copybutton
- sphinx-markdown-tables
- sphinx<6
- statsmodels
- sysroot_linux-64==2.17
- treelite==4.3.0
<<<<<<< HEAD
- umap-learn==0.5.3
=======
- umap-learn==0.5.6
- pip:
  - dask-glm==0.3.0
>>>>>>> 28641bb0
name: all_cuda-125_arch-x86_64<|MERGE_RESOLUTION|>--- conflicted
+++ resolved
@@ -70,11 +70,5 @@
 - statsmodels
 - sysroot_linux-64==2.17
 - treelite==4.3.0
-<<<<<<< HEAD
-- umap-learn==0.5.3
-=======
 - umap-learn==0.5.6
-- pip:
-  - dask-glm==0.3.0
->>>>>>> 28641bb0
 name: all_cuda-125_arch-x86_64