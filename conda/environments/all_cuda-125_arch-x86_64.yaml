--- conflicted
+++ resolved
@@ -64,11 +64,8 @@
 - scikit-learn==1.5
 - scipy>=1.8.0
 - seaborn
-<<<<<<< HEAD
-=======
 - setuptools
 - spdlog>=1.14.1,<1.15
->>>>>>> 9284ca34
 - sphinx-copybutton
 - sphinx-markdown-tables
 - sphinx<6
