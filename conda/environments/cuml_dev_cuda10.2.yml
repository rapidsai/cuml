name: cuml_dev
channels:
- rapidsai
- nvidia
- rapidsai-nightly
- numba
- conda-forge
dependencies:
- cudatoolkit=10.2
<<<<<<< HEAD
- clang=8.0.1
- clang-tools=8.0.1
- cmake=3.14.5
- numba>=0.51
- cupy>=7,<8.0.0a0
- cudf=0.15*
- rmm=0.15*
- cython>=0.29,<0.30
- pytest>=4.6
- pytest-timeout
- scikit-learn>=0.21
- umap-learn>=0.3.9
- scikit-learn>=0.21
- dask>=2.12.0
- distributed>=2.12.0
- dask-cuda=0.15*
- dask-cudf=0.15*
=======
- rapids-build-env=0.16
- rapids-notebook-env=0.16
- rapids-doc-env=0.16
- cudf=0.16.*
- rmm=0.16.*
- libcumlprims=0.16.*
- dask-cudf=0.16.*
- dask-cuda=0.16.*
- ucx-py=0.16.*
>>>>>>> 29245dd3
- dask-ml
- doxygen>=1.8.20
- libfaiss>=1.6.3
- faiss-proc=*=cuda
- umap-learn
- scikit-learn=0.23.1
- treelite=0.92
- pip
- pip:
    - sphinx_markdown_tables
    - git+https://github.com/dask/dask.git
    - git+https://github.com/dask/distributed.git

# rapids-build-env, notebook-env and doc-env are defined in
# https://docs.rapids.ai/maintainers/depmgmt/

# To install different versions of packages contained in those meta packages,
# it is recommended to remove those meta packages (without removing the actual
# packages contained in the environment) first with:
# conda remove --force rapids-build-env rapids-notebook-env rapids-doc-env<|MERGE_RESOLUTION|>--- conflicted
+++ resolved
@@ -3,29 +3,9 @@
 - rapidsai
 - nvidia
 - rapidsai-nightly
-- numba
 - conda-forge
 dependencies:
 - cudatoolkit=10.2
-<<<<<<< HEAD
-- clang=8.0.1
-- clang-tools=8.0.1
-- cmake=3.14.5
-- numba>=0.51
-- cupy>=7,<8.0.0a0
-- cudf=0.15*
-- rmm=0.15*
-- cython>=0.29,<0.30
-- pytest>=4.6
-- pytest-timeout
-- scikit-learn>=0.21
-- umap-learn>=0.3.9
-- scikit-learn>=0.21
-- dask>=2.12.0
-- distributed>=2.12.0
-- dask-cuda=0.15*
-- dask-cudf=0.15*
-=======
 - rapids-build-env=0.16
 - rapids-notebook-env=0.16
 - rapids-doc-env=0.16
@@ -35,7 +15,6 @@
 - dask-cudf=0.16.*
 - dask-cuda=0.16.*
 - ucx-py=0.16.*
->>>>>>> 29245dd3
 - dask-ml
 - doxygen>=1.8.20
 - libfaiss>=1.6.3
