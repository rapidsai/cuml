# Copyright (c) 2018-2022, NVIDIA CORPORATION.

# Usage:
#   conda build . -c conda-forge -c numba -c rapidsai -c pytorch
{% set version = environ.get('GIT_DESCRIBE_TAG', '0.0.0.dev').lstrip('v') + environ.get('VERSION_SUFFIX', '') %}
{% set minor_version = version.split('.')[0] + '.' + version.split('.')[1] %}
{% set cuda_version='.'.join(environ['RAPIDS_CUDA_VERSION'].split('.')[:2]) %}
{% set cuda_major=cuda_version.split('.')[0] %}
<<<<<<< HEAD
{% set py_version=environ['CONDA_PY'] %}
=======
{% set py_version=environ.get('CONDA_PY', 36) %}
>>>>>>> 6e94e5d6

package:
  name: cuml
  version: {{ version }}

source:
  git_url: ../../..

build:
  number: {{ GIT_DESCRIBE_NUMBER }}
  string: cuda{{ cuda_major }}_py{{ py_version }}_{{ GIT_DESCRIBE_HASH }}_{{ GIT_DESCRIBE_NUMBER }}
  script_env:
    - AWS_ACCESS_KEY_ID
    - AWS_SECRET_ACCESS_KEY
    - PARALLEL_LEVEL
    - CMAKE_GENERATOR
    - CMAKE_C_COMPILER_LAUNCHER
    - CMAKE_CXX_COMPILER_LAUNCHER
    - CMAKE_CUDA_COMPILER_LAUNCHER
    - SCCACHE_S3_KEY_PREFIX=cuml-aarch64 # [aarch64]
    - SCCACHE_S3_KEY_PREFIX=cuml-linux64 # [linux64]
    - SCCACHE_BUCKET
    - SCCACHE_REGION
    - SCCACHE_IDLE_TIMEOUT
  ignore_run_exports_from:
    - {{ compiler('cuda') }}

requirements:
  build:
    - {{ compiler('c') }}
    - {{ compiler('cxx') }}
    - {{ compiler('cuda') }} {{ cuda_version }}
    - cmake {{ cmake_version }}
    - ninja
    - sysroot_{{ target_platform }} {{ sysroot_version }}
  host:
    - cuda-python >=11.7.1,<12.0
    - cudatoolkit {{ cuda_version }}.*
    - cudf {{ minor_version }}
    - cython>=0.29,<0.30
    # TODO start: Evaluate removing these libcu* packages after
    # the `raft` packages are updated for GH Actions
    - libcublas {{ libcublas_host_version }}
    - libcublas-dev {{ libcublas_host_version }}
    - libcusolver {{ libcusolver_host_version }}
    - libcusolver-dev {{ libcusolver_host_version }}
    - libcusparse {{ libcusparse_host_version }}
    - libcusparse-dev {{ libcusparse_host_version }}
    # TODO end
    - libcuml={{ version }}
    - libcumlprims {{ minor_version }}
    - pylibraft {{ minor_version }}
    - python x.x
    - raft-dask {{ minor_version }}
<<<<<<< HEAD
    - scikit-build>=0.13.1
    - setuptools
    - treelite=3.0.1
    - ucx-proc=*=gpu
    - ucx-py {{ ucx_py_version }}
=======
    - cudatoolkit {{ cuda_version }}.*
    - cuda-python >=11.7.1,<12.0
>>>>>>> 6e94e5d6
  run:
    - {{ pin_compatible('cudatoolkit', max_pin='x', min_pin='x') }}
    - cuda-python >=11.7.1,<12.0
    - cudf {{ minor_version }}
    - cupy>=7.8.0,<12.0.0a0
    - dask-cudf {{ minor_version }}
    - dask>=2022.12.0
    - distributed>=2022.12.0
    - joblib >=0.11
    - libcuml={{ version }}
    - libcumlprims {{ minor_version }}
    - nccl>=2.9.9
    - pylibraft {{ minor_version }}
    - python x.x
    - raft-dask {{ minor_version }}
    - treelite=3.0.1
<<<<<<< HEAD
    - ucx-proc=*=gpu
    - ucx-py {{ ucx_py_version }}
=======
    - dask>=2022.12.0
    - distributed>=2022.12.0
    - joblib >=0.11
    - {{ pin_compatible('cudatoolkit', max_pin='x', min_pin='x') }}
    - cuda-python >=11.7.1,<12.0
>>>>>>> 6e94e5d6

tests:                                 # [linux64]
  requirements:                        # [linux64]
    - cudatoolkit {{ cuda_version }}.* # [linux64]
  imports:                             # [linux64]
    - cuml                             # [linux64]

about:
  home: https://rapids.ai/
  license: Apache-2.0
  # license_file: LICENSE
  summary: cuML library<|MERGE_RESOLUTION|>--- conflicted
+++ resolved
@@ -6,11 +6,7 @@
 {% set minor_version = version.split('.')[0] + '.' + version.split('.')[1] %}
 {% set cuda_version='.'.join(environ['RAPIDS_CUDA_VERSION'].split('.')[:2]) %}
 {% set cuda_major=cuda_version.split('.')[0] %}
-<<<<<<< HEAD
 {% set py_version=environ['CONDA_PY'] %}
-=======
-{% set py_version=environ.get('CONDA_PY', 36) %}
->>>>>>> 6e94e5d6
 
 package:
   name: cuml
@@ -65,16 +61,9 @@
     - pylibraft {{ minor_version }}
     - python x.x
     - raft-dask {{ minor_version }}
-<<<<<<< HEAD
     - scikit-build>=0.13.1
     - setuptools
     - treelite=3.0.1
-    - ucx-proc=*=gpu
-    - ucx-py {{ ucx_py_version }}
-=======
-    - cudatoolkit {{ cuda_version }}.*
-    - cuda-python >=11.7.1,<12.0
->>>>>>> 6e94e5d6
   run:
     - {{ pin_compatible('cudatoolkit', max_pin='x', min_pin='x') }}
     - cuda-python >=11.7.1,<12.0
@@ -91,16 +80,6 @@
     - python x.x
     - raft-dask {{ minor_version }}
     - treelite=3.0.1
-<<<<<<< HEAD
-    - ucx-proc=*=gpu
-    - ucx-py {{ ucx_py_version }}
-=======
-    - dask>=2022.12.0
-    - distributed>=2022.12.0
-    - joblib >=0.11
-    - {{ pin_compatible('cudatoolkit', max_pin='x', min_pin='x') }}
-    - cuda-python >=11.7.1,<12.0
->>>>>>> 6e94e5d6
 
 tests:                                 # [linux64]
   requirements:                        # [linux64]
