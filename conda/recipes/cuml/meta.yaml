--- conflicted
+++ resolved
@@ -43,13 +43,8 @@
     - dask-cudf {{ minor_version }}
     - libcuml={{ version }}
     - libcumlprims {{ minor_version }}
-<<<<<<< HEAD
-    - cupy>=7.8.0,<10.0.0a0
+    - cupy>=7.8.0,<11.0.0a0
     - treelite=2.2.0
-=======
-    - cupy>=7.8.0,<11.0.0a0
-    - treelite=2.1.0
->>>>>>> d0cbcd93
     - nccl>=2.9.9
     - ucx-py {{ ucx_py_version }}
     - ucx-proc=*=gpu
