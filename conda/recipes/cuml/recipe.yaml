--- conflicted
+++ resolved
@@ -95,15 +95,9 @@
     - joblib >=0.11
     - libcuml =${{ version }}
     - libcumlprims =${{ minor_version }}
-<<<<<<< HEAD
-    - numba >=0.60.0,<0.62.0a0
+    - numba >=0.60.0,<0.62.0
     - numba-cuda >=0.22.1,<0.23.0
-    - numpy >=1.23,<3.0a0
-=======
-    - numba >=0.60.0,<0.62.0
-    - numba-cuda >=0.19.1,<0.20.0
     - numpy >=1.23,<3.0
->>>>>>> dc25b99b
     - scikit-learn >=1.4
     - scipy >=1.11.0
     - packaging
