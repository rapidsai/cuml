# Copyright (c) 2018-2022, NVIDIA CORPORATION.

# Usage:
#   conda build . -c conda-forge -c nvidia -c rapidsai -c pytorch
{% set version = environ.get('GIT_DESCRIBE_TAG', '0.0.0.dev').lstrip('v') + environ.get('VERSION_SUFFIX', '') %}
{% set minor_version = version.split('.')[0] + '.' + version.split('.')[1] %}
{% set cuda_version = '.'.join(environ['RAPIDS_CUDA_VERSION'].split('.')[:2]) %}
{% set cuda_major = cuda_version.split('.')[0] %}
{% set cuda_spec = ">=" + cuda_major ~ ",<" + (cuda_major | int + 1) ~ ".0a0" %} # i.e. >=11,<12.0a0

package:
  name: libcuml-split

source:
  git_url: ../../..

build:
  script_env:
    - AWS_ACCESS_KEY_ID
    - AWS_SECRET_ACCESS_KEY
    - PARALLEL_LEVEL
    - PROJECT_FLASH
    - CMAKE_GENERATOR
    - CMAKE_C_COMPILER_LAUNCHER
    - CMAKE_CXX_COMPILER_LAUNCHER
    - CMAKE_CUDA_COMPILER_LAUNCHER
    - SCCACHE_S3_KEY_PREFIX=libcuml-aarch64 # [aarch64]
    - SCCACHE_S3_KEY_PREFIX=libcuml-linux64 # [linux64]
    - SCCACHE_BUCKET
    - SCCACHE_REGION
    - SCCACHE_IDLE_TIMEOUT

requirements:
  build:
    - {{ compiler('c') }}
    - {{ compiler('cxx') }}
    - {{ compiler('cuda') }} {{ cuda_version }}
    - cmake {{ cmake_version }}
    - ninja
    - sysroot_{{ target_platform }} {{ sysroot_version }}
  host:
<<<<<<< HEAD
    - cudatoolkit {{ cuda_version }}.*
    - cudf {{ minor_version }}
    - faiss-proc=*=cuda
    - gmock
    - gtest {{ gtest_version }}
    - lapack
    - libcublas {{ libcublas_host_version }}
    - libcublas-dev {{ libcublas_host_version }}
    - libcufft {{ libcufft_host_version }}
    - libcufft-dev {{ libcufft_host_version }}
=======
    - cudf {{ minor_version }}
    - cudatoolkit {{ cuda_version }}.*
>>>>>>> 6e94e5d6
    - libcumlprims {{ minor_version }}
    - libcurand {{ libcurand_host_version }}
    - libcurand-dev {{ libcurand_host_version }}
    - libcusolver {{ libcusolver_host_version }}
    - libcusolver-dev {{ libcusolver_host_version }}
    - libcusparse {{ libcusparse_host_version }}
    - libcusparse-dev {{ libcusparse_host_version }}
    - libfaiss {{ libfaiss_version }} *_cuda
    - libraft-distance {{ minor_version }}
    - libraft-headers {{ minor_version }}
    - libraft-nn {{ minor_version }}
    - nccl {{ nccl_version }}
    - treelite {{ treelite_version }}
    - ucx {{ ucx_version }}
    - ucx-proc=*=gpu
    - ucx-py {{ ucx_py_version }}

outputs:
  - name: libcuml
    version: {{ version }}
    script: install_libcuml.sh
    build:
      number: {{ GIT_DESCRIBE_NUMBER }}
      string: cuda{{ cuda_major }}_{{ GIT_DESCRIBE_HASH }}_{{ GIT_DESCRIBE_NUMBER }}
      ignore_run_exports_from:
        - {{ compiler('cuda') }}
    requirements:
      build:
        - cmake {{ cmake_version }}
      run:
        - cudatoolkit {{ cuda_spec }}
        - cudf {{ minor_version }}
        - faiss-proc=*=cuda
        - libcublas {{ libcublas_run_version }}
        - libcublas-dev {{ libcublas_run_version }}
        - libcufft {{ libcufft_run_version }}
        - libcufft-dev {{ libcufft_run_version }}
        - libcumlprims {{ minor_version }}
        - libcurand {{ libcurand_run_version }}
        - libcurand-dev {{ libcurand_run_version }}
        - libcusolver {{ libcusolver_run_version }}
        - libcusolver-dev {{ libcusolver_run_version }}
        - libcusparse {{ libcusparse_run_version }}
        - libcusparse-dev {{ libcusparse_run_version }}
        - libfaiss {{ libfaiss_version }} *_cuda
        - libraft-distance {{ minor_version }}
        - libraft-headers {{ minor_version }}
        - libraft-nn {{ minor_version }}
<<<<<<< HEAD
        - nccl {{ nccl_version }}
        - treelite {{ treelite_version }}
        - ucx >={{ ucx_version }}
        - ucx-proc=*=gpu
        - ucx-py {{ ucx_py_version }}
=======
        - cudf {{ minor_version }}
        - treelite {{ treelite_version }}
        - faiss-proc=*=cuda
        - libfaiss {{ libfaiss_version }} *_cuda
        - libcusolver {{ libcusolver_version }}
>>>>>>> 6e94e5d6
    about:
      home: https://rapids.ai/
      license: Apache-2.0
      summary: libcuml library
  - name: libcuml-tests
    version: {{ version }}
    script: install_libcuml_tests.sh
    build:
      number: {{ GIT_DESCRIBE_NUMBER }}
      string: cuda{{ cuda_major }}_{{ GIT_DESCRIBE_HASH }}_{{ GIT_DESCRIBE_NUMBER }}
      ignore_run_exports_from:
        - {{ compiler('cuda') }}
    requirements:
      build:
        - cmake {{ cmake_version }}
      run:
        - cudatoolkit {{ cuda_spec }}
        - {{ pin_subpackage('libcuml', exact=True) }}
        - gtest {{ gtest_version }}
        - gmock {{ gtest_version }}
    about:
      home: https://rapids.ai/
      license: Apache-2.0
      summary: libcuml test & benchmark executables<|MERGE_RESOLUTION|>--- conflicted
+++ resolved
@@ -39,7 +39,6 @@
     - ninja
     - sysroot_{{ target_platform }} {{ sysroot_version }}
   host:
-<<<<<<< HEAD
     - cudatoolkit {{ cuda_version }}.*
     - cudf {{ minor_version }}
     - faiss-proc=*=cuda
@@ -50,10 +49,6 @@
     - libcublas-dev {{ libcublas_host_version }}
     - libcufft {{ libcufft_host_version }}
     - libcufft-dev {{ libcufft_host_version }}
-=======
-    - cudf {{ minor_version }}
-    - cudatoolkit {{ cuda_version }}.*
->>>>>>> 6e94e5d6
     - libcumlprims {{ minor_version }}
     - libcurand {{ libcurand_host_version }}
     - libcurand-dev {{ libcurand_host_version }}
@@ -65,11 +60,7 @@
     - libraft-distance {{ minor_version }}
     - libraft-headers {{ minor_version }}
     - libraft-nn {{ minor_version }}
-    - nccl {{ nccl_version }}
     - treelite {{ treelite_version }}
-    - ucx {{ ucx_version }}
-    - ucx-proc=*=gpu
-    - ucx-py {{ ucx_py_version }}
 
 outputs:
   - name: libcuml
@@ -102,19 +93,7 @@
         - libraft-distance {{ minor_version }}
         - libraft-headers {{ minor_version }}
         - libraft-nn {{ minor_version }}
-<<<<<<< HEAD
-        - nccl {{ nccl_version }}
         - treelite {{ treelite_version }}
-        - ucx >={{ ucx_version }}
-        - ucx-proc=*=gpu
-        - ucx-py {{ ucx_py_version }}
-=======
-        - cudf {{ minor_version }}
-        - treelite {{ treelite_version }}
-        - faiss-proc=*=cuda
-        - libfaiss {{ libfaiss_version }} *_cuda
-        - libcusolver {{ libcusolver_version }}
->>>>>>> 6e94e5d6
     about:
       home: https://rapids.ai/
       license: Apache-2.0
