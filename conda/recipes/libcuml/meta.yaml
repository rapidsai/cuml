--- conflicted
+++ resolved
@@ -40,12 +40,7 @@
     - sysroot_{{ target_platform }} {{ sysroot_version }}
   host:
     - cudatoolkit ={{ cuda_version }}
-<<<<<<< HEAD
-    - cudf ={{ minor_version }}
     - gmock {{ gtest_version }}
-=======
-    - gmock
->>>>>>> d616c1c0
     - gtest {{ gtest_version }}
     - lapack
     - libcublas {{ libcublas_host_version }}
