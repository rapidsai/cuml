# Copyright (c) 2018, NVIDIA CORPORATION.

# Usage:
#   conda build . -c defaults -c conda-forge -c nvidia -c rapidsai -c pytorch
{% set version = environ.get('GIT_DESCRIBE_TAG', '0.0.0.dev').lstrip('v') + environ.get('VERSION_SUFFIX', '') %}
{% set minor_version =  version.split('.')[0] + '.' + version.split('.')[1] %}
{% set cuda_version='.'.join(environ.get('CUDA', '9.2').split('.')[:2]) %}
{% set cuda_major = environ.get('CUDA', '9.2').split('.')[0] %}
{% set cuda_minor = environ.get('CUDA', '9.2').split('.')[1] %}
package:
  name: libcuml
  version: {{ version }}

source:
  git_url: ../../..

build:
  number: {{ GIT_DESCRIBE_NUMBER }}
  string: cuda{{ cuda_version }}_{{ GIT_DESCRIBE_HASH }}_{{ GIT_DESCRIBE_NUMBER }}
  script_env:
    - CC
    - CXX
    - CUDAHOSTCXX
    - PARALLEL_LEVEL
    - VERSION_SUFFIX
<<<<<<< HEAD
    - SINGLE_GPU #[aarch64]
=======
    - PROJECT_FLASH
>>>>>>> 7268f275

requirements:
  build:
    - cmake>=3.14
    - clang=8.0.1
    - clang-tools=8.0.1
  host:
    - nccl >=2.5
    - cudf {{ minor_version }}
    - cudatoolkit {{ cuda_version }}.*
    - ucx-py {{ minor_version }}
    - libcumlprims {{ minor_version }} # [not aarch64]
    - lapack # [not aarch64]
    - liblapack # [aarch64]
    - treelite=0.92
    - faiss-proc=*=cuda
    - gtest=1.10.0
    - libfaiss
    - doxygen
  run:
    - libcumlprims {{ minor_version }} # [not aarch64]
    - cudf {{ minor_version }}
    - nccl>=2.5
    - ucx-py {{ minor_version }}
    - {{ pin_compatible('cudatoolkit', max_pin='x.x') }}
    - treelite=0.92
    - faiss-proc=*=cuda
    - libfaiss

about:
  home: http://rapids.ai/
  license: Apache-2.0
  # license_file: LICENSE
  summary: libcuml library<|MERGE_RESOLUTION|>--- conflicted
+++ resolved
@@ -23,11 +23,8 @@
     - CUDAHOSTCXX
     - PARALLEL_LEVEL
     - VERSION_SUFFIX
-<<<<<<< HEAD
     - SINGLE_GPU #[aarch64]
-=======
     - PROJECT_FLASH
->>>>>>> 7268f275
 
 requirements:
   build:
