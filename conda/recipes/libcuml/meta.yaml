# Copyright (c) 2018, NVIDIA CORPORATION.

# Usage:
#   conda build . -c defaults -c conda-forge -c nvidia -c rapidsai -c pytorch
{% set version = environ.get('GIT_DESCRIBE_TAG', '0.0.0.dev').lstrip('v') + environ.get('VERSION_SUFFIX', '') %}
{% set minor_version =  version.split('.')[0] + '.' + version.split('.')[1] %}
{% set cuda_version='.'.join(environ.get('CUDA', '9.2').split('.')[:2]) %}
{% set cuda_major = environ.get('CUDA', '9.2').split('.')[0] %}
{% set cuda_minor = environ.get('CUDA', '9.2').split('.')[1] %}
package:
  name: libcuml
  version: {{ version }}

source:
  git_url: ../../..

build:
  number: {{ GIT_DESCRIBE_NUMBER }}
  string: cuda{{ cuda_version }}_{{ GIT_DESCRIBE_HASH }}_{{ GIT_DESCRIBE_NUMBER }}
  script_env:
    - CC
    - CXX
    - CUDAHOSTCXX
    - PARALLEL_LEVEL
    - VERSION_SUFFIX

requirements:
  build:
    - cmake>=3.14
    - clang=8.0.1
    - clang-tools=8.0.1
  host:
    - nccl >=2.5
    - cudf {{ minor_version }}
    - cudatoolkit {{ cuda_version }}.*
    - ucx-py {{ minor_version }}
    - libcumlprims {{ minor_version }}
<<<<<<< HEAD
    - liblapack
=======
    - lapack
>>>>>>> 57e7febc
    - treelite=0.92
    - faiss-proc=*=cuda
    - gtest=1.10.0
    - libfaiss
  run:
    - libcumlprims {{ minor_version }}
    - cudf {{ minor_version }}
    - nccl>=2.5
    - ucx-py {{ minor_version }}
    - {{ pin_compatible('cudatoolkit', max_pin='x.x') }}
    - treelite=0.92
    - faiss-proc=*=cuda
    - libfaiss

about:
  home: http://rapids.ai/
  license: Apache-2.0
  # license_file: LICENSE
  summary: libcuml library<|MERGE_RESOLUTION|>--- conflicted
+++ resolved
@@ -35,11 +35,8 @@
     - cudatoolkit {{ cuda_version }}.*
     - ucx-py {{ minor_version }}
     - libcumlprims {{ minor_version }}
-<<<<<<< HEAD
     - liblapack
-=======
     - lapack
->>>>>>> 57e7febc
     - treelite=0.92
     - faiss-proc=*=cuda
     - gtest=1.10.0
