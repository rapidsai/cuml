--- conflicted
+++ resolved
@@ -9,13 +9,9 @@
 printenv
 # Cleanup local git
 git clean -xdf
-<<<<<<< HEAD
 
-./build.sh clean libcuml -v --allgpuarch $SINGLE_GPU
-=======
 if [[ -z "$PROJECT_FLASH" || "$PROJECT_FLASH" == "0" ]]; then
-    ./build.sh clean libcuml -v --allgpuarch
+    ./build.sh clean libcuml -v --allgpuarch $SINGLE_GPU
 else
-    ./build.sh clean libcuml prims -v --allgpuarch
+    ./build.sh clean libcuml prims -v --allgpuarch $SINGLE_GPU
 fi
->>>>>>> 7268f275
