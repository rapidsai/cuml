--- conflicted
+++ resolved
@@ -34,12 +34,8 @@
     - numpy>=1.23,<3.0a0
     - packaging
     - pandas
-<<<<<<< HEAD
-    - scikit-learn=1.5.*
-=======
     - packaging
     - scikit-learn==1.5.*
->>>>>>> 97b9d0a1
     - hdbscan>=0.8.39,<0.8.40
     - umap-learn=0.5.6
     - nvtx
