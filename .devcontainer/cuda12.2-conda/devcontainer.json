--- conflicted
+++ resolved
@@ -11,11 +11,7 @@
   "runArgs": [
     "--rm",
     "--name",
-<<<<<<< HEAD
-    "${localEnv:USER:anon}-rapids-${localWorkspaceFolderBasename}-24.06-cuda12.2-conda"
-=======
     "${localEnv:USER}-rapids-${localWorkspaceFolderBasename}-24.08-cuda12.2-conda"
->>>>>>> 1560886d
   ],
   "hostRequirements": {"gpu": "optional"},
   "features": {
