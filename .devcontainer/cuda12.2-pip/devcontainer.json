--- conflicted
+++ resolved
@@ -5,11 +5,7 @@
     "args": {
       "CUDA": "12.5",
       "PYTHON_PACKAGE_MANAGER": "pip",
-<<<<<<< HEAD
-      "BASE": "rapidsai/devcontainers:24.08-cpp-cuda12.5-ucx1.15.0-openmpi-ubuntu22.04"
-=======
-      "BASE": "rapidsai/devcontainers:24.08-cpp-cuda12.2-ucx1.17.0-openmpi-ubuntu22.04"
->>>>>>> d0dcc9b9
+      "BASE": "rapidsai/devcontainers:24.08-cpp-cuda12.5-ucx1.17.0-openmpi-ubuntu22.04"
     }
   },
   "runArgs": [
