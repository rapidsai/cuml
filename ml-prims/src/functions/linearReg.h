/*
 * Copyright (c) 2018, NVIDIA CORPORATION.
 *
 * Licensed under the Apache License, Version 2.0 (the "License");
 * you may not use this file except in compliance with the License.
 * You may obtain a copy of the License at
 *
 *     http://www.apache.org/licenses/LICENSE-2.0
 *
 * Unless required by applicable law or agreed to in writing, software
 * distributed under the License is distributed on an "AS IS" BASIS,
 * WITHOUT WARRANTIES OR CONDITIONS OF ANY KIND, either express or implied.
 * See the License for the specific language governing permissions and
 * limitations under the License.
 */

#pragma once

#include <cuda_utils.h>
#include <stats/mean.h>
#include <stats/sum.h>
#include <linalg/add.h>
#include <linalg/subtract.h>
#include <linalg/eltwise.h>
#include <linalg/cublas_wrappers.h>
#include <linalg/transpose.h>
#include <linalg/gemm.h>
#include <matrix/math.h>
#include <matrix/matrix.h>
#include <linalg/add.h>
#include "penalty.h"


namespace MLCommon {
namespace Functions {

template<typename math_t>
void linearRegH(const math_t *input, int n_rows, int n_cols,
		 const math_t *coef, math_t *pred, math_t intercept,
		 cublasHandle_t cublas_handle, cudaStream_t stream) {

	LinAlg::gemm(input, n_rows, n_cols, coef, pred, n_rows, 1, CUBLAS_OP_N,
			CUBLAS_OP_N, cublas_handle, stream);

	if (intercept != math_t(0))
		LinAlg::addScalar(pred, pred, intercept, n_rows, stream);

}

template<typename math_t>
void linearRegLossGrads(math_t *input, int n_rows, int n_cols,
		const math_t *labels, const math_t *coef, math_t *grads, penalty pen,
		math_t alpha, math_t l1_ratio, cublasHandle_t cublas_handle, cudaStream_t stream) {

	math_t *labels_pred = NULL;
	allocate(labels_pred, n_rows);

	math_t *input_t = NULL;
	allocate(input_t, n_rows * n_cols);

	linearRegH(input, n_rows, n_cols, coef, labels_pred, math_t(0), cublas_handle, stream);

	LinAlg::subtract(labels_pred, labels_pred, labels, n_rows, stream);

	// TODO: implement a matrixVectorBinaryMult that runs on rows rather than columns.
	LinAlg::transpose(input, input_t, n_rows, n_cols, cublas_handle, stream);
	Matrix::matrixVectorBinaryMult(input_t, labels_pred, n_cols, n_rows, false, true, stream);
	LinAlg::transpose(input_t, input, n_cols, n_rows, cublas_handle, stream);

	Stats::mean(grads, input, n_cols, n_rows, false, false, stream);
	LinAlg::scalarMultiply(grads, grads, math_t(2), n_cols, stream);

	math_t *pen_grads = NULL;

	if (pen != penalty::NONE)
		allocate(pen_grads, n_cols);

	if (pen == penalty::L1) {
		lassoGrad(pen_grads, coef, n_cols, alpha, stream);
	} else if (pen == penalty::L2) {
		ridgeGrad(pen_grads, coef, n_cols, alpha, stream);
	} else if (pen == penalty::ELASTICNET) {
		elasticnetGrad(pen_grads, coef, n_cols, alpha, l1_ratio, stream);
	}

	if (pen != penalty::NONE) {
	    LinAlg::add(grads, grads, pen_grads, n_cols, stream);
	    if (pen_grads != NULL)
	        CUDA_CHECK(cudaFree(pen_grads));
	}

	if (labels_pred != NULL)
	    CUDA_CHECK(cudaFree(labels_pred));

	if (input_t != NULL)
		CUDA_CHECK(cudaFree(input_t));
}


template<typename math_t>
void linearRegLoss(math_t *input, int n_rows, int n_cols,
		const math_t *labels, const math_t *coef, math_t *loss, penalty pen,
		math_t alpha, math_t l1_ratio, cublasHandle_t cublas_handle, cudaStream_t stream) {

	math_t *labels_pred = NULL;
	allocate(labels_pred, n_rows);

<<<<<<< HEAD
	linearRegH(input, n_rows, n_cols, coef, labels_pred, math_t(0), cublas_handle);

	LinAlg::subtract(labels_pred, labels, labels_pred, n_rows);
	Matrix::power(labels_pred, n_rows);
	Stats::mean(loss, labels_pred, 1, n_rows, false, false);
	LinAlg::scalarMultiply(loss, loss, math_t(0.5), 1);
=======
	LinAlg::gemm(input, n_rows, n_cols, coef, labels_pred, n_rows, 1, CUBLAS_OP_N,
			CUBLAS_OP_N, cublas_handle, stream);

	linearRegH(input, n_rows, n_cols, coef, labels_pred, math_t(0), cublas_handle, stream);

	LinAlg::subtract(labels_pred, labels, labels_pred, n_rows, stream);
	Matrix::power(labels_pred, n_rows, stream);
	Stats::mean(loss, labels_pred, 1, n_rows, false, false, stream);
>>>>>>> ffe37fd3

	math_t *pen_val = NULL;

    if (pen != penalty::NONE)
	    allocate(pen_val, 1);

	if (pen == penalty::L1) {
		lasso(pen_val, coef, n_cols, alpha, stream);
	} else if (pen == penalty::L2) {
		ridge(pen_val, coef, n_cols, alpha, stream);
	} else if (pen == penalty::ELASTICNET) {
		elasticnet(pen_val, coef, n_cols, alpha, l1_ratio, stream);
	}

	if (pen != penalty::NONE) {
	    LinAlg::add(loss, loss, pen_val, 1, stream);
	    if (pen_val != NULL)
	        CUDA_CHECK(cudaFree(pen_val));
	}

	if (labels_pred != NULL)
	    CUDA_CHECK(cudaFree(labels_pred));

}

/** @} */
}
;
}
;
// end namespace ML<|MERGE_RESOLUTION|>--- conflicted
+++ resolved
@@ -105,23 +105,12 @@
 	math_t *labels_pred = NULL;
 	allocate(labels_pred, n_rows);
 
-<<<<<<< HEAD
-	linearRegH(input, n_rows, n_cols, coef, labels_pred, math_t(0), cublas_handle);
-
-	LinAlg::subtract(labels_pred, labels, labels_pred, n_rows);
-	Matrix::power(labels_pred, n_rows);
-	Stats::mean(loss, labels_pred, 1, n_rows, false, false);
-	LinAlg::scalarMultiply(loss, loss, math_t(0.5), 1);
-=======
-	LinAlg::gemm(input, n_rows, n_cols, coef, labels_pred, n_rows, 1, CUBLAS_OP_N,
-			CUBLAS_OP_N, cublas_handle, stream);
-
 	linearRegH(input, n_rows, n_cols, coef, labels_pred, math_t(0), cublas_handle, stream);
 
 	LinAlg::subtract(labels_pred, labels, labels_pred, n_rows, stream);
 	Matrix::power(labels_pred, n_rows, stream);
 	Stats::mean(loss, labels_pred, 1, n_rows, false, false, stream);
->>>>>>> ffe37fd3
+	LinAlg::scalarMultiply(loss, loss, math_t(0.5), 1, stream);
 
 	math_t *pen_val = NULL;
 
