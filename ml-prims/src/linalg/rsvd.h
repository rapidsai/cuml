--- conflicted
+++ resolved
@@ -152,15 +152,9 @@
       svdJacobi(Rhat.data(), l, l, S_vec_tmp.data(), Uhat.data(), Vhat.data(),
                 true, true, tol, max_sweeps, cusolverH, allocator, stream);
     else
-<<<<<<< HEAD
       svdQR(Rhat.data(), l, l, S_vec_tmp.data(), Uhat.data(), Vhat.data(), true,
-            true, cusolverH, cublasH, allocator, stream);
+            true, true, cusolverH, cublasH, allocator, stream);
     Matrix::sliceMatrix(S_vec_tmp.data(), 1, l, S_vec, 0, 0, 1,
-=======
-      svdQR(Rhat, l, l, S_vec_tmp, Uhat, Vhat, true, true, true, cusolverH, cublasH,
-            mgr);
-    Matrix::sliceMatrix(S_vec_tmp, 1, l, S_vec, 0, 0, 1,
->>>>>>> a36134a0
                         k); // First k elements of S_vec
 
     // Merge step 14 & 15 by calculating U = Q*Vhat[:,1:k] mxl * lxk = mxk
