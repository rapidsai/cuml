--- conflicted
+++ resolved
@@ -17,11 +17,8 @@
 #pragma once
 
 #include <stdint.h>
-<<<<<<< HEAD
 #include "math_constants.h"
-=======
 #include <iomanip>
->>>>>>> 85c8670d
 #include "utils.h"
 
 namespace MLCommon {
