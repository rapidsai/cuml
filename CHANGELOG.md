--- conflicted
+++ resolved
@@ -80,11 +80,8 @@
 - PR #3162: Removing accidentally checked in debug file
 - PR #3175: Fix gtest pinned cmake version for build from source option
 - PR #3182: Fix a bug in MSE metric calculation
-<<<<<<< HEAD
 - PR #3185: Add documentation for Distributed TFIDF Transformer
-=======
 - PR #3208: Fix EXITCODE override in notebook test script
->>>>>>> 4a0e67a8
 
 
 # cuML 0.16.0 (23 Oct 2020)
