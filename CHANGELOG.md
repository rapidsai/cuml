# cuML 0.11.0 (Date TBD)

## New Features
- PR #1218: prims: histogram prim
- PR #1129: C++: Separate include folder for C++ API distribution
- PR #1242: Initial implementation of FIL sparse forests
- PR #1286: Importing treelite models as FIL sparse forests
- PR #1285: Fea minimum impurity decrease RF param
- PR #1301: Add make_regression to generate regression datasets
- PR #1289: Add Python benchmarking support for FIL
 
## Improvements
- PR #1170: Use git to clone subprojects instead of git submodules
- PR #1239: Updated the treelite version
- PR #1225: setup.py clone dependencies like cmake and correct include paths
- PR #1224: Refactored FIL to prepare for sparse trees
- PR #1249: Include libcuml.so C API in installed targets
- PR #1259: Conda dev environment updates and use libcumlprims current version in CI
- PR #1277: Change dependency order in cmake for better printing at compile time
- PR #1264: Add -s flag to GPU CI pytest for better error printing
- PR #1271: Updated the Ridge regression documentation
- PR #1283: Updated the cuMl docs to include MBSGD and adjusted_rand_score
- PR #1300: Lowercase parameter versions for FIL algorithms
- PR #1312: Update CuPy to version 6.5 and use conda-forge channel
<<<<<<< HEAD
- PR #1314: Added options needed for ASVDb output (CUDA ver, etc.), added option
  to select algos
- PR #1335: Options to print available algorithms and datasets 
  in the Python benchmark
=======
- PR #1314: Added options needed for ASVDb output (CUDA ver, etc.), added option to select algos
- PR #1338: Remove BUILD_ABI references in CI scripts
- PR #1340: Updated unit tests to uses larger dataset
>>>>>>> 6e3e0e99

## Bug Fixes
- PR #1281: Making rng.h threadsafe
- PR #1212: Fix cmake git cloning always running configure in subprojects
- PR #1261: Fix comms build errors due to cuml++ include folder changes
- PR #1267: Update build.sh for recent change of building comms in main CMakeLists
- PR #1278: Removed incorrect overloaded instance of eigJacobi
- PR #1302: Updates for numba 0.46
- PR #1319: Using machineName arg passed in instead of default for ASV reporting
- PR #1326: Fix illegal memory access in make_regression (bounds issue)
- PR #1330: Fix C++ unit test utils for better handling of differences near zero

# cuML 0.10.0 (16 Oct 2019)

## New Features
- PR #1148: C++ benchmark tool for c++/CUDA code inside cuML
- PR #1071: Selective eigen solver of cuSolver
- PR #1073: Updating RF wrappers to use FIL for GPU accelerated prediction
- PR #1104: CUDA 10.1 support
- PR #1113: prims: new batched make-symmetric-matrix primitive
- PR #1112: prims: new batched-gemv primitive
- PR #855: Added benchmark tools
- PR #1149 Add YYMMDD to version tag for nightly conda packages
- PR #892: General Gram matrices prim
- PR #912: Support Vector Machine
- PR #1274: Updated the RF score function to use GPU predict

## Improvements
- PR #961: High Peformance RF; HIST algo
- PR #1028: Dockerfile updates after dir restructure. Conda env yaml to add statsmodels as a dependency
- PR #1047: Consistent OPG interface for kmeans, based on internal libcumlprims update
- PR #763: Add examples to train_test_split documentation
- PR #1093: Unified inference kernels for different FIL algorithms
- PR #1076: Paying off some UMAP / Spectral tech debt.
- PR #1086: Ensure RegressorMixin scorer uses device arrays
- PR #1110: Adding tests to use default values of parameters of the models
- PR #1108: input_to_host_array function in input_utils for input processing to host arrays
- PR #1114: K-means: Exposing useful params, removing unused params, proxying params in Dask
- PR #1138: Implementing ANY_RANK semantics on irecv
- PR #1142: prims: expose separate InType and OutType for unaryOp and binaryOp
- PR #1115: Moving dask_make_blobs to cuml.dask.datasets. Adding conversion to dask.DataFrame
- PR #1136: CUDA 10.1 CI updates
- PR #1135: K-means: add boundary cases for kmeans||, support finer control with convergence
- PR #1163: Some more correctness improvements. Better verbose printing
- PR #1165: Adding except + in all remaining cython
- PR #1186: Using LocalCUDACluster Pytest fixture
- PR #1173: Docs: Barnes Hut TSNE documentation
- PR #1176: Use new RMM API based on Cython
- PR #1219: Adding custom bench_func and verbose logging to cuml.benchmark
- PR #1247: Improved MNMG RF error checking

## Bug Fixes

- PR #1231: RF respect number of cuda streams from cuml handle
- PR #1230: Rf bugfix memleak in regression
- PR #1208: compile dbscan bug
- PR #1016: Use correct libcumlprims version in GPU CI
- PR #1040: Update version of numba in development conda yaml files
- PR #1043: Updates to accomodate cuDF python code reorganization
- PR #1044: Remove nvidia driver installation from ci/cpu/build.sh
- PR #991: Barnes Hut TSNE Memory Issue Fixes
- PR #1075: Pinning Dask version for consistent CI results
- PR #990: Barnes Hut TSNE Memory Issue Fixes
- PR #1066: Using proper set of workers to destroy nccl comms
- PR #1072: Remove pip requirements and setup
- PR #1074: Fix flake8 CI style check
- PR #1087: Accuracy improvement for sqrt/log in RF max_feature
- PR #1088: Change straggling numba python allocations to use RMM
- PR #1106: Pinning Distributed version to match Dask for consistent CI results
- PR #1116: TSNE CUDA 10.1 Bug Fixes
- PR #1132: DBSCAN Batching Bug Fix
- PR #1162: DASK RF random seed bug fix
- PR #1164: Fix check_dtype arg handling for input_to_dev_array
- PR #1171: SVM prediction bug fix
- PR #1177: Update dask and distributed to 2.5
- PR #1204: Fix SVM crash on Turing
- PR #1199: Replaced sprintf() with snprintf() in THROW()
- PR #1205: Update dask-cuda in yml envs
- PR #1211: Fixing Dask k-means transform bug and adding test
- PR #1236: Improve fix for SMO solvers potential crash on Turing
- PR #1251: Disable compiler optimization for CUDA 10.1 for distance prims
- PR #1260: Small bugfix for major conversion in input_utils
- PR #1276: Fix float64 prediction crash in test_random_forest

# cuML 0.9.0 (21 Aug 2019)

## New Features

- PR #894: Convert RF to treelite format
- PR #826: Jones transformation of params for ARIMA models timeSeries ml-prim
- PR #697: Silhouette Score metric ml-prim
- PR #674: KL Divergence metric ml-prim
- PR #787: homogeneity, completeness and v-measure metrics ml-prim
- PR #711: Mutual Information metric ml-prim
- PR #724: Entropy metric ml-prim
- PR #766: Expose score method based on inertia for KMeans
- PR #823: prims: cluster dispersion metric
- PR #816: Added inverse_transform() for LabelEncoder
- PR #789: prims: sampling without replacement
- PR #813: prims: Col major istance prim
- PR #635: Random Forest & Decision Tree Regression (Single-GPU)
- PR #819: Forest Inferencing Library (FIL)
- PR #829: C++: enable nvtx ranges
- PR #835: Holt-Winters algorithm
- PR #837: treelite for decision forest exchange format
- PR #871: Wrapper for FIL
- PR #870: make_blobs python function
- PR #881: wrappers for accuracy_score and adjusted_rand_score functions
- PR #840: Dask RF classification and regression
- PR #870: make_blobs python function
- PR #879: import of treelite models to FIL
- PR #892: General Gram matrices prim
- PR #883: Adding MNMG Kmeans
- PR #930: Dask RF
- PR #882: TSNE - T-Distributed Stochastic Neighbourhood Embedding
- PR #624: Internals API & Graph Based Dimensionality Reductions Callback
- PR #926: Wrapper for FIL
- PR #994: Adding MPI comm impl for testing / benchmarking MNMG CUDA
- PR #960: Enable using libcumlprims for MG algorithms/prims

## Improvements
- PR #822: build: build.sh update to club all make targets together
- PR #807: Added development conda yml files
- PR #840: Require cmake >= 3.14
- PR #832: Stateless Decision Tree and Random Forest API
- PR #857: Small modifications to comms for utilizing IB w/ Dask
- PR #851: Random forest Stateless API wrappers
- PR #865: High Performance RF
- PR #895: Pretty prints arguments!
- PR #920: Add an empty marker kernel for tracing purposes
- PR #915: syncStream added to cumlCommunicator
- PR #922: Random Forest support in FIL
- PR #911: Update headers to credit CannyLabs BH TSNE implementation
- PR #918: Streamline CUDA_REL environment variable
- PR #924: kmeans: updated APIs to be stateless, refactored code for mnmg support
- PR #950: global_bias support in FIL
- PR #773: Significant improvements to input checking of all classes and common input API for Python
- PR #957: Adding docs to RF & KMeans MNMG. Small fixes for release
- PR #965: Making dask-ml a hard dependency
- PR #976: Update api.rst for new 0.9 classes
- PR #973: Use cudaDeviceGetAttribute instead of relying on cudaDeviceProp object being passed
- PR #978: Update README for 0.9
- PR #1009: Fix references to notebooks-contrib
- PR #1015: Ability to control the number of internal streams in cumlHandle_impl via cumlHandle
- PR #1175: Add more modules to docs ToC

## Bug Fixes

- PR #923: Fix misshapen level/trend/season HoltWinters output
- PR #831: Update conda package dependencies to cudf 0.9
- PR #772: Add missing cython headers to SGD and CD
- PR #849: PCA no attribute trans_input_ transform bug fix
- PR #869: Removing incorrect information from KNN Docs
- PR #885: libclang installation fix for GPUCI
- PR #896: Fix typo in comms build instructions
- PR #921: Fix build scripts using incorrect cudf version
- PR #928: TSNE Stability Adjustments
- PR #934: Cache cudaDeviceProp in cumlHandle for perf reasons
- PR #932: Change default param value for RF classifier
- PR #949: Fix dtype conversion tests for unsupported cudf dtypes
- PR #908: Fix local build generated file ownerships
- PR #983: Change RF max_depth default to 16
- PR #987: Change default values for knn
- PR #988: Switch to exact tsne
- PR #991: Cleanup python code in cuml.dask.cluster
- PR #996: ucx_initialized being properly set in CommsContext
- PR #1007: Throws a well defined error when mutigpu is not enabled
- PR #1018: Hint location of nccl in build.sh for CI
- PR #1022: Using random_state to make K-Means MNMG tests deterministic
- PR #1034: Fix typos and formatting issues in RF docs
- PR #1052: Fix the rows_sample dtype to float

# cuML 0.8.0 (27 June 2019)

## New Features

- PR #652: Adjusted Rand Index metric ml-prim
- PR #679: Class label manipulation ml-prim
- PR #636: Rand Index metric ml-prim
- PR #515: Added Random Projection feature
- PR #504: Contingency matrix ml-prim
- PR #644: Add train_test_split utility for cuDF dataframes
- PR #612: Allow Cuda Array Interface, Numba inputs and input code refactor
- PR #641: C: Separate C-wrapper library build to generate libcuml.so
- PR #631: Add nvcategory based ordinal label encoder
- PR #681: Add MBSGDClassifier and MBSGDRegressor classes around SGD
- PR #705: Quasi Newton solver and LogisticRegression Python classes
- PR #670: Add test skipping functionality to build.sh
- PR #678: Random Forest Python class
- PR #684: prims: make_blobs primitive
- PR #673: prims: reduce cols by key primitive
- PR #812: Add cuML Communications API & consolidate Dask cuML

## Improvements

- PR #597: C++ cuML and ml-prims folder refactor
- PR #590: QN Recover from numeric errors
- PR #482: Introduce cumlHandle for pca and tsvd
- PR #573: Remove use of unnecessary cuDF column and series copies
- PR #601: Cython PEP8 cleanup and CI integration
- PR #596: Introduce cumlHandle for ols and ridge
- PR #579: Introduce cumlHandle for cd and sgd, and propagate C++ errors in cython level for cd and sgd
- PR #604: Adding cumlHandle to kNN, spectral methods, and UMAP
- PR #616: Enable clang-format for enforcing coding style
- PR #618: CI: Enable copyright header checks
- PR #622: Updated to use 0.8 dependencies
- PR #626: Added build.sh script, updated CI scripts and documentation
- PR #633: build: Auto-detection of GPU_ARCHS during cmake
- PR #650: Moving brute force kNN to prims. Creating stateless kNN API.
- PR #662: C++: Bulk clang-format updates
- PR #671: Added pickle pytests and correct pickling of Base class
- PR #675: atomicMin/Max(float, double) with integer atomics and bit flipping
- PR #677: build: 'deep-clean' to build.sh to clean faiss build as well
- PR #683: Use stateless c++ API in KNN so that it can be pickled properly
- PR #686: Use stateless c++ API in UMAP so that it can be pickled properly
- PR #695: prims: Refactor pairwise distance
- PR #707: Added stress test and updated documentation for RF
- PR #701: Added emacs temporary file patterns to .gitignore
- PR #606: C++: Added tests for host_buffer and improved device_buffer and host_buffer implementation
- PR #726: Updated RF docs and stress test
- PR #730: Update README and RF docs for 0.8
- PR #744: Random projections generating binomial on device. Fixing tests.
- PR #741: Update API docs for 0.8
- PR #754: Pickling of UMAP/KNN
- PR #753: Made PCA and TSVD picklable
- PR #746: LogisticRegression and QN API docstrings
- PR #820: Updating DEVELOPER GUIDE threading guidelines

## Bug Fixes
- PR #584: Added missing virtual destructor to deviceAllocator and hostAllocator
- PR #620: C++: Removed old unit-test files in ml-prims
- PR #627: C++: Fixed dbscan crash issue filed in 613
- PR #640: Remove setuptools from conda run dependency
- PR #646: Update link in contributing.md
- PR #649: Bug fix to LinAlg::reduce_rows_by_key prim filed in issue #648
- PR #666: fixes to gitutils.py to resolve both string decode and handling of uncommitted files
- PR #676: Fix template parameters in `bernoulli()` implementation.
- PR #685: Make CuPy optional to avoid nccl conda package conflicts
- PR #687: prims: updated tolerance for reduce_cols_by_key unit-tests
- PR #689: Removing extra prints from NearestNeighbors cython
- PR #718: Bug fix for DBSCAN and increasing batch size of sgd
- PR #719: Adding additional checks for dtype of the data
- PR #736: Bug fix for RF wrapper and .cu print function
- PR #547: Fixed issue if C++ compiler is specified via CXX during configure.
- PR #759: Configure Sphinx to render params correctly
- PR #762: Apply threshold to remove flakiness of UMAP tests.
- PR #768: Fixing memory bug from stateless refactor
- PR #782: Nearest neighbors checking properly whether memory should be freed
- PR #783: UMAP was using wrong size for knn computation
- PR #776: Hotfix for self.variables in RF
- PR #777: Fix numpy input bug
- PR #784: Fix jit of shuffle_idx python function
- PR #790: Fix rows_sample input type for RF
- PR #793: Fix for dtype conversion utility for numba arrays without cupy installed
- PR #806: Add a seed for sklearn model in RF test file
- PR #843: Rf quantile fix

# cuML 0.7.0 (10 May 2019)

## New Features

- PR #405: Quasi-Newton GLM Solvers
- PR #277: Add row- and column-wise weighted mean primitive
- PR #424: Add a grid-sync struct for inter-block synchronization
- PR #430: Add R-Squared Score to ml primitives
- PR #463: Add matrix gather to ml primitives
- PR #435: Expose cumlhandle in cython + developer guide
- PR #455: Remove default-stream arguement across ml-prims and cuML
- PR #375: cuml cpp shared library renamed to libcuml++.so
- PR #460: Random Forest & Decision Trees (Single-GPU, Classification)
- PR #491: Add doxygen build target for ml-prims
- PR #505: Add R-Squared Score to python interface
- PR #507: Add coordinate descent for lasso and elastic-net
- PR #511: Add a minmax ml-prim
- PR #516: Added Trustworthiness score feature
- PR #520: Add local build script to mimic gpuCI
- PR #503: Add column-wise matrix sort primitive
- PR #525: Add docs build script to cuML
- PR #528: Remove current KMeans and replace it with a new single GPU implementation built using ML primitives

## Improvements

- PR #481: Refactoring Quasi-Newton to use cumlHandle
- PR #467: Added validity check on cumlHandle_t
- PR #461: Rewrote permute and added column major version
- PR #440: README updates
- PR #295: Improve build-time and the interface e.g., enable bool-OutType, for distance()
- PR #390: Update docs version
- PR #272: Add stream parameters to cublas and cusolver wrapper functions
- PR #447: Added building and running mlprims tests to CI
- PR #445: Lower dbscan memory usage by computing adjacency matrix directly
- PR #431: Add support for fancy iterator input types to LinAlg::reduce_rows_by_key
- PR #394: Introducing cumlHandle API to dbscan and add example
- PR #500: Added CI check for black listed CUDA Runtime API calls
- PR #475: exposing cumlHandle for dbscan from python-side
- PR #395: Edited the CONTRIBUTING.md file
- PR #407: Test files to run stress, correctness and unit tests for cuml algos
- PR #512: generic copy method for copying buffers between device/host
- PR #533: Add cudatoolkit conda dependency
- PR #524: Use cmake find blas and find lapack to pass configure options to faiss
- PR #527: Added notes on UMAP differences from reference implementation
- PR #540: Use latest release version in update-version CI script
- PR #552: Re-enable assert in kmeans tests with xfail as needed
- PR #581: Add shared memory fast col major to row major function back with bound checks
- PR #592: More efficient matrix copy/reverse methods
- PR #721: Added pickle tests for DBSCAN and Random Projections

## Bug Fixes

- PR #334: Fixed segfault in `ML::cumlHandle_impl::destroyResources`
- PR #349: Developer guide clarifications for cumlHandle and cumlHandle_impl
- PR #398: Fix CI scripts to allow nightlies to be uploaded
- PR #399: Skip PCA tests to allow CI to run with driver 418
- PR #422: Issue in the PCA tests was solved and CI can run with driver 418
- PR #409: Add entry to gitmodules to ignore build artifacts
- PR #412: Fix for svdQR function in ml-prims
- PR #438: Code that depended on FAISS was building everytime.
- PR #358: Fixed an issue when switching streams on MLCommon::device_buffer and MLCommon::host_buffer
- PR #434: Fixing bug in CSR tests
- PR #443: Remove defaults channel from ci scripts
- PR #384: 64b index arithmetic updates to the kernels inside ml-prims
- PR #459: Fix for runtime library path of pip package
- PR #464: Fix for C++11 destructor warning in qn
- PR #466: Add support for column-major in LinAlg::*Norm methods
- PR #465: Fixing deadlock issue in GridSync due to consecutive sync calls
- PR #468: Fix dbscan example build failure
- PR #470: Fix resource leakage in Kalman filter python wrapper
- PR #473: Fix gather ml-prim test for change in rng uniform API
- PR #477: Fixes default stream initialization in cumlHandle
- PR #480: Replaced qn_fit() declaration with #include of file containing definition to fix linker error
- PR #495: Update cuDF and RMM versions in GPU ci test scripts
- PR #499: DEVELOPER_GUIDE.md: fixed links and clarified ML::detail::streamSyncer example
- PR #506: Re enable ml-prim tests in CI
- PR #508: Fix for an error with default argument in LinAlg::meanSquaredError
- PR #519: README.md Updates and adding BUILD.md back
- PR #526: Fix the issue of wrong results when fit and transform of PCA are called separately
- PR #531: Fixing missing arguments in updateDevice() for RF
- PR #543: Exposing dbscan batch size through cython API and fixing broken batching
- PR #551: Made use of ZLIB_LIBRARIES consistent between ml_test and ml_mg_test
- PR #557: Modified CI script to run cuML tests before building mlprims and removed lapack flag
- PR #578: Updated Readme.md to add lasso and elastic-net
- PR #580: Fixing cython garbage collection bug in KNN
- PR #577: Use find libz in prims cmake
- PR #594: fixed cuda-memcheck mean_center test failures


# cuML 0.6.1 (09 Apr 2019)

## Bug Fixes

- PR #462 Runtime library path fix for cuML pip package


# cuML 0.6.0 (22 Mar 2019)

## New Features

- PR #249: Single GPU Stochastic Gradient Descent for linear regression, logistic regression, and linear svm with L1, L2, and elastic-net penalties.
- PR #247: Added "proper" CUDA API to cuML
- PR #235: NearestNeighbors MG Support
- PR #261: UMAP Algorithm
- PR #290: NearestNeighbors numpy MG Support
- PR #303: Reusable spectral embedding / clustering
- PR #325: Initial support for single process multi-GPU OLS and tSVD
- PR #271: Initial support for hyperparameter optimization with dask for many models

## Improvements

- PR #144: Dockerfile update and docs for LinearRegression and Kalman Filter.
- PR #168: Add /ci/gpu/build.sh file to cuML
- PR #167: Integrating full-n-final ml-prims repo inside cuml
- PR #198: (ml-prims) Removal of *MG calls + fixed a bug in permute method
- PR #194: Added new ml-prims for supporting LASSO regression.
- PR #114: Building faiss C++ api into libcuml
- PR #64: Using FAISS C++ API in cuML and exposing bindings through cython
- PR #208: Issue ml-common-3: Math.h: swap thrust::for_each with binaryOp,unaryOp
- PR #224: Improve doc strings for readable rendering with readthedocs
- PR #209: Simplify README.md, move build instructions to BUILD.md
- PR #218: Fix RNG to use given seed and adjust RNG test tolerances.
- PR #225: Support for generating random integers
- PR #215: Refactored LinAlg::norm to Stats::rowNorm and added Stats::colNorm
- PR #234: Support for custom output type and passing index value to main_op in *Reduction kernels
- PR #230: Refactored the cuda_utils header
- PR #236: Refactored cuml python package structure to be more sklearn like
- PR #232: Added reduce_rows_by_key
- PR #246: Support for 2 vectors in the matrix vector operator
- PR #244: Fix for single GPU OLS and Ridge to support one column training data
- PR #271: Added get_params and set_params functions for linear and ridge regression
- PR #253: Fix for issue #250-reduce_rows_by_key failed memcheck for small nkeys
- PR #269: LinearRegression, Ridge Python docs update and cleaning
- PR #322: set_params updated
- PR #237: Update build instructions
- PR #275: Kmeans use of faster gpu_matrix
- PR #288: Add n_neighbors to NearestNeighbors constructor
- PR #302: Added FutureWarning for deprecation of current kmeans algorithm
- PR #312: Last minute cleanup before release
- PR #315: Documentation updating and enhancements
- PR #330: Added ignored argument to pca.fit_transform to map to sklearn's implemenation
- PR #342: Change default ABI to ON
- PR #572: Pulling DBSCAN components into reusable primitives


## Bug Fixes

- PR #193: Fix AttributeError in PCA and TSVD
- PR #211: Fixing inconsistent use of proper batch size calculation in DBSCAN
- PR #202: Adding back ability for users to define their own BLAS
- PR #201: Pass CMAKE CUDA path to faiss/configure script
- PR #200 Avoid using numpy via cimport in KNN
- PR #228: Bug fix: LinAlg::unaryOp with 0-length input
- PR #279: Removing faiss-gpu references in README
- PR #321: Fix release script typo
- PR #327: Update conda requirements for version 0.6 requirements
- PR #352: Correctly calculating numpy chunk sizing for kNN
- PR #345: Run python import as part of package build to trigger compilation
- PR #347: Lowering memory usage of kNN.
- PR #355: Fixing issues with very large numpy inputs to SPMG OLS and tSVD.
- PR #357: Removing FAISS requirement from README
- PR #362: Fix for matVecOp crashing on large input sizes
- PR #366: Index arithmetic issue fix with TxN_t class
- PR #376: Disabled kmeans tests since they are currently too sensitive (see #71)
- PR #380: Allow arbitrary data size on ingress for numba_utils.row_matrix
- PR #385: Fix for long import cuml time in containers and fix for setup_pip
- PR #630: Fixing a missing kneighbors in nearest neighbors python proxy

# cuML 0.5.1 (05 Feb 2019)

## Bug Fixes

- PR #189 Avoid using numpy via cimport to prevent ABI issues in Cython compilation


# cuML 0.5.0 (28 Jan 2019)

## New Features

- PR #66: OLS Linear Regression
- PR #44: Distance calculation ML primitives
- PR #69: Ridge (L2 Regularized) Linear Regression
- PR #103: Linear Kalman Filter
- PR #117: Pip install support
- PR #64: Device to device support from cuML device pointers into FAISS

## Improvements

- PR #56: Make OpenMP optional for building
- PR #67: Github issue templates
- PR #44: Refactored DBSCAN to use ML primitives
- PR #91: Pytest cleanup and sklearn toyset datasets based pytests for kmeans and dbscan
- PR #75: C++ example to use kmeans
- PR #117: Use cmake extension to find any zlib installed in system
- PR #94: Add cmake flag to set ABI compatibility
- PR #139: Move thirdparty submodules to root and add symlinks to new locations
- PR #151: Replace TravisCI testing and conda pkg builds with gpuCI
- PR #164: Add numba kernel for faster column to row major transform
- PR #114: Adding FAISS to cuml build

## Bug Fixes

- PR #48: CUDA 10 compilation warnings fix
- PR #51: Fixes to Dockerfile and docs for new build system
- PR #72: Fixes for GCC 7
- PR #96: Fix for kmeans stack overflow with high number of clusters
- PR #105: Fix for AttributeError in kmeans fit method
- PR #113: Removed old  glm python/cython files
- PR #118: Fix for AttributeError in kmeans predict method
- PR #125: Remove randomized solver option from PCA python bindings


# cuML 0.4.0 (05 Dec 2018)

## New Features

## Improvements

- PR #42: New build system: separation of libcuml.so and cuml python package
- PR #43: Added changelog.md

## Bug Fixes


# cuML 0.3.0 (30 Nov 2018)

## New Features

- PR #33: Added ability to call cuML algorithms using numpy arrays

## Improvements

- PR #24: Fix references of python package from cuML to cuml and start using versioneer for better versioning
- PR #40: Added support for refactored cuDF 0.3.0, updated Conda files
- PR #33: Major python test cleaning, all tests pass with cuDF 0.2.0 and 0.3.0. Preparation for new build system
- PR #34: Updated batch count calculation logic in DBSCAN
- PR #35: Beginning of DBSCAN refactor to use cuML mlprims and general improvements

## Bug Fixes

- PR #30: Fixed batch size bug in DBSCAN that caused crash. Also fixed various locations for potential integer overflows
- PR #28: Fix readthedocs build documentation
- PR #29: Fix pytests for cuml name change from cuML
- PR #33: Fixed memory bug that would cause segmentation faults due to numba releasing memory before it was used. Also fixed row major/column major bugs for different algorithms
- PR #36: Fix kmeans gtest to use device data
- PR #38: cuda\_free bug removed that caused google tests to sometimes pass and sometimes fail randomly
- PR #39: Updated cmake to correctly link with CUDA libraries, add CUDA runtime linking and include source files in compile target

# cuML 0.2.0 (02 Nov 2018)

## New Features

- PR #11: Kmeans algorithm added
- PR #7: FAISS KNN wrapper added
- PR #21: Added Conda install support

## Improvements

- PR #15: Added compatibility with cuDF (from prior pyGDF)
- PR #13: Added FAISS to Dockerfile
- PR #21: Added TravisCI build system for CI and Conda builds

## Bug Fixes

- PR #4: Fixed explained variance bug in TSVD
- PR #5: Notebook bug fixes and updated results


# cuML 0.1.0

Initial release including PCA, TSVD, DBSCAN, ml-prims and cython wrappers<|MERGE_RESOLUTION|>--- conflicted
+++ resolved
@@ -22,16 +22,13 @@
 - PR #1283: Updated the cuMl docs to include MBSGD and adjusted_rand_score
 - PR #1300: Lowercase parameter versions for FIL algorithms
 - PR #1312: Update CuPy to version 6.5 and use conda-forge channel
-<<<<<<< HEAD
 - PR #1314: Added options needed for ASVDb output (CUDA ver, etc.), added option
   to select algos
 - PR #1335: Options to print available algorithms and datasets 
   in the Python benchmark
-=======
 - PR #1314: Added options needed for ASVDb output (CUDA ver, etc.), added option to select algos
 - PR #1338: Remove BUILD_ABI references in CI scripts
 - PR #1340: Updated unit tests to uses larger dataset
->>>>>>> 6e3e0e99
 
 ## Bug Fixes
 - PR #1281: Making rng.h threadsafe
