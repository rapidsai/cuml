--- conflicted
+++ resolved
@@ -3,11 +3,8 @@
 ## New Features
 
 ## Improvements
-<<<<<<< HEAD
 - PR #3077: Improve runtime for test_kmeans
-=======
 - PR #3070: Speed up dask/test_datasets tests
->>>>>>> 7e6d4135
 - PR #3075: Speed up test_linear_model tests
 - PR #3078: Speed up test_incremental_pca tests
 - PR #2902: `matrix/matrix.cuh` in RAFT namespacing
