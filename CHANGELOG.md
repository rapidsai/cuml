--- conflicted
+++ resolved
@@ -90,16 +90,12 @@
 - PR #3191: Fix __repr__ function for preprocessing models
 - PR #3175: Fix gtest pinned cmake version for build from source option
 - PR #3182: Fix a bug in MSE metric calculation
-<<<<<<< HEAD
 - PR #3187: Update docstring to document behavior of `bootstrap=False`
-=======
 - PR #3215: Add a missing `__syncthreads()`
 - PR #3185: Add documentation for Distributed TFIDF Transformer
 - PR #3190: Fix Attribute error on ICPA #3183 and PCA input type
 - PR #3208: Fix EXITCODE override in notebook test script
 - PR #3216: Ignore splits that do not satisfy constraints
->>>>>>> 966b85c1
-
 
 # cuML 0.16.0 (23 Oct 2020)
 
