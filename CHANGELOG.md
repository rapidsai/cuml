--- conflicted
+++ resolved
@@ -2,11 +2,8 @@
 
 ## New Features
 - PR #2698: Distributed TF-IDF transformer
-<<<<<<< HEAD
 - PR #2476: Porter Stemmer
-=======
 - PR #2638: Improve cython build with custom `build_ext`
->>>>>>> 904c50a6
 
 ## Improvements
 - PR #2796: Remove tokens of length 1 by default for text vectorizers
