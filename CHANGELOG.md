# cuML 0.15.0 (Date TBD)

## New Features
- PR #2554: Hashing Vectorizer and general vectorizer improvements
- PR #2240: Making Dask models pickleable
- PR #2267: CountVectorizer estimator
- PR #2261: Exposing new FAISS metrics through Python API
- PR #2287: Single-GPU TfidfTransformer implementation
- PR #2289: QR SVD solver for MNMG PCA
- PR #2312: column-major support for make_blobs
- PR #2172: Initial support for auto-ARIMA
- PR #2394: Adding cosine & correlation distance for KNN
- PR #2392: PCA can accept sparse inputs, and sparse prim for computing covariance
- PR #2465: Support pandas 1.0+
- PR #2519: Precision recall curve using cupy
- PR #2500: Replace UMAP functionality dependency on nvgraph with RAFT Spectral Clustering
- PR #2502: cuML Implementation of `sklearn.metrics.pairwise_distances`
- PR #2520: TfidfVectorizer estimator
- PR #2211: MNMG KNN Classifier & Regressor
- PR #2461: Add KNN Sparse Output Functionality
- PR #2607: Add support for probability estimates in SVC
<<<<<<< HEAD
- PR #2322: Sparse FIL forests with 8-byte nodes
=======
- PR #2618: SVM class and sample weights
>>>>>>> c399db3f

## Improvements
- PR #2336: Eliminate `rmm.device_array` usage
- PR #2262: Using fully shared PartDescriptor in MNMG decomposiition, linear models, and solvers
- PR #2310: Pinning ucx-py to 0.14 to make 0.15 CI pass
- PR #1945: enable clang tidy
- PR #2339: umap performance improvements
- PR #2308: Using fixture for Dask client to eliminate possiblity of not closing
- PR #2345: make C++ logger level definition to be the same as python layer
- PR #2329: Add short commit hash to conda package name
- PR #2362: Implement binary/multi-classification log loss with cupy
- PR #2363: Update threshold and make other changes for stress tests
- PR #2371: Updating MBSGD tests to use larger batches
- PR #2380: Pinning libcumlprims version to ease future updates
- PR #2405: Remove references to deprecated RMM headers.
- PR #2340: Import ARIMA in the root init file and fix the `test_fit_function` test
- PR #2408: Install meta packages for dependencies
- PR #2417: Move doc customization scripts to Jenkins
- PR #2427: Moving MNMG decomposition to cuml
- PR #2433: Add libcumlprims_mg to CMake
- PR #2420: Add and set convert_dtype default to True in estimator fit methods
- PR #2411: Refactor Mixin classes and use in classifier/regressor estimators
- PR #2442: fix setting RAFT_DIR from the RAFT_PATH env var
- PR #2469: Updating KNN c-api to document all arguments
- PR #2453: Add CumlArray to API doc
- PR #2440: Use Treelite Conda package
- PR #2403: Support for input and output type consistency in logistic regression predict_proba
- PR #2473: Add metrics.roc_auc_score to API docs. Additional readability and minor docs bug fixes
- PR #2468: Add `_n_features_in_` attribute to all single GPU estimators that implement fit
- PR #2489: Removing explicit FAISS build and adding dependency on libfaiss conda package
- PR #2480: Moving MNMG glm and solvers to cuml
- PR #2490: Moving MNMG KMeans to cuml
- PR #2483: Moving MNMG KNN to cuml
- PR #2492: Adding additional assertions to mnmg nearest neighbors pytests
- PR #2439: Update dask RF code to have print_detailed function
- PR #2431: Match output of classifier predict with target dtype
- PR #2237: Refactor RF cython code
- PR #2513: Fixing LGTM Analysis Issues
- PR #2099: Raise an error when float64 data is used with dask RF
- PR #2522: Renaming a few arguments in KNeighbors* to be more readable
- PR #2499: Provide access to `cuml.DBSCAN` core samples
- PR #2526: Removing PCA TSQR as a solver due to scalability issues
- PR #2536: Update conda upload versions for new supported CUDA/Python
- PR #2538: Remove Protobuf dependency
- PR #2553: Test pickle protocol 5 support
- PR #2570: Accepting single df or array input in train_test_split
- PR #2566: Remove deprecated cuDF from_gpu_matrix calls
- PR #2583: findpackage.cmake.in template for cmake dependencies
- PR #2577: Fully removing NVGraph dependency for CUDA 11 compatibility
- PR #2575: Speed up TfidfTransformer
- PR #2584: Removing dependency on sklearn's NotFittedError
- PR #2591: Generate benchmark datsets using `cuml.datasets`
- PR #2548: Fix limitation on number of rows usable with tSNE and refactor memory allocation
- PR #2589: including cuda-11 build fixes into raft
- PR #2599: Add Stratified train_test_split 
- PR #2487: Set classes_ attribute during classifier fit
- PR #2605: Reduce memory usage in tSNE
- PR #2611: Adding building doxygen docs to gpu ci
- PR #2629: Add naive_bayes api docs

## Bug Fixes
- PR #2369: Update RF code to fix set_params memory leak
- PR #2364: Fix for random projection
- PR #2373: Use Treelite Pip package in GPU testing
- PR #2376: Update documentation Links
- PR #2407: fixed batch count in DBScan for integer overflow case
- PR #2413: CumlArray and related methods updates to account for cuDF.Buffer contiguity update
- PR #2424: --singlegpu flag fix on build.sh script
- PR #2432: Using correct algo_name for UMAP in benchmark tests
- PR #2445: Restore access to coef_ property of Lasso
- PR #2441: Change p2p_enabled definition to work without ucx
- PR #2447: Drop `nvstrings`
- PR #2450: Update local build to use new gpuCI image
- PR #2454: Mark RF memleak test as XFAIL, because we can't detect memleak reliably
- PR #2455: Use correct field to store data type in `LabelEncoder.fit_transform`
- PR #2475: Fix typo in build.sh
- PR #2496: Fixing indentation for simulate_data in test_fil.py
- PR #2494: Set QN regularization strength consistent with scikit-learn
- PR #2486: Fix cupy input to kmeans init
- PR #2497: Changes to accomodate cuDF unsigned categorical changes
- PR #2209: Fix FIL benchmark for gpuarray-c input
- PR #2507: Import `treelite.sklearn`
- PR #2521: Fixing invalid smem calculation in KNeighborsCLassifier
- PR #2515: Increase tolerance for LogisticRegression test
- PR #2532: Updating doxygen in new MG headers
- PR #2521: Fixing invalid smem calculation in KNeighborsCLassifier
- PR #2515: Increase tolerance for LogisticRegression test
- PR #2545: Fix documentation of n_iter_without_progress in tSNE Python bindings
- PR #2543: Improve numerical stability of QN solver
- PR #2544: Fix Barnes-Hut tSNE not using specified post_learning_rate
- PR #2558: Disabled a long-running FIL test
- PR #2540: Update default value for n_epochs in UMAP to match documentation & sklearn API
- PR #2535: Fix issue with incorrect docker image being used in local build script
- PR #2542: Fix small memory leak in TSNE
- PR #2552: Fixed the length argument of updateDevice calls in RF test
- PR #2565: Fix cell allocation code to avoid loops in quad-tree. Prevent NaNs causing infinite descent
- PR #2563: Update scipy call for arima gradient test
- PR #2569: Fix for cuDF update
- PR #2508: Use keyword parameters in sklearn.datasets.make_* functions
- PR #2586: Fix SVC decision function data type
- PR #2573: Considering managed memory as device type on checking for KMeans
- PR #2574: Fixing include path in `tsvd_mg.pyx`
- PR #2506: Fix usage of CumlArray attributes on `cuml.common.base.Base`
- PR #2593: Fix inconsistency in train_test_split
- PR #2609: Fix small doxygen issues
- PR #2610: Remove cuDF tolist call
- PR #2613: Removing thresholds from kmeans score tests (SG+MG)
- PR #2616: Small test code fix for pandas dtype tests
- PR #2625: Update Estimator notebook to resolve errors
- PR #2634: singlegpu build option fixes

# cuML 0.14.0 (03 Jun 2020)

## New Features
- PR #1994: Support for distributed OneHotEncoder
- PR #1892: One hot encoder implementation with cupy
- PR #1655: Adds python bindings for homogeneity score
- PR #1704: Adds python bindings for completeness score
- PR #1687: Adds python bindings for mutual info score
- PR #1980: prim: added a new write-only unary op prim
- PR #1867: C++: add logging interface support in cuML based spdlog
- PR #1902: Multi class inference in FIL C++ and importing multi-class forests from treelite
- PR #1906: UMAP MNMG
- PR #2067: python: wrap logging interface in cython
- PR #2083: Added dtype, order, and use_full_low_rank to MNMG `make_regression`
- PR #2074: SG and MNMG `make_classification`
- PR #2127: Added order to SG `make_blobs`, and switch from C++ to cupy based implementation
- PR #2057: Weighted k-means
- PR #2256: Add a `make_arima` generator
- PR #2245: ElasticNet, Lasso and Coordinate Descent MNMG
- PR #2242: Pandas input support with output as NumPy arrays by default
- PR #2551: Add cuML RF multiclass prediction using FIL from python
- PR #1728: Added notebook testing to gpuCI gpu build

## Improvements
- PR #1931: C++: enabled doxygen docs for all of the C++ codebase
- PR #1944: Support for dask_cudf.core.Series in _extract_partitions
- PR #1947: Cleaning up cmake
- PR #1927: Use Cython's `new_build_ext` (if available)
- PR #1946: Removed zlib dependency from cmake
- PR #1988: C++: cpp bench refactor
- PR #1873: Remove usage of nvstring and nvcat from LabelEncoder
- PR #1968: Update SVC SVR with cuML Array
- PR #1972: updates to our flow to use conda-forge's clang and clang-tools packages
- PR #1974: Reduce ARIMA testing time
- PR #1984: Enable Ninja build
- PR #1985: C++ UMAP parametrizable tests
- PR #2005: Adding missing algorithms to cuml benchmarks and notebook
- PR #2016: Add capability to setup.py and build.sh to fully clean all cython build files and artifacts
- PR #2044: A cuda-memcheck helper wrapper for devs
- PR #2018: Using `cuml.dask.part_utils.extract_partitions` and removing similar, duplicated code
- PR #2019: Enable doxygen build in our nightly doc build CI script
- PR #1996: Cythonize in parallel
- PR #2032: Reduce number of tests for MBSGD to improve CI running time
- PR #2031: Encapsulating UCX-py interactions in singleton
- PR #2029: Add C++ ARIMA log-likelihood benchmark
- PR #2085: Convert TSNE to use CumlArray
- PR #2051: Reduce the time required to run dask pca and dask tsvd tests
- PR #1981: Using CumlArray in kNN and DistributedDataHandler in dask kNN
- PR #2053: Introduce verbosity level in C++ layer instead of boolean `verbose` flag
- PR #2047: Make internal streams non-blocking w.r.t. NULL stream
- PR #2048: Random forest testing speedup
- PR #2058: Use CumlArray in Random Projection
- PR #2068: Updating knn class probabilities to use make_monotonic instead of binary search
- PR #2062: Adding random state to UMAP mnmg tests
- PR #2064: Speed-up K-Means test
- PR #2015: Renaming .h to .cuh in solver, dbscan and svm
- PR #2080: Improved import of sparse FIL forests from treelite
- PR #2090: Upgrade C++ build to C++14 standard
- PR #2089: CI: enabled cuda-memcheck on ml-prims unit-tests during nightly build
- PR #2128: Update Dask RF code to reduce the time required for GPU predict to run
- PR #2125: Build infrastructure to use RAFT
- PR #2131: Update Dask RF fit to use DistributedDataHandler
- PR #2055: Update the metrics notebook to use important cuML models
- PR #2095: Improved import of src_prims/utils.h, making it less ambiguous
- PR #2118: Updating SGD & mini-batch estimators to use CumlArray
- PR #2120: Speeding up dask RandomForest tests
- PR #1883: Use CumlArray in ARIMA
- PR #877: Adding definition of done criteria to wiki
- PR #2135: A few optimizations to UMAP fuzzy simplicial set
- PR #1914: Change the meaning of ARIMA's intercept to match the literature
- PR #2098: Renaming .h to .cuh in decision_tree, glm, pca
- PR #2150: Remove deprecated RMM calls in RMM allocator adapter
- PR #2146: Remove deprecated kalman filter
- PR #2151: Add pytest duration and pytest timeout
- PR #2156: Add Docker 19 support to local gpuci build
- PR #2178: Reduce duplicated code in RF
- PR #2124: Expand tutorial docs and sample notebook
- PR #2175: Allow CPU-only and dataset params for benchmark sweeps
- PR #2186: Refactor cython code to build OPG structs in common utils file
- PR #2180: Add fully single GPU singlegpu python build
- PR #2187: CMake improvements to manage conda environment dependencies
- PR #2185: Add has_sklearn function and use it in datasets/classification.
- PR #2193: Order-independent local shuffle in `cuml.dask.make_regression`
- PR #2204: Update python layer to use the logger interface
- PR #2184: Refoctor headers for holtwinters, rproj, tsvd, tsne, umap
- PR #2199: Remove unncessary notebooks
- PR #2195: Separating fit and transform calls in SG, MNMG PCA to save transform array memory consumption
- PR #2201: Re-enabling UMAP repro tests
- PR #2132: Add SVM C++ benchmarks
- PR #2196: Updates to benchmarks. Moving notebook
- PR #2208: Coordinate Descent, Lasso and ElasticNet CumlArray updates
- PR #2210: Updating KNN tests to evaluate multiple index partitions
- PR #2205: Use timeout to add 2 hour hard limit to dask tests
- PR #2212: Improve DBScan batch count / memory estimation
- PR #2213: Standardized include statements across all cpp source files, updated copyright on all modified files
- PR #2214: Remove utils folder and refactor to common folder
- PR #2220: Final refactoring of all src_prims header files following rules as specified in #1675
- PR #2225: input_to_cuml_array keep order option, test updates and cleanup
- PR #2244: Re-enable slow ARIMA tests as stress tests
- PR #2231: Using OPG structs from `cuml.common` in decomposition algorithms
- PR #2257: Update QN and LogisticRegression to use CumlArray
- PR #2259: Add CumlArray support to Naive Bayes
- PR #2252: Add benchmark for the Gram matrix prims
- PR #2263: Faster serialization for Treelite objects with RF
- PR #2264: Reduce build time for cuML by using make_blobs from libcuml++ interface
- PR #2269: Add docs targets to build.sh and fix python cuml.common docs
- PR #2271: Clarify doc for `_unique` default implementation in OneHotEncoder
- PR #2272: Add docs build.sh script to repository
- PR #2276: Ensure `CumlArray` provided `dtype` conforms
- PR #2281: Rely on cuDF's `Serializable` in `CumlArray`
- PR #2284: Reduce dataset size in SG RF notebook to reduce run time of sklearn
- PR #2285: Increase the threshold for elastic_net test in dask/test_coordinate_descent
- PR #2314: Update FIL default values, documentation and test
- PR #2316: 0.14 release docs additions and fixes
- PR #2320: Add prediction notes to RF docs
- PR #2323: Change verbose levels and parameter name to match Scikit-learn API
- PR #2324: Raise an error if n_bins > number of training samples in RF
- PR #2335: Throw a warning if treelite cannot be imported and `load_from_sklearn` is used

## Bug Fixes
- PR #1939: Fix syntax error in cuml.common.array
- PR #1941: Remove c++ cuda flag that was getting duplicated in CMake
- PR #1971: python: Correctly honor --singlegpu option and CUML_BUILD_PATH env variable
- PR #1969: Update libcumlprims to 0.14
- PR #1973: Add missing mg files for setup.py --singlegpu flag
- PR #1993: Set `umap_transform_reproducibility` tests to xfail
- PR #2004: Refactoring the arguments to `plant()` call
- PR #2017: Fixing memory issue in weak cc prim
- PR #2028: Skipping UMAP knn reproducibility tests until we figure out why its failing in CUDA 10.2
- PR #2024: Fixed cuda-memcheck errors with sample-without-replacement prim
- PR #1540: prims: support for custom math-type used for computation inside adjusted rand index prim
- PR #2077: dask-make blobs arguments to match sklearn
- PR #2059: Make all Scipy imports conditional
- PR #2078: Ignore negative cache indices in get_vecs
- PR #2084: Fixed cuda-memcheck errors with COO unit-tests
- PR #2087: Fixed cuda-memcheck errors with dispersion prim
- PR #2096: Fixed syntax error with nightly build command for memcheck unit-tests
- PR #2115: Fixed contingency matrix prim unit-tests for computing correct golden values
- PR #2107: Fix PCA transform
- PR #2109: input_to_cuml_array __cuda_array_interface__ bugfix
- PR #2117: cuDF __array__ exception small fixes
- PR #2139: CumlArray for adjusted_rand_score
- PR #2140: Returning self in fit model functions
- PR #2144: Remove GPU arch < 60 from CMake build
- PR #2153: Added missing namespaces to some Decision Tree files
- PR #2155: C++: fix doxygen build break
- PR #2161: Replacing depreciated bruteForceKnn
- PR #2162: Use stream in transpose prim
- PR #2165: Fit function test correction
- PR #2166: Fix handling of temp file in RF pickling
- PR #2176: C++: fix for adjusted rand index when input array is all zeros
- PR #2179: Fix clang tools version in libcuml recipe
- PR #2183: Fix RAFT in nightly package
- PR #2191: Fix placement of SVM parameter documentation and add examples
- PR #2212: Fix DBScan results (no propagation of labels through border points)
- PR #2215: Fix the printing of forest object
- PR #2217: Fix opg_utils naming to fix singlegpu build
- PR #2223: Fix bug in ARIMA C++ benchmark
- PR #2224: Temporary fix for CI until new Dask version is released
- PR #2228: Update to use __reduce_ex__ in CumlArray to override cudf.Buffer
- PR #2249: Fix bug in UMAP continuous target metrics
- PR #2258: Fix doxygen build break
- PR #2255: Set random_state for train_test_split function in dask RF
- PR #2275: Fix RF fit memory leak
- PR #2274: Fix parameter name verbose to verbosity in mnmg OneHotEncoder
- PR #2277: Updated cub repo path and branch name
- PR #2282: Fix memory leak in Dask RF concatenation
- PR #2301: Scaling KNN dask tests sample size with n GPUs
- PR #2293: Contiguity fixes for input_to_cuml_array and train_test_split
- PR #2295: Fix convert_to_dtype copy even with same dtype
- PR #2305: Fixed race condition in DBScan
- PR #2354: Fix broken links in README
- PR #2619: Explicitly skip raft test folder for pytest 6.0.0

# cuML 0.13.0 (31 Mar 2020)

## New Features
- PR #1777: Python bindings for entropy
- PR #1742: Mean squared error implementation with cupy
- PR #1817: Confusion matrix implementation with cupy (SNSG and MNMG)
- PR #1766: Mean absolute error implementation with cupy
- PR #1766: Mean squared log error implementation with cupy
- PR #1635: cuML Array shim and configurable output added to cluster methods
- PR #1586: Seasonal ARIMA
- PR #1683: cuml.dask make_regression
- PR #1689: Add framework for cuML Dask serializers
- PR #1709: Add `decision_function()` and `predict_proba()` for LogisticRegression
- PR #1714: Add `print_env.sh` file to gather important environment details
- PR #1750: LinearRegression CumlArray for configurable output
- PR #1814: ROC AUC score implementation with cupy
- PR #1767: Single GPU decomposition models configurable output
- PR #1646: Using FIL to predict in MNMG RF
- PR #1778: Make cuML Handle picklable
- PR #1738: cuml.dask refactor beginning and dask array input option for OLS, Ridge and KMeans
- PR #1874: Add predict_proba function to RF classifier
- PR #1815: Adding KNN parameter to UMAP
- PR #1978: Adding `predict_proba` function to dask RF

## Improvements
- PR #1644: Add `predict_proba()` for FIL binary classifier
- PR #1620: Pickling tests now automatically finds all model classes inheriting from cuml.Base
- PR #1637: Update to newer treelite version with XGBoost 1.0 compatibility
- PR #1632: Fix MBSGD models inheritance, they now inherits from cuml.Base
- PR #1628: Remove submodules from cuML
- PR #1755: Expose the build_treelite function for python
- PR #1649: Add the fil_sparse_format variable option to RF API
- PR #1647: storage_type=AUTO uses SPARSE for large models
- PR #1668: Update the warning statement thrown in RF when the seed is set but n_streams is not 1
- PR #1662: use of direct cusparse calls for coo2csr, instead of depending on nvgraph
- PR #1747: C++: dbscan performance improvements and cleanup
- PR #1697: Making trustworthiness batchable and using proper workspace
- PR #1721: Improving UMAP pytests
- PR #1717: Call `rmm_cupy_allocator` for CuPy allocations
- PR #1718: Import `using_allocator` from `cupy.cuda`
- PR #1723: Update RF Classifier to throw an exception for multi-class pickling
- PR #1726: Decorator to allocate CuPy arrays with RMM
- PR #1719: UMAP random seed reproducibility
- PR #1748: Test serializing `CumlArray` objects
- PR #1776: Refactoring pca/tsvd distributed
- PR #1762: Update CuPy requirement to 7
- PR #1768: C++: Different input and output types for add and subtract prims
- PR #1790: Add support for multiple seeding in k-means++
- PR #1805: Adding new Dask cuda serializers to naive bayes + a trivial perf update
- PR #1812: C++: bench: UMAP benchmark cases added
- PR #1795: Add capability to build CumlArray from bytearray/memoryview objects
- PR #1824: C++: improving the performance of UMAP algo
- PR #1816: Add ARIMA notebook
- PR #1856: Update docs for 0.13
- PR #1827: Add HPO demo Notebook
- PR #1825: `--nvtx` option in `build.sh`
- PR #1847: Update XGBoost version for CI
- PR #1837: Simplify cuML Array construction
- PR #1848: Rely on subclassing for cuML Array serialization
- PR #1866: Minimizing client memory pressure on Naive Bayes
- PR #1788: Removing complexity bottleneck in S-ARIMA
- PR #1873: Remove usage of nvstring and nvcat from LabelEncoder
- PR #1891: Additional improvements to naive bayes tree reduction

## Bug Fixes
- PR #1835 : Fix calling default RF Classification always
- PT #1904: replace cub sort
- PR #1833: Fix depth issue in shallow RF regression estimators
- PR #1770: Warn that KalmanFilter is deprecated
- PR #1775: Allow CumlArray to work with inputs that have no 'strides' in array interface
- PR #1594: Train-test split is now reproducible
- PR #1590: Fix destination directory structure for run-clang-format.py
- PR #1611: Fixing pickling errors for KNN classifier and regressor
- PR #1617: Fixing pickling issues for SVC and SVR
- PR #1634: Fix title in KNN docs
- PR #1627: Adding a check for multi-class data in RF classification
- PR #1654: Skip treelite patch if its already been applied
- PR #1661: Fix nvstring variable name
- PR #1673: Using struct for caching dlsym state in communicator
- PR #1659: TSNE - introduce 'convert_dtype' and refactor class attr 'Y' to 'embedding_'
- PR #1672: Solver 'svd' in Linear and Ridge Regressors when n_cols=1
- PR #1670: Lasso & ElasticNet - cuml Handle added
- PR #1671: Update for accessing cuDF Series pointer
- PR #1652: Support XGBoost 1.0+ models in FIL
- PR #1702: Fix LightGBM-FIL validation test
- PR #1701: test_score kmeans test passing with newer cupy version
- PR #1706: Remove multi-class bug from QuasiNewton
- PR #1699: Limit CuPy to <7.2 temporarily
- PR #1708: Correctly deallocate cuML handles in Cython
- PR #1730: Fixes to KF for test stability (mainly in CUDA 10.2)
- PR #1729: Fixing naive bayes UCX serialization problem in fit()
- PR #1749: bug fix rf classifier/regressor on seg fault in bench
- PR #1751: Updated RF documentation
- PR #1765: Update the checks for using RF GPU predict
- PR #1787: C++: unit-tests to check for RF accuracy. As well as a bug fix to improve RF accuracy
- PR #1793: Updated fil pyx to solve memory leakage issue
- PR #1810: Quickfix - chunkage in dask make_regression
- PR #1842: DistributedDataHandler not properly setting 'multiple'
- PR #1849: Critical fix in ARIMA initial estimate
- PR #1851: Fix for cuDF behavior change for multidimensional arrays
- PR #1852: Remove Thrust warnings
- PR #1868: Turning off IPC caching until it is fixed in UCX-py/UCX
- PR #1876: UMAP exponential decay parameters fix
- PR #1887: Fix hasattr for missing attributes on base models
- PR #1877: Remove resetting index in shuffling in train_test_split
- PR #1893: Updating UCX in comms to match current UCX-py
- PR #1888: Small train_test_split test fix
- PR #1899: Fix dask `extract_partitions()`, remove transformation as instance variable in PCA and TSVD and match sklearn APIs
- PR #1920: Temporarily raising threshold for UMAP reproducibility tests
- PR #1918: Create memleak fixture to skip memleak tests in CI for now
- PR #1926: Update batch matrix test margins
- PR #1925: Fix failing dask tests
- PR #1936: Update DaskRF regression test to xfail
- PR #1932: Isolating cause of make_blobs failure
- PR #1951: Dask Random forest regression CPU predict bug fix
- PR #1948: Adjust BatchedMargin margin and disable tests temporarily
- PR #1950: Fix UMAP test failure


# cuML 0.12.0 (04 Feb 2020)

## New Features
- PR #1483: prims: Fused L2 distance and nearest-neighbor prim
- PR #1494: bench: ml-prims benchmark
- PR #1514: bench: Fused L2 NN prim benchmark
- PR #1411: Cython side of MNMG OLS
- PR #1520: Cython side of MNMG Ridge Regression
- PR #1516: Suppor Vector Regression (epsilon-SVR)

## Improvements
- PR #1638: Update cuml/docs/README.md
- PR #1468: C++: updates to clang format flow to make it more usable among devs
- PR #1473: C++: lazy initialization of "costly" resources inside cumlHandle
- PR #1443: Added a new overloaded GEMM primitive
- PR #1489: Enabling deep trees using Gather tree builder
- PR #1463: Update FAISS submodule to 1.6.1
- PR #1488: Add codeowners
- PR #1432: Row-major (C-style) GPU arrays for benchmarks
- PR #1490: Use dask master instead of conda package for testing
- PR #1375: Naive Bayes & Distributed Naive Bayes
- PR #1377: Add GPU array support for FIL benchmarking
- PR #1493: kmeans: add tiling support for 1-NN computation and use fusedL2-1NN prim for L2 distance metric
- PR #1532: Update CuPy to >= 6.6 and allow 7.0
- PR #1528: Re-enabling KNN using dynamic library loading for UCX in communicator
- PR #1545: Add conda environment version updates to ci script
- PR #1541: Updates for libcudf++ Python refactor
- PR #1555: FIL-SKL, an SKLearn-based benchmark for FIL
- PR #1537: Improve pickling and scoring suppport for many models to support hyperopt
- PR #1551: Change custom kernel to cupy for col/row order transform
- PR #1533: C++: interface header file separation for SVM
- PR #1560: Helper function to allocate all new CuPy arrays with RMM memory management
- PR #1570: Relax nccl in conda recipes to >=2.4 (matching CI)
- PR #1578: Add missing function information to the cuML documenataion
- PR #1584: Add has_scipy utility function for runtime check
- PR #1583: API docs updates for 0.12
- PR #1591: Updated FIL documentation

## Bug Fixes
- PR #1470: Documentation: add make_regression, fix ARIMA section
- PR #1482: Updated the code to remove sklearn from the mbsgd stress test
- PR #1491: Update dev environments for 0.12
- PR #1512: Updating setup_cpu() in SpeedupComparisonRunner
- PR #1498: Add build.sh to code owners
- PR #1505: cmake: added correct dependencies for prims-bench build
- PR #1534: Removed TODO comment in create_ucp_listeners()
- PR #1548: Fixing umap extra unary op in knn graph
- PR #1547: Fixing MNMG kmeans score. Fixing UMAP pickling before fit(). Fixing UMAP test failures.
- PR #1557: Increasing threshold for kmeans score
- PR #1562: Increasing threshold even higher
- PR #1564: Fixed a typo in function cumlMPICommunicator_impl::syncStream
- PR #1569: Remove Scikit-learn exception and depedenncy in SVM
- PR #1575: Add missing dtype parameter in call to strides to order for CuPy 6.6 code path
- PR #1574: Updated the init file to include SVM
- PR #1589: Fixing the default value for RF and updating mnmg predict to accept cudf
- PR #1601: Fixed wrong datatype used in knn voting kernel

# cuML 0.11.0 (11 Dec 2019)

## New Features

- PR #1295: Cython side of MNMG PCA
- PR #1218: prims: histogram prim
- PR #1129: C++: Separate include folder for C++ API distribution
- PR #1282: OPG KNN MNMG Code (disabled for 0.11)
- PR #1242: Initial implementation of FIL sparse forests
- PR #1194: Initial ARIMA time-series modeling support.
- PR #1286: Importing treelite models as FIL sparse forests
- PR #1285: Fea minimum impurity decrease RF param
- PR #1301: Add make_regression to generate regression datasets
- PR #1322: RF pickling using treelite, protobuf and FIL
- PR #1332: Add option to cuml.dask make_blobs to produce dask array
- PR #1307: Add RF regression benchmark
- PR #1327: Update the code to build treelite with protobuf
- PR #1289: Add Python benchmarking support for FIL
- PR #1371: Cython side of MNMG tSVD
- PR #1386: Expose SVC decision function value

## Improvements
- PR #1170: Use git to clone subprojects instead of git submodules
- PR #1239: Updated the treelite version
- PR #1225: setup.py clone dependencies like cmake and correct include paths
- PR #1224: Refactored FIL to prepare for sparse trees
- PR #1249: Include libcuml.so C API in installed targets
- PR #1259: Conda dev environment updates and use libcumlprims current version in CI
- PR #1277: Change dependency order in cmake for better printing at compile time
- PR #1264: Add -s flag to GPU CI pytest for better error printing
- PR #1271: Updated the Ridge regression documentation
- PR #1283: Updated the cuMl docs to include MBSGD and adjusted_rand_score
- PR #1300: Lowercase parameter versions for FIL algorithms
- PR #1312: Update CuPy to version 6.5 and use conda-forge channel
- PR #1336: Import SciKit-Learn models into FIL
- PR #1314: Added options needed for ASVDb output (CUDA ver, etc.), added option
  to select algos
- PR #1335: Options to print available algorithms and datasets
  in the Python benchmark
- PR #1338: Remove BUILD_ABI references in CI scripts
- PR #1340: Updated unit tests to uses larger dataset
- PR #1351: Build treelite temporarily for GPU CI testing of FIL Scikit-learn
  model importing
- PR #1367: --test-split benchmark parameter for train-test split
- PR #1360: Improved tests for importing SciKit-Learn models into FIL
- PR #1368: Add --num-rows benchmark command line argument
- PR #1351: Build treelite temporarily for GPU CI testing of FIL Scikit-learn model importing
- PR #1366: Modify train_test_split to use CuPy and accept device arrays
- PR #1258: Documenting new MPI communicator for multi-node multi-GPU testing
- PR #1345: Removing deprecated should_downcast argument
- PR #1362: device_buffer in UMAP + Sparse prims
- PR #1376: AUTO value for FIL algorithm
- PR #1408: Updated pickle tests to delete the pre-pickled model to prevent pointer leakage
- PR #1357: Run benchmarks multiple times for CI
- PR #1382: ARIMA optimization: move functions to C++ side
- PR #1392: Updated RF code to reduce duplication of the code
- PR #1444: UCX listener running in its own isolated thread
- PR #1445: Improved performance of FIL sparse trees
- PR #1431: Updated API docs
- PR #1441: Remove unused CUDA conda labels
- PR #1439: Match sklearn 0.22 default n_estimators for RF and fix test errors
- PR #1461: Add kneighbors to API docs

## Bug Fixes
- PR #1281: Making rng.h threadsafe
- PR #1212: Fix cmake git cloning always running configure in subprojects
- PR #1261: Fix comms build errors due to cuml++ include folder changes
- PR #1267: Update build.sh for recent change of building comms in main CMakeLists
- PR #1278: Removed incorrect overloaded instance of eigJacobi
- PR #1302: Updates for numba 0.46
- PR #1313: Updated the RF tests to set the seed and n_streams
- PR #1319: Using machineName arg passed in instead of default for ASV reporting
- PR #1326: Fix illegal memory access in make_regression (bounds issue)
- PR #1330: Fix C++ unit test utils for better handling of differences near zero
- PR #1342: Fix to prevent memory leakage in Lasso and ElasticNet
- PR #1337: Fix k-means init from preset cluster centers
- PR #1354: Fix SVM gamma=scale implementation
- PR #1344: Change other solver based methods to create solver object in init
- PR #1373: Fixing a few small bugs in make_blobs and adding asserts to pytests
- PR #1361: Improve SMO error handling
- PR #1384: Lower expectations on batched matrix tests to prevent CI failures
- PR #1380: Fix memory leaks in ARIMA
- PR #1391: Lower expectations on batched matrix tests even more
- PR #1394: Warning added in svd for cuda version 10.1
- PR #1407: Resolved RF predict issues and updated RF docstring
- PR #1401: Patch for lbfgs solver for logistic regression with no l1 penalty
- PR #1416: train_test_split numba and rmm device_array output bugfix
- PR #1419: UMAP pickle tests are using wrong n_neighbors value for trustworthiness
- PR #1438: KNN Classifier to properly return Dataframe with Dataframe input
- PR #1425: Deprecate seed and use random_state similar to Scikit-learn in train_test_split
- PR #1458: Add joblib as an explicit requirement
- PR #1474: Defer knn mnmg to 0.12 nightly builds and disable ucx-py dependency

# cuML 0.10.0 (16 Oct 2019)

## New Features
- PR #1148: C++ benchmark tool for c++/CUDA code inside cuML
- PR #1071: Selective eigen solver of cuSolver
- PR #1073: Updating RF wrappers to use FIL for GPU accelerated prediction
- PR #1104: CUDA 10.1 support
- PR #1113: prims: new batched make-symmetric-matrix primitive
- PR #1112: prims: new batched-gemv primitive
- PR #855: Added benchmark tools
- PR #1149 Add YYMMDD to version tag for nightly conda packages
- PR #892: General Gram matrices prim
- PR #912: Support Vector Machine
- PR #1274: Updated the RF score function to use GPU predict

## Improvements
- PR #961: High Peformance RF; HIST algo
- PR #1028: Dockerfile updates after dir restructure. Conda env yaml to add statsmodels as a dependency
- PR #1047: Consistent OPG interface for kmeans, based on internal libcumlprims update
- PR #763: Add examples to train_test_split documentation
- PR #1093: Unified inference kernels for different FIL algorithms
- PR #1076: Paying off some UMAP / Spectral tech debt.
- PR #1086: Ensure RegressorMixin scorer uses device arrays
- PR #1110: Adding tests to use default values of parameters of the models
- PR #1108: input_to_host_array function in input_utils for input processing to host arrays
- PR #1114: K-means: Exposing useful params, removing unused params, proxying params in Dask
- PR #1138: Implementing ANY_RANK semantics on irecv
- PR #1142: prims: expose separate InType and OutType for unaryOp and binaryOp
- PR #1115: Moving dask_make_blobs to cuml.dask.datasets. Adding conversion to dask.DataFrame
- PR #1136: CUDA 10.1 CI updates
- PR #1135: K-means: add boundary cases for kmeans||, support finer control with convergence
- PR #1163: Some more correctness improvements. Better verbose printing
- PR #1165: Adding except + in all remaining cython
- PR #1186: Using LocalCUDACluster Pytest fixture
- PR #1173: Docs: Barnes Hut TSNE documentation
- PR #1176: Use new RMM API based on Cython
- PR #1219: Adding custom bench_func and verbose logging to cuml.benchmark
- PR #1247: Improved MNMG RF error checking

## Bug Fixes

- PR #1231: RF respect number of cuda streams from cuml handle
- PR #1230: Rf bugfix memleak in regression
- PR #1208: compile dbscan bug
- PR #1016: Use correct libcumlprims version in GPU CI
- PR #1040: Update version of numba in development conda yaml files
- PR #1043: Updates to accomodate cuDF python code reorganization
- PR #1044: Remove nvidia driver installation from ci/cpu/build.sh
- PR #991: Barnes Hut TSNE Memory Issue Fixes
- PR #1075: Pinning Dask version for consistent CI results
- PR #990: Barnes Hut TSNE Memory Issue Fixes
- PR #1066: Using proper set of workers to destroy nccl comms
- PR #1072: Remove pip requirements and setup
- PR #1074: Fix flake8 CI style check
- PR #1087: Accuracy improvement for sqrt/log in RF max_feature
- PR #1088: Change straggling numba python allocations to use RMM
- PR #1106: Pinning Distributed version to match Dask for consistent CI results
- PR #1116: TSNE CUDA 10.1 Bug Fixes
- PR #1132: DBSCAN Batching Bug Fix
- PR #1162: DASK RF random seed bug fix
- PR #1164: Fix check_dtype arg handling for input_to_dev_array
- PR #1171: SVM prediction bug fix
- PR #1177: Update dask and distributed to 2.5
- PR #1204: Fix SVM crash on Turing
- PR #1199: Replaced sprintf() with snprintf() in THROW()
- PR #1205: Update dask-cuda in yml envs
- PR #1211: Fixing Dask k-means transform bug and adding test
- PR #1236: Improve fix for SMO solvers potential crash on Turing
- PR #1251: Disable compiler optimization for CUDA 10.1 for distance prims
- PR #1260: Small bugfix for major conversion in input_utils
- PR #1276: Fix float64 prediction crash in test_random_forest

# cuML 0.9.0 (21 Aug 2019)

## New Features

- PR #894: Convert RF to treelite format
- PR #826: Jones transformation of params for ARIMA models timeSeries ml-prim
- PR #697: Silhouette Score metric ml-prim
- PR #674: KL Divergence metric ml-prim
- PR #787: homogeneity, completeness and v-measure metrics ml-prim
- PR #711: Mutual Information metric ml-prim
- PR #724: Entropy metric ml-prim
- PR #766: Expose score method based on inertia for KMeans
- PR #823: prims: cluster dispersion metric
- PR #816: Added inverse_transform() for LabelEncoder
- PR #789: prims: sampling without replacement
- PR #813: prims: Col major istance prim
- PR #635: Random Forest & Decision Tree Regression (Single-GPU)
- PR #819: Forest Inferencing Library (FIL)
- PR #829: C++: enable nvtx ranges
- PR #835: Holt-Winters algorithm
- PR #837: treelite for decision forest exchange format
- PR #871: Wrapper for FIL
- PR #870: make_blobs python function
- PR #881: wrappers for accuracy_score and adjusted_rand_score functions
- PR #840: Dask RF classification and regression
- PR #870: make_blobs python function
- PR #879: import of treelite models to FIL
- PR #892: General Gram matrices prim
- PR #883: Adding MNMG Kmeans
- PR #930: Dask RF
- PR #882: TSNE - T-Distributed Stochastic Neighbourhood Embedding
- PR #624: Internals API & Graph Based Dimensionality Reductions Callback
- PR #926: Wrapper for FIL
- PR #994: Adding MPI comm impl for testing / benchmarking MNMG CUDA
- PR #960: Enable using libcumlprims for MG algorithms/prims

## Improvements
- PR #822: build: build.sh update to club all make targets together
- PR #807: Added development conda yml files
- PR #840: Require cmake >= 3.14
- PR #832: Stateless Decision Tree and Random Forest API
- PR #857: Small modifications to comms for utilizing IB w/ Dask
- PR #851: Random forest Stateless API wrappers
- PR #865: High Performance RF
- PR #895: Pretty prints arguments!
- PR #920: Add an empty marker kernel for tracing purposes
- PR #915: syncStream added to cumlCommunicator
- PR #922: Random Forest support in FIL
- PR #911: Update headers to credit CannyLabs BH TSNE implementation
- PR #918: Streamline CUDA_REL environment variable
- PR #924: kmeans: updated APIs to be stateless, refactored code for mnmg support
- PR #950: global_bias support in FIL
- PR #773: Significant improvements to input checking of all classes and common input API for Python
- PR #957: Adding docs to RF & KMeans MNMG. Small fixes for release
- PR #965: Making dask-ml a hard dependency
- PR #976: Update api.rst for new 0.9 classes
- PR #973: Use cudaDeviceGetAttribute instead of relying on cudaDeviceProp object being passed
- PR #978: Update README for 0.9
- PR #1009: Fix references to notebooks-contrib
- PR #1015: Ability to control the number of internal streams in cumlHandle_impl via cumlHandle
- PR #1175: Add more modules to docs ToC

## Bug Fixes

- PR #923: Fix misshapen level/trend/season HoltWinters output
- PR #831: Update conda package dependencies to cudf 0.9
- PR #772: Add missing cython headers to SGD and CD
- PR #849: PCA no attribute trans_input_ transform bug fix
- PR #869: Removing incorrect information from KNN Docs
- PR #885: libclang installation fix for GPUCI
- PR #896: Fix typo in comms build instructions
- PR #921: Fix build scripts using incorrect cudf version
- PR #928: TSNE Stability Adjustments
- PR #934: Cache cudaDeviceProp in cumlHandle for perf reasons
- PR #932: Change default param value for RF classifier
- PR #949: Fix dtype conversion tests for unsupported cudf dtypes
- PR #908: Fix local build generated file ownerships
- PR #983: Change RF max_depth default to 16
- PR #987: Change default values for knn
- PR #988: Switch to exact tsne
- PR #991: Cleanup python code in cuml.dask.cluster
- PR #996: ucx_initialized being properly set in CommsContext
- PR #1007: Throws a well defined error when mutigpu is not enabled
- PR #1018: Hint location of nccl in build.sh for CI
- PR #1022: Using random_state to make K-Means MNMG tests deterministic
- PR #1034: Fix typos and formatting issues in RF docs
- PR #1052: Fix the rows_sample dtype to float

# cuML 0.8.0 (27 June 2019)

## New Features

- PR #652: Adjusted Rand Index metric ml-prim
- PR #679: Class label manipulation ml-prim
- PR #636: Rand Index metric ml-prim
- PR #515: Added Random Projection feature
- PR #504: Contingency matrix ml-prim
- PR #644: Add train_test_split utility for cuDF dataframes
- PR #612: Allow Cuda Array Interface, Numba inputs and input code refactor
- PR #641: C: Separate C-wrapper library build to generate libcuml.so
- PR #631: Add nvcategory based ordinal label encoder
- PR #681: Add MBSGDClassifier and MBSGDRegressor classes around SGD
- PR #705: Quasi Newton solver and LogisticRegression Python classes
- PR #670: Add test skipping functionality to build.sh
- PR #678: Random Forest Python class
- PR #684: prims: make_blobs primitive
- PR #673: prims: reduce cols by key primitive
- PR #812: Add cuML Communications API & consolidate Dask cuML

## Improvements

- PR #597: C++ cuML and ml-prims folder refactor
- PR #590: QN Recover from numeric errors
- PR #482: Introduce cumlHandle for pca and tsvd
- PR #573: Remove use of unnecessary cuDF column and series copies
- PR #601: Cython PEP8 cleanup and CI integration
- PR #596: Introduce cumlHandle for ols and ridge
- PR #579: Introduce cumlHandle for cd and sgd, and propagate C++ errors in cython level for cd and sgd
- PR #604: Adding cumlHandle to kNN, spectral methods, and UMAP
- PR #616: Enable clang-format for enforcing coding style
- PR #618: CI: Enable copyright header checks
- PR #622: Updated to use 0.8 dependencies
- PR #626: Added build.sh script, updated CI scripts and documentation
- PR #633: build: Auto-detection of GPU_ARCHS during cmake
- PR #650: Moving brute force kNN to prims. Creating stateless kNN API.
- PR #662: C++: Bulk clang-format updates
- PR #671: Added pickle pytests and correct pickling of Base class
- PR #675: atomicMin/Max(float, double) with integer atomics and bit flipping
- PR #677: build: 'deep-clean' to build.sh to clean faiss build as well
- PR #683: Use stateless c++ API in KNN so that it can be pickled properly
- PR #686: Use stateless c++ API in UMAP so that it can be pickled properly
- PR #695: prims: Refactor pairwise distance
- PR #707: Added stress test and updated documentation for RF
- PR #701: Added emacs temporary file patterns to .gitignore
- PR #606: C++: Added tests for host_buffer and improved device_buffer and host_buffer implementation
- PR #726: Updated RF docs and stress test
- PR #730: Update README and RF docs for 0.8
- PR #744: Random projections generating binomial on device. Fixing tests.
- PR #741: Update API docs for 0.8
- PR #754: Pickling of UMAP/KNN
- PR #753: Made PCA and TSVD picklable
- PR #746: LogisticRegression and QN API docstrings
- PR #820: Updating DEVELOPER GUIDE threading guidelines

## Bug Fixes
- PR #584: Added missing virtual destructor to deviceAllocator and hostAllocator
- PR #620: C++: Removed old unit-test files in ml-prims
- PR #627: C++: Fixed dbscan crash issue filed in 613
- PR #640: Remove setuptools from conda run dependency
- PR #646: Update link in contributing.md
- PR #649: Bug fix to LinAlg::reduce_rows_by_key prim filed in issue #648
- PR #666: fixes to gitutils.py to resolve both string decode and handling of uncommitted files
- PR #676: Fix template parameters in `bernoulli()` implementation.
- PR #685: Make CuPy optional to avoid nccl conda package conflicts
- PR #687: prims: updated tolerance for reduce_cols_by_key unit-tests
- PR #689: Removing extra prints from NearestNeighbors cython
- PR #718: Bug fix for DBSCAN and increasing batch size of sgd
- PR #719: Adding additional checks for dtype of the data
- PR #736: Bug fix for RF wrapper and .cu print function
- PR #547: Fixed issue if C++ compiler is specified via CXX during configure.
- PR #759: Configure Sphinx to render params correctly
- PR #762: Apply threshold to remove flakiness of UMAP tests.
- PR #768: Fixing memory bug from stateless refactor
- PR #782: Nearest neighbors checking properly whether memory should be freed
- PR #783: UMAP was using wrong size for knn computation
- PR #776: Hotfix for self.variables in RF
- PR #777: Fix numpy input bug
- PR #784: Fix jit of shuffle_idx python function
- PR #790: Fix rows_sample input type for RF
- PR #793: Fix for dtype conversion utility for numba arrays without cupy installed
- PR #806: Add a seed for sklearn model in RF test file
- PR #843: Rf quantile fix

# cuML 0.7.0 (10 May 2019)

## New Features

- PR #405: Quasi-Newton GLM Solvers
- PR #277: Add row- and column-wise weighted mean primitive
- PR #424: Add a grid-sync struct for inter-block synchronization
- PR #430: Add R-Squared Score to ml primitives
- PR #463: Add matrix gather to ml primitives
- PR #435: Expose cumlhandle in cython + developer guide
- PR #455: Remove default-stream arguement across ml-prims and cuML
- PR #375: cuml cpp shared library renamed to libcuml++.so
- PR #460: Random Forest & Decision Trees (Single-GPU, Classification)
- PR #491: Add doxygen build target for ml-prims
- PR #505: Add R-Squared Score to python interface
- PR #507: Add coordinate descent for lasso and elastic-net
- PR #511: Add a minmax ml-prim
- PR #516: Added Trustworthiness score feature
- PR #520: Add local build script to mimic gpuCI
- PR #503: Add column-wise matrix sort primitive
- PR #525: Add docs build script to cuML
- PR #528: Remove current KMeans and replace it with a new single GPU implementation built using ML primitives

## Improvements

- PR #481: Refactoring Quasi-Newton to use cumlHandle
- PR #467: Added validity check on cumlHandle_t
- PR #461: Rewrote permute and added column major version
- PR #440: README updates
- PR #295: Improve build-time and the interface e.g., enable bool-OutType, for distance()
- PR #390: Update docs version
- PR #272: Add stream parameters to cublas and cusolver wrapper functions
- PR #447: Added building and running mlprims tests to CI
- PR #445: Lower dbscan memory usage by computing adjacency matrix directly
- PR #431: Add support for fancy iterator input types to LinAlg::reduce_rows_by_key
- PR #394: Introducing cumlHandle API to dbscan and add example
- PR #500: Added CI check for black listed CUDA Runtime API calls
- PR #475: exposing cumlHandle for dbscan from python-side
- PR #395: Edited the CONTRIBUTING.md file
- PR #407: Test files to run stress, correctness and unit tests for cuml algos
- PR #512: generic copy method for copying buffers between device/host
- PR #533: Add cudatoolkit conda dependency
- PR #524: Use cmake find blas and find lapack to pass configure options to faiss
- PR #527: Added notes on UMAP differences from reference implementation
- PR #540: Use latest release version in update-version CI script
- PR #552: Re-enable assert in kmeans tests with xfail as needed
- PR #581: Add shared memory fast col major to row major function back with bound checks
- PR #592: More efficient matrix copy/reverse methods
- PR #721: Added pickle tests for DBSCAN and Random Projections

## Bug Fixes

- PR #334: Fixed segfault in `ML::cumlHandle_impl::destroyResources`
- PR #349: Developer guide clarifications for cumlHandle and cumlHandle_impl
- PR #398: Fix CI scripts to allow nightlies to be uploaded
- PR #399: Skip PCA tests to allow CI to run with driver 418
- PR #422: Issue in the PCA tests was solved and CI can run with driver 418
- PR #409: Add entry to gitmodules to ignore build artifacts
- PR #412: Fix for svdQR function in ml-prims
- PR #438: Code that depended on FAISS was building everytime.
- PR #358: Fixed an issue when switching streams on MLCommon::device_buffer and MLCommon::host_buffer
- PR #434: Fixing bug in CSR tests
- PR #443: Remove defaults channel from ci scripts
- PR #384: 64b index arithmetic updates to the kernels inside ml-prims
- PR #459: Fix for runtime library path of pip package
- PR #464: Fix for C++11 destructor warning in qn
- PR #466: Add support for column-major in LinAlg::*Norm methods
- PR #465: Fixing deadlock issue in GridSync due to consecutive sync calls
- PR #468: Fix dbscan example build failure
- PR #470: Fix resource leakage in Kalman filter python wrapper
- PR #473: Fix gather ml-prim test for change in rng uniform API
- PR #477: Fixes default stream initialization in cumlHandle
- PR #480: Replaced qn_fit() declaration with #include of file containing definition to fix linker error
- PR #495: Update cuDF and RMM versions in GPU ci test scripts
- PR #499: DEVELOPER_GUIDE.md: fixed links and clarified ML::detail::streamSyncer example
- PR #506: Re enable ml-prim tests in CI
- PR #508: Fix for an error with default argument in LinAlg::meanSquaredError
- PR #519: README.md Updates and adding BUILD.md back
- PR #526: Fix the issue of wrong results when fit and transform of PCA are called separately
- PR #531: Fixing missing arguments in updateDevice() for RF
- PR #543: Exposing dbscan batch size through cython API and fixing broken batching
- PR #551: Made use of ZLIB_LIBRARIES consistent between ml_test and ml_mg_test
- PR #557: Modified CI script to run cuML tests before building mlprims and removed lapack flag
- PR #578: Updated Readme.md to add lasso and elastic-net
- PR #580: Fixing cython garbage collection bug in KNN
- PR #577: Use find libz in prims cmake
- PR #594: fixed cuda-memcheck mean_center test failures


# cuML 0.6.1 (09 Apr 2019)

## Bug Fixes

- PR #462 Runtime library path fix for cuML pip package


# cuML 0.6.0 (22 Mar 2019)

## New Features

- PR #249: Single GPU Stochastic Gradient Descent for linear regression, logistic regression, and linear svm with L1, L2, and elastic-net penalties.
- PR #247: Added "proper" CUDA API to cuML
- PR #235: NearestNeighbors MG Support
- PR #261: UMAP Algorithm
- PR #290: NearestNeighbors numpy MG Support
- PR #303: Reusable spectral embedding / clustering
- PR #325: Initial support for single process multi-GPU OLS and tSVD
- PR #271: Initial support for hyperparameter optimization with dask for many models

## Improvements

- PR #144: Dockerfile update and docs for LinearRegression and Kalman Filter.
- PR #168: Add /ci/gpu/build.sh file to cuML
- PR #167: Integrating full-n-final ml-prims repo inside cuml
- PR #198: (ml-prims) Removal of *MG calls + fixed a bug in permute method
- PR #194: Added new ml-prims for supporting LASSO regression.
- PR #114: Building faiss C++ api into libcuml
- PR #64: Using FAISS C++ API in cuML and exposing bindings through cython
- PR #208: Issue ml-common-3: Math.h: swap thrust::for_each with binaryOp,unaryOp
- PR #224: Improve doc strings for readable rendering with readthedocs
- PR #209: Simplify README.md, move build instructions to BUILD.md
- PR #218: Fix RNG to use given seed and adjust RNG test tolerances.
- PR #225: Support for generating random integers
- PR #215: Refactored LinAlg::norm to Stats::rowNorm and added Stats::colNorm
- PR #234: Support for custom output type and passing index value to main_op in *Reduction kernels
- PR #230: Refactored the cuda_utils header
- PR #236: Refactored cuml python package structure to be more sklearn like
- PR #232: Added reduce_rows_by_key
- PR #246: Support for 2 vectors in the matrix vector operator
- PR #244: Fix for single GPU OLS and Ridge to support one column training data
- PR #271: Added get_params and set_params functions for linear and ridge regression
- PR #253: Fix for issue #250-reduce_rows_by_key failed memcheck for small nkeys
- PR #269: LinearRegression, Ridge Python docs update and cleaning
- PR #322: set_params updated
- PR #237: Update build instructions
- PR #275: Kmeans use of faster gpu_matrix
- PR #288: Add n_neighbors to NearestNeighbors constructor
- PR #302: Added FutureWarning for deprecation of current kmeans algorithm
- PR #312: Last minute cleanup before release
- PR #315: Documentation updating and enhancements
- PR #330: Added ignored argument to pca.fit_transform to map to sklearn's implemenation
- PR #342: Change default ABI to ON
- PR #572: Pulling DBSCAN components into reusable primitives


## Bug Fixes

- PR #193: Fix AttributeError in PCA and TSVD
- PR #211: Fixing inconsistent use of proper batch size calculation in DBSCAN
- PR #202: Adding back ability for users to define their own BLAS
- PR #201: Pass CMAKE CUDA path to faiss/configure script
- PR #200 Avoid using numpy via cimport in KNN
- PR #228: Bug fix: LinAlg::unaryOp with 0-length input
- PR #279: Removing faiss-gpu references in README
- PR #321: Fix release script typo
- PR #327: Update conda requirements for version 0.6 requirements
- PR #352: Correctly calculating numpy chunk sizing for kNN
- PR #345: Run python import as part of package build to trigger compilation
- PR #347: Lowering memory usage of kNN.
- PR #355: Fixing issues with very large numpy inputs to SPMG OLS and tSVD.
- PR #357: Removing FAISS requirement from README
- PR #362: Fix for matVecOp crashing on large input sizes
- PR #366: Index arithmetic issue fix with TxN_t class
- PR #376: Disabled kmeans tests since they are currently too sensitive (see #71)
- PR #380: Allow arbitrary data size on ingress for numba_utils.row_matrix
- PR #385: Fix for long import cuml time in containers and fix for setup_pip
- PR #630: Fixing a missing kneighbors in nearest neighbors python proxy

# cuML 0.5.1 (05 Feb 2019)

## Bug Fixes

- PR #189 Avoid using numpy via cimport to prevent ABI issues in Cython compilation


# cuML 0.5.0 (28 Jan 2019)

## New Features

- PR #66: OLS Linear Regression
- PR #44: Distance calculation ML primitives
- PR #69: Ridge (L2 Regularized) Linear Regression
- PR #103: Linear Kalman Filter
- PR #117: Pip install support
- PR #64: Device to device support from cuML device pointers into FAISS

## Improvements

- PR #56: Make OpenMP optional for building
- PR #67: Github issue templates
- PR #44: Refactored DBSCAN to use ML primitives
- PR #91: Pytest cleanup and sklearn toyset datasets based pytests for kmeans and dbscan
- PR #75: C++ example to use kmeans
- PR #117: Use cmake extension to find any zlib installed in system
- PR #94: Add cmake flag to set ABI compatibility
- PR #139: Move thirdparty submodules to root and add symlinks to new locations
- PR #151: Replace TravisCI testing and conda pkg builds with gpuCI
- PR #164: Add numba kernel for faster column to row major transform
- PR #114: Adding FAISS to cuml build

## Bug Fixes

- PR #48: CUDA 10 compilation warnings fix
- PR #51: Fixes to Dockerfile and docs for new build system
- PR #72: Fixes for GCC 7
- PR #96: Fix for kmeans stack overflow with high number of clusters
- PR #105: Fix for AttributeError in kmeans fit method
- PR #113: Removed old  glm python/cython files
- PR #118: Fix for AttributeError in kmeans predict method
- PR #125: Remove randomized solver option from PCA python bindings


# cuML 0.4.0 (05 Dec 2018)

## New Features

## Improvements

- PR #42: New build system: separation of libcuml.so and cuml python package
- PR #43: Added changelog.md

## Bug Fixes


# cuML 0.3.0 (30 Nov 2018)

## New Features

- PR #33: Added ability to call cuML algorithms using numpy arrays

## Improvements

- PR #24: Fix references of python package from cuML to cuml and start using versioneer for better versioning
- PR #40: Added support for refactored cuDF 0.3.0, updated Conda files
- PR #33: Major python test cleaning, all tests pass with cuDF 0.2.0 and 0.3.0. Preparation for new build system
- PR #34: Updated batch count calculation logic in DBSCAN
- PR #35: Beginning of DBSCAN refactor to use cuML mlprims and general improvements

## Bug Fixes

- PR #30: Fixed batch size bug in DBSCAN that caused crash. Also fixed various locations for potential integer overflows
- PR #28: Fix readthedocs build documentation
- PR #29: Fix pytests for cuml name change from cuML
- PR #33: Fixed memory bug that would cause segmentation faults due to numba releasing memory before it was used. Also fixed row major/column major bugs for different algorithms
- PR #36: Fix kmeans gtest to use device data
- PR #38: cuda\_free bug removed that caused google tests to sometimes pass and sometimes fail randomly
- PR #39: Updated cmake to correctly link with CUDA libraries, add CUDA runtime linking and include source files in compile target

# cuML 0.2.0 (02 Nov 2018)

## New Features

- PR #11: Kmeans algorithm added
- PR #7: FAISS KNN wrapper added
- PR #21: Added Conda install support

## Improvements

- PR #15: Added compatibility with cuDF (from prior pyGDF)
- PR #13: Added FAISS to Dockerfile
- PR #21: Added TravisCI build system for CI and Conda builds

## Bug Fixes

- PR #4: Fixed explained variance bug in TSVD
- PR #5: Notebook bug fixes and updated results


# cuML 0.1.0

Initial release including PCA, TSVD, DBSCAN, ml-prims and cython wrappers<|MERGE_RESOLUTION|>--- conflicted
+++ resolved
@@ -19,11 +19,8 @@
 - PR #2211: MNMG KNN Classifier & Regressor
 - PR #2461: Add KNN Sparse Output Functionality
 - PR #2607: Add support for probability estimates in SVC
-<<<<<<< HEAD
+- PR #2618: SVM class and sample weights
 - PR #2322: Sparse FIL forests with 8-byte nodes
-=======
-- PR #2618: SVM class and sample weights
->>>>>>> c399db3f
 
 ## Improvements
 - PR #2336: Eliminate `rmm.device_array` usage
