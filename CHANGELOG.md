# cuML 0.17.0 (Date TBD)

## New Features

## Improvements
- PR #3075: Speed up test_linear_model tests
- PR #3078: Speed up test_incremental_pca tests
- PR #2902: `matrix/matrix.cuh` in RAFT namespacing
- PR #2903: Moving linalg's gemm, gemv, transpose to RAFT namespaces
- PR #2905: `stats` prims `mean_center`, `sum` to RAFT namespaces
- PR #2904: Moving `linalg` basic math ops to RAFT namespaces
- PR #3000: Pin cmake policies to cmake 3.17 version, bump project version to 0.17
- PR #3083: Improving test_make_blobs testing time
- PR #2906: Moving `linalg` decomp to RAFT namespaces
- PR #2996: Removing the max_depth restriction for switching to the batched backend
- PR #3004: Remove Single Process Multi GPU (SPMG) code
- PR #3044: Move leftover `linalg` and `stats` to RAFT namespaces
- PR #3074: Reducing dask coordinate descent test runtime

## Bug Fixes
<<<<<<< HEAD
- PR #3065: Refactoring prims metrics function names from camelcase to underscore format
- PR #3033: Splitting ml metrics to individual files
=======
- PR #3072: Fusing metrics and score directories in src_prims
>>>>>>> 7dbd33d0
- PR #3037: Avoid logging deadlock in multi-threaded C code
- PR #2983: Fix seeding of KISS99 RNG
- PR #3011: Fix unused initialize_embeddings parameter in Barnes-Hut t-SNE
- PR #3008: Check number of columns in check_array validator
- PR #3012: Increasing learning rate for SGD log loss and invscaling pytests
- PR #3021: Fix a hang in cuML RF experimental backend
- PR #3039: Update RF and decision tree parameter initializations in benchmark codes
- PR #3061: Handle C++ exception thrown from FIL predict
- PR #3073: Update mathjax CDN URL for documentation
- PR #3062: Bumping xgboost version to match cuml version

# cuML 0.16.0 (Date TBD)

## New Features
- PR #2922: Install RAFT headers with cuML
- PR #2909: Update allgatherv for compatibility with latest RAFT
- PR #2677: Ability to export RF trees as JSON
- PR #2698: Distributed TF-IDF transformer
- PR #2476: Porter Stemmer
- PR #2789: Dask LabelEncoder
- PR #2152: add FIL C++ benchmark
- PR #2638: Improve cython build with custom `build_ext`
- PR #2866: Support XGBoost-style multiclass models (gradient boosted decision trees) in FIL C++
- PR #2874: Issue warning for degraded accuracy with float64 models in Treelite
- PR #2881: Introduces experimental batched backend for random forest
- PR #2916: Add SKLearn multi-class GBDT model support in FIL

## Improvements
- PR #2947: Add more warnings for accuracy degradation with 64-bit models
- PR #2873: Remove empty marker kernel code for NVTX markers
- PR #2796: Remove tokens of length 1 by default for text vectorizers
- PR #2741: Use rapids build packages in conda environments
- PR #2735: Update seed to random_state in random forest and associated tests
- PR #2739: Use cusparse_wrappers.h from RAFT
- PR #2729: Replace `cupy.sparse` with `cupyx.scipy.sparse`
- PR #2749: Correct docs for python version used in cuml_dev conda environment
- PR #2747: Adopting raft::handle_t and raft::comms::comms_t in cuML
- PR #2762: Fix broken links and provide minor edits to docs
- PR #2723: Support and enable convert_dtype in estimator predict
- PR #2758: Match sklearn's default n_components behavior for PCA
- PR #2770: Fix doxygen version during cmake
- PR #2766: Update default RandomForestRegressor score function to use r2
- PR #2775: Enablinbg mg gtests w/ raft mpi comms
- PR #2783: Add pytest that will fail when GPU IDs in Dask cluster are not unique
- PR #2784: Add SparseCumlArray container for sparse index/data arrays
- PR #2785: Add in cuML-specific dev conda dependencies
- PR #2778: Add README for FIL
- PR #2799: Reenable lightgbm test with lower (1%) proba accuracy
- PR #2800: Align cuML's spdlog version with RMM's
- PR #2824: Make data conversions warnings be debug level
- PR #2835: Rng prims, utils, and dependencies in RAFT
- PR #2541: Improve Documentation Examples and Source Linking
- PR #2837: Make the FIL node reorder loop more obvious
- PR #2849: make num_classes significant in FLOAT_SCALAR case
- PR #2792: Project flash (new build process) script changes
- PR #2850: Clean up unused params in paramsPCA
- PR #2871: Add timing function to utils
- PR #2863: in FIL, rename leaf_value_t enums to more descriptive
- PR #2867: improve stability of FIL benchmark measurements
- PR #2798: Add python tests for FIL multiclass classification of lightgbm models
- PR #2892: Update ci/local/README.md
- PR #2910: Adding Support for CuPy 8.x
- PR #2914: Add tests for XGBoost multi-class models in FIL
- PR #2622: Simplify tSNE perplexity search
- PR #2930: Pin libfaiss to <=1.6.3
- PR #2928: Updating Estimators Derived from Base for Consistency
- PR #2942: Adding `cuml.experimental` to the Docs
- PR #3010: Improve gpuCI Scripts

## Bug Fixes
- PR #2973: Allow data imputation for nan values
- PR #2982: Adjust kneighbors classifier test threshold to avoid intermittent failure
- PR #2885: Changing test target for NVTX wrapper test
- PR #2882: Allow import on machines without GPUs
- PR #2875: Bug fix to enable colorful NVTX markers
- PR #2744: Supporting larger number of classes in KNeighborsClassifier
- PR #2769: Remove outdated doxygen options for 1.8.20
- PR #2787: Skip lightgbm test for version 3 and above temporarily
- PR #2805: Retain index in stratified splitting for dataframes
- PR #2781: Use Python print to correctly redirect spdlogs when sys.stdout is changed
- PR #2787: Skip lightgbm test for version 3 and above temporarily
- PR #2813: Fix memory access in generation of non-row-major random blobs
- PR #2810: Update Rf MNMG threshold to prevent sporadic test failure
- PR #2808: Relax Doxygen version required in CMake to coincide with integration repo
- PR #2818: Fix parsing of singlegpu option in build command
- PR #2827: Force use of whole dataset when sample bootstrapping is disabled
- PR #2829: Fixing description for labels in docs and removing row number constraint from PCA xform/inverse_xform
- PR #2832: Updating stress tests that fail with OOM
- PR #2831: Removing repeated capture and parameter in lambda function
- PR #2847: Workaround for TSNE lockup, change caching preference.
- PR #2842: KNN index preprocessors were using incorrect n_samples
- PR #2848: Fix typo in Python docstring for UMAP
- PR #2856: Fix LabelEncoder for filtered input
- PR #2855: Updates for RMM being header only
- PR #2844: Fix for OPG KNN Classifier & Regressor
- PR #2880: Fix bugs in Auto-ARIMA when s==None
- PR #2877: TSNE exception for n_components > 2
- PR #2879: Update unit test for LabelEncoder on filtered input
- PR #2932: Marking KBinsDiscretizer pytests as xfail
- PR #2925: Fixing Owner Bug When Slicing CumlArray Objects
- PR #2931: Fix notebook error handling in gpuCI
- PR #2941: Fixing dask tsvd stress test failure
- PR #2943: Remove unused shuffle_features parameter
- PR #2940: Correcting labels meta dtype for `cuml.dask.make_classification`
- PR #2965: Notebooks update
- PR #2955: Fix for conftest for singlegpu build
- PR #2968: Remove shuffle_features from RF param names
- PR #2957: Fix ols test size for stability
- PR #2972: Upgrade Treelite to 0.93
- PR #2981: Prevent unguarded import of sklearn in SVC
- PR #2984: Fix GPU test scripts gcov error
- PR #2990: Reduce MNMG kneighbors regressor test threshold
- PR #2997: Changing ARIMA `get/set_params` to `get/set_fit_params`

# cuML 0.15.0 (Date TBD)

## New Features
- PR #2581: Added model persistence via joblib in each section of estimator_intro.ipynb
- PR #2554: Hashing Vectorizer and general vectorizer improvements
- PR #2240: Making Dask models pickleable
- PR #2267: CountVectorizer estimator
- PR #2261: Exposing new FAISS metrics through Python API
- PR #2287: Single-GPU TfidfTransformer implementation
- PR #2289: QR SVD solver for MNMG PCA
- PR #2312: column-major support for make_blobs
- PR #2172: Initial support for auto-ARIMA
- PR #2394: Adding cosine & correlation distance for KNN
- PR #2392: PCA can accept sparse inputs, and sparse prim for computing covariance
- PR #2465: Support pandas 1.0+
- PR #2550: Single GPU Target Encoder
- PR #2519: Precision recall curve using cupy
- PR #2500: Replace UMAP functionality dependency on nvgraph with RAFT Spectral Clustering
- PR #2502: cuML Implementation of `sklearn.metrics.pairwise_distances`
- PR #2520: TfidfVectorizer estimator
- PR #2211: MNMG KNN Classifier & Regressor
- PR #2461: Add KNN Sparse Output Functionality
- PR #2615: Incremental PCA
- PR #2594: Confidence intervals for ARIMA forecasts
- PR #2607: Add support for probability estimates in SVC
- PR #2618: SVM class and sample weights
- PR #2635: Decorator to generate docstrings with autodetection of parameters
- PR #2270: Multi class MNMG RF
- PR #2661: CUDA-11 support for single-gpu code
- PR #2322: Sparse FIL forests with 8-byte nodes
- PR #2675: Update conda recipes to support CUDA 11
- PR #2645: Add experimental, sklearn-based preprocessing

## Improvements
- PR #2336: Eliminate `rmm.device_array` usage
- PR #2262: Using fully shared PartDescriptor in MNMG decomposiition, linear models, and solvers
- PR #2310: Pinning ucx-py to 0.14 to make 0.15 CI pass
- PR #1945: enable clang tidy
- PR #2339: umap performance improvements
- PR #2308: Using fixture for Dask client to eliminate possiblity of not closing
- PR #2345: make C++ logger level definition to be the same as python layer
- PR #2329: Add short commit hash to conda package name
- PR #2362: Implement binary/multi-classification log loss with cupy
- PR #2363: Update threshold and make other changes for stress tests
- PR #2371: Updating MBSGD tests to use larger batches
- PR #2380: Pinning libcumlprims version to ease future updates
- PR #2405: Remove references to deprecated RMM headers.
- PR #2340: Import ARIMA in the root init file and fix the `test_fit_function` test
- PR #2408: Install meta packages for dependencies
- PR #2417: Move doc customization scripts to Jenkins
- PR #2427: Moving MNMG decomposition to cuml
- PR #2433: Add libcumlprims_mg to CMake
- PR #2420: Add and set convert_dtype default to True in estimator fit methods
- PR #2411: Refactor Mixin classes and use in classifier/regressor estimators
- PR #2442: fix setting RAFT_DIR from the RAFT_PATH env var
- PR #2469: Updating KNN c-api to document all arguments
- PR #2453: Add CumlArray to API doc
- PR #2440: Use Treelite Conda package
- PR #2403: Support for input and output type consistency in logistic regression predict_proba
- PR #2473: Add metrics.roc_auc_score to API docs. Additional readability and minor docs bug fixes
- PR #2468: Add `_n_features_in_` attribute to all single GPU estimators that implement fit
- PR #2489: Removing explicit FAISS build and adding dependency on libfaiss conda package
- PR #2480: Moving MNMG glm and solvers to cuml
- PR #2490: Moving MNMG KMeans to cuml
- PR #2483: Moving MNMG KNN to cuml
- PR #2492: Adding additional assertions to mnmg nearest neighbors pytests
- PR #2439: Update dask RF code to have print_detailed function
- PR #2431: Match output of classifier predict with target dtype
- PR #2237: Refactor RF cython code
- PR #2513: Fixing LGTM Analysis Issues
- PR #2099: Raise an error when float64 data is used with dask RF
- PR #2522: Renaming a few arguments in KNeighbors* to be more readable
- PR #2499: Provide access to `cuml.DBSCAN` core samples
- PR #2526: Removing PCA TSQR as a solver due to scalability issues
- PR #2536: Update conda upload versions for new supported CUDA/Python
- PR #2538: Remove Protobuf dependency
- PR #2553: Test pickle protocol 5 support
- PR #2570: Accepting single df or array input in train_test_split
- PR #2566: Remove deprecated cuDF from_gpu_matrix calls
- PR #2583: findpackage.cmake.in template for cmake dependencies
- PR #2577: Fully removing NVGraph dependency for CUDA 11 compatibility
- PR #2575: Speed up TfidfTransformer
- PR #2584: Removing dependency on sklearn's NotFittedError
- PR #2591: Generate benchmark datsets using `cuml.datasets`
- PR #2548: Fix limitation on number of rows usable with tSNE and refactor memory allocation
- PR #2589: including cuda-11 build fixes into raft
- PR #2599: Add Stratified train_test_split
- PR #2487: Set classes_ attribute during classifier fit
- PR #2605: Reduce memory usage in tSNE
- PR #2611: Adding building doxygen docs to gpu ci
- PR #2631: Enabling use of gtest conda package for build
- PR #2623: Fixing kmeans score() API to be compatible with Scikit-learn
- PR #2629: Add naive_bayes api docs
- PR #2643: 'dense' and 'sparse' values of `storage_type` for FIL
- PR #2691: Generic Base class attribute setter
- PR #2666: Update MBSGD documentation to mention that the model is experimental
- PR #2687: Update xgboost version to 1.2.0dev.rapidsai0.15
- PR #2684: CUDA 11 conda development environment yml and faiss patch
- PR #2648: Replace CNMeM with `rmm::mr::pool_memory_resource`.
- PR #2686: Improve SVM tests
- PR #2692: Changin LBFGS log level
- PR #2705: Add sum operator and base operator overloader functions to cumlarray
- PR #2701: Updating README + Adding ref to UMAP paper
- PR #2721: Update API docs
- PR #2730: Unpin cumlprims in conda recipes for release

## Bug Fixes
- PR #2369: Update RF code to fix set_params memory leak
- PR #2364: Fix for random projection
- PR #2373: Use Treelite Pip package in GPU testing
- PR #2376: Update documentation Links
- PR #2407: fixed batch count in DBScan for integer overflow case
- PR #2413: CumlArray and related methods updates to account for cuDF.Buffer contiguity update
- PR #2424: --singlegpu flag fix on build.sh script
- PR #2432: Using correct algo_name for UMAP in benchmark tests
- PR #2445: Restore access to coef_ property of Lasso
- PR #2441: Change p2p_enabled definition to work without ucx
- PR #2447: Drop `nvstrings`
- PR #2450: Update local build to use new gpuCI image
- PR #2454: Mark RF memleak test as XFAIL, because we can't detect memleak reliably
- PR #2455: Use correct field to store data type in `LabelEncoder.fit_transform`
- PR #2475: Fix typo in build.sh
- PR #2496: Fixing indentation for simulate_data in test_fil.py
- PR #2494: Set QN regularization strength consistent with scikit-learn
- PR #2486: Fix cupy input to kmeans init
- PR #2497: Changes to accomodate cuDF unsigned categorical changes
- PR #2209: Fix FIL benchmark for gpuarray-c input
- PR #2507: Import `treelite.sklearn`
- PR #2521: Fixing invalid smem calculation in KNeighborsCLassifier
- PR #2515: Increase tolerance for LogisticRegression test
- PR #2532: Updating doxygen in new MG headers
- PR #2521: Fixing invalid smem calculation in KNeighborsCLassifier
- PR #2515: Increase tolerance for LogisticRegression test
- PR #2545: Fix documentation of n_iter_without_progress in tSNE Python bindings
- PR #2543: Improve numerical stability of QN solver
- PR #2544: Fix Barnes-Hut tSNE not using specified post_learning_rate
- PR #2558: Disabled a long-running FIL test
- PR #2540: Update default value for n_epochs in UMAP to match documentation & sklearn API
- PR #2535: Fix issue with incorrect docker image being used in local build script
- PR #2542: Fix small memory leak in TSNE
- PR #2552: Fixed the length argument of updateDevice calls in RF test
- PR #2565: Fix cell allocation code to avoid loops in quad-tree. Prevent NaNs causing infinite descent
- PR #2563: Update scipy call for arima gradient test
- PR #2569: Fix for cuDF update
- PR #2508: Use keyword parameters in sklearn.datasets.make_* functions
- PR #2587: Attributes for estimators relying on solvers
- PR #2586: Fix SVC decision function data type
- PR #2573: Considering managed memory as device type on checking for KMeans
- PR #2574: Fixing include path in `tsvd_mg.pyx`
- PR #2506: Fix usage of CumlArray attributes on `cuml.common.base.Base`
- PR #2593: Fix inconsistency in train_test_split
- PR #2609: Fix small doxygen issues
- PR #2610: Remove cuDF tolist call
- PR #2613: Removing thresholds from kmeans score tests (SG+MG)
- PR #2616: Small test code fix for pandas dtype tests
- PR #2617: Fix floating point precision error in tSNE
- PR #2625: Update Estimator notebook to resolve errors
- PR #2634: singlegpu build option fixes
- PR #2641: [Breaking] Make `max_depth` in RF compatible with scikit-learn
- PR #2650: Make max_depth behave consistently for max_depth > 14
- PR #2651: AutoARIMA Python bug fix
- PR #2654: Fix for vectorizer concatenations
- PR #2655: Fix C++ RF predict function access of rows/samples array
- PR #2649: Cleanup sphinx doc warnings for 0.15
- PR #2668: Order conversion improvements to account for cupy behavior changes
- PR #2669: Revert PR 2655 Revert "Fixes C++ RF predict function"
- PR #2683: Fix incorrect "Bad CumlArray Use" error messages on test failures
- PR #2695: Fix debug build issue due to incorrect host/device method setup
- PR #2709: Fixing OneHotEncoder Overflow Error
- PR #2710: Fix SVC doc statement about predic_proba
- PR #2726: Return correct output type in QN
- PR #2711: Fix Dask RF failure intermittently
- PR #2718: Fix temp directory for py.test
- PR #2719: Set KNeighborsRegressor output dtype according to training target dtype
- PR #2720: Updates to outdated links
- PR #2722: Getting cuML covariance test passing w/ Cupy 7.8 & CUDA 11

# cuML 0.14.0 (03 Jun 2020)

## New Features
- PR #1994: Support for distributed OneHotEncoder
- PR #1892: One hot encoder implementation with cupy
- PR #1655: Adds python bindings for homogeneity score
- PR #1704: Adds python bindings for completeness score
- PR #1687: Adds python bindings for mutual info score
- PR #1980: prim: added a new write-only unary op prim
- PR #1867: C++: add logging interface support in cuML based spdlog
- PR #1902: Multi class inference in FIL C++ and importing multi-class forests from treelite
- PR #1906: UMAP MNMG
- PR #2067: python: wrap logging interface in cython
- PR #2083: Added dtype, order, and use_full_low_rank to MNMG `make_regression`
- PR #2074: SG and MNMG `make_classification`
- PR #2127: Added order to SG `make_blobs`, and switch from C++ to cupy based implementation
- PR #2057: Weighted k-means
- PR #2256: Add a `make_arima` generator
- PR #2245: ElasticNet, Lasso and Coordinate Descent MNMG
- PR #2242: Pandas input support with output as NumPy arrays by default
- PR #2551: Add cuML RF multiclass prediction using FIL from python
- PR #1728: Added notebook testing to gpuCI gpu build

## Improvements
- PR #1931: C++: enabled doxygen docs for all of the C++ codebase
- PR #1944: Support for dask_cudf.core.Series in _extract_partitions
- PR #1947: Cleaning up cmake
- PR #1927: Use Cython's `new_build_ext` (if available)
- PR #1946: Removed zlib dependency from cmake
- PR #1988: C++: cpp bench refactor
- PR #1873: Remove usage of nvstring and nvcat from LabelEncoder
- PR #1968: Update SVC SVR with cuML Array
- PR #1972: updates to our flow to use conda-forge's clang and clang-tools packages
- PR #1974: Reduce ARIMA testing time
- PR #1984: Enable Ninja build
- PR #1985: C++ UMAP parametrizable tests
- PR #2005: Adding missing algorithms to cuml benchmarks and notebook
- PR #2016: Add capability to setup.py and build.sh to fully clean all cython build files and artifacts
- PR #2044: A cuda-memcheck helper wrapper for devs
- PR #2018: Using `cuml.dask.part_utils.extract_partitions` and removing similar, duplicated code
- PR #2019: Enable doxygen build in our nightly doc build CI script
- PR #1996: Cythonize in parallel
- PR #2032: Reduce number of tests for MBSGD to improve CI running time
- PR #2031: Encapsulating UCX-py interactions in singleton
- PR #2029: Add C++ ARIMA log-likelihood benchmark
- PR #2085: Convert TSNE to use CumlArray
- PR #2051: Reduce the time required to run dask pca and dask tsvd tests
- PR #1981: Using CumlArray in kNN and DistributedDataHandler in dask kNN
- PR #2053: Introduce verbosity level in C++ layer instead of boolean `verbose` flag
- PR #2047: Make internal streams non-blocking w.r.t. NULL stream
- PR #2048: Random forest testing speedup
- PR #2058: Use CumlArray in Random Projection
- PR #2068: Updating knn class probabilities to use make_monotonic instead of binary search
- PR #2062: Adding random state to UMAP mnmg tests
- PR #2064: Speed-up K-Means test
- PR #2015: Renaming .h to .cuh in solver, dbscan and svm
- PR #2080: Improved import of sparse FIL forests from treelite
- PR #2090: Upgrade C++ build to C++14 standard
- PR #2089: CI: enabled cuda-memcheck on ml-prims unit-tests during nightly build
- PR #2128: Update Dask RF code to reduce the time required for GPU predict to run
- PR #2125: Build infrastructure to use RAFT
- PR #2131: Update Dask RF fit to use DistributedDataHandler
- PR #2055: Update the metrics notebook to use important cuML models
- PR #2095: Improved import of src_prims/utils.h, making it less ambiguous
- PR #2118: Updating SGD & mini-batch estimators to use CumlArray
- PR #2120: Speeding up dask RandomForest tests
- PR #1883: Use CumlArray in ARIMA
- PR #877: Adding definition of done criteria to wiki
- PR #2135: A few optimizations to UMAP fuzzy simplicial set
- PR #1914: Change the meaning of ARIMA's intercept to match the literature
- PR #2098: Renaming .h to .cuh in decision_tree, glm, pca
- PR #2150: Remove deprecated RMM calls in RMM allocator adapter
- PR #2146: Remove deprecated kalman filter
- PR #2151: Add pytest duration and pytest timeout
- PR #2156: Add Docker 19 support to local gpuci build
- PR #2178: Reduce duplicated code in RF
- PR #2124: Expand tutorial docs and sample notebook
- PR #2175: Allow CPU-only and dataset params for benchmark sweeps
- PR #2186: Refactor cython code to build OPG structs in common utils file
- PR #2180: Add fully single GPU singlegpu python build
- PR #2187: CMake improvements to manage conda environment dependencies
- PR #2185: Add has_sklearn function and use it in datasets/classification.
- PR #2193: Order-independent local shuffle in `cuml.dask.make_regression`
- PR #2204: Update python layer to use the logger interface
- PR #2184: Refoctor headers for holtwinters, rproj, tsvd, tsne, umap
- PR #2199: Remove unncessary notebooks
- PR #2195: Separating fit and transform calls in SG, MNMG PCA to save transform array memory consumption
- PR #2201: Re-enabling UMAP repro tests
- PR #2132: Add SVM C++ benchmarks
- PR #2196: Updates to benchmarks. Moving notebook
- PR #2208: Coordinate Descent, Lasso and ElasticNet CumlArray updates
- PR #2210: Updating KNN tests to evaluate multiple index partitions
- PR #2205: Use timeout to add 2 hour hard limit to dask tests
- PR #2212: Improve DBScan batch count / memory estimation
- PR #2213: Standardized include statements across all cpp source files, updated copyright on all modified files
- PR #2214: Remove utils folder and refactor to common folder
- PR #2220: Final refactoring of all src_prims header files following rules as specified in #1675
- PR #2225: input_to_cuml_array keep order option, test updates and cleanup
- PR #2244: Re-enable slow ARIMA tests as stress tests
- PR #2231: Using OPG structs from `cuml.common` in decomposition algorithms
- PR #2257: Update QN and LogisticRegression to use CumlArray
- PR #2259: Add CumlArray support to Naive Bayes
- PR #2252: Add benchmark for the Gram matrix prims
- PR #2263: Faster serialization for Treelite objects with RF
- PR #2264: Reduce build time for cuML by using make_blobs from libcuml++ interface
- PR #2269: Add docs targets to build.sh and fix python cuml.common docs
- PR #2271: Clarify doc for `_unique` default implementation in OneHotEncoder
- PR #2272: Add docs build.sh script to repository
- PR #2276: Ensure `CumlArray` provided `dtype` conforms
- PR #2281: Rely on cuDF's `Serializable` in `CumlArray`
- PR #2284: Reduce dataset size in SG RF notebook to reduce run time of sklearn
- PR #2285: Increase the threshold for elastic_net test in dask/test_coordinate_descent
- PR #2314: Update FIL default values, documentation and test
- PR #2316: 0.14 release docs additions and fixes
- PR #2320: Add prediction notes to RF docs
- PR #2323: Change verbose levels and parameter name to match Scikit-learn API
- PR #2324: Raise an error if n_bins > number of training samples in RF
- PR #2335: Throw a warning if treelite cannot be imported and `load_from_sklearn` is used

## Bug Fixes
- PR #1939: Fix syntax error in cuml.common.array
- PR #1941: Remove c++ cuda flag that was getting duplicated in CMake
- PR #1971: python: Correctly honor --singlegpu option and CUML_BUILD_PATH env variable
- PR #1969: Update libcumlprims to 0.14
- PR #1973: Add missing mg files for setup.py --singlegpu flag
- PR #1993: Set `umap_transform_reproducibility` tests to xfail
- PR #2004: Refactoring the arguments to `plant()` call
- PR #2017: Fixing memory issue in weak cc prim
- PR #2028: Skipping UMAP knn reproducibility tests until we figure out why its failing in CUDA 10.2
- PR #2024: Fixed cuda-memcheck errors with sample-without-replacement prim
- PR #1540: prims: support for custom math-type used for computation inside adjusted rand index prim
- PR #2077: dask-make blobs arguments to match sklearn
- PR #2059: Make all Scipy imports conditional
- PR #2078: Ignore negative cache indices in get_vecs
- PR #2084: Fixed cuda-memcheck errors with COO unit-tests
- PR #2087: Fixed cuda-memcheck errors with dispersion prim
- PR #2096: Fixed syntax error with nightly build command for memcheck unit-tests
- PR #2115: Fixed contingency matrix prim unit-tests for computing correct golden values
- PR #2107: Fix PCA transform
- PR #2109: input_to_cuml_array __cuda_array_interface__ bugfix
- PR #2117: cuDF __array__ exception small fixes
- PR #2139: CumlArray for adjusted_rand_score
- PR #2140: Returning self in fit model functions
- PR #2144: Remove GPU arch < 60 from CMake build
- PR #2153: Added missing namespaces to some Decision Tree files
- PR #2155: C++: fix doxygen build break
- PR #2161: Replacing depreciated bruteForceKnn
- PR #2162: Use stream in transpose prim
- PR #2165: Fit function test correction
- PR #2166: Fix handling of temp file in RF pickling
- PR #2176: C++: fix for adjusted rand index when input array is all zeros
- PR #2179: Fix clang tools version in libcuml recipe
- PR #2183: Fix RAFT in nightly package
- PR #2191: Fix placement of SVM parameter documentation and add examples
- PR #2212: Fix DBScan results (no propagation of labels through border points)
- PR #2215: Fix the printing of forest object
- PR #2217: Fix opg_utils naming to fix singlegpu build
- PR #2223: Fix bug in ARIMA C++ benchmark
- PR #2224: Temporary fix for CI until new Dask version is released
- PR #2228: Update to use __reduce_ex__ in CumlArray to override cudf.Buffer
- PR #2249: Fix bug in UMAP continuous target metrics
- PR #2258: Fix doxygen build break
- PR #2255: Set random_state for train_test_split function in dask RF
- PR #2275: Fix RF fit memory leak
- PR #2274: Fix parameter name verbose to verbosity in mnmg OneHotEncoder
- PR #2277: Updated cub repo path and branch name
- PR #2282: Fix memory leak in Dask RF concatenation
- PR #2301: Scaling KNN dask tests sample size with n GPUs
- PR #2293: Contiguity fixes for input_to_cuml_array and train_test_split
- PR #2295: Fix convert_to_dtype copy even with same dtype
- PR #2305: Fixed race condition in DBScan
- PR #2354: Fix broken links in README
- PR #2619: Explicitly skip raft test folder for pytest 6.0.0
- PR #2788: Set the minimum number of columns that can be sampled to 1 to fix 0 mem allocation error

# cuML 0.13.0 (31 Mar 2020)

## New Features
- PR #1777: Python bindings for entropy
- PR #1742: Mean squared error implementation with cupy
- PR #1817: Confusion matrix implementation with cupy (SNSG and MNMG)
- PR #1766: Mean absolute error implementation with cupy
- PR #1766: Mean squared log error implementation with cupy
- PR #1635: cuML Array shim and configurable output added to cluster methods
- PR #1586: Seasonal ARIMA
- PR #1683: cuml.dask make_regression
- PR #1689: Add framework for cuML Dask serializers
- PR #1709: Add `decision_function()` and `predict_proba()` for LogisticRegression
- PR #1714: Add `print_env.sh` file to gather important environment details
- PR #1750: LinearRegression CumlArray for configurable output
- PR #1814: ROC AUC score implementation with cupy
- PR #1767: Single GPU decomposition models configurable output
- PR #1646: Using FIL to predict in MNMG RF
- PR #1778: Make cuML Handle picklable
- PR #1738: cuml.dask refactor beginning and dask array input option for OLS, Ridge and KMeans
- PR #1874: Add predict_proba function to RF classifier
- PR #1815: Adding KNN parameter to UMAP
- PR #1978: Adding `predict_proba` function to dask RF

## Improvements
- PR #1644: Add `predict_proba()` for FIL binary classifier
- PR #1620: Pickling tests now automatically finds all model classes inheriting from cuml.Base
- PR #1637: Update to newer treelite version with XGBoost 1.0 compatibility
- PR #1632: Fix MBSGD models inheritance, they now inherits from cuml.Base
- PR #1628: Remove submodules from cuML
- PR #1755: Expose the build_treelite function for python
- PR #1649: Add the fil_sparse_format variable option to RF API
- PR #1647: storage_type=AUTO uses SPARSE for large models
- PR #1668: Update the warning statement thrown in RF when the seed is set but n_streams is not 1
- PR #1662: use of direct cusparse calls for coo2csr, instead of depending on nvgraph
- PR #1747: C++: dbscan performance improvements and cleanup
- PR #1697: Making trustworthiness batchable and using proper workspace
- PR #1721: Improving UMAP pytests
- PR #1717: Call `rmm_cupy_allocator` for CuPy allocations
- PR #1718: Import `using_allocator` from `cupy.cuda`
- PR #1723: Update RF Classifier to throw an exception for multi-class pickling
- PR #1726: Decorator to allocate CuPy arrays with RMM
- PR #1719: UMAP random seed reproducibility
- PR #1748: Test serializing `CumlArray` objects
- PR #1776: Refactoring pca/tsvd distributed
- PR #1762: Update CuPy requirement to 7
- PR #1768: C++: Different input and output types for add and subtract prims
- PR #1790: Add support for multiple seeding in k-means++
- PR #1805: Adding new Dask cuda serializers to naive bayes + a trivial perf update
- PR #1812: C++: bench: UMAP benchmark cases added
- PR #1795: Add capability to build CumlArray from bytearray/memoryview objects
- PR #1824: C++: improving the performance of UMAP algo
- PR #1816: Add ARIMA notebook
- PR #1856: Update docs for 0.13
- PR #1827: Add HPO demo Notebook
- PR #1825: `--nvtx` option in `build.sh`
- PR #1847: Update XGBoost version for CI
- PR #1837: Simplify cuML Array construction
- PR #1848: Rely on subclassing for cuML Array serialization
- PR #1866: Minimizing client memory pressure on Naive Bayes
- PR #1788: Removing complexity bottleneck in S-ARIMA
- PR #1873: Remove usage of nvstring and nvcat from LabelEncoder
- PR #1891: Additional improvements to naive bayes tree reduction

## Bug Fixes
- PR #1835 : Fix calling default RF Classification always
- PT #1904: replace cub sort
- PR #1833: Fix depth issue in shallow RF regression estimators
- PR #1770: Warn that KalmanFilter is deprecated
- PR #1775: Allow CumlArray to work with inputs that have no 'strides' in array interface
- PR #1594: Train-test split is now reproducible
- PR #1590: Fix destination directory structure for run-clang-format.py
- PR #1611: Fixing pickling errors for KNN classifier and regressor
- PR #1617: Fixing pickling issues for SVC and SVR
- PR #1634: Fix title in KNN docs
- PR #1627: Adding a check for multi-class data in RF classification
- PR #1654: Skip treelite patch if its already been applied
- PR #1661: Fix nvstring variable name
- PR #1673: Using struct for caching dlsym state in communicator
- PR #1659: TSNE - introduce 'convert_dtype' and refactor class attr 'Y' to 'embedding_'
- PR #1672: Solver 'svd' in Linear and Ridge Regressors when n_cols=1
- PR #1670: Lasso & ElasticNet - cuml Handle added
- PR #1671: Update for accessing cuDF Series pointer
- PR #1652: Support XGBoost 1.0+ models in FIL
- PR #1702: Fix LightGBM-FIL validation test
- PR #1701: test_score kmeans test passing with newer cupy version
- PR #1706: Remove multi-class bug from QuasiNewton
- PR #1699: Limit CuPy to <7.2 temporarily
- PR #1708: Correctly deallocate cuML handles in Cython
- PR #1730: Fixes to KF for test stability (mainly in CUDA 10.2)
- PR #1729: Fixing naive bayes UCX serialization problem in fit()
- PR #1749: bug fix rf classifier/regressor on seg fault in bench
- PR #1751: Updated RF documentation
- PR #1765: Update the checks for using RF GPU predict
- PR #1787: C++: unit-tests to check for RF accuracy. As well as a bug fix to improve RF accuracy
- PR #1793: Updated fil pyx to solve memory leakage issue
- PR #1810: Quickfix - chunkage in dask make_regression
- PR #1842: DistributedDataHandler not properly setting 'multiple'
- PR #1849: Critical fix in ARIMA initial estimate
- PR #1851: Fix for cuDF behavior change for multidimensional arrays
- PR #1852: Remove Thrust warnings
- PR #1868: Turning off IPC caching until it is fixed in UCX-py/UCX
- PR #1876: UMAP exponential decay parameters fix
- PR #1887: Fix hasattr for missing attributes on base models
- PR #1877: Remove resetting index in shuffling in train_test_split
- PR #1893: Updating UCX in comms to match current UCX-py
- PR #1888: Small train_test_split test fix
- PR #1899: Fix dask `extract_partitions()`, remove transformation as instance variable in PCA and TSVD and match sklearn APIs
- PR #1920: Temporarily raising threshold for UMAP reproducibility tests
- PR #1918: Create memleak fixture to skip memleak tests in CI for now
- PR #1926: Update batch matrix test margins
- PR #1925: Fix failing dask tests
- PR #1936: Update DaskRF regression test to xfail
- PR #1932: Isolating cause of make_blobs failure
- PR #1951: Dask Random forest regression CPU predict bug fix
- PR #1948: Adjust BatchedMargin margin and disable tests temporarily
- PR #1950: Fix UMAP test failure


# cuML 0.12.0 (04 Feb 2020)

## New Features
- PR #1483: prims: Fused L2 distance and nearest-neighbor prim
- PR #1494: bench: ml-prims benchmark
- PR #1514: bench: Fused L2 NN prim benchmark
- PR #1411: Cython side of MNMG OLS
- PR #1520: Cython side of MNMG Ridge Regression
- PR #1516: Suppor Vector Regression (epsilon-SVR)

## Improvements
- PR #1638: Update cuml/docs/README.md
- PR #1468: C++: updates to clang format flow to make it more usable among devs
- PR #1473: C++: lazy initialization of "costly" resources inside cumlHandle
- PR #1443: Added a new overloaded GEMM primitive
- PR #1489: Enabling deep trees using Gather tree builder
- PR #1463: Update FAISS submodule to 1.6.1
- PR #1488: Add codeowners
- PR #1432: Row-major (C-style) GPU arrays for benchmarks
- PR #1490: Use dask master instead of conda package for testing
- PR #1375: Naive Bayes & Distributed Naive Bayes
- PR #1377: Add GPU array support for FIL benchmarking
- PR #1493: kmeans: add tiling support for 1-NN computation and use fusedL2-1NN prim for L2 distance metric
- PR #1532: Update CuPy to >= 6.6 and allow 7.0
- PR #1528: Re-enabling KNN using dynamic library loading for UCX in communicator
- PR #1545: Add conda environment version updates to ci script
- PR #1541: Updates for libcudf++ Python refactor
- PR #1555: FIL-SKL, an SKLearn-based benchmark for FIL
- PR #1537: Improve pickling and scoring suppport for many models to support hyperopt
- PR #1551: Change custom kernel to cupy for col/row order transform
- PR #1533: C++: interface header file separation for SVM
- PR #1560: Helper function to allocate all new CuPy arrays with RMM memory management
- PR #1570: Relax nccl in conda recipes to >=2.4 (matching CI)
- PR #1578: Add missing function information to the cuML documenataion
- PR #1584: Add has_scipy utility function for runtime check
- PR #1583: API docs updates for 0.12
- PR #1591: Updated FIL documentation

## Bug Fixes
- PR #1470: Documentation: add make_regression, fix ARIMA section
- PR #1482: Updated the code to remove sklearn from the mbsgd stress test
- PR #1491: Update dev environments for 0.12
- PR #1512: Updating setup_cpu() in SpeedupComparisonRunner
- PR #1498: Add build.sh to code owners
- PR #1505: cmake: added correct dependencies for prims-bench build
- PR #1534: Removed TODO comment in create_ucp_listeners()
- PR #1548: Fixing umap extra unary op in knn graph
- PR #1547: Fixing MNMG kmeans score. Fixing UMAP pickling before fit(). Fixing UMAP test failures.
- PR #1557: Increasing threshold for kmeans score
- PR #1562: Increasing threshold even higher
- PR #1564: Fixed a typo in function cumlMPICommunicator_impl::syncStream
- PR #1569: Remove Scikit-learn exception and depedenncy in SVM
- PR #1575: Add missing dtype parameter in call to strides to order for CuPy 6.6 code path
- PR #1574: Updated the init file to include SVM
- PR #1589: Fixing the default value for RF and updating mnmg predict to accept cudf
- PR #1601: Fixed wrong datatype used in knn voting kernel

# cuML 0.11.0 (11 Dec 2019)

## New Features

- PR #1295: Cython side of MNMG PCA
- PR #1218: prims: histogram prim
- PR #1129: C++: Separate include folder for C++ API distribution
- PR #1282: OPG KNN MNMG Code (disabled for 0.11)
- PR #1242: Initial implementation of FIL sparse forests
- PR #1194: Initial ARIMA time-series modeling support.
- PR #1286: Importing treelite models as FIL sparse forests
- PR #1285: Fea minimum impurity decrease RF param
- PR #1301: Add make_regression to generate regression datasets
- PR #1322: RF pickling using treelite, protobuf and FIL
- PR #1332: Add option to cuml.dask make_blobs to produce dask array
- PR #1307: Add RF regression benchmark
- PR #1327: Update the code to build treelite with protobuf
- PR #1289: Add Python benchmarking support for FIL
- PR #1371: Cython side of MNMG tSVD
- PR #1386: Expose SVC decision function value

## Improvements
- PR #1170: Use git to clone subprojects instead of git submodules
- PR #1239: Updated the treelite version
- PR #1225: setup.py clone dependencies like cmake and correct include paths
- PR #1224: Refactored FIL to prepare for sparse trees
- PR #1249: Include libcuml.so C API in installed targets
- PR #1259: Conda dev environment updates and use libcumlprims current version in CI
- PR #1277: Change dependency order in cmake for better printing at compile time
- PR #1264: Add -s flag to GPU CI pytest for better error printing
- PR #1271: Updated the Ridge regression documentation
- PR #1283: Updated the cuMl docs to include MBSGD and adjusted_rand_score
- PR #1300: Lowercase parameter versions for FIL algorithms
- PR #1312: Update CuPy to version 6.5 and use conda-forge channel
- PR #1336: Import SciKit-Learn models into FIL
- PR #1314: Added options needed for ASVDb output (CUDA ver, etc.), added option
  to select algos
- PR #1335: Options to print available algorithms and datasets
  in the Python benchmark
- PR #1338: Remove BUILD_ABI references in CI scripts
- PR #1340: Updated unit tests to uses larger dataset
- PR #1351: Build treelite temporarily for GPU CI testing of FIL Scikit-learn
  model importing
- PR #1367: --test-split benchmark parameter for train-test split
- PR #1360: Improved tests for importing SciKit-Learn models into FIL
- PR #1368: Add --num-rows benchmark command line argument
- PR #1351: Build treelite temporarily for GPU CI testing of FIL Scikit-learn model importing
- PR #1366: Modify train_test_split to use CuPy and accept device arrays
- PR #1258: Documenting new MPI communicator for multi-node multi-GPU testing
- PR #1345: Removing deprecated should_downcast argument
- PR #1362: device_buffer in UMAP + Sparse prims
- PR #1376: AUTO value for FIL algorithm
- PR #1408: Updated pickle tests to delete the pre-pickled model to prevent pointer leakage
- PR #1357: Run benchmarks multiple times for CI
- PR #1382: ARIMA optimization: move functions to C++ side
- PR #1392: Updated RF code to reduce duplication of the code
- PR #1444: UCX listener running in its own isolated thread
- PR #1445: Improved performance of FIL sparse trees
- PR #1431: Updated API docs
- PR #1441: Remove unused CUDA conda labels
- PR #1439: Match sklearn 0.22 default n_estimators for RF and fix test errors
- PR #1461: Add kneighbors to API docs

## Bug Fixes
- PR #1281: Making rng.h threadsafe
- PR #1212: Fix cmake git cloning always running configure in subprojects
- PR #1261: Fix comms build errors due to cuml++ include folder changes
- PR #1267: Update build.sh for recent change of building comms in main CMakeLists
- PR #1278: Removed incorrect overloaded instance of eigJacobi
- PR #1302: Updates for numba 0.46
- PR #1313: Updated the RF tests to set the seed and n_streams
- PR #1319: Using machineName arg passed in instead of default for ASV reporting
- PR #1326: Fix illegal memory access in make_regression (bounds issue)
- PR #1330: Fix C++ unit test utils for better handling of differences near zero
- PR #1342: Fix to prevent memory leakage in Lasso and ElasticNet
- PR #1337: Fix k-means init from preset cluster centers
- PR #1354: Fix SVM gamma=scale implementation
- PR #1344: Change other solver based methods to create solver object in init
- PR #1373: Fixing a few small bugs in make_blobs and adding asserts to pytests
- PR #1361: Improve SMO error handling
- PR #1384: Lower expectations on batched matrix tests to prevent CI failures
- PR #1380: Fix memory leaks in ARIMA
- PR #1391: Lower expectations on batched matrix tests even more
- PR #1394: Warning added in svd for cuda version 10.1
- PR #1407: Resolved RF predict issues and updated RF docstring
- PR #1401: Patch for lbfgs solver for logistic regression with no l1 penalty
- PR #1416: train_test_split numba and rmm device_array output bugfix
- PR #1419: UMAP pickle tests are using wrong n_neighbors value for trustworthiness
- PR #1438: KNN Classifier to properly return Dataframe with Dataframe input
- PR #1425: Deprecate seed and use random_state similar to Scikit-learn in train_test_split
- PR #1458: Add joblib as an explicit requirement
- PR #1474: Defer knn mnmg to 0.12 nightly builds and disable ucx-py dependency

# cuML 0.10.0 (16 Oct 2019)

## New Features
- PR #1148: C++ benchmark tool for c++/CUDA code inside cuML
- PR #1071: Selective eigen solver of cuSolver
- PR #1073: Updating RF wrappers to use FIL for GPU accelerated prediction
- PR #1104: CUDA 10.1 support
- PR #1113: prims: new batched make-symmetric-matrix primitive
- PR #1112: prims: new batched-gemv primitive
- PR #855: Added benchmark tools
- PR #1149 Add YYMMDD to version tag for nightly conda packages
- PR #892: General Gram matrices prim
- PR #912: Support Vector Machine
- PR #1274: Updated the RF score function to use GPU predict

## Improvements
- PR #961: High Peformance RF; HIST algo
- PR #1028: Dockerfile updates after dir restructure. Conda env yaml to add statsmodels as a dependency
- PR #1047: Consistent OPG interface for kmeans, based on internal libcumlprims update
- PR #763: Add examples to train_test_split documentation
- PR #1093: Unified inference kernels for different FIL algorithms
- PR #1076: Paying off some UMAP / Spectral tech debt.
- PR #1086: Ensure RegressorMixin scorer uses device arrays
- PR #1110: Adding tests to use default values of parameters of the models
- PR #1108: input_to_host_array function in input_utils for input processing to host arrays
- PR #1114: K-means: Exposing useful params, removing unused params, proxying params in Dask
- PR #1138: Implementing ANY_RANK semantics on irecv
- PR #1142: prims: expose separate InType and OutType for unaryOp and binaryOp
- PR #1115: Moving dask_make_blobs to cuml.dask.datasets. Adding conversion to dask.DataFrame
- PR #1136: CUDA 10.1 CI updates
- PR #1135: K-means: add boundary cases for kmeans||, support finer control with convergence
- PR #1163: Some more correctness improvements. Better verbose printing
- PR #1165: Adding except + in all remaining cython
- PR #1186: Using LocalCUDACluster Pytest fixture
- PR #1173: Docs: Barnes Hut TSNE documentation
- PR #1176: Use new RMM API based on Cython
- PR #1219: Adding custom bench_func and verbose logging to cuml.benchmark
- PR #1247: Improved MNMG RF error checking

## Bug Fixes

- PR #1231: RF respect number of cuda streams from cuml handle
- PR #1230: Rf bugfix memleak in regression
- PR #1208: compile dbscan bug
- PR #1016: Use correct libcumlprims version in GPU CI
- PR #1040: Update version of numba in development conda yaml files
- PR #1043: Updates to accomodate cuDF python code reorganization
- PR #1044: Remove nvidia driver installation from ci/cpu/build.sh
- PR #991: Barnes Hut TSNE Memory Issue Fixes
- PR #1075: Pinning Dask version for consistent CI results
- PR #990: Barnes Hut TSNE Memory Issue Fixes
- PR #1066: Using proper set of workers to destroy nccl comms
- PR #1072: Remove pip requirements and setup
- PR #1074: Fix flake8 CI style check
- PR #1087: Accuracy improvement for sqrt/log in RF max_feature
- PR #1088: Change straggling numba python allocations to use RMM
- PR #1106: Pinning Distributed version to match Dask for consistent CI results
- PR #1116: TSNE CUDA 10.1 Bug Fixes
- PR #1132: DBSCAN Batching Bug Fix
- PR #1162: DASK RF random seed bug fix
- PR #1164: Fix check_dtype arg handling for input_to_dev_array
- PR #1171: SVM prediction bug fix
- PR #1177: Update dask and distributed to 2.5
- PR #1204: Fix SVM crash on Turing
- PR #1199: Replaced sprintf() with snprintf() in THROW()
- PR #1205: Update dask-cuda in yml envs
- PR #1211: Fixing Dask k-means transform bug and adding test
- PR #1236: Improve fix for SMO solvers potential crash on Turing
- PR #1251: Disable compiler optimization for CUDA 10.1 for distance prims
- PR #1260: Small bugfix for major conversion in input_utils
- PR #1276: Fix float64 prediction crash in test_random_forest

# cuML 0.9.0 (21 Aug 2019)

## New Features

- PR #894: Convert RF to treelite format
- PR #826: Jones transformation of params for ARIMA models timeSeries ml-prim
- PR #697: Silhouette Score metric ml-prim
- PR #674: KL Divergence metric ml-prim
- PR #787: homogeneity, completeness and v-measure metrics ml-prim
- PR #711: Mutual Information metric ml-prim
- PR #724: Entropy metric ml-prim
- PR #766: Expose score method based on inertia for KMeans
- PR #823: prims: cluster dispersion metric
- PR #816: Added inverse_transform() for LabelEncoder
- PR #789: prims: sampling without replacement
- PR #813: prims: Col major istance prim
- PR #635: Random Forest & Decision Tree Regression (Single-GPU)
- PR #819: Forest Inferencing Library (FIL)
- PR #829: C++: enable nvtx ranges
- PR #835: Holt-Winters algorithm
- PR #837: treelite for decision forest exchange format
- PR #871: Wrapper for FIL
- PR #870: make_blobs python function
- PR #881: wrappers for accuracy_score and adjusted_rand_score functions
- PR #840: Dask RF classification and regression
- PR #870: make_blobs python function
- PR #879: import of treelite models to FIL
- PR #892: General Gram matrices prim
- PR #883: Adding MNMG Kmeans
- PR #930: Dask RF
- PR #882: TSNE - T-Distributed Stochastic Neighbourhood Embedding
- PR #624: Internals API & Graph Based Dimensionality Reductions Callback
- PR #926: Wrapper for FIL
- PR #994: Adding MPI comm impl for testing / benchmarking MNMG CUDA
- PR #960: Enable using libcumlprims for MG algorithms/prims

## Improvements
- PR #822: build: build.sh update to club all make targets together
- PR #807: Added development conda yml files
- PR #840: Require cmake >= 3.14
- PR #832: Stateless Decision Tree and Random Forest API
- PR #857: Small modifications to comms for utilizing IB w/ Dask
- PR #851: Random forest Stateless API wrappers
- PR #865: High Performance RF
- PR #895: Pretty prints arguments!
- PR #920: Add an empty marker kernel for tracing purposes
- PR #915: syncStream added to cumlCommunicator
- PR #922: Random Forest support in FIL
- PR #911: Update headers to credit CannyLabs BH TSNE implementation
- PR #918: Streamline CUDA_REL environment variable
- PR #924: kmeans: updated APIs to be stateless, refactored code for mnmg support
- PR #950: global_bias support in FIL
- PR #773: Significant improvements to input checking of all classes and common input API for Python
- PR #957: Adding docs to RF & KMeans MNMG. Small fixes for release
- PR #965: Making dask-ml a hard dependency
- PR #976: Update api.rst for new 0.9 classes
- PR #973: Use cudaDeviceGetAttribute instead of relying on cudaDeviceProp object being passed
- PR #978: Update README for 0.9
- PR #1009: Fix references to notebooks-contrib
- PR #1015: Ability to control the number of internal streams in cumlHandle_impl via cumlHandle
- PR #1175: Add more modules to docs ToC

## Bug Fixes

- PR #923: Fix misshapen level/trend/season HoltWinters output
- PR #831: Update conda package dependencies to cudf 0.9
- PR #772: Add missing cython headers to SGD and CD
- PR #849: PCA no attribute trans_input_ transform bug fix
- PR #869: Removing incorrect information from KNN Docs
- PR #885: libclang installation fix for GPUCI
- PR #896: Fix typo in comms build instructions
- PR #921: Fix build scripts using incorrect cudf version
- PR #928: TSNE Stability Adjustments
- PR #934: Cache cudaDeviceProp in cumlHandle for perf reasons
- PR #932: Change default param value for RF classifier
- PR #949: Fix dtype conversion tests for unsupported cudf dtypes
- PR #908: Fix local build generated file ownerships
- PR #983: Change RF max_depth default to 16
- PR #987: Change default values for knn
- PR #988: Switch to exact tsne
- PR #991: Cleanup python code in cuml.dask.cluster
- PR #996: ucx_initialized being properly set in CommsContext
- PR #1007: Throws a well defined error when mutigpu is not enabled
- PR #1018: Hint location of nccl in build.sh for CI
- PR #1022: Using random_state to make K-Means MNMG tests deterministic
- PR #1034: Fix typos and formatting issues in RF docs
- PR #1052: Fix the rows_sample dtype to float

# cuML 0.8.0 (27 June 2019)

## New Features

- PR #652: Adjusted Rand Index metric ml-prim
- PR #679: Class label manipulation ml-prim
- PR #636: Rand Index metric ml-prim
- PR #515: Added Random Projection feature
- PR #504: Contingency matrix ml-prim
- PR #644: Add train_test_split utility for cuDF dataframes
- PR #612: Allow Cuda Array Interface, Numba inputs and input code refactor
- PR #641: C: Separate C-wrapper library build to generate libcuml.so
- PR #631: Add nvcategory based ordinal label encoder
- PR #681: Add MBSGDClassifier and MBSGDRegressor classes around SGD
- PR #705: Quasi Newton solver and LogisticRegression Python classes
- PR #670: Add test skipping functionality to build.sh
- PR #678: Random Forest Python class
- PR #684: prims: make_blobs primitive
- PR #673: prims: reduce cols by key primitive
- PR #812: Add cuML Communications API & consolidate Dask cuML

## Improvements

- PR #597: C++ cuML and ml-prims folder refactor
- PR #590: QN Recover from numeric errors
- PR #482: Introduce cumlHandle for pca and tsvd
- PR #573: Remove use of unnecessary cuDF column and series copies
- PR #601: Cython PEP8 cleanup and CI integration
- PR #596: Introduce cumlHandle for ols and ridge
- PR #579: Introduce cumlHandle for cd and sgd, and propagate C++ errors in cython level for cd and sgd
- PR #604: Adding cumlHandle to kNN, spectral methods, and UMAP
- PR #616: Enable clang-format for enforcing coding style
- PR #618: CI: Enable copyright header checks
- PR #622: Updated to use 0.8 dependencies
- PR #626: Added build.sh script, updated CI scripts and documentation
- PR #633: build: Auto-detection of GPU_ARCHS during cmake
- PR #650: Moving brute force kNN to prims. Creating stateless kNN API.
- PR #662: C++: Bulk clang-format updates
- PR #671: Added pickle pytests and correct pickling of Base class
- PR #675: atomicMin/Max(float, double) with integer atomics and bit flipping
- PR #677: build: 'deep-clean' to build.sh to clean faiss build as well
- PR #683: Use stateless c++ API in KNN so that it can be pickled properly
- PR #686: Use stateless c++ API in UMAP so that it can be pickled properly
- PR #695: prims: Refactor pairwise distance
- PR #707: Added stress test and updated documentation for RF
- PR #701: Added emacs temporary file patterns to .gitignore
- PR #606: C++: Added tests for host_buffer and improved device_buffer and host_buffer implementation
- PR #726: Updated RF docs and stress test
- PR #730: Update README and RF docs for 0.8
- PR #744: Random projections generating binomial on device. Fixing tests.
- PR #741: Update API docs for 0.8
- PR #754: Pickling of UMAP/KNN
- PR #753: Made PCA and TSVD picklable
- PR #746: LogisticRegression and QN API docstrings
- PR #820: Updating DEVELOPER GUIDE threading guidelines

## Bug Fixes
- PR #584: Added missing virtual destructor to deviceAllocator and hostAllocator
- PR #620: C++: Removed old unit-test files in ml-prims
- PR #627: C++: Fixed dbscan crash issue filed in 613
- PR #640: Remove setuptools from conda run dependency
- PR #646: Update link in contributing.md
- PR #649: Bug fix to LinAlg::reduce_rows_by_key prim filed in issue #648
- PR #666: fixes to gitutils.py to resolve both string decode and handling of uncommitted files
- PR #676: Fix template parameters in `bernoulli()` implementation.
- PR #685: Make CuPy optional to avoid nccl conda package conflicts
- PR #687: prims: updated tolerance for reduce_cols_by_key unit-tests
- PR #689: Removing extra prints from NearestNeighbors cython
- PR #718: Bug fix for DBSCAN and increasing batch size of sgd
- PR #719: Adding additional checks for dtype of the data
- PR #736: Bug fix for RF wrapper and .cu print function
- PR #547: Fixed issue if C++ compiler is specified via CXX during configure.
- PR #759: Configure Sphinx to render params correctly
- PR #762: Apply threshold to remove flakiness of UMAP tests.
- PR #768: Fixing memory bug from stateless refactor
- PR #782: Nearest neighbors checking properly whether memory should be freed
- PR #783: UMAP was using wrong size for knn computation
- PR #776: Hotfix for self.variables in RF
- PR #777: Fix numpy input bug
- PR #784: Fix jit of shuffle_idx python function
- PR #790: Fix rows_sample input type for RF
- PR #793: Fix for dtype conversion utility for numba arrays without cupy installed
- PR #806: Add a seed for sklearn model in RF test file
- PR #843: Rf quantile fix

# cuML 0.7.0 (10 May 2019)

## New Features

- PR #405: Quasi-Newton GLM Solvers
- PR #277: Add row- and column-wise weighted mean primitive
- PR #424: Add a grid-sync struct for inter-block synchronization
- PR #430: Add R-Squared Score to ml primitives
- PR #463: Add matrix gather to ml primitives
- PR #435: Expose cumlhandle in cython + developer guide
- PR #455: Remove default-stream arguement across ml-prims and cuML
- PR #375: cuml cpp shared library renamed to libcuml++.so
- PR #460: Random Forest & Decision Trees (Single-GPU, Classification)
- PR #491: Add doxygen build target for ml-prims
- PR #505: Add R-Squared Score to python interface
- PR #507: Add coordinate descent for lasso and elastic-net
- PR #511: Add a minmax ml-prim
- PR #516: Added Trustworthiness score feature
- PR #520: Add local build script to mimic gpuCI
- PR #503: Add column-wise matrix sort primitive
- PR #525: Add docs build script to cuML
- PR #528: Remove current KMeans and replace it with a new single GPU implementation built using ML primitives

## Improvements

- PR #481: Refactoring Quasi-Newton to use cumlHandle
- PR #467: Added validity check on cumlHandle_t
- PR #461: Rewrote permute and added column major version
- PR #440: README updates
- PR #295: Improve build-time and the interface e.g., enable bool-OutType, for distance()
- PR #390: Update docs version
- PR #272: Add stream parameters to cublas and cusolver wrapper functions
- PR #447: Added building and running mlprims tests to CI
- PR #445: Lower dbscan memory usage by computing adjacency matrix directly
- PR #431: Add support for fancy iterator input types to LinAlg::reduce_rows_by_key
- PR #394: Introducing cumlHandle API to dbscan and add example
- PR #500: Added CI check for black listed CUDA Runtime API calls
- PR #475: exposing cumlHandle for dbscan from python-side
- PR #395: Edited the CONTRIBUTING.md file
- PR #407: Test files to run stress, correctness and unit tests for cuml algos
- PR #512: generic copy method for copying buffers between device/host
- PR #533: Add cudatoolkit conda dependency
- PR #524: Use cmake find blas and find lapack to pass configure options to faiss
- PR #527: Added notes on UMAP differences from reference implementation
- PR #540: Use latest release version in update-version CI script
- PR #552: Re-enable assert in kmeans tests with xfail as needed
- PR #581: Add shared memory fast col major to row major function back with bound checks
- PR #592: More efficient matrix copy/reverse methods
- PR #721: Added pickle tests for DBSCAN and Random Projections

## Bug Fixes

- PR #334: Fixed segfault in `ML::cumlHandle_impl::destroyResources`
- PR #349: Developer guide clarifications for cumlHandle and cumlHandle_impl
- PR #398: Fix CI scripts to allow nightlies to be uploaded
- PR #399: Skip PCA tests to allow CI to run with driver 418
- PR #422: Issue in the PCA tests was solved and CI can run with driver 418
- PR #409: Add entry to gitmodules to ignore build artifacts
- PR #412: Fix for svdQR function in ml-prims
- PR #438: Code that depended on FAISS was building everytime.
- PR #358: Fixed an issue when switching streams on MLCommon::device_buffer and MLCommon::host_buffer
- PR #434: Fixing bug in CSR tests
- PR #443: Remove defaults channel from ci scripts
- PR #384: 64b index arithmetic updates to the kernels inside ml-prims
- PR #459: Fix for runtime library path of pip package
- PR #464: Fix for C++11 destructor warning in qn
- PR #466: Add support for column-major in LinAlg::*Norm methods
- PR #465: Fixing deadlock issue in GridSync due to consecutive sync calls
- PR #468: Fix dbscan example build failure
- PR #470: Fix resource leakage in Kalman filter python wrapper
- PR #473: Fix gather ml-prim test for change in rng uniform API
- PR #477: Fixes default stream initialization in cumlHandle
- PR #480: Replaced qn_fit() declaration with #include of file containing definition to fix linker error
- PR #495: Update cuDF and RMM versions in GPU ci test scripts
- PR #499: DEVELOPER_GUIDE.md: fixed links and clarified ML::detail::streamSyncer example
- PR #506: Re enable ml-prim tests in CI
- PR #508: Fix for an error with default argument in LinAlg::meanSquaredError
- PR #519: README.md Updates and adding BUILD.md back
- PR #526: Fix the issue of wrong results when fit and transform of PCA are called separately
- PR #531: Fixing missing arguments in updateDevice() for RF
- PR #543: Exposing dbscan batch size through cython API and fixing broken batching
- PR #551: Made use of ZLIB_LIBRARIES consistent between ml_test and ml_mg_test
- PR #557: Modified CI script to run cuML tests before building mlprims and removed lapack flag
- PR #578: Updated Readme.md to add lasso and elastic-net
- PR #580: Fixing cython garbage collection bug in KNN
- PR #577: Use find libz in prims cmake
- PR #594: fixed cuda-memcheck mean_center test failures


# cuML 0.6.1 (09 Apr 2019)

## Bug Fixes

- PR #462 Runtime library path fix for cuML pip package


# cuML 0.6.0 (22 Mar 2019)

## New Features

- PR #249: Single GPU Stochastic Gradient Descent for linear regression, logistic regression, and linear svm with L1, L2, and elastic-net penalties.
- PR #247: Added "proper" CUDA API to cuML
- PR #235: NearestNeighbors MG Support
- PR #261: UMAP Algorithm
- PR #290: NearestNeighbors numpy MG Support
- PR #303: Reusable spectral embedding / clustering
- PR #325: Initial support for single process multi-GPU OLS and tSVD
- PR #271: Initial support for hyperparameter optimization with dask for many models

## Improvements

- PR #144: Dockerfile update and docs for LinearRegression and Kalman Filter.
- PR #168: Add /ci/gpu/build.sh file to cuML
- PR #167: Integrating full-n-final ml-prims repo inside cuml
- PR #198: (ml-prims) Removal of *MG calls + fixed a bug in permute method
- PR #194: Added new ml-prims for supporting LASSO regression.
- PR #114: Building faiss C++ api into libcuml
- PR #64: Using FAISS C++ API in cuML and exposing bindings through cython
- PR #208: Issue ml-common-3: Math.h: swap thrust::for_each with binaryOp,unaryOp
- PR #224: Improve doc strings for readable rendering with readthedocs
- PR #209: Simplify README.md, move build instructions to BUILD.md
- PR #218: Fix RNG to use given seed and adjust RNG test tolerances.
- PR #225: Support for generating random integers
- PR #215: Refactored LinAlg::norm to Stats::rowNorm and added Stats::colNorm
- PR #234: Support for custom output type and passing index value to main_op in *Reduction kernels
- PR #230: Refactored the cuda_utils header
- PR #236: Refactored cuml python package structure to be more sklearn like
- PR #232: Added reduce_rows_by_key
- PR #246: Support for 2 vectors in the matrix vector operator
- PR #244: Fix for single GPU OLS and Ridge to support one column training data
- PR #271: Added get_params and set_params functions for linear and ridge regression
- PR #253: Fix for issue #250-reduce_rows_by_key failed memcheck for small nkeys
- PR #269: LinearRegression, Ridge Python docs update and cleaning
- PR #322: set_params updated
- PR #237: Update build instructions
- PR #275: Kmeans use of faster gpu_matrix
- PR #288: Add n_neighbors to NearestNeighbors constructor
- PR #302: Added FutureWarning for deprecation of current kmeans algorithm
- PR #312: Last minute cleanup before release
- PR #315: Documentation updating and enhancements
- PR #330: Added ignored argument to pca.fit_transform to map to sklearn's implemenation
- PR #342: Change default ABI to ON
- PR #572: Pulling DBSCAN components into reusable primitives


## Bug Fixes

- PR #193: Fix AttributeError in PCA and TSVD
- PR #211: Fixing inconsistent use of proper batch size calculation in DBSCAN
- PR #202: Adding back ability for users to define their own BLAS
- PR #201: Pass CMAKE CUDA path to faiss/configure script
- PR #200 Avoid using numpy via cimport in KNN
- PR #228: Bug fix: LinAlg::unaryOp with 0-length input
- PR #279: Removing faiss-gpu references in README
- PR #321: Fix release script typo
- PR #327: Update conda requirements for version 0.6 requirements
- PR #352: Correctly calculating numpy chunk sizing for kNN
- PR #345: Run python import as part of package build to trigger compilation
- PR #347: Lowering memory usage of kNN.
- PR #355: Fixing issues with very large numpy inputs to SPMG OLS and tSVD.
- PR #357: Removing FAISS requirement from README
- PR #362: Fix for matVecOp crashing on large input sizes
- PR #366: Index arithmetic issue fix with TxN_t class
- PR #376: Disabled kmeans tests since they are currently too sensitive (see #71)
- PR #380: Allow arbitrary data size on ingress for numba_utils.row_matrix
- PR #385: Fix for long import cuml time in containers and fix for setup_pip
- PR #630: Fixing a missing kneighbors in nearest neighbors python proxy

# cuML 0.5.1 (05 Feb 2019)

## Bug Fixes

- PR #189 Avoid using numpy via cimport to prevent ABI issues in Cython compilation


# cuML 0.5.0 (28 Jan 2019)

## New Features

- PR #66: OLS Linear Regression
- PR #44: Distance calculation ML primitives
- PR #69: Ridge (L2 Regularized) Linear Regression
- PR #103: Linear Kalman Filter
- PR #117: Pip install support
- PR #64: Device to device support from cuML device pointers into FAISS

## Improvements

- PR #56: Make OpenMP optional for building
- PR #67: Github issue templates
- PR #44: Refactored DBSCAN to use ML primitives
- PR #91: Pytest cleanup and sklearn toyset datasets based pytests for kmeans and dbscan
- PR #75: C++ example to use kmeans
- PR #117: Use cmake extension to find any zlib installed in system
- PR #94: Add cmake flag to set ABI compatibility
- PR #139: Move thirdparty submodules to root and add symlinks to new locations
- PR #151: Replace TravisCI testing and conda pkg builds with gpuCI
- PR #164: Add numba kernel for faster column to row major transform
- PR #114: Adding FAISS to cuml build

## Bug Fixes

- PR #48: CUDA 10 compilation warnings fix
- PR #51: Fixes to Dockerfile and docs for new build system
- PR #72: Fixes for GCC 7
- PR #96: Fix for kmeans stack overflow with high number of clusters
- PR #105: Fix for AttributeError in kmeans fit method
- PR #113: Removed old  glm python/cython files
- PR #118: Fix for AttributeError in kmeans predict method
- PR #125: Remove randomized solver option from PCA python bindings


# cuML 0.4.0 (05 Dec 2018)

## New Features

## Improvements

- PR #42: New build system: separation of libcuml.so and cuml python package
- PR #43: Added changelog.md

## Bug Fixes


# cuML 0.3.0 (30 Nov 2018)

## New Features

- PR #33: Added ability to call cuML algorithms using numpy arrays

## Improvements

- PR #24: Fix references of python package from cuML to cuml and start using versioneer for better versioning
- PR #40: Added support for refactored cuDF 0.3.0, updated Conda files
- PR #33: Major python test cleaning, all tests pass with cuDF 0.2.0 and 0.3.0. Preparation for new build system
- PR #34: Updated batch count calculation logic in DBSCAN
- PR #35: Beginning of DBSCAN refactor to use cuML mlprims and general improvements

## Bug Fixes

- PR #30: Fixed batch size bug in DBSCAN that caused crash. Also fixed various locations for potential integer overflows
- PR #28: Fix readthedocs build documentation
- PR #29: Fix pytests for cuml name change from cuML
- PR #33: Fixed memory bug that would cause segmentation faults due to numba releasing memory before it was used. Also fixed row major/column major bugs for different algorithms
- PR #36: Fix kmeans gtest to use device data
- PR #38: cuda\_free bug removed that caused google tests to sometimes pass and sometimes fail randomly
- PR #39: Updated cmake to correctly link with CUDA libraries, add CUDA runtime linking and include source files in compile target

# cuML 0.2.0 (02 Nov 2018)

## New Features

- PR #11: Kmeans algorithm added
- PR #7: FAISS KNN wrapper added
- PR #21: Added Conda install support

## Improvements

- PR #15: Added compatibility with cuDF (from prior pyGDF)
- PR #13: Added FAISS to Dockerfile
- PR #21: Added TravisCI build system for CI and Conda builds

## Bug Fixes

- PR #4: Fixed explained variance bug in TSVD
- PR #5: Notebook bug fixes and updated results


# cuML 0.1.0

Initial release including PCA, TSVD, DBSCAN, ml-prims and cython wrappers<|MERGE_RESOLUTION|>--- conflicted
+++ resolved
@@ -18,12 +18,9 @@
 - PR #3074: Reducing dask coordinate descent test runtime
 
 ## Bug Fixes
-<<<<<<< HEAD
 - PR #3065: Refactoring prims metrics function names from camelcase to underscore format
 - PR #3033: Splitting ml metrics to individual files
-=======
 - PR #3072: Fusing metrics and score directories in src_prims
->>>>>>> 7dbd33d0
 - PR #3037: Avoid logging deadlock in multi-threaded C code
 - PR #2983: Fix seeding of KISS99 RNG
 - PR #3011: Fix unused initialize_embeddings parameter in Barnes-Hut t-SNE
