--- conflicted
+++ resolved
@@ -27,11 +27,8 @@
 - PR #3112: Speed test_array
 - PR #3111: Adding Cython to Code Coverage
 - PR #3129:  Update notebooks README
-<<<<<<< HEAD
 - PR #3002: Update flake8 Config To With Per File Settings
-=======
 - PR #3135: Add QuasiNewton tests
->>>>>>> d8b47656
 - PR #3040: Improved Array Conversion with CumlArrayDescriptor and Decorators
 - PR #3134: Improving the Deprecation Message Formatting in Documentation
 - PR #3137: Reorganize Pytest Config and Add Quick Run Option
