# cuML 0.15.0 (Date TBD)

## New Features
<<<<<<< HEAD
- PR #2172: Initial support for auto-ARIMA
=======
- PR #2267: CountVectorizer estimator
>>>>>>> 15ab0712
- PR #2261: Exposing new FAISS metrics through Python API
- PR #2287: Single-GPU TfidfTransformer implementation
- PR #2289: QR SVD solver for MNMG PCA
- PR #2312: column-major support for make_blobs
- PR #2392: PCA can accept sparse inputs, and sparse prim for computing covariance
- PR #2394: Adding cosine & correlation distance for KNN
- PR #2465: Support pandas 1.0+
- PR #2502: cuML Implementation of `sklearn.metrics.pairwise_distances`

## Improvements
- PR #1945: enable clang tidy
- PR #2262: Using fully shared PartDescriptor in MNMG decomposiition, linear models, and solvers
- PR #2308: Using fixture for Dask client to eliminate possiblity of not closing
- PR #2310: Pinning ucx-py to 0.14 to make 0.15 CI pass
- PR #2329: Add short commit hash to conda package name
- PR #2336: Eliminate `rmm.device_array` usage
- PR #2339: umap performance improvements
- PR #2340: Import ARIMA in the root init file and fix the `test_fit_function` test
- PR #2345: make C++ logger level definition to be the same as python layer
- PR #2363: Update threshold and make other changes for stress tests
- PR #2371: Updating MBSGD tests to use larger batches
- PR #2380: Pinning libcumlprims version to ease future updates
- PR #2403: Support for input and output type consistency in logistic regression predict_proba
- PR #2405: Remove references to deprecated RMM headers.
- PR #2408: Install meta packages for dependencies
- PR #2411: Refactor Mixin classes and use in classifier/regressor estimators
- PR #2417: Move doc customization scripts to Jenkins
<<<<<<< HEAD
=======
- PR #2427: Moving MNMG decomposition to cuml
- PR #2433: Add libcumlprims_mg to CMake
>>>>>>> 15ab0712
- PR #2420: Add and set convert_dtype default to True in estimator fit methods
- PR #2431: Match output of classifier predict with target dtype
- PR #2433: Add libcumlprims_mg to CMake
- PR #2440: Use Treelite Conda package
- PR #2442: fix setting RAFT_DIR from the RAFT_PATH env var
- PR #2453: Add CumlArray to API doc
<<<<<<< HEAD
- PR #2468: Add `_n_features_in_` attribute to all single GPU estimators that implement fit
- PR #2469: Updating KNN c-api to document all arguments
=======
- PR #2440: Use Treelite Conda package
- PR #2403: Support for input and output type consistency in logistic regression predict_proba
- PR #2473: Add metrics.roc_auc_score to API docs. Additional readability and minor docs bug fixes
- PR #2468: Add `_n_features_in_` attribute to all single GPU estimators that implement fit
- PR #2490: Moving MNMG KMeans to cuml
- PR #2483: Moving MNMG KNN to cuml
- PR #2492: Adding additional assertions to mnmg nearest neighbors pytests
- PR #2439: Update dask RF code to have print_detailed function
- PR #2431: Match output of classifier predict with target dtype
- PR #2099: Raise an error when float64 data is used with dask RF
>>>>>>> 15ab0712

## Bug Fixes
- PR #2369: Update RF code to fix set_params memory leak
- PR #2364: Fix for random projection
- PR #2373: Use Treelite Pip package in GPU testing
- PR #2376: Update documentation Links
- PR #2407: fixed batch count in DBScan for integer overflow case
- PR #2413: CumlArray and related methods updates to account for cuDF.Buffer contiguity update
- PR #2424: --singlegpu flag fix on build.sh script
- PR #2432: Using correct algo_name for UMAP in benchmark tests
- PR #2445: Restore access to coef_ property of Lasso
- PR #2441: Change p2p_enabled definition to work without ucx
- PR #2447: Drop `nvstrings`
- PR #2450: Update local build to use new gpuCI image
- PR #2454: Mark RF memleak test as XFAIL, because we can't detect memleak reliably
- PR #2455: Use correct field to store data type in `LabelEncoder.fit_transform`
- PR #2475: Fix typo in build.sh
- PR #2496: Fixing indentation for simulate_data in test_fil.py
- PR #2494: Set QN regularization strength consistent with scikit-learn
- PR #2486: Fix cupy input to kmeans init
- PR #2497: Changes to accomodate cuDF unsigned categorical changes
- PR #2507: Import `treelite.sklearn`
- PR #2515: Increase tolerance for LogisticRegression test

# cuML 0.14.0 (03 Jun 2020)

## New Features
- PR #1994: Support for distributed OneHotEncoder
- PR #1892: One hot encoder implementation with cupy
- PR #1655: Adds python bindings for homogeneity score
- PR #1704: Adds python bindings for completeness score
- PR #1687: Adds python bindings for mutual info score
- PR #1980: prim: added a new write-only unary op prim
- PR #1867: C++: add logging interface support in cuML based spdlog
- PR #1902: Multi class inference in FIL C++ and importing multi-class forests from treelite
- PR #1906: UMAP MNMG
- PR #2067: python: wrap logging interface in cython
- PR #2083: Added dtype, order, and use_full_low_rank to MNMG `make_regression`
- PR #2074: SG and MNMG `make_classification`
- PR #2127: Added order to SG `make_blobs`, and switch from C++ to cupy based implementation
- PR #2057: Weighted k-means
- PR #2256: Add a `make_arima` generator
- PR #2245: ElasticNet, Lasso and Coordinate Descent MNMG
- PR #2242: Pandas input support with output as NumPy arrays by default
- PR #1728: Added notebook testing to gpuCI gpu build

## Improvements
- PR #1931: C++: enabled doxygen docs for all of the C++ codebase
- PR #1944: Support for dask_cudf.core.Series in _extract_partitions
- PR #1947: Cleaning up cmake
- PR #1927: Use Cython's `new_build_ext` (if available)
- PR #1946: Removed zlib dependency from cmake
- PR #1988: C++: cpp bench refactor
- PR #1873: Remove usage of nvstring and nvcat from LabelEncoder
- PR #1968: Update SVC SVR with cuML Array
- PR #1972: updates to our flow to use conda-forge's clang and clang-tools packages
- PR #1974: Reduce ARIMA testing time
- PR #1984: Enable Ninja build
- PR #1985: C++ UMAP parametrizable tests
- PR #2005: Adding missing algorithms to cuml benchmarks and notebook
- PR #2016: Add capability to setup.py and build.sh to fully clean all cython build files and artifacts
- PR #2044: A cuda-memcheck helper wrapper for devs
- PR #2018: Using `cuml.dask.part_utils.extract_partitions` and removing similar, duplicated code
- PR #2019: Enable doxygen build in our nightly doc build CI script
- PR #1996: Cythonize in parallel
- PR #2032: Reduce number of tests for MBSGD to improve CI running time
- PR #2031: Encapsulating UCX-py interactions in singleton
- PR #2029: Add C++ ARIMA log-likelihood benchmark
- PR #2085: Convert TSNE to use CumlArray
- PR #2051: Reduce the time required to run dask pca and dask tsvd tests
- PR #1981: Using CumlArray in kNN and DistributedDataHandler in dask kNN
- PR #2053: Introduce verbosity level in C++ layer instead of boolean `verbose` flag
- PR #2047: Make internal streams non-blocking w.r.t. NULL stream
- PR #2048: Random forest testing speedup
- PR #2058: Use CumlArray in Random Projection
- PR #2068: Updating knn class probabilities to use make_monotonic instead of binary search
- PR #2062: Adding random state to UMAP mnmg tests
- PR #2064: Speed-up K-Means test
- PR #2015: Renaming .h to .cuh in solver, dbscan and svm
- PR #2080: Improved import of sparse FIL forests from treelite
- PR #2090: Upgrade C++ build to C++14 standard
- PR #2089: CI: enabled cuda-memcheck on ml-prims unit-tests during nightly build
- PR #2128: Update Dask RF code to reduce the time required for GPU predict to run
- PR #2125: Build infrastructure to use RAFT
- PR #2131: Update Dask RF fit to use DistributedDataHandler
- PR #2055: Update the metrics notebook to use important cuML models
- PR #2095: Improved import of src_prims/utils.h, making it less ambiguous
- PR #2118: Updating SGD & mini-batch estimators to use CumlArray
- PR #2120: Speeding up dask RandomForest tests
- PR #1883: Use CumlArray in ARIMA
- PR #877: Adding definition of done criteria to wiki
- PR #2135: A few optimizations to UMAP fuzzy simplicial set
- PR #1914: Change the meaning of ARIMA's intercept to match the literature
- PR #2098: Renaming .h to .cuh in decision_tree, glm, pca
- PR #2150: Remove deprecated RMM calls in RMM allocator adapter
- PR #2146: Remove deprecated kalman filter
- PR #2151: Add pytest duration and pytest timeout
- PR #2156: Add Docker 19 support to local gpuci build
- PR #2178: Reduce duplicated code in RF
- PR #2124: Expand tutorial docs and sample notebook
- PR #2175: Allow CPU-only and dataset params for benchmark sweeps
- PR #2186: Refactor cython code to build OPG structs in common utils file
- PR #2180: Add fully single GPU singlegpu python build
- PR #2187: CMake improvements to manage conda environment dependencies
- PR #2185: Add has_sklearn function and use it in datasets/classification.
- PR #2193: Order-independent local shuffle in `cuml.dask.make_regression`
- PR #2204: Update python layer to use the logger interface
- PR #2184: Refoctor headers for holtwinters, rproj, tsvd, tsne, umap
- PR #2199: Remove unncessary notebooks
- PR #2195: Separating fit and transform calls in SG, MNMG PCA to save transform array memory consumption
- PR #2201: Re-enabling UMAP repro tests
- PR #2132: Add SVM C++ benchmarks
- PR #2196: Updates to benchmarks. Moving notebook
- PR #2208: Coordinate Descent, Lasso and ElasticNet CumlArray updates
- PR #2210: Updating KNN tests to evaluate multiple index partitions
- PR #2205: Use timeout to add 2 hour hard limit to dask tests
- PR #2212: Improve DBScan batch count / memory estimation
- PR #2213: Standardized include statements across all cpp source files, updated copyright on all modified files
- PR #2214: Remove utils folder and refactor to common folder
- PR #2220: Final refactoring of all src_prims header files following rules as specified in #1675
- PR #2225: input_to_cuml_array keep order option, test updates and cleanup
- PR #2244: Re-enable slow ARIMA tests as stress tests
- PR #2231: Using OPG structs from `cuml.common` in decomposition algorithms
- PR #2257: Update QN and LogisticRegression to use CumlArray
- PR #2259: Add CumlArray support to Naive Bayes
- PR #2252: Add benchmark for the Gram matrix prims
- PR #2263: Faster serialization for Treelite objects with RF
- PR #2264: Reduce build time for cuML by using make_blobs from libcuml++ interface
- PR #2269: Add docs targets to build.sh and fix python cuml.common docs
- PR #2271: Clarify doc for `_unique` default implementation in OneHotEncoder
- PR #2272: Add docs build.sh script to repository
- PR #2276: Ensure `CumlArray` provided `dtype` conforms
- PR #2281: Rely on cuDF's `Serializable` in `CumlArray`
- PR #2284: Reduce dataset size in SG RF notebook to reduce run time of sklearn
- PR #2285: Increase the threshold for elastic_net test in dask/test_coordinate_descent
- PR #2314: Update FIL default values, documentation and test
- PR #2316: 0.14 release docs additions and fixes
- PR #2320: Add prediction notes to RF docs
- PR #2323: Change verbose levels and parameter name to match Scikit-learn API
- PR #2324: Raise an error if n_bins > number of training samples in RF
- PR #2335: Throw a warning if treelite cannot be imported and `load_from_sklearn` is used

## Bug Fixes
- PR #1939: Fix syntax error in cuml.common.array
- PR #1941: Remove c++ cuda flag that was getting duplicated in CMake
- PR #1971: python: Correctly honor --singlegpu option and CUML_BUILD_PATH env variable
- PR #1969: Update libcumlprims to 0.14
- PR #1973: Add missing mg files for setup.py --singlegpu flag
- PR #1993: Set `umap_transform_reproducibility` tests to xfail
- PR #2004: Refactoring the arguments to `plant()` call
- PR #2017: Fixing memory issue in weak cc prim
- PR #2028: Skipping UMAP knn reproducibility tests until we figure out why its failing in CUDA 10.2
- PR #2024: Fixed cuda-memcheck errors with sample-without-replacement prim
- PR #1540: prims: support for custom math-type used for computation inside adjusted rand index prim
- PR #2077: dask-make blobs arguments to match sklearn
- PR #2059: Make all Scipy imports conditional
- PR #2078: Ignore negative cache indices in get_vecs
- PR #2084: Fixed cuda-memcheck errors with COO unit-tests
- PR #2087: Fixed cuda-memcheck errors with dispersion prim
- PR #2096: Fixed syntax error with nightly build command for memcheck unit-tests
- PR #2115: Fixed contingency matrix prim unit-tests for computing correct golden values
- PR #2107: Fix PCA transform
- PR #2109: input_to_cuml_array __cuda_array_interface__ bugfix
- PR #2117: cuDF __array__ exception small fixes
- PR #2139: CumlArray for adjusted_rand_score
- PR #2140: Returning self in fit model functions
- PR #2144: Remove GPU arch < 60 from CMake build
- PR #2153: Added missing namespaces to some Decision Tree files
- PR #2155: C++: fix doxygen build break
- PR #2161: Replacing depreciated bruteForceKnn
- PR #2162: Use stream in transpose prim
- PR #2165: Fit function test correction
- PR #2166: Fix handling of temp file in RF pickling
- PR #2176: C++: fix for adjusted rand index when input array is all zeros
- PR #2179: Fix clang tools version in libcuml recipe
- PR #2183: Fix RAFT in nightly package
- PR #2191: Fix placement of SVM parameter documentation and add examples
- PR #2212: Fix DBScan results (no propagation of labels through border points)
- PR #2215: Fix the printing of forest object
- PR #2217: Fix opg_utils naming to fix singlegpu build
- PR #2223: Fix bug in ARIMA C++ benchmark
- PR #2224: Temporary fix for CI until new Dask version is released
- PR #2228: Update to use __reduce_ex__ in CumlArray to override cudf.Buffer
- PR #2249: Fix bug in UMAP continuous target metrics
- PR #2258: Fix doxygen build break
- PR #2255: Set random_state for train_test_split function in dask RF
- PR #2275: Fix RF fit memory leak
- PR #2274: Fix parameter name verbose to verbosity in mnmg OneHotEncoder
- PR #2277: Updated cub repo path and branch name
- PR #2282: Fix memory leak in Dask RF concatenation
- PR #2301: Scaling KNN dask tests sample size with n GPUs
- PR #2293: Contiguity fixes for input_to_cuml_array and train_test_split
- PR #2295: Fix convert_to_dtype copy even with same dtype
- PR #2305: Fixed race condition in DBScan
- PR #2354: Fix broken links in README

# cuML 0.13.0 (31 Mar 2020)

## New Features
- PR #1777: Python bindings for entropy
- PR #1742: Mean squared error implementation with cupy
- PR #1817: Confusion matrix implementation with cupy (SNSG and MNMG)
- PR #1766: Mean absolute error implementation with cupy
- PR #1766: Mean squared log error implementation with cupy
- PR #1635: cuML Array shim and configurable output added to cluster methods
- PR #1586: Seasonal ARIMA
- PR #1683: cuml.dask make_regression
- PR #1689: Add framework for cuML Dask serializers
- PR #1709: Add `decision_function()` and `predict_proba()` for LogisticRegression
- PR #1714: Add `print_env.sh` file to gather important environment details
- PR #1750: LinearRegression CumlArray for configurable output
- PR #1814: ROC AUC score implementation with cupy
- PR #1767: Single GPU decomposition models configurable output
- PR #1646: Using FIL to predict in MNMG RF
- PR #1778: Make cuML Handle picklable
- PR #1738: cuml.dask refactor beginning and dask array input option for OLS, Ridge and KMeans
- PR #1874: Add predict_proba function to RF classifier
- PR #1815: Adding KNN parameter to UMAP
- PR #1978: Adding `predict_proba` function to dask RF

## Improvements
- PR #1644: Add `predict_proba()` for FIL binary classifier
- PR #1620: Pickling tests now automatically finds all model classes inheriting from cuml.Base
- PR #1637: Update to newer treelite version with XGBoost 1.0 compatibility
- PR #1632: Fix MBSGD models inheritance, they now inherits from cuml.Base
- PR #1628: Remove submodules from cuML
- PR #1755: Expose the build_treelite function for python
- PR #1649: Add the fil_sparse_format variable option to RF API
- PR #1647: storage_type=AUTO uses SPARSE for large models
- PR #1668: Update the warning statement thrown in RF when the seed is set but n_streams is not 1
- PR #1662: use of direct cusparse calls for coo2csr, instead of depending on nvgraph
- PR #1747: C++: dbscan performance improvements and cleanup
- PR #1697: Making trustworthiness batchable and using proper workspace
- PR #1721: Improving UMAP pytests
- PR #1717: Call `rmm_cupy_allocator` for CuPy allocations
- PR #1718: Import `using_allocator` from `cupy.cuda`
- PR #1723: Update RF Classifier to throw an exception for multi-class pickling
- PR #1726: Decorator to allocate CuPy arrays with RMM
- PR #1719: UMAP random seed reproducibility
- PR #1748: Test serializing `CumlArray` objects
- PR #1776: Refactoring pca/tsvd distributed
- PR #1762: Update CuPy requirement to 7
- PR #1768: C++: Different input and output types for add and subtract prims
- PR #1790: Add support for multiple seeding in k-means++
- PR #1805: Adding new Dask cuda serializers to naive bayes + a trivial perf update
- PR #1812: C++: bench: UMAP benchmark cases added
- PR #1795: Add capability to build CumlArray from bytearray/memoryview objects
- PR #1824: C++: improving the performance of UMAP algo
- PR #1816: Add ARIMA notebook
- PR #1856: Update docs for 0.13
- PR #1827: Add HPO demo Notebook
- PR #1825: `--nvtx` option in `build.sh`
- PR #1847: Update XGBoost version for CI
- PR #1837: Simplify cuML Array construction
- PR #1848: Rely on subclassing for cuML Array serialization
- PR #1866: Minimizing client memory pressure on Naive Bayes
- PR #1788: Removing complexity bottleneck in S-ARIMA
- PR #1873: Remove usage of nvstring and nvcat from LabelEncoder
- PR #1891: Additional improvements to naive bayes tree reduction

## Bug Fixes
- PR #1835 : Fix calling default RF Classification always
- PT #1904: replace cub sort
- PR #1833: Fix depth issue in shallow RF regression estimators
- PR #1770: Warn that KalmanFilter is deprecated
- PR #1775: Allow CumlArray to work with inputs that have no 'strides' in array interface
- PR #1594: Train-test split is now reproducible
- PR #1590: Fix destination directory structure for run-clang-format.py
- PR #1611: Fixing pickling errors for KNN classifier and regressor
- PR #1617: Fixing pickling issues for SVC and SVR
- PR #1634: Fix title in KNN docs
- PR #1627: Adding a check for multi-class data in RF classification
- PR #1654: Skip treelite patch if its already been applied
- PR #1661: Fix nvstring variable name
- PR #1673: Using struct for caching dlsym state in communicator
- PR #1659: TSNE - introduce 'convert_dtype' and refactor class attr 'Y' to 'embedding_'
- PR #1672: Solver 'svd' in Linear and Ridge Regressors when n_cols=1
- PR #1670: Lasso & ElasticNet - cuml Handle added
- PR #1671: Update for accessing cuDF Series pointer
- PR #1652: Support XGBoost 1.0+ models in FIL
- PR #1702: Fix LightGBM-FIL validation test
- PR #1701: test_score kmeans test passing with newer cupy version
- PR #1706: Remove multi-class bug from QuasiNewton
- PR #1699: Limit CuPy to <7.2 temporarily
- PR #1708: Correctly deallocate cuML handles in Cython
- PR #1730: Fixes to KF for test stability (mainly in CUDA 10.2)
- PR #1729: Fixing naive bayes UCX serialization problem in fit()
- PR #1749: bug fix rf classifier/regressor on seg fault in bench
- PR #1751: Updated RF documentation
- PR #1765: Update the checks for using RF GPU predict
- PR #1787: C++: unit-tests to check for RF accuracy. As well as a bug fix to improve RF accuracy
- PR #1793: Updated fil pyx to solve memory leakage issue
- PR #1810: Quickfix - chunkage in dask make_regression
- PR #1842: DistributedDataHandler not properly setting 'multiple'
- PR #1849: Critical fix in ARIMA initial estimate
- PR #1851: Fix for cuDF behavior change for multidimensional arrays
- PR #1852: Remove Thrust warnings
- PR #1868: Turning off IPC caching until it is fixed in UCX-py/UCX
- PR #1876: UMAP exponential decay parameters fix
- PR #1887: Fix hasattr for missing attributes on base models
- PR #1877: Remove resetting index in shuffling in train_test_split
- PR #1893: Updating UCX in comms to match current UCX-py
- PR #1888: Small train_test_split test fix
- PR #1899: Fix dask `extract_partitions()`, remove transformation as instance variable in PCA and TSVD and match sklearn APIs
- PR #1920: Temporarily raising threshold for UMAP reproducibility tests
- PR #1918: Create memleak fixture to skip memleak tests in CI for now
- PR #1926: Update batch matrix test margins
- PR #1925: Fix failing dask tests
- PR #1936: Update DaskRF regression test to xfail
- PR #1932: Isolating cause of make_blobs failure
- PR #1951: Dask Random forest regression CPU predict bug fix
- PR #1948: Adjust BatchedMargin margin and disable tests temporarily
- PR #1950: Fix UMAP test failure


# cuML 0.12.0 (04 Feb 2020)

## New Features
- PR #1483: prims: Fused L2 distance and nearest-neighbor prim
- PR #1494: bench: ml-prims benchmark
- PR #1514: bench: Fused L2 NN prim benchmark
- PR #1411: Cython side of MNMG OLS
- PR #1520: Cython side of MNMG Ridge Regression
- PR #1516: Suppor Vector Regression (epsilon-SVR)

## Improvements
- PR #1638: Update cuml/docs/README.md
- PR #1468: C++: updates to clang format flow to make it more usable among devs
- PR #1473: C++: lazy initialization of "costly" resources inside cumlHandle
- PR #1443: Added a new overloaded GEMM primitive
- PR #1489: Enabling deep trees using Gather tree builder
- PR #1463: Update FAISS submodule to 1.6.1
- PR #1488: Add codeowners
- PR #1432: Row-major (C-style) GPU arrays for benchmarks
- PR #1490: Use dask master instead of conda package for testing
- PR #1375: Naive Bayes & Distributed Naive Bayes
- PR #1377: Add GPU array support for FIL benchmarking
- PR #1493: kmeans: add tiling support for 1-NN computation and use fusedL2-1NN prim for L2 distance metric
- PR #1532: Update CuPy to >= 6.6 and allow 7.0
- PR #1528: Re-enabling KNN using dynamic library loading for UCX in communicator
- PR #1545: Add conda environment version updates to ci script
- PR #1541: Updates for libcudf++ Python refactor
- PR #1555: FIL-SKL, an SKLearn-based benchmark for FIL
- PR #1537: Improve pickling and scoring suppport for many models to support hyperopt
- PR #1551: Change custom kernel to cupy for col/row order transform
- PR #1533: C++: interface header file separation for SVM
- PR #1560: Helper function to allocate all new CuPy arrays with RMM memory management
- PR #1570: Relax nccl in conda recipes to >=2.4 (matching CI)
- PR #1578: Add missing function information to the cuML documenataion
- PR #1584: Add has_scipy utility function for runtime check
- PR #1583: API docs updates for 0.12
- PR #1591: Updated FIL documentation

## Bug Fixes
- PR #1470: Documentation: add make_regression, fix ARIMA section
- PR #1482: Updated the code to remove sklearn from the mbsgd stress test
- PR #1491: Update dev environments for 0.12
- PR #1512: Updating setup_cpu() in SpeedupComparisonRunner
- PR #1498: Add build.sh to code owners
- PR #1505: cmake: added correct dependencies for prims-bench build
- PR #1534: Removed TODO comment in create_ucp_listeners()
- PR #1548: Fixing umap extra unary op in knn graph
- PR #1547: Fixing MNMG kmeans score. Fixing UMAP pickling before fit(). Fixing UMAP test failures.
- PR #1557: Increasing threshold for kmeans score
- PR #1562: Increasing threshold even higher
- PR #1564: Fixed a typo in function cumlMPICommunicator_impl::syncStream
- PR #1569: Remove Scikit-learn exception and depedenncy in SVM
- PR #1575: Add missing dtype parameter in call to strides to order for CuPy 6.6 code path
- PR #1574: Updated the init file to include SVM
- PR #1589: Fixing the default value for RF and updating mnmg predict to accept cudf
- PR #1601: Fixed wrong datatype used in knn voting kernel

# cuML 0.11.0 (11 Dec 2019)

## New Features

- PR #1295: Cython side of MNMG PCA
- PR #1218: prims: histogram prim
- PR #1129: C++: Separate include folder for C++ API distribution
- PR #1282: OPG KNN MNMG Code (disabled for 0.11)
- PR #1242: Initial implementation of FIL sparse forests
- PR #1194: Initial ARIMA time-series modeling support.
- PR #1286: Importing treelite models as FIL sparse forests
- PR #1285: Fea minimum impurity decrease RF param
- PR #1301: Add make_regression to generate regression datasets
- PR #1322: RF pickling using treelite, protobuf and FIL
- PR #1332: Add option to cuml.dask make_blobs to produce dask array
- PR #1307: Add RF regression benchmark
- PR #1327: Update the code to build treelite with protobuf
- PR #1289: Add Python benchmarking support for FIL
- PR #1371: Cython side of MNMG tSVD
- PR #1386: Expose SVC decision function value

## Improvements
- PR #1170: Use git to clone subprojects instead of git submodules
- PR #1239: Updated the treelite version
- PR #1225: setup.py clone dependencies like cmake and correct include paths
- PR #1224: Refactored FIL to prepare for sparse trees
- PR #1249: Include libcuml.so C API in installed targets
- PR #1259: Conda dev environment updates and use libcumlprims current version in CI
- PR #1277: Change dependency order in cmake for better printing at compile time
- PR #1264: Add -s flag to GPU CI pytest for better error printing
- PR #1271: Updated the Ridge regression documentation
- PR #1283: Updated the cuMl docs to include MBSGD and adjusted_rand_score
- PR #1300: Lowercase parameter versions for FIL algorithms
- PR #1312: Update CuPy to version 6.5 and use conda-forge channel
- PR #1336: Import SciKit-Learn models into FIL
- PR #1314: Added options needed for ASVDb output (CUDA ver, etc.), added option
  to select algos
- PR #1335: Options to print available algorithms and datasets
  in the Python benchmark
- PR #1338: Remove BUILD_ABI references in CI scripts
- PR #1340: Updated unit tests to uses larger dataset
- PR #1351: Build treelite temporarily for GPU CI testing of FIL Scikit-learn
  model importing
- PR #1367: --test-split benchmark parameter for train-test split
- PR #1360: Improved tests for importing SciKit-Learn models into FIL
- PR #1368: Add --num-rows benchmark command line argument
- PR #1351: Build treelite temporarily for GPU CI testing of FIL Scikit-learn model importing
- PR #1366: Modify train_test_split to use CuPy and accept device arrays
- PR #1258: Documenting new MPI communicator for multi-node multi-GPU testing
- PR #1345: Removing deprecated should_downcast argument
- PR #1362: device_buffer in UMAP + Sparse prims
- PR #1376: AUTO value for FIL algorithm
- PR #1408: Updated pickle tests to delete the pre-pickled model to prevent pointer leakage
- PR #1357: Run benchmarks multiple times for CI
- PR #1382: ARIMA optimization: move functions to C++ side
- PR #1392: Updated RF code to reduce duplication of the code
- PR #1444: UCX listener running in its own isolated thread
- PR #1445: Improved performance of FIL sparse trees
- PR #1431: Updated API docs
- PR #1441: Remove unused CUDA conda labels
- PR #1439: Match sklearn 0.22 default n_estimators for RF and fix test errors
- PR #1461: Add kneighbors to API docs

## Bug Fixes
- PR #1281: Making rng.h threadsafe
- PR #1212: Fix cmake git cloning always running configure in subprojects
- PR #1261: Fix comms build errors due to cuml++ include folder changes
- PR #1267: Update build.sh for recent change of building comms in main CMakeLists
- PR #1278: Removed incorrect overloaded instance of eigJacobi
- PR #1302: Updates for numba 0.46
- PR #1313: Updated the RF tests to set the seed and n_streams
- PR #1319: Using machineName arg passed in instead of default for ASV reporting
- PR #1326: Fix illegal memory access in make_regression (bounds issue)
- PR #1330: Fix C++ unit test utils for better handling of differences near zero
- PR #1342: Fix to prevent memory leakage in Lasso and ElasticNet
- PR #1337: Fix k-means init from preset cluster centers
- PR #1354: Fix SVM gamma=scale implementation
- PR #1344: Change other solver based methods to create solver object in init
- PR #1373: Fixing a few small bugs in make_blobs and adding asserts to pytests
- PR #1361: Improve SMO error handling
- PR #1384: Lower expectations on batched matrix tests to prevent CI failures
- PR #1380: Fix memory leaks in ARIMA
- PR #1391: Lower expectations on batched matrix tests even more
- PR #1394: Warning added in svd for cuda version 10.1
- PR #1407: Resolved RF predict issues and updated RF docstring
- PR #1401: Patch for lbfgs solver for logistic regression with no l1 penalty
- PR #1416: train_test_split numba and rmm device_array output bugfix
- PR #1419: UMAP pickle tests are using wrong n_neighbors value for trustworthiness
- PR #1438: KNN Classifier to properly return Dataframe with Dataframe input
- PR #1425: Deprecate seed and use random_state similar to Scikit-learn in train_test_split
- PR #1458: Add joblib as an explicit requirement
- PR #1474: Defer knn mnmg to 0.12 nightly builds and disable ucx-py dependency

# cuML 0.10.0 (16 Oct 2019)

## New Features
- PR #1148: C++ benchmark tool for c++/CUDA code inside cuML
- PR #1071: Selective eigen solver of cuSolver
- PR #1073: Updating RF wrappers to use FIL for GPU accelerated prediction
- PR #1104: CUDA 10.1 support
- PR #1113: prims: new batched make-symmetric-matrix primitive
- PR #1112: prims: new batched-gemv primitive
- PR #855: Added benchmark tools
- PR #1149 Add YYMMDD to version tag for nightly conda packages
- PR #892: General Gram matrices prim
- PR #912: Support Vector Machine
- PR #1274: Updated the RF score function to use GPU predict

## Improvements
- PR #961: High Peformance RF; HIST algo
- PR #1028: Dockerfile updates after dir restructure. Conda env yaml to add statsmodels as a dependency
- PR #1047: Consistent OPG interface for kmeans, based on internal libcumlprims update
- PR #763: Add examples to train_test_split documentation
- PR #1093: Unified inference kernels for different FIL algorithms
- PR #1076: Paying off some UMAP / Spectral tech debt.
- PR #1086: Ensure RegressorMixin scorer uses device arrays
- PR #1110: Adding tests to use default values of parameters of the models
- PR #1108: input_to_host_array function in input_utils for input processing to host arrays
- PR #1114: K-means: Exposing useful params, removing unused params, proxying params in Dask
- PR #1138: Implementing ANY_RANK semantics on irecv
- PR #1142: prims: expose separate InType and OutType for unaryOp and binaryOp
- PR #1115: Moving dask_make_blobs to cuml.dask.datasets. Adding conversion to dask.DataFrame
- PR #1136: CUDA 10.1 CI updates
- PR #1135: K-means: add boundary cases for kmeans||, support finer control with convergence
- PR #1163: Some more correctness improvements. Better verbose printing
- PR #1165: Adding except + in all remaining cython
- PR #1186: Using LocalCUDACluster Pytest fixture
- PR #1173: Docs: Barnes Hut TSNE documentation
- PR #1176: Use new RMM API based on Cython
- PR #1219: Adding custom bench_func and verbose logging to cuml.benchmark
- PR #1247: Improved MNMG RF error checking

## Bug Fixes

- PR #1231: RF respect number of cuda streams from cuml handle
- PR #1230: Rf bugfix memleak in regression
- PR #1208: compile dbscan bug
- PR #1016: Use correct libcumlprims version in GPU CI
- PR #1040: Update version of numba in development conda yaml files
- PR #1043: Updates to accomodate cuDF python code reorganization
- PR #1044: Remove nvidia driver installation from ci/cpu/build.sh
- PR #991: Barnes Hut TSNE Memory Issue Fixes
- PR #1075: Pinning Dask version for consistent CI results
- PR #990: Barnes Hut TSNE Memory Issue Fixes
- PR #1066: Using proper set of workers to destroy nccl comms
- PR #1072: Remove pip requirements and setup
- PR #1074: Fix flake8 CI style check
- PR #1087: Accuracy improvement for sqrt/log in RF max_feature
- PR #1088: Change straggling numba python allocations to use RMM
- PR #1106: Pinning Distributed version to match Dask for consistent CI results
- PR #1116: TSNE CUDA 10.1 Bug Fixes
- PR #1132: DBSCAN Batching Bug Fix
- PR #1162: DASK RF random seed bug fix
- PR #1164: Fix check_dtype arg handling for input_to_dev_array
- PR #1171: SVM prediction bug fix
- PR #1177: Update dask and distributed to 2.5
- PR #1204: Fix SVM crash on Turing
- PR #1199: Replaced sprintf() with snprintf() in THROW()
- PR #1205: Update dask-cuda in yml envs
- PR #1211: Fixing Dask k-means transform bug and adding test
- PR #1236: Improve fix for SMO solvers potential crash on Turing
- PR #1251: Disable compiler optimization for CUDA 10.1 for distance prims
- PR #1260: Small bugfix for major conversion in input_utils
- PR #1276: Fix float64 prediction crash in test_random_forest

# cuML 0.9.0 (21 Aug 2019)

## New Features

- PR #894: Convert RF to treelite format
- PR #826: Jones transformation of params for ARIMA models timeSeries ml-prim
- PR #697: Silhouette Score metric ml-prim
- PR #674: KL Divergence metric ml-prim
- PR #787: homogeneity, completeness and v-measure metrics ml-prim
- PR #711: Mutual Information metric ml-prim
- PR #724: Entropy metric ml-prim
- PR #766: Expose score method based on inertia for KMeans
- PR #823: prims: cluster dispersion metric
- PR #816: Added inverse_transform() for LabelEncoder
- PR #789: prims: sampling without replacement
- PR #813: prims: Col major istance prim
- PR #635: Random Forest & Decision Tree Regression (Single-GPU)
- PR #819: Forest Inferencing Library (FIL)
- PR #829: C++: enable nvtx ranges
- PR #835: Holt-Winters algorithm
- PR #837: treelite for decision forest exchange format
- PR #871: Wrapper for FIL
- PR #870: make_blobs python function
- PR #881: wrappers for accuracy_score and adjusted_rand_score functions
- PR #840: Dask RF classification and regression
- PR #870: make_blobs python function
- PR #879: import of treelite models to FIL
- PR #892: General Gram matrices prim
- PR #883: Adding MNMG Kmeans
- PR #930: Dask RF
- PR #882: TSNE - T-Distributed Stochastic Neighbourhood Embedding
- PR #624: Internals API & Graph Based Dimensionality Reductions Callback
- PR #926: Wrapper for FIL
- PR #994: Adding MPI comm impl for testing / benchmarking MNMG CUDA
- PR #960: Enable using libcumlprims for MG algorithms/prims

## Improvements
- PR #822: build: build.sh update to club all make targets together
- PR #807: Added development conda yml files
- PR #840: Require cmake >= 3.14
- PR #832: Stateless Decision Tree and Random Forest API
- PR #857: Small modifications to comms for utilizing IB w/ Dask
- PR #851: Random forest Stateless API wrappers
- PR #865: High Performance RF
- PR #895: Pretty prints arguments!
- PR #920: Add an empty marker kernel for tracing purposes
- PR #915: syncStream added to cumlCommunicator
- PR #922: Random Forest support in FIL
- PR #911: Update headers to credit CannyLabs BH TSNE implementation
- PR #918: Streamline CUDA_REL environment variable
- PR #924: kmeans: updated APIs to be stateless, refactored code for mnmg support
- PR #950: global_bias support in FIL
- PR #773: Significant improvements to input checking of all classes and common input API for Python
- PR #957: Adding docs to RF & KMeans MNMG. Small fixes for release
- PR #965: Making dask-ml a hard dependency
- PR #976: Update api.rst for new 0.9 classes
- PR #973: Use cudaDeviceGetAttribute instead of relying on cudaDeviceProp object being passed
- PR #978: Update README for 0.9
- PR #1009: Fix references to notebooks-contrib
- PR #1015: Ability to control the number of internal streams in cumlHandle_impl via cumlHandle
- PR #1175: Add more modules to docs ToC

## Bug Fixes

- PR #923: Fix misshapen level/trend/season HoltWinters output
- PR #831: Update conda package dependencies to cudf 0.9
- PR #772: Add missing cython headers to SGD and CD
- PR #849: PCA no attribute trans_input_ transform bug fix
- PR #869: Removing incorrect information from KNN Docs
- PR #885: libclang installation fix for GPUCI
- PR #896: Fix typo in comms build instructions
- PR #921: Fix build scripts using incorrect cudf version
- PR #928: TSNE Stability Adjustments
- PR #934: Cache cudaDeviceProp in cumlHandle for perf reasons
- PR #932: Change default param value for RF classifier
- PR #949: Fix dtype conversion tests for unsupported cudf dtypes
- PR #908: Fix local build generated file ownerships
- PR #983: Change RF max_depth default to 16
- PR #987: Change default values for knn
- PR #988: Switch to exact tsne
- PR #991: Cleanup python code in cuml.dask.cluster
- PR #996: ucx_initialized being properly set in CommsContext
- PR #1007: Throws a well defined error when mutigpu is not enabled
- PR #1018: Hint location of nccl in build.sh for CI
- PR #1022: Using random_state to make K-Means MNMG tests deterministic
- PR #1034: Fix typos and formatting issues in RF docs
- PR #1052: Fix the rows_sample dtype to float

# cuML 0.8.0 (27 June 2019)

## New Features

- PR #652: Adjusted Rand Index metric ml-prim
- PR #679: Class label manipulation ml-prim
- PR #636: Rand Index metric ml-prim
- PR #515: Added Random Projection feature
- PR #504: Contingency matrix ml-prim
- PR #644: Add train_test_split utility for cuDF dataframes
- PR #612: Allow Cuda Array Interface, Numba inputs and input code refactor
- PR #641: C: Separate C-wrapper library build to generate libcuml.so
- PR #631: Add nvcategory based ordinal label encoder
- PR #681: Add MBSGDClassifier and MBSGDRegressor classes around SGD
- PR #705: Quasi Newton solver and LogisticRegression Python classes
- PR #670: Add test skipping functionality to build.sh
- PR #678: Random Forest Python class
- PR #684: prims: make_blobs primitive
- PR #673: prims: reduce cols by key primitive
- PR #812: Add cuML Communications API & consolidate Dask cuML

## Improvements

- PR #597: C++ cuML and ml-prims folder refactor
- PR #590: QN Recover from numeric errors
- PR #482: Introduce cumlHandle for pca and tsvd
- PR #573: Remove use of unnecessary cuDF column and series copies
- PR #601: Cython PEP8 cleanup and CI integration
- PR #596: Introduce cumlHandle for ols and ridge
- PR #579: Introduce cumlHandle for cd and sgd, and propagate C++ errors in cython level for cd and sgd
- PR #604: Adding cumlHandle to kNN, spectral methods, and UMAP
- PR #616: Enable clang-format for enforcing coding style
- PR #618: CI: Enable copyright header checks
- PR #622: Updated to use 0.8 dependencies
- PR #626: Added build.sh script, updated CI scripts and documentation
- PR #633: build: Auto-detection of GPU_ARCHS during cmake
- PR #650: Moving brute force kNN to prims. Creating stateless kNN API.
- PR #662: C++: Bulk clang-format updates
- PR #671: Added pickle pytests and correct pickling of Base class
- PR #675: atomicMin/Max(float, double) with integer atomics and bit flipping
- PR #677: build: 'deep-clean' to build.sh to clean faiss build as well
- PR #683: Use stateless c++ API in KNN so that it can be pickled properly
- PR #686: Use stateless c++ API in UMAP so that it can be pickled properly
- PR #695: prims: Refactor pairwise distance
- PR #707: Added stress test and updated documentation for RF
- PR #701: Added emacs temporary file patterns to .gitignore
- PR #606: C++: Added tests for host_buffer and improved device_buffer and host_buffer implementation
- PR #726: Updated RF docs and stress test
- PR #730: Update README and RF docs for 0.8
- PR #744: Random projections generating binomial on device. Fixing tests.
- PR #741: Update API docs for 0.8
- PR #754: Pickling of UMAP/KNN
- PR #753: Made PCA and TSVD picklable
- PR #746: LogisticRegression and QN API docstrings
- PR #820: Updating DEVELOPER GUIDE threading guidelines

## Bug Fixes
- PR #584: Added missing virtual destructor to deviceAllocator and hostAllocator
- PR #620: C++: Removed old unit-test files in ml-prims
- PR #627: C++: Fixed dbscan crash issue filed in 613
- PR #640: Remove setuptools from conda run dependency
- PR #646: Update link in contributing.md
- PR #649: Bug fix to LinAlg::reduce_rows_by_key prim filed in issue #648
- PR #666: fixes to gitutils.py to resolve both string decode and handling of uncommitted files
- PR #676: Fix template parameters in `bernoulli()` implementation.
- PR #685: Make CuPy optional to avoid nccl conda package conflicts
- PR #687: prims: updated tolerance for reduce_cols_by_key unit-tests
- PR #689: Removing extra prints from NearestNeighbors cython
- PR #718: Bug fix for DBSCAN and increasing batch size of sgd
- PR #719: Adding additional checks for dtype of the data
- PR #736: Bug fix for RF wrapper and .cu print function
- PR #547: Fixed issue if C++ compiler is specified via CXX during configure.
- PR #759: Configure Sphinx to render params correctly
- PR #762: Apply threshold to remove flakiness of UMAP tests.
- PR #768: Fixing memory bug from stateless refactor
- PR #782: Nearest neighbors checking properly whether memory should be freed
- PR #783: UMAP was using wrong size for knn computation
- PR #776: Hotfix for self.variables in RF
- PR #777: Fix numpy input bug
- PR #784: Fix jit of shuffle_idx python function
- PR #790: Fix rows_sample input type for RF
- PR #793: Fix for dtype conversion utility for numba arrays without cupy installed
- PR #806: Add a seed for sklearn model in RF test file
- PR #843: Rf quantile fix

# cuML 0.7.0 (10 May 2019)

## New Features

- PR #405: Quasi-Newton GLM Solvers
- PR #277: Add row- and column-wise weighted mean primitive
- PR #424: Add a grid-sync struct for inter-block synchronization
- PR #430: Add R-Squared Score to ml primitives
- PR #463: Add matrix gather to ml primitives
- PR #435: Expose cumlhandle in cython + developer guide
- PR #455: Remove default-stream arguement across ml-prims and cuML
- PR #375: cuml cpp shared library renamed to libcuml++.so
- PR #460: Random Forest & Decision Trees (Single-GPU, Classification)
- PR #491: Add doxygen build target for ml-prims
- PR #505: Add R-Squared Score to python interface
- PR #507: Add coordinate descent for lasso and elastic-net
- PR #511: Add a minmax ml-prim
- PR #516: Added Trustworthiness score feature
- PR #520: Add local build script to mimic gpuCI
- PR #503: Add column-wise matrix sort primitive
- PR #525: Add docs build script to cuML
- PR #528: Remove current KMeans and replace it with a new single GPU implementation built using ML primitives

## Improvements

- PR #481: Refactoring Quasi-Newton to use cumlHandle
- PR #467: Added validity check on cumlHandle_t
- PR #461: Rewrote permute and added column major version
- PR #440: README updates
- PR #295: Improve build-time and the interface e.g., enable bool-OutType, for distance()
- PR #390: Update docs version
- PR #272: Add stream parameters to cublas and cusolver wrapper functions
- PR #447: Added building and running mlprims tests to CI
- PR #445: Lower dbscan memory usage by computing adjacency matrix directly
- PR #431: Add support for fancy iterator input types to LinAlg::reduce_rows_by_key
- PR #394: Introducing cumlHandle API to dbscan and add example
- PR #500: Added CI check for black listed CUDA Runtime API calls
- PR #475: exposing cumlHandle for dbscan from python-side
- PR #395: Edited the CONTRIBUTING.md file
- PR #407: Test files to run stress, correctness and unit tests for cuml algos
- PR #512: generic copy method for copying buffers between device/host
- PR #533: Add cudatoolkit conda dependency
- PR #524: Use cmake find blas and find lapack to pass configure options to faiss
- PR #527: Added notes on UMAP differences from reference implementation
- PR #540: Use latest release version in update-version CI script
- PR #552: Re-enable assert in kmeans tests with xfail as needed
- PR #581: Add shared memory fast col major to row major function back with bound checks
- PR #592: More efficient matrix copy/reverse methods
- PR #721: Added pickle tests for DBSCAN and Random Projections

## Bug Fixes

- PR #334: Fixed segfault in `ML::cumlHandle_impl::destroyResources`
- PR #349: Developer guide clarifications for cumlHandle and cumlHandle_impl
- PR #398: Fix CI scripts to allow nightlies to be uploaded
- PR #399: Skip PCA tests to allow CI to run with driver 418
- PR #422: Issue in the PCA tests was solved and CI can run with driver 418
- PR #409: Add entry to gitmodules to ignore build artifacts
- PR #412: Fix for svdQR function in ml-prims
- PR #438: Code that depended on FAISS was building everytime.
- PR #358: Fixed an issue when switching streams on MLCommon::device_buffer and MLCommon::host_buffer
- PR #434: Fixing bug in CSR tests
- PR #443: Remove defaults channel from ci scripts
- PR #384: 64b index arithmetic updates to the kernels inside ml-prims
- PR #459: Fix for runtime library path of pip package
- PR #464: Fix for C++11 destructor warning in qn
- PR #466: Add support for column-major in LinAlg::*Norm methods
- PR #465: Fixing deadlock issue in GridSync due to consecutive sync calls
- PR #468: Fix dbscan example build failure
- PR #470: Fix resource leakage in Kalman filter python wrapper
- PR #473: Fix gather ml-prim test for change in rng uniform API
- PR #477: Fixes default stream initialization in cumlHandle
- PR #480: Replaced qn_fit() declaration with #include of file containing definition to fix linker error
- PR #495: Update cuDF and RMM versions in GPU ci test scripts
- PR #499: DEVELOPER_GUIDE.md: fixed links and clarified ML::detail::streamSyncer example
- PR #506: Re enable ml-prim tests in CI
- PR #508: Fix for an error with default argument in LinAlg::meanSquaredError
- PR #519: README.md Updates and adding BUILD.md back
- PR #526: Fix the issue of wrong results when fit and transform of PCA are called separately
- PR #531: Fixing missing arguments in updateDevice() for RF
- PR #543: Exposing dbscan batch size through cython API and fixing broken batching
- PR #551: Made use of ZLIB_LIBRARIES consistent between ml_test and ml_mg_test
- PR #557: Modified CI script to run cuML tests before building mlprims and removed lapack flag
- PR #578: Updated Readme.md to add lasso and elastic-net
- PR #580: Fixing cython garbage collection bug in KNN
- PR #577: Use find libz in prims cmake
- PR #594: fixed cuda-memcheck mean_center test failures


# cuML 0.6.1 (09 Apr 2019)

## Bug Fixes

- PR #462 Runtime library path fix for cuML pip package


# cuML 0.6.0 (22 Mar 2019)

## New Features

- PR #249: Single GPU Stochastic Gradient Descent for linear regression, logistic regression, and linear svm with L1, L2, and elastic-net penalties.
- PR #247: Added "proper" CUDA API to cuML
- PR #235: NearestNeighbors MG Support
- PR #261: UMAP Algorithm
- PR #290: NearestNeighbors numpy MG Support
- PR #303: Reusable spectral embedding / clustering
- PR #325: Initial support for single process multi-GPU OLS and tSVD
- PR #271: Initial support for hyperparameter optimization with dask for many models

## Improvements

- PR #144: Dockerfile update and docs for LinearRegression and Kalman Filter.
- PR #168: Add /ci/gpu/build.sh file to cuML
- PR #167: Integrating full-n-final ml-prims repo inside cuml
- PR #198: (ml-prims) Removal of *MG calls + fixed a bug in permute method
- PR #194: Added new ml-prims for supporting LASSO regression.
- PR #114: Building faiss C++ api into libcuml
- PR #64: Using FAISS C++ API in cuML and exposing bindings through cython
- PR #208: Issue ml-common-3: Math.h: swap thrust::for_each with binaryOp,unaryOp
- PR #224: Improve doc strings for readable rendering with readthedocs
- PR #209: Simplify README.md, move build instructions to BUILD.md
- PR #218: Fix RNG to use given seed and adjust RNG test tolerances.
- PR #225: Support for generating random integers
- PR #215: Refactored LinAlg::norm to Stats::rowNorm and added Stats::colNorm
- PR #234: Support for custom output type and passing index value to main_op in *Reduction kernels
- PR #230: Refactored the cuda_utils header
- PR #236: Refactored cuml python package structure to be more sklearn like
- PR #232: Added reduce_rows_by_key
- PR #246: Support for 2 vectors in the matrix vector operator
- PR #244: Fix for single GPU OLS and Ridge to support one column training data
- PR #271: Added get_params and set_params functions for linear and ridge regression
- PR #253: Fix for issue #250-reduce_rows_by_key failed memcheck for small nkeys
- PR #269: LinearRegression, Ridge Python docs update and cleaning
- PR #322: set_params updated
- PR #237: Update build instructions
- PR #275: Kmeans use of faster gpu_matrix
- PR #288: Add n_neighbors to NearestNeighbors constructor
- PR #302: Added FutureWarning for deprecation of current kmeans algorithm
- PR #312: Last minute cleanup before release
- PR #315: Documentation updating and enhancements
- PR #330: Added ignored argument to pca.fit_transform to map to sklearn's implemenation
- PR #342: Change default ABI to ON
- PR #572: Pulling DBSCAN components into reusable primitives


## Bug Fixes

- PR #193: Fix AttributeError in PCA and TSVD
- PR #211: Fixing inconsistent use of proper batch size calculation in DBSCAN
- PR #202: Adding back ability for users to define their own BLAS
- PR #201: Pass CMAKE CUDA path to faiss/configure script
- PR #200 Avoid using numpy via cimport in KNN
- PR #228: Bug fix: LinAlg::unaryOp with 0-length input
- PR #279: Removing faiss-gpu references in README
- PR #321: Fix release script typo
- PR #327: Update conda requirements for version 0.6 requirements
- PR #352: Correctly calculating numpy chunk sizing for kNN
- PR #345: Run python import as part of package build to trigger compilation
- PR #347: Lowering memory usage of kNN.
- PR #355: Fixing issues with very large numpy inputs to SPMG OLS and tSVD.
- PR #357: Removing FAISS requirement from README
- PR #362: Fix for matVecOp crashing on large input sizes
- PR #366: Index arithmetic issue fix with TxN_t class
- PR #376: Disabled kmeans tests since they are currently too sensitive (see #71)
- PR #380: Allow arbitrary data size on ingress for numba_utils.row_matrix
- PR #385: Fix for long import cuml time in containers and fix for setup_pip
- PR #630: Fixing a missing kneighbors in nearest neighbors python proxy

# cuML 0.5.1 (05 Feb 2019)

## Bug Fixes

- PR #189 Avoid using numpy via cimport to prevent ABI issues in Cython compilation


# cuML 0.5.0 (28 Jan 2019)

## New Features

- PR #66: OLS Linear Regression
- PR #44: Distance calculation ML primitives
- PR #69: Ridge (L2 Regularized) Linear Regression
- PR #103: Linear Kalman Filter
- PR #117: Pip install support
- PR #64: Device to device support from cuML device pointers into FAISS

## Improvements

- PR #56: Make OpenMP optional for building
- PR #67: Github issue templates
- PR #44: Refactored DBSCAN to use ML primitives
- PR #91: Pytest cleanup and sklearn toyset datasets based pytests for kmeans and dbscan
- PR #75: C++ example to use kmeans
- PR #117: Use cmake extension to find any zlib installed in system
- PR #94: Add cmake flag to set ABI compatibility
- PR #139: Move thirdparty submodules to root and add symlinks to new locations
- PR #151: Replace TravisCI testing and conda pkg builds with gpuCI
- PR #164: Add numba kernel for faster column to row major transform
- PR #114: Adding FAISS to cuml build

## Bug Fixes

- PR #48: CUDA 10 compilation warnings fix
- PR #51: Fixes to Dockerfile and docs for new build system
- PR #72: Fixes for GCC 7
- PR #96: Fix for kmeans stack overflow with high number of clusters
- PR #105: Fix for AttributeError in kmeans fit method
- PR #113: Removed old  glm python/cython files
- PR #118: Fix for AttributeError in kmeans predict method
- PR #125: Remove randomized solver option from PCA python bindings


# cuML 0.4.0 (05 Dec 2018)

## New Features

## Improvements

- PR #42: New build system: separation of libcuml.so and cuml python package
- PR #43: Added changelog.md

## Bug Fixes


# cuML 0.3.0 (30 Nov 2018)

## New Features

- PR #33: Added ability to call cuML algorithms using numpy arrays

## Improvements

- PR #24: Fix references of python package from cuML to cuml and start using versioneer for better versioning
- PR #40: Added support for refactored cuDF 0.3.0, updated Conda files
- PR #33: Major python test cleaning, all tests pass with cuDF 0.2.0 and 0.3.0. Preparation for new build system
- PR #34: Updated batch count calculation logic in DBSCAN
- PR #35: Beginning of DBSCAN refactor to use cuML mlprims and general improvements

## Bug Fixes

- PR #30: Fixed batch size bug in DBSCAN that caused crash. Also fixed various locations for potential integer overflows
- PR #28: Fix readthedocs build documentation
- PR #29: Fix pytests for cuml name change from cuML
- PR #33: Fixed memory bug that would cause segmentation faults due to numba releasing memory before it was used. Also fixed row major/column major bugs for different algorithms
- PR #36: Fix kmeans gtest to use device data
- PR #38: cuda\_free bug removed that caused google tests to sometimes pass and sometimes fail randomly
- PR #39: Updated cmake to correctly link with CUDA libraries, add CUDA runtime linking and include source files in compile target

# cuML 0.2.0 (02 Nov 2018)

## New Features

- PR #11: Kmeans algorithm added
- PR #7: FAISS KNN wrapper added
- PR #21: Added Conda install support

## Improvements

- PR #15: Added compatibility with cuDF (from prior pyGDF)
- PR #13: Added FAISS to Dockerfile
- PR #21: Added TravisCI build system for CI and Conda builds

## Bug Fixes

- PR #4: Fixed explained variance bug in TSVD
- PR #5: Notebook bug fixes and updated results


# cuML 0.1.0

Initial release including PCA, TSVD, DBSCAN, ml-prims and cython wrappers<|MERGE_RESOLUTION|>--- conflicted
+++ resolved
@@ -1,53 +1,40 @@
 # cuML 0.15.0 (Date TBD)
 
 ## New Features
-<<<<<<< HEAD
-- PR #2172: Initial support for auto-ARIMA
-=======
 - PR #2267: CountVectorizer estimator
->>>>>>> 15ab0712
 - PR #2261: Exposing new FAISS metrics through Python API
 - PR #2287: Single-GPU TfidfTransformer implementation
 - PR #2289: QR SVD solver for MNMG PCA
 - PR #2312: column-major support for make_blobs
+- PR #2172: Initial support for auto-ARIMA
+- PR #2394: Adding cosine & correlation distance for KNN
 - PR #2392: PCA can accept sparse inputs, and sparse prim for computing covariance
-- PR #2394: Adding cosine & correlation distance for KNN
 - PR #2465: Support pandas 1.0+
 - PR #2502: cuML Implementation of `sklearn.metrics.pairwise_distances`
 
 ## Improvements
+- PR #2336: Eliminate `rmm.device_array` usage
+- PR #2262: Using fully shared PartDescriptor in MNMG decomposiition, linear models, and solvers
+- PR #2310: Pinning ucx-py to 0.14 to make 0.15 CI pass
 - PR #1945: enable clang tidy
-- PR #2262: Using fully shared PartDescriptor in MNMG decomposiition, linear models, and solvers
+- PR #2339: umap performance improvements
 - PR #2308: Using fixture for Dask client to eliminate possiblity of not closing
-- PR #2310: Pinning ucx-py to 0.14 to make 0.15 CI pass
+- PR #2345: make C++ logger level definition to be the same as python layer
 - PR #2329: Add short commit hash to conda package name
-- PR #2336: Eliminate `rmm.device_array` usage
-- PR #2339: umap performance improvements
-- PR #2340: Import ARIMA in the root init file and fix the `test_fit_function` test
-- PR #2345: make C++ logger level definition to be the same as python layer
 - PR #2363: Update threshold and make other changes for stress tests
 - PR #2371: Updating MBSGD tests to use larger batches
 - PR #2380: Pinning libcumlprims version to ease future updates
-- PR #2403: Support for input and output type consistency in logistic regression predict_proba
 - PR #2405: Remove references to deprecated RMM headers.
+- PR #2340: Import ARIMA in the root init file and fix the `test_fit_function` test
 - PR #2408: Install meta packages for dependencies
-- PR #2411: Refactor Mixin classes and use in classifier/regressor estimators
 - PR #2417: Move doc customization scripts to Jenkins
-<<<<<<< HEAD
-=======
 - PR #2427: Moving MNMG decomposition to cuml
 - PR #2433: Add libcumlprims_mg to CMake
->>>>>>> 15ab0712
 - PR #2420: Add and set convert_dtype default to True in estimator fit methods
-- PR #2431: Match output of classifier predict with target dtype
-- PR #2433: Add libcumlprims_mg to CMake
-- PR #2440: Use Treelite Conda package
+- PR #2411: Refactor Mixin classes and use in classifier/regressor estimators
 - PR #2442: fix setting RAFT_DIR from the RAFT_PATH env var
+- PR #2469: Updating KNN c-api to document all arguments
 - PR #2453: Add CumlArray to API doc
-<<<<<<< HEAD
-- PR #2468: Add `_n_features_in_` attribute to all single GPU estimators that implement fit
-- PR #2469: Updating KNN c-api to document all arguments
-=======
 - PR #2440: Use Treelite Conda package
 - PR #2403: Support for input and output type consistency in logistic regression predict_proba
 - PR #2473: Add metrics.roc_auc_score to API docs. Additional readability and minor docs bug fixes
@@ -58,7 +45,6 @@
 - PR #2439: Update dask RF code to have print_detailed function
 - PR #2431: Match output of classifier predict with target dtype
 - PR #2099: Raise an error when float64 data is used with dask RF
->>>>>>> 15ab0712
 
 ## Bug Fixes
 - PR #2369: Update RF code to fix set_params memory leak
