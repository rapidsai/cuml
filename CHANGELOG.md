# cuML 0.14.0 (Date TBD)

## New Features

## Improvements
- PR #1944: Support for dask_cudf.core.Series in _extract_partitions
- PR #1947: Cleaning up cmake
- PR #1927: Use Cython's `new_build_ext` (if available)
- PR #1946: Removed zlib dependency from cmake
- PR #1979: Removing unused dask extract partitions and algorithms to use `cuml.dask.common.part_utils._extract_partitions`

## Bug Fixes
- PR #1939: Fix syntax error in cuml.common.array
- PR #1941: Remove c++ cuda flag that was getting duplicated in CMake
- PR #1971: python: Correctly honor --singlegpu option and CUML_BUILD_PATH env variable
- PR #1969: Update libcumlprims to 0.14
<<<<<<< HEAD
- PR #1976: Explicitly setting CUDA_IPC_CACHE in comms
=======
- PR #1973: Add missing mg files for setup.py --singlegpu flag
>>>>>>> 9f5d847f

# cuML 0.13.0 (Date TBD)

## New Features
- PR #1777: Python bindings for entropy
- PR #1742: Mean squared error implementation with cupy
- PR #1766: Mean absolute error implementation with cupy
- PR #1766: Mean squared log error implementation with cupy
- PR #1635: cuML Array shim and configurable output added to cluster methods
- PR #1586: Seasonal ARIMA
- PR #1683: cuml.dask make_regression
- PR #1689: Add framework for cuML Dask serializers
- PR #1709: Add `decision_function()` and `predict_proba()` for LogisticRegression
- PR #1714: Add `print_env.sh` file to gather important environment details
- PR #1750: LinearRegression CumlArray for configurable output
- PR #1767: Single GPU decomposition models configurable output
- PR #1646: Using FIL to predict in MNMG RF
- PR #1778: Make cuML Handle picklable
- PR #1738: cuml.dask refactor beginning and dask array input option for OLS, Ridge and KMeans
- PR #1874: Add predict_proba function to RF classifier
- PR #1815: Adding KNN parameter to UMAP

## Improvements
- PR #1644: Add `predict_proba()` for FIL binary classifier
- PR #1620: Pickling tests now automatically finds all model classes inheriting from cuml.Base
- PR #1637: Update to newer treelite version with XGBoost 1.0 compatibility
- PR #1632: Fix MBSGD models inheritance, they now inherits from cuml.Base
- PR #1628: Remove submodules from cuML
- PR #1755: Expose the build_treelite function for python
- PR #1649: Add the fil_sparse_format variable option to RF API
- PR #1647: storage_type=AUTO uses SPARSE for large models
- PR #1668: Update the warning statement thrown in RF when the seed is set but n_streams is not 1
- PR #1662: use of direct cusparse calls for coo2csr, instead of depending on nvgraph
- PR #1747: C++: dbscan performance improvements and cleanup
- PR #1697: Making trustworthiness batchable and using proper workspace
- PR #1721: Improving UMAP pytests
- PR #1717: Call `rmm_cupy_allocator` for CuPy allocations
- PR #1718: Import `using_allocator` from `cupy.cuda`
- PR #1723: Update RF Classifier to throw an exception for multi-class pickling
- PR #1726: Decorator to allocate CuPy arrays with RMM
- PR #1719: UMAP random seed reproducibility
- PR #1748: Test serializing `CumlArray` objects
- PR #1776: Refactoring pca/tsvd distributed
- PR #1762: Update CuPy requirement to 7
- PR #1768: C++: Different input and output types for add and subtract prims
- PR #1790: Add support for multiple seeding in k-means++
- PR #1805: Adding new Dask cuda serializers to naive bayes + a trivial perf update
- PR #1812: C++: bench: UMAP benchmark cases added
- PR #1795: Add capability to build CumlArray from bytearray/memoryview objects
- PR #1824: C++: improving the performance of UMAP algo
- PR #1816: Add ARIMA notebook
- PR #1856: Update docs for 0.13
- PR #1827: Add HPO demo Notebook
- PR #1825: `--nvtx` option in `build.sh`
- PR #1847: Update XGBoost version for CI
- PR #1837: Simplify cuML Array construction
- PR #1848: Rely on subclassing for cuML Array serialization
- PR #1866: Minimizing client memory pressure on Naive Bayes
- PR #1788: Removing complexity bottleneck in S-ARIMA
- PR #1891: Additional improvements to naive bayes tree reduction

## Bug Fixes
- PR #1835 : Fix calling default RF Classification always
- PT #1904: replace cub sort
- PR #1833: Fix depth issue in shallow RF regression estimators
- PR #1770: Warn that KalmanFilter is deprecated
- PR #1775: Allow CumlArray to work with inputs that have no 'strides' in array interface
- PR #1594: Train-test split is now reproducible
- PR #1590: Fix destination directory structure for run-clang-format.py
- PR #1611: Fixing pickling errors for KNN classifier and regressor
- PR #1617: Fixing pickling issues for SVC and SVR
- PR #1634: Fix title in KNN docs
- PR #1627: Adding a check for multi-class data in RF classification
- PR #1654: Skip treelite patch if its already been applied
- PR #1661: Fix nvstring variable name
- PR #1673: Using struct for caching dlsym state in communicator
- PR #1659: TSNE - introduce 'convert_dtype' and refactor class attr 'Y' to 'embedding_'
- PR #1672: Solver 'svd' in Linear and Ridge Regressors when n_cols=1
- PR #1670: Lasso & ElasticNet - cuml Handle added
- PR #1671: Update for accessing cuDF Series pointer
- PR #1652: Support XGBoost 1.0+ models in FIL
- PR #1702: Fix LightGBM-FIL validation test
- PR #1701: test_score kmeans test passing with newer cupy version
- PR #1706: Remove multi-class bug from QuasiNewton
- PR #1699: Limit CuPy to <7.2 temporarily
- PR #1708: Correctly deallocate cuML handles in Cython
- PR #1730: Fixes to KF for test stability (mainly in CUDA 10.2)
- PR #1729: Fixing naive bayes UCX serialization problem in fit()
- PR #1749: bug fix rf classifier/regressor on seg fault in bench
- PR #1751: Updated RF documentation
- PR #1765: Update the checks for using RF GPU predict
- PR #1787: C++: unit-tests to check for RF accuracy. As well as a bug fix to improve RF accuracy
- PR #1793: Updated fil pyx to solve memory leakage issue
- PR #1810: Quickfix - chunkage in dask make_regression
- PR #1842: DistributedDataHandler not properly setting 'multiple'
- PR #1849: Critical fix in ARIMA initial estimate
- PR #1851: Fix for cuDF behavior change for multidimensional arrays
- PR #1852: Remove Thrust warnings
- PR #1868: Turning off IPC caching until it is fixed in UCX-py/UCX
- PR #1876: UMAP exponential decay parameters fix
- PR #1887: Fix hasattr for missing attributes on base models
- PR #1877: Remove resetting index in shuffling in train_test_split
- PR #1893: Updating UCX in comms to match current UCX-py
- PR #1888: Small train_test_split test fix
- PR #1899: Fix dask `extract_partitions()`, remove transformation as instance variable in PCA and TSVD and match sklearn APIs
- PR #1920: Temporarily raising threshold for UMAP reproducibility tests
- PR #1918: Create memleak fixture to skip memleak tests in CI for now
- PR #1926: Update batch matrix test margins
- PR #1925: Fix failing dask tests
- PR #1936: Update DaskRF regression test to xfail
- PR #1932: Isolating cause of make_blobs failure
- PR #1951: Dask Random forest regression CPU predict bug fix
- PR #1948: Adjust BatchedMargin margin and disable tests temporarily
- PR #1950: Fix UMAP test failure



# cuML 0.12.0 (04 Feb 2020)

## New Features
- PR #1483: prims: Fused L2 distance and nearest-neighbor prim
- PR #1494: bench: ml-prims benchmark
- PR #1514: bench: Fused L2 NN prim benchmark
- PR #1411: Cython side of MNMG OLS
- PR #1520: Cython side of MNMG Ridge Regression
- PR #1516: Suppor Vector Regression (epsilon-SVR)

## Improvements
- PR #1638: Update cuml/docs/README.md
- PR #1468: C++: updates to clang format flow to make it more usable among devs
- PR #1473: C++: lazy initialization of "costly" resources inside cumlHandle
- PR #1443: Added a new overloaded GEMM primitive
- PR #1489: Enabling deep trees using Gather tree builder
- PR #1463: Update FAISS submodule to 1.6.1
- PR #1488: Add codeowners
- PR #1432: Row-major (C-style) GPU arrays for benchmarks
- PR #1490: Use dask master instead of conda package for testing
- PR #1375: Naive Bayes & Distributed Naive Bayes
- PR #1377: Add GPU array support for FIL benchmarking
- PR #1493: kmeans: add tiling support for 1-NN computation and use fusedL2-1NN prim for L2 distance metric
- PR #1532: Update CuPy to >= 6.6 and allow 7.0
- PR #1528: Re-enabling KNN using dynamic library loading for UCX in communicator
- PR #1545: Add conda environment version updates to ci script
- PR #1541: Updates for libcudf++ Python refactor
- PR #1555: FIL-SKL, an SKLearn-based benchmark for FIL
- PR #1537: Improve pickling and scoring suppport for many models to support hyperopt
- PR #1551: Change custom kernel to cupy for col/row order transform
- PR #1533: C++: interface header file separation for SVM
- PR #1560: Helper function to allocate all new CuPy arrays with RMM memory management
- PR #1570: Relax nccl in conda recipes to >=2.4 (matching CI)
- PR #1578: Add missing function information to the cuML documenataion
- PR #1584: Add has_scipy utility function for runtime check
- PR #1583: API docs updates for 0.12
- PR #1591: Updated FIL documentation

## Bug Fixes
- PR #1470: Documentation: add make_regression, fix ARIMA section
- PR #1482: Updated the code to remove sklearn from the mbsgd stress test
- PR #1491: Update dev environments for 0.12
- PR #1512: Updating setup_cpu() in SpeedupComparisonRunner
- PR #1498: Add build.sh to code owners
- PR #1505: cmake: added correct dependencies for prims-bench build
- PR #1534: Removed TODO comment in create_ucp_listeners()
- PR #1548: Fixing umap extra unary op in knn graph
- PR #1547: Fixing MNMG kmeans score. Fixing UMAP pickling before fit(). Fixing UMAP test failures.
- PR #1557: Increasing threshold for kmeans score
- PR #1562: Increasing threshold even higher
- PR #1564: Fixed a typo in function cumlMPICommunicator_impl::syncStream
- PR #1569: Remove Scikit-learn exception and depedenncy in SVM
- PR #1575: Add missing dtype parameter in call to strides to order for CuPy 6.6 code path
- PR #1574: Updated the init file to include SVM
- PR #1589: Fixing the default value for RF and updating mnmg predict to accept cudf
- PR #1601: Fixed wrong datatype used in knn voting kernel

# cuML 0.11.0 (11 Dec 2019)

## New Features

- PR #1295: Cython side of MNMG PCA
- PR #1218: prims: histogram prim
- PR #1129: C++: Separate include folder for C++ API distribution
- PR #1282: OPG KNN MNMG Code (disabled for 0.11)
- PR #1242: Initial implementation of FIL sparse forests
- PR #1194: Initial ARIMA time-series modeling support.
- PR #1286: Importing treelite models as FIL sparse forests
- PR #1285: Fea minimum impurity decrease RF param
- PR #1301: Add make_regression to generate regression datasets
- PR #1322: RF pickling using treelite, protobuf and FIL
- PR #1332: Add option to cuml.dask make_blobs to produce dask array
- PR #1307: Add RF regression benchmark
- PR #1327: Update the code to build treelite with protobuf
- PR #1289: Add Python benchmarking support for FIL
- PR #1371: Cython side of MNMG tSVD
- PR #1386: Expose SVC decision function value

## Improvements
- PR #1170: Use git to clone subprojects instead of git submodules
- PR #1239: Updated the treelite version
- PR #1225: setup.py clone dependencies like cmake and correct include paths
- PR #1224: Refactored FIL to prepare for sparse trees
- PR #1249: Include libcuml.so C API in installed targets
- PR #1259: Conda dev environment updates and use libcumlprims current version in CI
- PR #1277: Change dependency order in cmake for better printing at compile time
- PR #1264: Add -s flag to GPU CI pytest for better error printing
- PR #1271: Updated the Ridge regression documentation
- PR #1283: Updated the cuMl docs to include MBSGD and adjusted_rand_score
- PR #1300: Lowercase parameter versions for FIL algorithms
- PR #1312: Update CuPy to version 6.5 and use conda-forge channel
- PR #1336: Import SciKit-Learn models into FIL
- PR #1314: Added options needed for ASVDb output (CUDA ver, etc.), added option
  to select algos
- PR #1335: Options to print available algorithms and datasets
  in the Python benchmark
- PR #1338: Remove BUILD_ABI references in CI scripts
- PR #1340: Updated unit tests to uses larger dataset
- PR #1351: Build treelite temporarily for GPU CI testing of FIL Scikit-learn
  model importing
- PR #1367: --test-split benchmark parameter for train-test split
- PR #1360: Improved tests for importing SciKit-Learn models into FIL
- PR #1368: Add --num-rows benchmark command line argument
- PR #1351: Build treelite temporarily for GPU CI testing of FIL Scikit-learn model importing
- PR #1366: Modify train_test_split to use CuPy and accept device arrays
- PR #1258: Documenting new MPI communicator for multi-node multi-GPU testing
- PR #1345: Removing deprecated should_downcast argument
- PR #1362: device_buffer in UMAP + Sparse prims
- PR #1376: AUTO value for FIL algorithm
- PR #1408: Updated pickle tests to delete the pre-pickled model to prevent pointer leakage
- PR #1357: Run benchmarks multiple times for CI
- PR #1382: ARIMA optimization: move functions to C++ side
- PR #1392: Updated RF code to reduce duplication of the code
- PR #1444: UCX listener running in its own isolated thread
- PR #1445: Improved performance of FIL sparse trees
- PR #1431: Updated API docs
- PR #1441: Remove unused CUDA conda labels
- PR #1439: Match sklearn 0.22 default n_estimators for RF and fix test errors
- PR #1461: Add kneighbors to API docs

## Bug Fixes
- PR #1281: Making rng.h threadsafe
- PR #1212: Fix cmake git cloning always running configure in subprojects
- PR #1261: Fix comms build errors due to cuml++ include folder changes
- PR #1267: Update build.sh for recent change of building comms in main CMakeLists
- PR #1278: Removed incorrect overloaded instance of eigJacobi
- PR #1302: Updates for numba 0.46
- PR #1313: Updated the RF tests to set the seed and n_streams
- PR #1319: Using machineName arg passed in instead of default for ASV reporting
- PR #1326: Fix illegal memory access in make_regression (bounds issue)
- PR #1330: Fix C++ unit test utils for better handling of differences near zero
- PR #1342: Fix to prevent memory leakage in Lasso and ElasticNet
- PR #1337: Fix k-means init from preset cluster centers
- PR #1354: Fix SVM gamma=scale implementation
- PR #1344: Change other solver based methods to create solver object in init
- PR #1373: Fixing a few small bugs in make_blobs and adding asserts to pytests
- PR #1361: Improve SMO error handling
- PR #1384: Lower expectations on batched matrix tests to prevent CI failures
- PR #1380: Fix memory leaks in ARIMA
- PR #1391: Lower expectations on batched matrix tests even more
- PR #1394: Warning added in svd for cuda version 10.1
- PR #1407: Resolved RF predict issues and updated RF docstring
- PR #1401: Patch for lbfgs solver for logistic regression with no l1 penalty
- PR #1416: train_test_split numba and rmm device_array output bugfix
- PR #1419: UMAP pickle tests are using wrong n_neighbors value for trustworthiness
- PR #1438: KNN Classifier to properly return Dataframe with Dataframe input
- PR #1425: Deprecate seed and use random_state similar to Scikit-learn in train_test_split
- PR #1458: Add joblib as an explicit requirement
- PR #1474: Defer knn mnmg to 0.12 nightly builds and disable ucx-py dependency

# cuML 0.10.0 (16 Oct 2019)

## New Features
- PR #1148: C++ benchmark tool for c++/CUDA code inside cuML
- PR #1071: Selective eigen solver of cuSolver
- PR #1073: Updating RF wrappers to use FIL for GPU accelerated prediction
- PR #1104: CUDA 10.1 support
- PR #1113: prims: new batched make-symmetric-matrix primitive
- PR #1112: prims: new batched-gemv primitive
- PR #855: Added benchmark tools
- PR #1149 Add YYMMDD to version tag for nightly conda packages
- PR #892: General Gram matrices prim
- PR #912: Support Vector Machine
- PR #1274: Updated the RF score function to use GPU predict

## Improvements
- PR #961: High Peformance RF; HIST algo
- PR #1028: Dockerfile updates after dir restructure. Conda env yaml to add statsmodels as a dependency
- PR #1047: Consistent OPG interface for kmeans, based on internal libcumlprims update
- PR #763: Add examples to train_test_split documentation
- PR #1093: Unified inference kernels for different FIL algorithms
- PR #1076: Paying off some UMAP / Spectral tech debt.
- PR #1086: Ensure RegressorMixin scorer uses device arrays
- PR #1110: Adding tests to use default values of parameters of the models
- PR #1108: input_to_host_array function in input_utils for input processing to host arrays
- PR #1114: K-means: Exposing useful params, removing unused params, proxying params in Dask
- PR #1138: Implementing ANY_RANK semantics on irecv
- PR #1142: prims: expose separate InType and OutType for unaryOp and binaryOp
- PR #1115: Moving dask_make_blobs to cuml.dask.datasets. Adding conversion to dask.DataFrame
- PR #1136: CUDA 10.1 CI updates
- PR #1135: K-means: add boundary cases for kmeans||, support finer control with convergence
- PR #1163: Some more correctness improvements. Better verbose printing
- PR #1165: Adding except + in all remaining cython
- PR #1186: Using LocalCUDACluster Pytest fixture
- PR #1173: Docs: Barnes Hut TSNE documentation
- PR #1176: Use new RMM API based on Cython
- PR #1219: Adding custom bench_func and verbose logging to cuml.benchmark
- PR #1247: Improved MNMG RF error checking

## Bug Fixes

- PR #1231: RF respect number of cuda streams from cuml handle
- PR #1230: Rf bugfix memleak in regression
- PR #1208: compile dbscan bug
- PR #1016: Use correct libcumlprims version in GPU CI
- PR #1040: Update version of numba in development conda yaml files
- PR #1043: Updates to accomodate cuDF python code reorganization
- PR #1044: Remove nvidia driver installation from ci/cpu/build.sh
- PR #991: Barnes Hut TSNE Memory Issue Fixes
- PR #1075: Pinning Dask version for consistent CI results
- PR #990: Barnes Hut TSNE Memory Issue Fixes
- PR #1066: Using proper set of workers to destroy nccl comms
- PR #1072: Remove pip requirements and setup
- PR #1074: Fix flake8 CI style check
- PR #1087: Accuracy improvement for sqrt/log in RF max_feature
- PR #1088: Change straggling numba python allocations to use RMM
- PR #1106: Pinning Distributed version to match Dask for consistent CI results
- PR #1116: TSNE CUDA 10.1 Bug Fixes
- PR #1132: DBSCAN Batching Bug Fix
- PR #1162: DASK RF random seed bug fix
- PR #1164: Fix check_dtype arg handling for input_to_dev_array
- PR #1171: SVM prediction bug fix
- PR #1177: Update dask and distributed to 2.5
- PR #1204: Fix SVM crash on Turing
- PR #1199: Replaced sprintf() with snprintf() in THROW()
- PR #1205: Update dask-cuda in yml envs
- PR #1211: Fixing Dask k-means transform bug and adding test
- PR #1236: Improve fix for SMO solvers potential crash on Turing
- PR #1251: Disable compiler optimization for CUDA 10.1 for distance prims
- PR #1260: Small bugfix for major conversion in input_utils
- PR #1276: Fix float64 prediction crash in test_random_forest

# cuML 0.9.0 (21 Aug 2019)

## New Features

- PR #894: Convert RF to treelite format
- PR #826: Jones transformation of params for ARIMA models timeSeries ml-prim
- PR #697: Silhouette Score metric ml-prim
- PR #674: KL Divergence metric ml-prim
- PR #787: homogeneity, completeness and v-measure metrics ml-prim
- PR #711: Mutual Information metric ml-prim
- PR #724: Entropy metric ml-prim
- PR #766: Expose score method based on inertia for KMeans
- PR #823: prims: cluster dispersion metric
- PR #816: Added inverse_transform() for LabelEncoder
- PR #789: prims: sampling without replacement
- PR #813: prims: Col major istance prim
- PR #635: Random Forest & Decision Tree Regression (Single-GPU)
- PR #819: Forest Inferencing Library (FIL)
- PR #829: C++: enable nvtx ranges
- PR #835: Holt-Winters algorithm
- PR #837: treelite for decision forest exchange format
- PR #871: Wrapper for FIL
- PR #870: make_blobs python function
- PR #881: wrappers for accuracy_score and adjusted_rand_score functions
- PR #840: Dask RF classification and regression
- PR #870: make_blobs python function
- PR #879: import of treelite models to FIL
- PR #892: General Gram matrices prim
- PR #883: Adding MNMG Kmeans
- PR #930: Dask RF
- PR #882: TSNE - T-Distributed Stochastic Neighbourhood Embedding
- PR #624: Internals API & Graph Based Dimensionality Reductions Callback
- PR #926: Wrapper for FIL
- PR #994: Adding MPI comm impl for testing / benchmarking MNMG CUDA
- PR #960: Enable using libcumlprims for MG algorithms/prims

## Improvements
- PR #822: build: build.sh update to club all make targets together
- PR #807: Added development conda yml files
- PR #840: Require cmake >= 3.14
- PR #832: Stateless Decision Tree and Random Forest API
- PR #857: Small modifications to comms for utilizing IB w/ Dask
- PR #851: Random forest Stateless API wrappers
- PR #865: High Performance RF
- PR #895: Pretty prints arguments!
- PR #920: Add an empty marker kernel for tracing purposes
- PR #915: syncStream added to cumlCommunicator
- PR #922: Random Forest support in FIL
- PR #911: Update headers to credit CannyLabs BH TSNE implementation
- PR #918: Streamline CUDA_REL environment variable
- PR #924: kmeans: updated APIs to be stateless, refactored code for mnmg support
- PR #950: global_bias support in FIL
- PR #773: Significant improvements to input checking of all classes and common input API for Python
- PR #957: Adding docs to RF & KMeans MNMG. Small fixes for release
- PR #965: Making dask-ml a hard dependency
- PR #976: Update api.rst for new 0.9 classes
- PR #973: Use cudaDeviceGetAttribute instead of relying on cudaDeviceProp object being passed
- PR #978: Update README for 0.9
- PR #1009: Fix references to notebooks-contrib
- PR #1015: Ability to control the number of internal streams in cumlHandle_impl via cumlHandle
- PR #1175: Add more modules to docs ToC

## Bug Fixes

- PR #923: Fix misshapen level/trend/season HoltWinters output
- PR #831: Update conda package dependencies to cudf 0.9
- PR #772: Add missing cython headers to SGD and CD
- PR #849: PCA no attribute trans_input_ transform bug fix
- PR #869: Removing incorrect information from KNN Docs
- PR #885: libclang installation fix for GPUCI
- PR #896: Fix typo in comms build instructions
- PR #921: Fix build scripts using incorrect cudf version
- PR #928: TSNE Stability Adjustments
- PR #934: Cache cudaDeviceProp in cumlHandle for perf reasons
- PR #932: Change default param value for RF classifier
- PR #949: Fix dtype conversion tests for unsupported cudf dtypes
- PR #908: Fix local build generated file ownerships
- PR #983: Change RF max_depth default to 16
- PR #987: Change default values for knn
- PR #988: Switch to exact tsne
- PR #991: Cleanup python code in cuml.dask.cluster
- PR #996: ucx_initialized being properly set in CommsContext
- PR #1007: Throws a well defined error when mutigpu is not enabled
- PR #1018: Hint location of nccl in build.sh for CI
- PR #1022: Using random_state to make K-Means MNMG tests deterministic
- PR #1034: Fix typos and formatting issues in RF docs
- PR #1052: Fix the rows_sample dtype to float

# cuML 0.8.0 (27 June 2019)

## New Features

- PR #652: Adjusted Rand Index metric ml-prim
- PR #679: Class label manipulation ml-prim
- PR #636: Rand Index metric ml-prim
- PR #515: Added Random Projection feature
- PR #504: Contingency matrix ml-prim
- PR #644: Add train_test_split utility for cuDF dataframes
- PR #612: Allow Cuda Array Interface, Numba inputs and input code refactor
- PR #641: C: Separate C-wrapper library build to generate libcuml.so
- PR #631: Add nvcategory based ordinal label encoder
- PR #681: Add MBSGDClassifier and MBSGDRegressor classes around SGD
- PR #705: Quasi Newton solver and LogisticRegression Python classes
- PR #670: Add test skipping functionality to build.sh
- PR #678: Random Forest Python class
- PR #684: prims: make_blobs primitive
- PR #673: prims: reduce cols by key primitive
- PR #812: Add cuML Communications API & consolidate Dask cuML

## Improvements

- PR #597: C++ cuML and ml-prims folder refactor
- PR #590: QN Recover from numeric errors
- PR #482: Introduce cumlHandle for pca and tsvd
- PR #573: Remove use of unnecessary cuDF column and series copies
- PR #601: Cython PEP8 cleanup and CI integration
- PR #596: Introduce cumlHandle for ols and ridge
- PR #579: Introduce cumlHandle for cd and sgd, and propagate C++ errors in cython level for cd and sgd
- PR #604: Adding cumlHandle to kNN, spectral methods, and UMAP
- PR #616: Enable clang-format for enforcing coding style
- PR #618: CI: Enable copyright header checks
- PR #622: Updated to use 0.8 dependencies
- PR #626: Added build.sh script, updated CI scripts and documentation
- PR #633: build: Auto-detection of GPU_ARCHS during cmake
- PR #650: Moving brute force kNN to prims. Creating stateless kNN API.
- PR #662: C++: Bulk clang-format updates
- PR #671: Added pickle pytests and correct pickling of Base class
- PR #675: atomicMin/Max(float, double) with integer atomics and bit flipping
- PR #677: build: 'deep-clean' to build.sh to clean faiss build as well
- PR #683: Use stateless c++ API in KNN so that it can be pickled properly
- PR #686: Use stateless c++ API in UMAP so that it can be pickled properly
- PR #695: prims: Refactor pairwise distance
- PR #707: Added stress test and updated documentation for RF
- PR #701: Added emacs temporary file patterns to .gitignore
- PR #606: C++: Added tests for host_buffer and improved device_buffer and host_buffer implementation
- PR #726: Updated RF docs and stress test
- PR #730: Update README and RF docs for 0.8
- PR #744: Random projections generating binomial on device. Fixing tests.
- PR #741: Update API docs for 0.8
- PR #754: Pickling of UMAP/KNN
- PR #753: Made PCA and TSVD picklable
- PR #746: LogisticRegression and QN API docstrings
- PR #820: Updating DEVELOPER GUIDE threading guidelines

## Bug Fixes
- PR #584: Added missing virtual destructor to deviceAllocator and hostAllocator
- PR #620: C++: Removed old unit-test files in ml-prims
- PR #627: C++: Fixed dbscan crash issue filed in 613
- PR #640: Remove setuptools from conda run dependency
- PR #646: Update link in contributing.md
- PR #649: Bug fix to LinAlg::reduce_rows_by_key prim filed in issue #648
- PR #666: fixes to gitutils.py to resolve both string decode and handling of uncommitted files
- PR #676: Fix template parameters in `bernoulli()` implementation.
- PR #685: Make CuPy optional to avoid nccl conda package conflicts
- PR #687: prims: updated tolerance for reduce_cols_by_key unit-tests
- PR #689: Removing extra prints from NearestNeighbors cython
- PR #718: Bug fix for DBSCAN and increasing batch size of sgd
- PR #719: Adding additional checks for dtype of the data
- PR #736: Bug fix for RF wrapper and .cu print function
- PR #547: Fixed issue if C++ compiler is specified via CXX during configure.
- PR #759: Configure Sphinx to render params correctly
- PR #762: Apply threshold to remove flakiness of UMAP tests.
- PR #768: Fixing memory bug from stateless refactor
- PR #782: Nearest neighbors checking properly whether memory should be freed
- PR #783: UMAP was using wrong size for knn computation
- PR #776: Hotfix for self.variables in RF
- PR #777: Fix numpy input bug
- PR #784: Fix jit of shuffle_idx python function
- PR #790: Fix rows_sample input type for RF
- PR #793: Fix for dtype conversion utility for numba arrays without cupy installed
- PR #806: Add a seed for sklearn model in RF test file
- PR #843: Rf quantile fix

# cuML 0.7.0 (10 May 2019)

## New Features

- PR #405: Quasi-Newton GLM Solvers
- PR #277: Add row- and column-wise weighted mean primitive
- PR #424: Add a grid-sync struct for inter-block synchronization
- PR #430: Add R-Squared Score to ml primitives
- PR #463: Add matrix gather to ml primitives
- PR #435: Expose cumlhandle in cython + developer guide
- PR #455: Remove default-stream arguement across ml-prims and cuML
- PR #375: cuml cpp shared library renamed to libcuml++.so
- PR #460: Random Forest & Decision Trees (Single-GPU, Classification)
- PR #491: Add doxygen build target for ml-prims
- PR #505: Add R-Squared Score to python interface
- PR #507: Add coordinate descent for lasso and elastic-net
- PR #511: Add a minmax ml-prim
- PR #516: Added Trustworthiness score feature
- PR #520: Add local build script to mimic gpuCI
- PR #503: Add column-wise matrix sort primitive
- PR #525: Add docs build script to cuML
- PR #528: Remove current KMeans and replace it with a new single GPU implementation built using ML primitives

## Improvements

- PR #481: Refactoring Quasi-Newton to use cumlHandle
- PR #467: Added validity check on cumlHandle_t
- PR #461: Rewrote permute and added column major version
- PR #440: README updates
- PR #295: Improve build-time and the interface e.g., enable bool-OutType, for distance()
- PR #390: Update docs version
- PR #272: Add stream parameters to cublas and cusolver wrapper functions
- PR #447: Added building and running mlprims tests to CI
- PR #445: Lower dbscan memory usage by computing adjacency matrix directly
- PR #431: Add support for fancy iterator input types to LinAlg::reduce_rows_by_key
- PR #394: Introducing cumlHandle API to dbscan and add example
- PR #500: Added CI check for black listed CUDA Runtime API calls
- PR #475: exposing cumlHandle for dbscan from python-side
- PR #395: Edited the CONTRIBUTING.md file
- PR #407: Test files to run stress, correctness and unit tests for cuml algos
- PR #512: generic copy method for copying buffers between device/host
- PR #533: Add cudatoolkit conda dependency
- PR #524: Use cmake find blas and find lapack to pass configure options to faiss
- PR #527: Added notes on UMAP differences from reference implementation
- PR #540: Use latest release version in update-version CI script
- PR #552: Re-enable assert in kmeans tests with xfail as needed
- PR #581: Add shared memory fast col major to row major function back with bound checks
- PR #592: More efficient matrix copy/reverse methods
- PR #721: Added pickle tests for DBSCAN and Random Projections

## Bug Fixes

- PR #334: Fixed segfault in `ML::cumlHandle_impl::destroyResources`
- PR #349: Developer guide clarifications for cumlHandle and cumlHandle_impl
- PR #398: Fix CI scripts to allow nightlies to be uploaded
- PR #399: Skip PCA tests to allow CI to run with driver 418
- PR #422: Issue in the PCA tests was solved and CI can run with driver 418
- PR #409: Add entry to gitmodules to ignore build artifacts
- PR #412: Fix for svdQR function in ml-prims
- PR #438: Code that depended on FAISS was building everytime.
- PR #358: Fixed an issue when switching streams on MLCommon::device_buffer and MLCommon::host_buffer
- PR #434: Fixing bug in CSR tests
- PR #443: Remove defaults channel from ci scripts
- PR #384: 64b index arithmetic updates to the kernels inside ml-prims
- PR #459: Fix for runtime library path of pip package
- PR #464: Fix for C++11 destructor warning in qn
- PR #466: Add support for column-major in LinAlg::*Norm methods
- PR #465: Fixing deadlock issue in GridSync due to consecutive sync calls
- PR #468: Fix dbscan example build failure
- PR #470: Fix resource leakage in Kalman filter python wrapper
- PR #473: Fix gather ml-prim test for change in rng uniform API
- PR #477: Fixes default stream initialization in cumlHandle
- PR #480: Replaced qn_fit() declaration with #include of file containing definition to fix linker error
- PR #495: Update cuDF and RMM versions in GPU ci test scripts
- PR #499: DEVELOPER_GUIDE.md: fixed links and clarified ML::detail::streamSyncer example
- PR #506: Re enable ml-prim tests in CI
- PR #508: Fix for an error with default argument in LinAlg::meanSquaredError
- PR #519: README.md Updates and adding BUILD.md back
- PR #526: Fix the issue of wrong results when fit and transform of PCA are called separately
- PR #531: Fixing missing arguments in updateDevice() for RF
- PR #543: Exposing dbscan batch size through cython API and fixing broken batching
- PR #551: Made use of ZLIB_LIBRARIES consistent between ml_test and ml_mg_test
- PR #557: Modified CI script to run cuML tests before building mlprims and removed lapack flag
- PR #578: Updated Readme.md to add lasso and elastic-net
- PR #580: Fixing cython garbage collection bug in KNN
- PR #577: Use find libz in prims cmake
- PR #594: fixed cuda-memcheck mean_center test failures


# cuML 0.6.1 (09 Apr 2019)

## Bug Fixes

- PR #462 Runtime library path fix for cuML pip package


# cuML 0.6.0 (22 Mar 2019)

## New Features

- PR #249: Single GPU Stochastic Gradient Descent for linear regression, logistic regression, and linear svm with L1, L2, and elastic-net penalties.
- PR #247: Added "proper" CUDA API to cuML
- PR #235: NearestNeighbors MG Support
- PR #261: UMAP Algorithm
- PR #290: NearestNeighbors numpy MG Support
- PR #303: Reusable spectral embedding / clustering
- PR #325: Initial support for single process multi-GPU OLS and tSVD
- PR #271: Initial support for hyperparameter optimization with dask for many models

## Improvements

- PR #144: Dockerfile update and docs for LinearRegression and Kalman Filter.
- PR #168: Add /ci/gpu/build.sh file to cuML
- PR #167: Integrating full-n-final ml-prims repo inside cuml
- PR #198: (ml-prims) Removal of *MG calls + fixed a bug in permute method
- PR #194: Added new ml-prims for supporting LASSO regression.
- PR #114: Building faiss C++ api into libcuml
- PR #64: Using FAISS C++ API in cuML and exposing bindings through cython
- PR #208: Issue ml-common-3: Math.h: swap thrust::for_each with binaryOp,unaryOp
- PR #224: Improve doc strings for readable rendering with readthedocs
- PR #209: Simplify README.md, move build instructions to BUILD.md
- PR #218: Fix RNG to use given seed and adjust RNG test tolerances.
- PR #225: Support for generating random integers
- PR #215: Refactored LinAlg::norm to Stats::rowNorm and added Stats::colNorm
- PR #234: Support for custom output type and passing index value to main_op in *Reduction kernels
- PR #230: Refactored the cuda_utils header
- PR #236: Refactored cuml python package structure to be more sklearn like
- PR #232: Added reduce_rows_by_key
- PR #246: Support for 2 vectors in the matrix vector operator
- PR #244: Fix for single GPU OLS and Ridge to support one column training data
- PR #271: Added get_params and set_params functions for linear and ridge regression
- PR #253: Fix for issue #250-reduce_rows_by_key failed memcheck for small nkeys
- PR #269: LinearRegression, Ridge Python docs update and cleaning
- PR #322: set_params updated
- PR #237: Update build instructions
- PR #275: Kmeans use of faster gpu_matrix
- PR #288: Add n_neighbors to NearestNeighbors constructor
- PR #302: Added FutureWarning for deprecation of current kmeans algorithm
- PR #312: Last minute cleanup before release
- PR #315: Documentation updating and enhancements
- PR #330: Added ignored argument to pca.fit_transform to map to sklearn's implemenation
- PR #342: Change default ABI to ON
- PR #572: Pulling DBSCAN components into reusable primitives


## Bug Fixes

- PR #193: Fix AttributeError in PCA and TSVD
- PR #211: Fixing inconsistent use of proper batch size calculation in DBSCAN
- PR #202: Adding back ability for users to define their own BLAS
- PR #201: Pass CMAKE CUDA path to faiss/configure script
- PR #200 Avoid using numpy via cimport in KNN
- PR #228: Bug fix: LinAlg::unaryOp with 0-length input
- PR #279: Removing faiss-gpu references in README
- PR #321: Fix release script typo
- PR #327: Update conda requirements for version 0.6 requirements
- PR #352: Correctly calculating numpy chunk sizing for kNN
- PR #345: Run python import as part of package build to trigger compilation
- PR #347: Lowering memory usage of kNN.
- PR #355: Fixing issues with very large numpy inputs to SPMG OLS and tSVD.
- PR #357: Removing FAISS requirement from README
- PR #362: Fix for matVecOp crashing on large input sizes
- PR #366: Index arithmetic issue fix with TxN_t class
- PR #376: Disabled kmeans tests since they are currently too sensitive (see #71)
- PR #380: Allow arbitrary data size on ingress for numba_utils.row_matrix
- PR #385: Fix for long import cuml time in containers and fix for setup_pip
- PR #630: Fixing a missing kneighbors in nearest neighbors python proxy

# cuML 0.5.1 (05 Feb 2019)

## Bug Fixes

- PR #189 Avoid using numpy via cimport to prevent ABI issues in Cython compilation


# cuML 0.5.0 (28 Jan 2019)

## New Features

- PR #66: OLS Linear Regression
- PR #44: Distance calculation ML primitives
- PR #69: Ridge (L2 Regularized) Linear Regression
- PR #103: Linear Kalman Filter
- PR #117: Pip install support
- PR #64: Device to device support from cuML device pointers into FAISS

## Improvements

- PR #56: Make OpenMP optional for building
- PR #67: Github issue templates
- PR #44: Refactored DBSCAN to use ML primitives
- PR #91: Pytest cleanup and sklearn toyset datasets based pytests for kmeans and dbscan
- PR #75: C++ example to use kmeans
- PR #117: Use cmake extension to find any zlib installed in system
- PR #94: Add cmake flag to set ABI compatibility
- PR #139: Move thirdparty submodules to root and add symlinks to new locations
- PR #151: Replace TravisCI testing and conda pkg builds with gpuCI
- PR #164: Add numba kernel for faster column to row major transform
- PR #114: Adding FAISS to cuml build

## Bug Fixes

- PR #48: CUDA 10 compilation warnings fix
- PR #51: Fixes to Dockerfile and docs for new build system
- PR #72: Fixes for GCC 7
- PR #96: Fix for kmeans stack overflow with high number of clusters
- PR #105: Fix for AttributeError in kmeans fit method
- PR #113: Removed old  glm python/cython files
- PR #118: Fix for AttributeError in kmeans predict method
- PR #125: Remove randomized solver option from PCA python bindings


# cuML 0.4.0 (05 Dec 2018)

## New Features

## Improvements

- PR #42: New build system: separation of libcuml.so and cuml python package
- PR #43: Added changelog.md

## Bug Fixes


# cuML 0.3.0 (30 Nov 2018)

## New Features

- PR #33: Added ability to call cuML algorithms using numpy arrays

## Improvements

- PR #24: Fix references of python package from cuML to cuml and start using versioneer for better versioning
- PR #40: Added support for refactored cuDF 0.3.0, updated Conda files
- PR #33: Major python test cleaning, all tests pass with cuDF 0.2.0 and 0.3.0. Preparation for new build system
- PR #34: Updated batch count calculation logic in DBSCAN
- PR #35: Beginning of DBSCAN refactor to use cuML mlprims and general improvements

## Bug Fixes

- PR #30: Fixed batch size bug in DBSCAN that caused crash. Also fixed various locations for potential integer overflows
- PR #28: Fix readthedocs build documentation
- PR #29: Fix pytests for cuml name change from cuML
- PR #33: Fixed memory bug that would cause segmentation faults due to numba releasing memory before it was used. Also fixed row major/column major bugs for different algorithms
- PR #36: Fix kmeans gtest to use device data
- PR #38: cuda\_free bug removed that caused google tests to sometimes pass and sometimes fail randomly
- PR #39: Updated cmake to correctly link with CUDA libraries, add CUDA runtime linking and include source files in compile target

# cuML 0.2.0 (02 Nov 2018)

## New Features

- PR #11: Kmeans algorithm added
- PR #7: FAISS KNN wrapper added
- PR #21: Added Conda install support

## Improvements

- PR #15: Added compatibility with cuDF (from prior pyGDF)
- PR #13: Added FAISS to Dockerfile
- PR #21: Added TravisCI build system for CI and Conda builds

## Bug Fixes

- PR #4: Fixed explained variance bug in TSVD
- PR #5: Notebook bug fixes and updated results


# cuML 0.1.0

Initial release including PCA, TSVD, DBSCAN, ml-prims and cython wrappers<|MERGE_RESOLUTION|>--- conflicted
+++ resolved
@@ -14,11 +14,8 @@
 - PR #1941: Remove c++ cuda flag that was getting duplicated in CMake
 - PR #1971: python: Correctly honor --singlegpu option and CUML_BUILD_PATH env variable
 - PR #1969: Update libcumlprims to 0.14
-<<<<<<< HEAD
 - PR #1976: Explicitly setting CUDA_IPC_CACHE in comms
-=======
 - PR #1973: Add missing mg files for setup.py --singlegpu flag
->>>>>>> 9f5d847f
 
 # cuML 0.13.0 (Date TBD)
 
