--- conflicted
+++ resolved
@@ -1,12 +1,9 @@
 # cuML 0.17.0 (Date TBD)
 
 ## New Features
-<<<<<<< HEAD
 - PR #3164: Expose silhouette score in Python
-=======
 - PR #2659: Add initial max inner product sparse knn
 - PR #2836: Refactor UMAP to accept sparse inputs
->>>>>>> 2a84c522
 
 ## Improvements
 - PR #3077: Improve runtime for test_kmeans
