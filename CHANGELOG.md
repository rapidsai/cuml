# cuML 0.16.0 (Date TBD)

## New Features
- PR #2677: Ability to export RF trees as JSON
- PR #2698: Distributed TF-IDF transformer
- PR #2152: add FIL C++ benchmark
- PR #2638: Improve cython build with custom `build_ext`

## Improvements
- PR #2796: Remove tokens of length 1 by default for text vectorizers
- PR #2741: Use rapids build packages in conda environments
- PR #2735: Update seed to random_state in random forest and associated tests
- PR #2739: Use cusparse_wrappers.h from RAFT
- PR #2729: Replace `cupy.sparse` with `cupyx.scipy.sparse`
- PR #2749: Correct docs for python version used in cuml_dev conda environment
- PR #2747: Adopting raft::handle_t and raft::comms::comms_t in cuML
- PR #2762: Fix broken links and provide minor edits to docs
- PR #2723: Support and enable convert_dtype in estimator predict
- PR #2758: Match sklearn's default n_components behavior for PCA
- PR #2770: Fix doxygen version during cmake
- PR #2766: Update default RandomForestRegressor score function to use r2
- PR #2775: Enablinbg mg gtests w/ raft mpi comms
- PR #2783: Add pytest that will fail when GPU IDs in Dask cluster are not unique
- PR #2784: Add SparseCumlArray container for sparse index/data arrays
- PR #2785: Add in cuML-specific dev conda dependencies
- PR #2778: Add README for FIL
- PR #2799: Reenable lightgbm test with lower (1%) proba accuracy
- PR #2800: Align cuML's spdlog version with RMM's
- PR #2824: Make data conversions warnings be debug level
<<<<<<< HEAD
- PR #2792: Project flash (new build process) script changes
=======
- PR #2850: Clean up unused params in paramsPCA
>>>>>>> 6a93762b

## Bug Fixes
- PR #2744: Supporting larger number of classes in KNeighborsClassifier
- PR #2769: Remove outdated doxygen options for 1.8.20
- PR #2787: Skip lightgbm test for version 3 and above temporarily
- PR #2781: Use Python print to correctly redirect spdlogs when sys.stdout is changed
- PR #2787: Skip lightgbm test for version 3 and above temporarily
- PR #2813: Fix memory access in generation of non-row-major random blobs
- PR #2810: Update Rf MNMG threshold to prevent sporadic test failure
- PR #2808: Relax Doxygen version required in CMake to coincide with integration repo
- PR #2818: Fix parsing of singlegpu option in build command
- PR #2827: Force use of whole dataset when sample bootstrapping is disabled
- PR #2829: Fixing description for labels in docs and removing row number constraint from PCA xform/inverse_xform
- PR #2832: Updating stress tests that fail with OOM
- PR #2831: Removing repeated capture and parameter in lambda function
- PR #2847: Workaround for TSNE lockup, change caching preference.
- PR #2842: KNN index preprocessors were using incorrect n_samples
- PR #2848: Fix typo in Python docstring for UMAP
- PR #2855: Updates for RMM being header only

# cuML 0.15.0 (Date TBD)

## New Features
- PR #2581: Added model persistence via joblib in each section of estimator_intro.ipynb
- PR #2554: Hashing Vectorizer and general vectorizer improvements
- PR #2240: Making Dask models pickleable
- PR #2267: CountVectorizer estimator
- PR #2261: Exposing new FAISS metrics through Python API
- PR #2287: Single-GPU TfidfTransformer implementation
- PR #2289: QR SVD solver for MNMG PCA
- PR #2312: column-major support for make_blobs
- PR #2172: Initial support for auto-ARIMA
- PR #2394: Adding cosine & correlation distance for KNN
- PR #2392: PCA can accept sparse inputs, and sparse prim for computing covariance
- PR #2465: Support pandas 1.0+
- PR #2550: Single GPU Target Encoder
- PR #2519: Precision recall curve using cupy
- PR #2500: Replace UMAP functionality dependency on nvgraph with RAFT Spectral Clustering
- PR #2502: cuML Implementation of `sklearn.metrics.pairwise_distances`
- PR #2520: TfidfVectorizer estimator
- PR #2211: MNMG KNN Classifier & Regressor
- PR #2461: Add KNN Sparse Output Functionality
- PR #2615: Incremental PCA
- PR #2594: Confidence intervals for ARIMA forecasts
- PR #2607: Add support for probability estimates in SVC
- PR #2618: SVM class and sample weights
- PR #2635: Decorator to generate docstrings with autodetection of parameters
- PR #2270: Multi class MNMG RF
- PR #2661: CUDA-11 support for single-gpu code
- PR #2322: Sparse FIL forests with 8-byte nodes
- PR #2675: Update conda recipes to support CUDA 11

## Improvements
- PR #2336: Eliminate `rmm.device_array` usage
- PR #2262: Using fully shared PartDescriptor in MNMG decomposiition, linear models, and solvers
- PR #2310: Pinning ucx-py to 0.14 to make 0.15 CI pass
- PR #1945: enable clang tidy
- PR #2339: umap performance improvements
- PR #2308: Using fixture for Dask client to eliminate possiblity of not closing
- PR #2345: make C++ logger level definition to be the same as python layer
- PR #2329: Add short commit hash to conda package name
- PR #2362: Implement binary/multi-classification log loss with cupy
- PR #2363: Update threshold and make other changes for stress tests
- PR #2371: Updating MBSGD tests to use larger batches
- PR #2380: Pinning libcumlprims version to ease future updates
- PR #2405: Remove references to deprecated RMM headers.
- PR #2340: Import ARIMA in the root init file and fix the `test_fit_function` test
- PR #2408: Install meta packages for dependencies
- PR #2417: Move doc customization scripts to Jenkins
- PR #2427: Moving MNMG decomposition to cuml
- PR #2433: Add libcumlprims_mg to CMake
- PR #2420: Add and set convert_dtype default to True in estimator fit methods
- PR #2411: Refactor Mixin classes and use in classifier/regressor estimators
- PR #2442: fix setting RAFT_DIR from the RAFT_PATH env var
- PR #2469: Updating KNN c-api to document all arguments
- PR #2453: Add CumlArray to API doc
- PR #2440: Use Treelite Conda package
- PR #2403: Support for input and output type consistency in logistic regression predict_proba
- PR #2473: Add metrics.roc_auc_score to API docs. Additional readability and minor docs bug fixes
- PR #2468: Add `_n_features_in_` attribute to all single GPU estimators that implement fit
- PR #2489: Removing explicit FAISS build and adding dependency on libfaiss conda package
- PR #2480: Moving MNMG glm and solvers to cuml
- PR #2490: Moving MNMG KMeans to cuml
- PR #2483: Moving MNMG KNN to cuml
- PR #2492: Adding additional assertions to mnmg nearest neighbors pytests
- PR #2439: Update dask RF code to have print_detailed function
- PR #2431: Match output of classifier predict with target dtype
- PR #2237: Refactor RF cython code
- PR #2513: Fixing LGTM Analysis Issues
- PR #2099: Raise an error when float64 data is used with dask RF
- PR #2522: Renaming a few arguments in KNeighbors* to be more readable
- PR #2499: Provide access to `cuml.DBSCAN` core samples
- PR #2526: Removing PCA TSQR as a solver due to scalability issues
- PR #2536: Update conda upload versions for new supported CUDA/Python
- PR #2538: Remove Protobuf dependency
- PR #2553: Test pickle protocol 5 support
- PR #2570: Accepting single df or array input in train_test_split
- PR #2566: Remove deprecated cuDF from_gpu_matrix calls
- PR #2583: findpackage.cmake.in template for cmake dependencies
- PR #2577: Fully removing NVGraph dependency for CUDA 11 compatibility
- PR #2575: Speed up TfidfTransformer
- PR #2584: Removing dependency on sklearn's NotFittedError
- PR #2591: Generate benchmark datsets using `cuml.datasets`
- PR #2548: Fix limitation on number of rows usable with tSNE and refactor memory allocation
- PR #2589: including cuda-11 build fixes into raft
- PR #2599: Add Stratified train_test_split
- PR #2487: Set classes_ attribute during classifier fit
- PR #2605: Reduce memory usage in tSNE
- PR #2611: Adding building doxygen docs to gpu ci
- PR #2631: Enabling use of gtest conda package for build
- PR #2623: Fixing kmeans score() API to be compatible with Scikit-learn
- PR #2629: Add naive_bayes api docs
- PR #2643: 'dense' and 'sparse' values of `storage_type` for FIL
- PR #2691: Generic Base class attribute setter
- PR #2666: Update MBSGD documentation to mention that the model is experimental
- PR #2687: Update xgboost version to 1.2.0dev.rapidsai0.15
- PR #2684: CUDA 11 conda development environment yml and faiss patch
- PR #2648: Replace CNMeM with `rmm::mr::pool_memory_resource`.
- PR #2686: Improve SVM tests
- PR #2692: Changin LBFGS log level
- PR #2705: Add sum operator and base operator overloader functions to cumlarray
- PR #2701: Updating README + Adding ref to UMAP paper
- PR #2721: Update API docs
- PR #2730: Unpin cumlprims in conda recipes for release

## Bug Fixes
- PR #2369: Update RF code to fix set_params memory leak
- PR #2364: Fix for random projection
- PR #2373: Use Treelite Pip package in GPU testing
- PR #2376: Update documentation Links
- PR #2407: fixed batch count in DBScan for integer overflow case
- PR #2413: CumlArray and related methods updates to account for cuDF.Buffer contiguity update
- PR #2424: --singlegpu flag fix on build.sh script
- PR #2432: Using correct algo_name for UMAP in benchmark tests
- PR #2445: Restore access to coef_ property of Lasso
- PR #2441: Change p2p_enabled definition to work without ucx
- PR #2447: Drop `nvstrings`
- PR #2450: Update local build to use new gpuCI image
- PR #2454: Mark RF memleak test as XFAIL, because we can't detect memleak reliably
- PR #2455: Use correct field to store data type in `LabelEncoder.fit_transform`
- PR #2475: Fix typo in build.sh
- PR #2496: Fixing indentation for simulate_data in test_fil.py
- PR #2494: Set QN regularization strength consistent with scikit-learn
- PR #2486: Fix cupy input to kmeans init
- PR #2497: Changes to accomodate cuDF unsigned categorical changes
- PR #2209: Fix FIL benchmark for gpuarray-c input
- PR #2507: Import `treelite.sklearn`
- PR #2521: Fixing invalid smem calculation in KNeighborsCLassifier
- PR #2515: Increase tolerance for LogisticRegression test
- PR #2532: Updating doxygen in new MG headers
- PR #2521: Fixing invalid smem calculation in KNeighborsCLassifier
- PR #2515: Increase tolerance for LogisticRegression test
- PR #2545: Fix documentation of n_iter_without_progress in tSNE Python bindings
- PR #2543: Improve numerical stability of QN solver
- PR #2544: Fix Barnes-Hut tSNE not using specified post_learning_rate
- PR #2558: Disabled a long-running FIL test
- PR #2540: Update default value for n_epochs in UMAP to match documentation & sklearn API
- PR #2535: Fix issue with incorrect docker image being used in local build script
- PR #2542: Fix small memory leak in TSNE
- PR #2552: Fixed the length argument of updateDevice calls in RF test
- PR #2565: Fix cell allocation code to avoid loops in quad-tree. Prevent NaNs causing infinite descent
- PR #2563: Update scipy call for arima gradient test
- PR #2569: Fix for cuDF update
- PR #2508: Use keyword parameters in sklearn.datasets.make_* functions
- PR #2587: Attributes for estimators relying on solvers
- PR #2586: Fix SVC decision function data type
- PR #2573: Considering managed memory as device type on checking for KMeans
- PR #2574: Fixing include path in `tsvd_mg.pyx`
- PR #2506: Fix usage of CumlArray attributes on `cuml.common.base.Base`
- PR #2593: Fix inconsistency in train_test_split
- PR #2609: Fix small doxygen issues
- PR #2610: Remove cuDF tolist call
- PR #2613: Removing thresholds from kmeans score tests (SG+MG)
- PR #2616: Small test code fix for pandas dtype tests
- PR #2617: Fix floating point precision error in tSNE
- PR #2625: Update Estimator notebook to resolve errors
- PR #2634: singlegpu build option fixes
- PR #2641: [Breaking] Make `max_depth` in RF compatible with scikit-learn
- PR #2650: Make max_depth behave consistently for max_depth > 14
- PR #2651: AutoARIMA Python bug fix
- PR #2654: Fix for vectorizer concatenations
- PR #2655: Fix C++ RF predict function access of rows/samples array
- PR #2649: Cleanup sphinx doc warnings for 0.15
- PR #2668: Order conversion improvements to account for cupy behavior changes
- PR #2669: Revert PR 2655 Revert "Fixes C++ RF predict function"
- PR #2683: Fix incorrect "Bad CumlArray Use" error messages on test failures
- PR #2695: Fix debug build issue due to incorrect host/device method setup
- PR #2709: Fixing OneHotEncoder Overflow Error
- PR #2710: Fix SVC doc statement about predic_proba
- PR #2726: Return correct output type in QN
- PR #2711: Fix Dask RF failure intermittently
- PR #2718: Fix temp directory for py.test
- PR #2719: Set KNeighborsRegressor output dtype according to training target dtype
- PR #2720: Updates to outdated links
- PR #2722: Getting cuML covariance test passing w/ Cupy 7.8 & CUDA 11

# cuML 0.14.0 (03 Jun 2020)

## New Features
- PR #1994: Support for distributed OneHotEncoder
- PR #1892: One hot encoder implementation with cupy
- PR #1655: Adds python bindings for homogeneity score
- PR #1704: Adds python bindings for completeness score
- PR #1687: Adds python bindings for mutual info score
- PR #1980: prim: added a new write-only unary op prim
- PR #1867: C++: add logging interface support in cuML based spdlog
- PR #1902: Multi class inference in FIL C++ and importing multi-class forests from treelite
- PR #1906: UMAP MNMG
- PR #2067: python: wrap logging interface in cython
- PR #2083: Added dtype, order, and use_full_low_rank to MNMG `make_regression`
- PR #2074: SG and MNMG `make_classification`
- PR #2127: Added order to SG `make_blobs`, and switch from C++ to cupy based implementation
- PR #2057: Weighted k-means
- PR #2256: Add a `make_arima` generator
- PR #2245: ElasticNet, Lasso and Coordinate Descent MNMG
- PR #2242: Pandas input support with output as NumPy arrays by default
- PR #2551: Add cuML RF multiclass prediction using FIL from python
- PR #1728: Added notebook testing to gpuCI gpu build

## Improvements
- PR #1931: C++: enabled doxygen docs for all of the C++ codebase
- PR #1944: Support for dask_cudf.core.Series in _extract_partitions
- PR #1947: Cleaning up cmake
- PR #1927: Use Cython's `new_build_ext` (if available)
- PR #1946: Removed zlib dependency from cmake
- PR #1988: C++: cpp bench refactor
- PR #1873: Remove usage of nvstring and nvcat from LabelEncoder
- PR #1968: Update SVC SVR with cuML Array
- PR #1972: updates to our flow to use conda-forge's clang and clang-tools packages
- PR #1974: Reduce ARIMA testing time
- PR #1984: Enable Ninja build
- PR #1985: C++ UMAP parametrizable tests
- PR #2005: Adding missing algorithms to cuml benchmarks and notebook
- PR #2016: Add capability to setup.py and build.sh to fully clean all cython build files and artifacts
- PR #2044: A cuda-memcheck helper wrapper for devs
- PR #2018: Using `cuml.dask.part_utils.extract_partitions` and removing similar, duplicated code
- PR #2019: Enable doxygen build in our nightly doc build CI script
- PR #1996: Cythonize in parallel
- PR #2032: Reduce number of tests for MBSGD to improve CI running time
- PR #2031: Encapsulating UCX-py interactions in singleton
- PR #2029: Add C++ ARIMA log-likelihood benchmark
- PR #2085: Convert TSNE to use CumlArray
- PR #2051: Reduce the time required to run dask pca and dask tsvd tests
- PR #1981: Using CumlArray in kNN and DistributedDataHandler in dask kNN
- PR #2053: Introduce verbosity level in C++ layer instead of boolean `verbose` flag
- PR #2047: Make internal streams non-blocking w.r.t. NULL stream
- PR #2048: Random forest testing speedup
- PR #2058: Use CumlArray in Random Projection
- PR #2068: Updating knn class probabilities to use make_monotonic instead of binary search
- PR #2062: Adding random state to UMAP mnmg tests
- PR #2064: Speed-up K-Means test
- PR #2015: Renaming .h to .cuh in solver, dbscan and svm
- PR #2080: Improved import of sparse FIL forests from treelite
- PR #2090: Upgrade C++ build to C++14 standard
- PR #2089: CI: enabled cuda-memcheck on ml-prims unit-tests during nightly build
- PR #2128: Update Dask RF code to reduce the time required for GPU predict to run
- PR #2125: Build infrastructure to use RAFT
- PR #2131: Update Dask RF fit to use DistributedDataHandler
- PR #2055: Update the metrics notebook to use important cuML models
- PR #2095: Improved import of src_prims/utils.h, making it less ambiguous
- PR #2118: Updating SGD & mini-batch estimators to use CumlArray
- PR #2120: Speeding up dask RandomForest tests
- PR #1883: Use CumlArray in ARIMA
- PR #877: Adding definition of done criteria to wiki
- PR #2135: A few optimizations to UMAP fuzzy simplicial set
- PR #1914: Change the meaning of ARIMA's intercept to match the literature
- PR #2098: Renaming .h to .cuh in decision_tree, glm, pca
- PR #2150: Remove deprecated RMM calls in RMM allocator adapter
- PR #2146: Remove deprecated kalman filter
- PR #2151: Add pytest duration and pytest timeout
- PR #2156: Add Docker 19 support to local gpuci build
- PR #2178: Reduce duplicated code in RF
- PR #2124: Expand tutorial docs and sample notebook
- PR #2175: Allow CPU-only and dataset params for benchmark sweeps
- PR #2186: Refactor cython code to build OPG structs in common utils file
- PR #2180: Add fully single GPU singlegpu python build
- PR #2187: CMake improvements to manage conda environment dependencies
- PR #2185: Add has_sklearn function and use it in datasets/classification.
- PR #2193: Order-independent local shuffle in `cuml.dask.make_regression`
- PR #2204: Update python layer to use the logger interface
- PR #2184: Refoctor headers for holtwinters, rproj, tsvd, tsne, umap
- PR #2199: Remove unncessary notebooks
- PR #2195: Separating fit and transform calls in SG, MNMG PCA to save transform array memory consumption
- PR #2201: Re-enabling UMAP repro tests
- PR #2132: Add SVM C++ benchmarks
- PR #2196: Updates to benchmarks. Moving notebook
- PR #2208: Coordinate Descent, Lasso and ElasticNet CumlArray updates
- PR #2210: Updating KNN tests to evaluate multiple index partitions
- PR #2205: Use timeout to add 2 hour hard limit to dask tests
- PR #2212: Improve DBScan batch count / memory estimation
- PR #2213: Standardized include statements across all cpp source files, updated copyright on all modified files
- PR #2214: Remove utils folder and refactor to common folder
- PR #2220: Final refactoring of all src_prims header files following rules as specified in #1675
- PR #2225: input_to_cuml_array keep order option, test updates and cleanup
- PR #2244: Re-enable slow ARIMA tests as stress tests
- PR #2231: Using OPG structs from `cuml.common` in decomposition algorithms
- PR #2257: Update QN and LogisticRegression to use CumlArray
- PR #2259: Add CumlArray support to Naive Bayes
- PR #2252: Add benchmark for the Gram matrix prims
- PR #2263: Faster serialization for Treelite objects with RF
- PR #2264: Reduce build time for cuML by using make_blobs from libcuml++ interface
- PR #2269: Add docs targets to build.sh and fix python cuml.common docs
- PR #2271: Clarify doc for `_unique` default implementation in OneHotEncoder
- PR #2272: Add docs build.sh script to repository
- PR #2276: Ensure `CumlArray` provided `dtype` conforms
- PR #2281: Rely on cuDF's `Serializable` in `CumlArray`
- PR #2284: Reduce dataset size in SG RF notebook to reduce run time of sklearn
- PR #2285: Increase the threshold for elastic_net test in dask/test_coordinate_descent
- PR #2314: Update FIL default values, documentation and test
- PR #2316: 0.14 release docs additions and fixes
- PR #2320: Add prediction notes to RF docs
- PR #2323: Change verbose levels and parameter name to match Scikit-learn API
- PR #2324: Raise an error if n_bins > number of training samples in RF
- PR #2335: Throw a warning if treelite cannot be imported and `load_from_sklearn` is used

## Bug Fixes
- PR #1939: Fix syntax error in cuml.common.array
- PR #1941: Remove c++ cuda flag that was getting duplicated in CMake
- PR #1971: python: Correctly honor --singlegpu option and CUML_BUILD_PATH env variable
- PR #1969: Update libcumlprims to 0.14
- PR #1973: Add missing mg files for setup.py --singlegpu flag
- PR #1993: Set `umap_transform_reproducibility` tests to xfail
- PR #2004: Refactoring the arguments to `plant()` call
- PR #2017: Fixing memory issue in weak cc prim
- PR #2028: Skipping UMAP knn reproducibility tests until we figure out why its failing in CUDA 10.2
- PR #2024: Fixed cuda-memcheck errors with sample-without-replacement prim
- PR #1540: prims: support for custom math-type used for computation inside adjusted rand index prim
- PR #2077: dask-make blobs arguments to match sklearn
- PR #2059: Make all Scipy imports conditional
- PR #2078: Ignore negative cache indices in get_vecs
- PR #2084: Fixed cuda-memcheck errors with COO unit-tests
- PR #2087: Fixed cuda-memcheck errors with dispersion prim
- PR #2096: Fixed syntax error with nightly build command for memcheck unit-tests
- PR #2115: Fixed contingency matrix prim unit-tests for computing correct golden values
- PR #2107: Fix PCA transform
- PR #2109: input_to_cuml_array __cuda_array_interface__ bugfix
- PR #2117: cuDF __array__ exception small fixes
- PR #2139: CumlArray for adjusted_rand_score
- PR #2140: Returning self in fit model functions
- PR #2144: Remove GPU arch < 60 from CMake build
- PR #2153: Added missing namespaces to some Decision Tree files
- PR #2155: C++: fix doxygen build break
- PR #2161: Replacing depreciated bruteForceKnn
- PR #2162: Use stream in transpose prim
- PR #2165: Fit function test correction
- PR #2166: Fix handling of temp file in RF pickling
- PR #2176: C++: fix for adjusted rand index when input array is all zeros
- PR #2179: Fix clang tools version in libcuml recipe
- PR #2183: Fix RAFT in nightly package
- PR #2191: Fix placement of SVM parameter documentation and add examples
- PR #2212: Fix DBScan results (no propagation of labels through border points)
- PR #2215: Fix the printing of forest object
- PR #2217: Fix opg_utils naming to fix singlegpu build
- PR #2223: Fix bug in ARIMA C++ benchmark
- PR #2224: Temporary fix for CI until new Dask version is released
- PR #2228: Update to use __reduce_ex__ in CumlArray to override cudf.Buffer
- PR #2249: Fix bug in UMAP continuous target metrics
- PR #2258: Fix doxygen build break
- PR #2255: Set random_state for train_test_split function in dask RF
- PR #2275: Fix RF fit memory leak
- PR #2274: Fix parameter name verbose to verbosity in mnmg OneHotEncoder
- PR #2277: Updated cub repo path and branch name
- PR #2282: Fix memory leak in Dask RF concatenation
- PR #2301: Scaling KNN dask tests sample size with n GPUs
- PR #2293: Contiguity fixes for input_to_cuml_array and train_test_split
- PR #2295: Fix convert_to_dtype copy even with same dtype
- PR #2305: Fixed race condition in DBScan
- PR #2354: Fix broken links in README
- PR #2619: Explicitly skip raft test folder for pytest 6.0.0
- PR #2788: Set the minimum number of columns that can be sampled to 1 to fix 0 mem allocation error

# cuML 0.13.0 (31 Mar 2020)

## New Features
- PR #1777: Python bindings for entropy
- PR #1742: Mean squared error implementation with cupy
- PR #1817: Confusion matrix implementation with cupy (SNSG and MNMG)
- PR #1766: Mean absolute error implementation with cupy
- PR #1766: Mean squared log error implementation with cupy
- PR #1635: cuML Array shim and configurable output added to cluster methods
- PR #1586: Seasonal ARIMA
- PR #1683: cuml.dask make_regression
- PR #1689: Add framework for cuML Dask serializers
- PR #1709: Add `decision_function()` and `predict_proba()` for LogisticRegression
- PR #1714: Add `print_env.sh` file to gather important environment details
- PR #1750: LinearRegression CumlArray for configurable output
- PR #1814: ROC AUC score implementation with cupy
- PR #1767: Single GPU decomposition models configurable output
- PR #1646: Using FIL to predict in MNMG RF
- PR #1778: Make cuML Handle picklable
- PR #1738: cuml.dask refactor beginning and dask array input option for OLS, Ridge and KMeans
- PR #1874: Add predict_proba function to RF classifier
- PR #1815: Adding KNN parameter to UMAP
- PR #1978: Adding `predict_proba` function to dask RF

## Improvements
- PR #1644: Add `predict_proba()` for FIL binary classifier
- PR #1620: Pickling tests now automatically finds all model classes inheriting from cuml.Base
- PR #1637: Update to newer treelite version with XGBoost 1.0 compatibility
- PR #1632: Fix MBSGD models inheritance, they now inherits from cuml.Base
- PR #1628: Remove submodules from cuML
- PR #1755: Expose the build_treelite function for python
- PR #1649: Add the fil_sparse_format variable option to RF API
- PR #1647: storage_type=AUTO uses SPARSE for large models
- PR #1668: Update the warning statement thrown in RF when the seed is set but n_streams is not 1
- PR #1662: use of direct cusparse calls for coo2csr, instead of depending on nvgraph
- PR #1747: C++: dbscan performance improvements and cleanup
- PR #1697: Making trustworthiness batchable and using proper workspace
- PR #1721: Improving UMAP pytests
- PR #1717: Call `rmm_cupy_allocator` for CuPy allocations
- PR #1718: Import `using_allocator` from `cupy.cuda`
- PR #1723: Update RF Classifier to throw an exception for multi-class pickling
- PR #1726: Decorator to allocate CuPy arrays with RMM
- PR #1719: UMAP random seed reproducibility
- PR #1748: Test serializing `CumlArray` objects
- PR #1776: Refactoring pca/tsvd distributed
- PR #1762: Update CuPy requirement to 7
- PR #1768: C++: Different input and output types for add and subtract prims
- PR #1790: Add support for multiple seeding in k-means++
- PR #1805: Adding new Dask cuda serializers to naive bayes + a trivial perf update
- PR #1812: C++: bench: UMAP benchmark cases added
- PR #1795: Add capability to build CumlArray from bytearray/memoryview objects
- PR #1824: C++: improving the performance of UMAP algo
- PR #1816: Add ARIMA notebook
- PR #1856: Update docs for 0.13
- PR #1827: Add HPO demo Notebook
- PR #1825: `--nvtx` option in `build.sh`
- PR #1847: Update XGBoost version for CI
- PR #1837: Simplify cuML Array construction
- PR #1848: Rely on subclassing for cuML Array serialization
- PR #1866: Minimizing client memory pressure on Naive Bayes
- PR #1788: Removing complexity bottleneck in S-ARIMA
- PR #1873: Remove usage of nvstring and nvcat from LabelEncoder
- PR #1891: Additional improvements to naive bayes tree reduction

## Bug Fixes
- PR #1835 : Fix calling default RF Classification always
- PT #1904: replace cub sort
- PR #1833: Fix depth issue in shallow RF regression estimators
- PR #1770: Warn that KalmanFilter is deprecated
- PR #1775: Allow CumlArray to work with inputs that have no 'strides' in array interface
- PR #1594: Train-test split is now reproducible
- PR #1590: Fix destination directory structure for run-clang-format.py
- PR #1611: Fixing pickling errors for KNN classifier and regressor
- PR #1617: Fixing pickling issues for SVC and SVR
- PR #1634: Fix title in KNN docs
- PR #1627: Adding a check for multi-class data in RF classification
- PR #1654: Skip treelite patch if its already been applied
- PR #1661: Fix nvstring variable name
- PR #1673: Using struct for caching dlsym state in communicator
- PR #1659: TSNE - introduce 'convert_dtype' and refactor class attr 'Y' to 'embedding_'
- PR #1672: Solver 'svd' in Linear and Ridge Regressors when n_cols=1
- PR #1670: Lasso & ElasticNet - cuml Handle added
- PR #1671: Update for accessing cuDF Series pointer
- PR #1652: Support XGBoost 1.0+ models in FIL
- PR #1702: Fix LightGBM-FIL validation test
- PR #1701: test_score kmeans test passing with newer cupy version
- PR #1706: Remove multi-class bug from QuasiNewton
- PR #1699: Limit CuPy to <7.2 temporarily
- PR #1708: Correctly deallocate cuML handles in Cython
- PR #1730: Fixes to KF for test stability (mainly in CUDA 10.2)
- PR #1729: Fixing naive bayes UCX serialization problem in fit()
- PR #1749: bug fix rf classifier/regressor on seg fault in bench
- PR #1751: Updated RF documentation
- PR #1765: Update the checks for using RF GPU predict
- PR #1787: C++: unit-tests to check for RF accuracy. As well as a bug fix to improve RF accuracy
- PR #1793: Updated fil pyx to solve memory leakage issue
- PR #1810: Quickfix - chunkage in dask make_regression
- PR #1842: DistributedDataHandler not properly setting 'multiple'
- PR #1849: Critical fix in ARIMA initial estimate
- PR #1851: Fix for cuDF behavior change for multidimensional arrays
- PR #1852: Remove Thrust warnings
- PR #1868: Turning off IPC caching until it is fixed in UCX-py/UCX
- PR #1876: UMAP exponential decay parameters fix
- PR #1887: Fix hasattr for missing attributes on base models
- PR #1877: Remove resetting index in shuffling in train_test_split
- PR #1893: Updating UCX in comms to match current UCX-py
- PR #1888: Small train_test_split test fix
- PR #1899: Fix dask `extract_partitions()`, remove transformation as instance variable in PCA and TSVD and match sklearn APIs
- PR #1920: Temporarily raising threshold for UMAP reproducibility tests
- PR #1918: Create memleak fixture to skip memleak tests in CI for now
- PR #1926: Update batch matrix test margins
- PR #1925: Fix failing dask tests
- PR #1936: Update DaskRF regression test to xfail
- PR #1932: Isolating cause of make_blobs failure
- PR #1951: Dask Random forest regression CPU predict bug fix
- PR #1948: Adjust BatchedMargin margin and disable tests temporarily
- PR #1950: Fix UMAP test failure


# cuML 0.12.0 (04 Feb 2020)

## New Features
- PR #1483: prims: Fused L2 distance and nearest-neighbor prim
- PR #1494: bench: ml-prims benchmark
- PR #1514: bench: Fused L2 NN prim benchmark
- PR #1411: Cython side of MNMG OLS
- PR #1520: Cython side of MNMG Ridge Regression
- PR #1516: Suppor Vector Regression (epsilon-SVR)

## Improvements
- PR #1638: Update cuml/docs/README.md
- PR #1468: C++: updates to clang format flow to make it more usable among devs
- PR #1473: C++: lazy initialization of "costly" resources inside cumlHandle
- PR #1443: Added a new overloaded GEMM primitive
- PR #1489: Enabling deep trees using Gather tree builder
- PR #1463: Update FAISS submodule to 1.6.1
- PR #1488: Add codeowners
- PR #1432: Row-major (C-style) GPU arrays for benchmarks
- PR #1490: Use dask master instead of conda package for testing
- PR #1375: Naive Bayes & Distributed Naive Bayes
- PR #1377: Add GPU array support for FIL benchmarking
- PR #1493: kmeans: add tiling support for 1-NN computation and use fusedL2-1NN prim for L2 distance metric
- PR #1532: Update CuPy to >= 6.6 and allow 7.0
- PR #1528: Re-enabling KNN using dynamic library loading for UCX in communicator
- PR #1545: Add conda environment version updates to ci script
- PR #1541: Updates for libcudf++ Python refactor
- PR #1555: FIL-SKL, an SKLearn-based benchmark for FIL
- PR #1537: Improve pickling and scoring suppport for many models to support hyperopt
- PR #1551: Change custom kernel to cupy for col/row order transform
- PR #1533: C++: interface header file separation for SVM
- PR #1560: Helper function to allocate all new CuPy arrays with RMM memory management
- PR #1570: Relax nccl in conda recipes to >=2.4 (matching CI)
- PR #1578: Add missing function information to the cuML documenataion
- PR #1584: Add has_scipy utility function for runtime check
- PR #1583: API docs updates for 0.12
- PR #1591: Updated FIL documentation

## Bug Fixes
- PR #1470: Documentation: add make_regression, fix ARIMA section
- PR #1482: Updated the code to remove sklearn from the mbsgd stress test
- PR #1491: Update dev environments for 0.12
- PR #1512: Updating setup_cpu() in SpeedupComparisonRunner
- PR #1498: Add build.sh to code owners
- PR #1505: cmake: added correct dependencies for prims-bench build
- PR #1534: Removed TODO comment in create_ucp_listeners()
- PR #1548: Fixing umap extra unary op in knn graph
- PR #1547: Fixing MNMG kmeans score. Fixing UMAP pickling before fit(). Fixing UMAP test failures.
- PR #1557: Increasing threshold for kmeans score
- PR #1562: Increasing threshold even higher
- PR #1564: Fixed a typo in function cumlMPICommunicator_impl::syncStream
- PR #1569: Remove Scikit-learn exception and depedenncy in SVM
- PR #1575: Add missing dtype parameter in call to strides to order for CuPy 6.6 code path
- PR #1574: Updated the init file to include SVM
- PR #1589: Fixing the default value for RF and updating mnmg predict to accept cudf
- PR #1601: Fixed wrong datatype used in knn voting kernel

# cuML 0.11.0 (11 Dec 2019)

## New Features

- PR #1295: Cython side of MNMG PCA
- PR #1218: prims: histogram prim
- PR #1129: C++: Separate include folder for C++ API distribution
- PR #1282: OPG KNN MNMG Code (disabled for 0.11)
- PR #1242: Initial implementation of FIL sparse forests
- PR #1194: Initial ARIMA time-series modeling support.
- PR #1286: Importing treelite models as FIL sparse forests
- PR #1285: Fea minimum impurity decrease RF param
- PR #1301: Add make_regression to generate regression datasets
- PR #1322: RF pickling using treelite, protobuf and FIL
- PR #1332: Add option to cuml.dask make_blobs to produce dask array
- PR #1307: Add RF regression benchmark
- PR #1327: Update the code to build treelite with protobuf
- PR #1289: Add Python benchmarking support for FIL
- PR #1371: Cython side of MNMG tSVD
- PR #1386: Expose SVC decision function value

## Improvements
- PR #1170: Use git to clone subprojects instead of git submodules
- PR #1239: Updated the treelite version
- PR #1225: setup.py clone dependencies like cmake and correct include paths
- PR #1224: Refactored FIL to prepare for sparse trees
- PR #1249: Include libcuml.so C API in installed targets
- PR #1259: Conda dev environment updates and use libcumlprims current version in CI
- PR #1277: Change dependency order in cmake for better printing at compile time
- PR #1264: Add -s flag to GPU CI pytest for better error printing
- PR #1271: Updated the Ridge regression documentation
- PR #1283: Updated the cuMl docs to include MBSGD and adjusted_rand_score
- PR #1300: Lowercase parameter versions for FIL algorithms
- PR #1312: Update CuPy to version 6.5 and use conda-forge channel
- PR #1336: Import SciKit-Learn models into FIL
- PR #1314: Added options needed for ASVDb output (CUDA ver, etc.), added option
  to select algos
- PR #1335: Options to print available algorithms and datasets
  in the Python benchmark
- PR #1338: Remove BUILD_ABI references in CI scripts
- PR #1340: Updated unit tests to uses larger dataset
- PR #1351: Build treelite temporarily for GPU CI testing of FIL Scikit-learn
  model importing
- PR #1367: --test-split benchmark parameter for train-test split
- PR #1360: Improved tests for importing SciKit-Learn models into FIL
- PR #1368: Add --num-rows benchmark command line argument
- PR #1351: Build treelite temporarily for GPU CI testing of FIL Scikit-learn model importing
- PR #1366: Modify train_test_split to use CuPy and accept device arrays
- PR #1258: Documenting new MPI communicator for multi-node multi-GPU testing
- PR #1345: Removing deprecated should_downcast argument
- PR #1362: device_buffer in UMAP + Sparse prims
- PR #1376: AUTO value for FIL algorithm
- PR #1408: Updated pickle tests to delete the pre-pickled model to prevent pointer leakage
- PR #1357: Run benchmarks multiple times for CI
- PR #1382: ARIMA optimization: move functions to C++ side
- PR #1392: Updated RF code to reduce duplication of the code
- PR #1444: UCX listener running in its own isolated thread
- PR #1445: Improved performance of FIL sparse trees
- PR #1431: Updated API docs
- PR #1441: Remove unused CUDA conda labels
- PR #1439: Match sklearn 0.22 default n_estimators for RF and fix test errors
- PR #1461: Add kneighbors to API docs

## Bug Fixes
- PR #1281: Making rng.h threadsafe
- PR #1212: Fix cmake git cloning always running configure in subprojects
- PR #1261: Fix comms build errors due to cuml++ include folder changes
- PR #1267: Update build.sh for recent change of building comms in main CMakeLists
- PR #1278: Removed incorrect overloaded instance of eigJacobi
- PR #1302: Updates for numba 0.46
- PR #1313: Updated the RF tests to set the seed and n_streams
- PR #1319: Using machineName arg passed in instead of default for ASV reporting
- PR #1326: Fix illegal memory access in make_regression (bounds issue)
- PR #1330: Fix C++ unit test utils for better handling of differences near zero
- PR #1342: Fix to prevent memory leakage in Lasso and ElasticNet
- PR #1337: Fix k-means init from preset cluster centers
- PR #1354: Fix SVM gamma=scale implementation
- PR #1344: Change other solver based methods to create solver object in init
- PR #1373: Fixing a few small bugs in make_blobs and adding asserts to pytests
- PR #1361: Improve SMO error handling
- PR #1384: Lower expectations on batched matrix tests to prevent CI failures
- PR #1380: Fix memory leaks in ARIMA
- PR #1391: Lower expectations on batched matrix tests even more
- PR #1394: Warning added in svd for cuda version 10.1
- PR #1407: Resolved RF predict issues and updated RF docstring
- PR #1401: Patch for lbfgs solver for logistic regression with no l1 penalty
- PR #1416: train_test_split numba and rmm device_array output bugfix
- PR #1419: UMAP pickle tests are using wrong n_neighbors value for trustworthiness
- PR #1438: KNN Classifier to properly return Dataframe with Dataframe input
- PR #1425: Deprecate seed and use random_state similar to Scikit-learn in train_test_split
- PR #1458: Add joblib as an explicit requirement
- PR #1474: Defer knn mnmg to 0.12 nightly builds and disable ucx-py dependency

# cuML 0.10.0 (16 Oct 2019)

## New Features
- PR #1148: C++ benchmark tool for c++/CUDA code inside cuML
- PR #1071: Selective eigen solver of cuSolver
- PR #1073: Updating RF wrappers to use FIL for GPU accelerated prediction
- PR #1104: CUDA 10.1 support
- PR #1113: prims: new batched make-symmetric-matrix primitive
- PR #1112: prims: new batched-gemv primitive
- PR #855: Added benchmark tools
- PR #1149 Add YYMMDD to version tag for nightly conda packages
- PR #892: General Gram matrices prim
- PR #912: Support Vector Machine
- PR #1274: Updated the RF score function to use GPU predict

## Improvements
- PR #961: High Peformance RF; HIST algo
- PR #1028: Dockerfile updates after dir restructure. Conda env yaml to add statsmodels as a dependency
- PR #1047: Consistent OPG interface for kmeans, based on internal libcumlprims update
- PR #763: Add examples to train_test_split documentation
- PR #1093: Unified inference kernels for different FIL algorithms
- PR #1076: Paying off some UMAP / Spectral tech debt.
- PR #1086: Ensure RegressorMixin scorer uses device arrays
- PR #1110: Adding tests to use default values of parameters of the models
- PR #1108: input_to_host_array function in input_utils for input processing to host arrays
- PR #1114: K-means: Exposing useful params, removing unused params, proxying params in Dask
- PR #1138: Implementing ANY_RANK semantics on irecv
- PR #1142: prims: expose separate InType and OutType for unaryOp and binaryOp
- PR #1115: Moving dask_make_blobs to cuml.dask.datasets. Adding conversion to dask.DataFrame
- PR #1136: CUDA 10.1 CI updates
- PR #1135: K-means: add boundary cases for kmeans||, support finer control with convergence
- PR #1163: Some more correctness improvements. Better verbose printing
- PR #1165: Adding except + in all remaining cython
- PR #1186: Using LocalCUDACluster Pytest fixture
- PR #1173: Docs: Barnes Hut TSNE documentation
- PR #1176: Use new RMM API based on Cython
- PR #1219: Adding custom bench_func and verbose logging to cuml.benchmark
- PR #1247: Improved MNMG RF error checking

## Bug Fixes

- PR #1231: RF respect number of cuda streams from cuml handle
- PR #1230: Rf bugfix memleak in regression
- PR #1208: compile dbscan bug
- PR #1016: Use correct libcumlprims version in GPU CI
- PR #1040: Update version of numba in development conda yaml files
- PR #1043: Updates to accomodate cuDF python code reorganization
- PR #1044: Remove nvidia driver installation from ci/cpu/build.sh
- PR #991: Barnes Hut TSNE Memory Issue Fixes
- PR #1075: Pinning Dask version for consistent CI results
- PR #990: Barnes Hut TSNE Memory Issue Fixes
- PR #1066: Using proper set of workers to destroy nccl comms
- PR #1072: Remove pip requirements and setup
- PR #1074: Fix flake8 CI style check
- PR #1087: Accuracy improvement for sqrt/log in RF max_feature
- PR #1088: Change straggling numba python allocations to use RMM
- PR #1106: Pinning Distributed version to match Dask for consistent CI results
- PR #1116: TSNE CUDA 10.1 Bug Fixes
- PR #1132: DBSCAN Batching Bug Fix
- PR #1162: DASK RF random seed bug fix
- PR #1164: Fix check_dtype arg handling for input_to_dev_array
- PR #1171: SVM prediction bug fix
- PR #1177: Update dask and distributed to 2.5
- PR #1204: Fix SVM crash on Turing
- PR #1199: Replaced sprintf() with snprintf() in THROW()
- PR #1205: Update dask-cuda in yml envs
- PR #1211: Fixing Dask k-means transform bug and adding test
- PR #1236: Improve fix for SMO solvers potential crash on Turing
- PR #1251: Disable compiler optimization for CUDA 10.1 for distance prims
- PR #1260: Small bugfix for major conversion in input_utils
- PR #1276: Fix float64 prediction crash in test_random_forest

# cuML 0.9.0 (21 Aug 2019)

## New Features

- PR #894: Convert RF to treelite format
- PR #826: Jones transformation of params for ARIMA models timeSeries ml-prim
- PR #697: Silhouette Score metric ml-prim
- PR #674: KL Divergence metric ml-prim
- PR #787: homogeneity, completeness and v-measure metrics ml-prim
- PR #711: Mutual Information metric ml-prim
- PR #724: Entropy metric ml-prim
- PR #766: Expose score method based on inertia for KMeans
- PR #823: prims: cluster dispersion metric
- PR #816: Added inverse_transform() for LabelEncoder
- PR #789: prims: sampling without replacement
- PR #813: prims: Col major istance prim
- PR #635: Random Forest & Decision Tree Regression (Single-GPU)
- PR #819: Forest Inferencing Library (FIL)
- PR #829: C++: enable nvtx ranges
- PR #835: Holt-Winters algorithm
- PR #837: treelite for decision forest exchange format
- PR #871: Wrapper for FIL
- PR #870: make_blobs python function
- PR #881: wrappers for accuracy_score and adjusted_rand_score functions
- PR #840: Dask RF classification and regression
- PR #870: make_blobs python function
- PR #879: import of treelite models to FIL
- PR #892: General Gram matrices prim
- PR #883: Adding MNMG Kmeans
- PR #930: Dask RF
- PR #882: TSNE - T-Distributed Stochastic Neighbourhood Embedding
- PR #624: Internals API & Graph Based Dimensionality Reductions Callback
- PR #926: Wrapper for FIL
- PR #994: Adding MPI comm impl for testing / benchmarking MNMG CUDA
- PR #960: Enable using libcumlprims for MG algorithms/prims

## Improvements
- PR #822: build: build.sh update to club all make targets together
- PR #807: Added development conda yml files
- PR #840: Require cmake >= 3.14
- PR #832: Stateless Decision Tree and Random Forest API
- PR #857: Small modifications to comms for utilizing IB w/ Dask
- PR #851: Random forest Stateless API wrappers
- PR #865: High Performance RF
- PR #895: Pretty prints arguments!
- PR #920: Add an empty marker kernel for tracing purposes
- PR #915: syncStream added to cumlCommunicator
- PR #922: Random Forest support in FIL
- PR #911: Update headers to credit CannyLabs BH TSNE implementation
- PR #918: Streamline CUDA_REL environment variable
- PR #924: kmeans: updated APIs to be stateless, refactored code for mnmg support
- PR #950: global_bias support in FIL
- PR #773: Significant improvements to input checking of all classes and common input API for Python
- PR #957: Adding docs to RF & KMeans MNMG. Small fixes for release
- PR #965: Making dask-ml a hard dependency
- PR #976: Update api.rst for new 0.9 classes
- PR #973: Use cudaDeviceGetAttribute instead of relying on cudaDeviceProp object being passed
- PR #978: Update README for 0.9
- PR #1009: Fix references to notebooks-contrib
- PR #1015: Ability to control the number of internal streams in cumlHandle_impl via cumlHandle
- PR #1175: Add more modules to docs ToC

## Bug Fixes

- PR #923: Fix misshapen level/trend/season HoltWinters output
- PR #831: Update conda package dependencies to cudf 0.9
- PR #772: Add missing cython headers to SGD and CD
- PR #849: PCA no attribute trans_input_ transform bug fix
- PR #869: Removing incorrect information from KNN Docs
- PR #885: libclang installation fix for GPUCI
- PR #896: Fix typo in comms build instructions
- PR #921: Fix build scripts using incorrect cudf version
- PR #928: TSNE Stability Adjustments
- PR #934: Cache cudaDeviceProp in cumlHandle for perf reasons
- PR #932: Change default param value for RF classifier
- PR #949: Fix dtype conversion tests for unsupported cudf dtypes
- PR #908: Fix local build generated file ownerships
- PR #983: Change RF max_depth default to 16
- PR #987: Change default values for knn
- PR #988: Switch to exact tsne
- PR #991: Cleanup python code in cuml.dask.cluster
- PR #996: ucx_initialized being properly set in CommsContext
- PR #1007: Throws a well defined error when mutigpu is not enabled
- PR #1018: Hint location of nccl in build.sh for CI
- PR #1022: Using random_state to make K-Means MNMG tests deterministic
- PR #1034: Fix typos and formatting issues in RF docs
- PR #1052: Fix the rows_sample dtype to float

# cuML 0.8.0 (27 June 2019)

## New Features

- PR #652: Adjusted Rand Index metric ml-prim
- PR #679: Class label manipulation ml-prim
- PR #636: Rand Index metric ml-prim
- PR #515: Added Random Projection feature
- PR #504: Contingency matrix ml-prim
- PR #644: Add train_test_split utility for cuDF dataframes
- PR #612: Allow Cuda Array Interface, Numba inputs and input code refactor
- PR #641: C: Separate C-wrapper library build to generate libcuml.so
- PR #631: Add nvcategory based ordinal label encoder
- PR #681: Add MBSGDClassifier and MBSGDRegressor classes around SGD
- PR #705: Quasi Newton solver and LogisticRegression Python classes
- PR #670: Add test skipping functionality to build.sh
- PR #678: Random Forest Python class
- PR #684: prims: make_blobs primitive
- PR #673: prims: reduce cols by key primitive
- PR #812: Add cuML Communications API & consolidate Dask cuML

## Improvements

- PR #597: C++ cuML and ml-prims folder refactor
- PR #590: QN Recover from numeric errors
- PR #482: Introduce cumlHandle for pca and tsvd
- PR #573: Remove use of unnecessary cuDF column and series copies
- PR #601: Cython PEP8 cleanup and CI integration
- PR #596: Introduce cumlHandle for ols and ridge
- PR #579: Introduce cumlHandle for cd and sgd, and propagate C++ errors in cython level for cd and sgd
- PR #604: Adding cumlHandle to kNN, spectral methods, and UMAP
- PR #616: Enable clang-format for enforcing coding style
- PR #618: CI: Enable copyright header checks
- PR #622: Updated to use 0.8 dependencies
- PR #626: Added build.sh script, updated CI scripts and documentation
- PR #633: build: Auto-detection of GPU_ARCHS during cmake
- PR #650: Moving brute force kNN to prims. Creating stateless kNN API.
- PR #662: C++: Bulk clang-format updates
- PR #671: Added pickle pytests and correct pickling of Base class
- PR #675: atomicMin/Max(float, double) with integer atomics and bit flipping
- PR #677: build: 'deep-clean' to build.sh to clean faiss build as well
- PR #683: Use stateless c++ API in KNN so that it can be pickled properly
- PR #686: Use stateless c++ API in UMAP so that it can be pickled properly
- PR #695: prims: Refactor pairwise distance
- PR #707: Added stress test and updated documentation for RF
- PR #701: Added emacs temporary file patterns to .gitignore
- PR #606: C++: Added tests for host_buffer and improved device_buffer and host_buffer implementation
- PR #726: Updated RF docs and stress test
- PR #730: Update README and RF docs for 0.8
- PR #744: Random projections generating binomial on device. Fixing tests.
- PR #741: Update API docs for 0.8
- PR #754: Pickling of UMAP/KNN
- PR #753: Made PCA and TSVD picklable
- PR #746: LogisticRegression and QN API docstrings
- PR #820: Updating DEVELOPER GUIDE threading guidelines

## Bug Fixes
- PR #584: Added missing virtual destructor to deviceAllocator and hostAllocator
- PR #620: C++: Removed old unit-test files in ml-prims
- PR #627: C++: Fixed dbscan crash issue filed in 613
- PR #640: Remove setuptools from conda run dependency
- PR #646: Update link in contributing.md
- PR #649: Bug fix to LinAlg::reduce_rows_by_key prim filed in issue #648
- PR #666: fixes to gitutils.py to resolve both string decode and handling of uncommitted files
- PR #676: Fix template parameters in `bernoulli()` implementation.
- PR #685: Make CuPy optional to avoid nccl conda package conflicts
- PR #687: prims: updated tolerance for reduce_cols_by_key unit-tests
- PR #689: Removing extra prints from NearestNeighbors cython
- PR #718: Bug fix for DBSCAN and increasing batch size of sgd
- PR #719: Adding additional checks for dtype of the data
- PR #736: Bug fix for RF wrapper and .cu print function
- PR #547: Fixed issue if C++ compiler is specified via CXX during configure.
- PR #759: Configure Sphinx to render params correctly
- PR #762: Apply threshold to remove flakiness of UMAP tests.
- PR #768: Fixing memory bug from stateless refactor
- PR #782: Nearest neighbors checking properly whether memory should be freed
- PR #783: UMAP was using wrong size for knn computation
- PR #776: Hotfix for self.variables in RF
- PR #777: Fix numpy input bug
- PR #784: Fix jit of shuffle_idx python function
- PR #790: Fix rows_sample input type for RF
- PR #793: Fix for dtype conversion utility for numba arrays without cupy installed
- PR #806: Add a seed for sklearn model in RF test file
- PR #843: Rf quantile fix

# cuML 0.7.0 (10 May 2019)

## New Features

- PR #405: Quasi-Newton GLM Solvers
- PR #277: Add row- and column-wise weighted mean primitive
- PR #424: Add a grid-sync struct for inter-block synchronization
- PR #430: Add R-Squared Score to ml primitives
- PR #463: Add matrix gather to ml primitives
- PR #435: Expose cumlhandle in cython + developer guide
- PR #455: Remove default-stream arguement across ml-prims and cuML
- PR #375: cuml cpp shared library renamed to libcuml++.so
- PR #460: Random Forest & Decision Trees (Single-GPU, Classification)
- PR #491: Add doxygen build target for ml-prims
- PR #505: Add R-Squared Score to python interface
- PR #507: Add coordinate descent for lasso and elastic-net
- PR #511: Add a minmax ml-prim
- PR #516: Added Trustworthiness score feature
- PR #520: Add local build script to mimic gpuCI
- PR #503: Add column-wise matrix sort primitive
- PR #525: Add docs build script to cuML
- PR #528: Remove current KMeans and replace it with a new single GPU implementation built using ML primitives

## Improvements

- PR #481: Refactoring Quasi-Newton to use cumlHandle
- PR #467: Added validity check on cumlHandle_t
- PR #461: Rewrote permute and added column major version
- PR #440: README updates
- PR #295: Improve build-time and the interface e.g., enable bool-OutType, for distance()
- PR #390: Update docs version
- PR #272: Add stream parameters to cublas and cusolver wrapper functions
- PR #447: Added building and running mlprims tests to CI
- PR #445: Lower dbscan memory usage by computing adjacency matrix directly
- PR #431: Add support for fancy iterator input types to LinAlg::reduce_rows_by_key
- PR #394: Introducing cumlHandle API to dbscan and add example
- PR #500: Added CI check for black listed CUDA Runtime API calls
- PR #475: exposing cumlHandle for dbscan from python-side
- PR #395: Edited the CONTRIBUTING.md file
- PR #407: Test files to run stress, correctness and unit tests for cuml algos
- PR #512: generic copy method for copying buffers between device/host
- PR #533: Add cudatoolkit conda dependency
- PR #524: Use cmake find blas and find lapack to pass configure options to faiss
- PR #527: Added notes on UMAP differences from reference implementation
- PR #540: Use latest release version in update-version CI script
- PR #552: Re-enable assert in kmeans tests with xfail as needed
- PR #581: Add shared memory fast col major to row major function back with bound checks
- PR #592: More efficient matrix copy/reverse methods
- PR #721: Added pickle tests for DBSCAN and Random Projections

## Bug Fixes

- PR #334: Fixed segfault in `ML::cumlHandle_impl::destroyResources`
- PR #349: Developer guide clarifications for cumlHandle and cumlHandle_impl
- PR #398: Fix CI scripts to allow nightlies to be uploaded
- PR #399: Skip PCA tests to allow CI to run with driver 418
- PR #422: Issue in the PCA tests was solved and CI can run with driver 418
- PR #409: Add entry to gitmodules to ignore build artifacts
- PR #412: Fix for svdQR function in ml-prims
- PR #438: Code that depended on FAISS was building everytime.
- PR #358: Fixed an issue when switching streams on MLCommon::device_buffer and MLCommon::host_buffer
- PR #434: Fixing bug in CSR tests
- PR #443: Remove defaults channel from ci scripts
- PR #384: 64b index arithmetic updates to the kernels inside ml-prims
- PR #459: Fix for runtime library path of pip package
- PR #464: Fix for C++11 destructor warning in qn
- PR #466: Add support for column-major in LinAlg::*Norm methods
- PR #465: Fixing deadlock issue in GridSync due to consecutive sync calls
- PR #468: Fix dbscan example build failure
- PR #470: Fix resource leakage in Kalman filter python wrapper
- PR #473: Fix gather ml-prim test for change in rng uniform API
- PR #477: Fixes default stream initialization in cumlHandle
- PR #480: Replaced qn_fit() declaration with #include of file containing definition to fix linker error
- PR #495: Update cuDF and RMM versions in GPU ci test scripts
- PR #499: DEVELOPER_GUIDE.md: fixed links and clarified ML::detail::streamSyncer example
- PR #506: Re enable ml-prim tests in CI
- PR #508: Fix for an error with default argument in LinAlg::meanSquaredError
- PR #519: README.md Updates and adding BUILD.md back
- PR #526: Fix the issue of wrong results when fit and transform of PCA are called separately
- PR #531: Fixing missing arguments in updateDevice() for RF
- PR #543: Exposing dbscan batch size through cython API and fixing broken batching
- PR #551: Made use of ZLIB_LIBRARIES consistent between ml_test and ml_mg_test
- PR #557: Modified CI script to run cuML tests before building mlprims and removed lapack flag
- PR #578: Updated Readme.md to add lasso and elastic-net
- PR #580: Fixing cython garbage collection bug in KNN
- PR #577: Use find libz in prims cmake
- PR #594: fixed cuda-memcheck mean_center test failures


# cuML 0.6.1 (09 Apr 2019)

## Bug Fixes

- PR #462 Runtime library path fix for cuML pip package


# cuML 0.6.0 (22 Mar 2019)

## New Features

- PR #249: Single GPU Stochastic Gradient Descent for linear regression, logistic regression, and linear svm with L1, L2, and elastic-net penalties.
- PR #247: Added "proper" CUDA API to cuML
- PR #235: NearestNeighbors MG Support
- PR #261: UMAP Algorithm
- PR #290: NearestNeighbors numpy MG Support
- PR #303: Reusable spectral embedding / clustering
- PR #325: Initial support for single process multi-GPU OLS and tSVD
- PR #271: Initial support for hyperparameter optimization with dask for many models

## Improvements

- PR #144: Dockerfile update and docs for LinearRegression and Kalman Filter.
- PR #168: Add /ci/gpu/build.sh file to cuML
- PR #167: Integrating full-n-final ml-prims repo inside cuml
- PR #198: (ml-prims) Removal of *MG calls + fixed a bug in permute method
- PR #194: Added new ml-prims for supporting LASSO regression.
- PR #114: Building faiss C++ api into libcuml
- PR #64: Using FAISS C++ API in cuML and exposing bindings through cython
- PR #208: Issue ml-common-3: Math.h: swap thrust::for_each with binaryOp,unaryOp
- PR #224: Improve doc strings for readable rendering with readthedocs
- PR #209: Simplify README.md, move build instructions to BUILD.md
- PR #218: Fix RNG to use given seed and adjust RNG test tolerances.
- PR #225: Support for generating random integers
- PR #215: Refactored LinAlg::norm to Stats::rowNorm and added Stats::colNorm
- PR #234: Support for custom output type and passing index value to main_op in *Reduction kernels
- PR #230: Refactored the cuda_utils header
- PR #236: Refactored cuml python package structure to be more sklearn like
- PR #232: Added reduce_rows_by_key
- PR #246: Support for 2 vectors in the matrix vector operator
- PR #244: Fix for single GPU OLS and Ridge to support one column training data
- PR #271: Added get_params and set_params functions for linear and ridge regression
- PR #253: Fix for issue #250-reduce_rows_by_key failed memcheck for small nkeys
- PR #269: LinearRegression, Ridge Python docs update and cleaning
- PR #322: set_params updated
- PR #237: Update build instructions
- PR #275: Kmeans use of faster gpu_matrix
- PR #288: Add n_neighbors to NearestNeighbors constructor
- PR #302: Added FutureWarning for deprecation of current kmeans algorithm
- PR #312: Last minute cleanup before release
- PR #315: Documentation updating and enhancements
- PR #330: Added ignored argument to pca.fit_transform to map to sklearn's implemenation
- PR #342: Change default ABI to ON
- PR #572: Pulling DBSCAN components into reusable primitives


## Bug Fixes

- PR #193: Fix AttributeError in PCA and TSVD
- PR #211: Fixing inconsistent use of proper batch size calculation in DBSCAN
- PR #202: Adding back ability for users to define their own BLAS
- PR #201: Pass CMAKE CUDA path to faiss/configure script
- PR #200 Avoid using numpy via cimport in KNN
- PR #228: Bug fix: LinAlg::unaryOp with 0-length input
- PR #279: Removing faiss-gpu references in README
- PR #321: Fix release script typo
- PR #327: Update conda requirements for version 0.6 requirements
- PR #352: Correctly calculating numpy chunk sizing for kNN
- PR #345: Run python import as part of package build to trigger compilation
- PR #347: Lowering memory usage of kNN.
- PR #355: Fixing issues with very large numpy inputs to SPMG OLS and tSVD.
- PR #357: Removing FAISS requirement from README
- PR #362: Fix for matVecOp crashing on large input sizes
- PR #366: Index arithmetic issue fix with TxN_t class
- PR #376: Disabled kmeans tests since they are currently too sensitive (see #71)
- PR #380: Allow arbitrary data size on ingress for numba_utils.row_matrix
- PR #385: Fix for long import cuml time in containers and fix for setup_pip
- PR #630: Fixing a missing kneighbors in nearest neighbors python proxy

# cuML 0.5.1 (05 Feb 2019)

## Bug Fixes

- PR #189 Avoid using numpy via cimport to prevent ABI issues in Cython compilation


# cuML 0.5.0 (28 Jan 2019)

## New Features

- PR #66: OLS Linear Regression
- PR #44: Distance calculation ML primitives
- PR #69: Ridge (L2 Regularized) Linear Regression
- PR #103: Linear Kalman Filter
- PR #117: Pip install support
- PR #64: Device to device support from cuML device pointers into FAISS

## Improvements

- PR #56: Make OpenMP optional for building
- PR #67: Github issue templates
- PR #44: Refactored DBSCAN to use ML primitives
- PR #91: Pytest cleanup and sklearn toyset datasets based pytests for kmeans and dbscan
- PR #75: C++ example to use kmeans
- PR #117: Use cmake extension to find any zlib installed in system
- PR #94: Add cmake flag to set ABI compatibility
- PR #139: Move thirdparty submodules to root and add symlinks to new locations
- PR #151: Replace TravisCI testing and conda pkg builds with gpuCI
- PR #164: Add numba kernel for faster column to row major transform
- PR #114: Adding FAISS to cuml build

## Bug Fixes

- PR #48: CUDA 10 compilation warnings fix
- PR #51: Fixes to Dockerfile and docs for new build system
- PR #72: Fixes for GCC 7
- PR #96: Fix for kmeans stack overflow with high number of clusters
- PR #105: Fix for AttributeError in kmeans fit method
- PR #113: Removed old  glm python/cython files
- PR #118: Fix for AttributeError in kmeans predict method
- PR #125: Remove randomized solver option from PCA python bindings


# cuML 0.4.0 (05 Dec 2018)

## New Features

## Improvements

- PR #42: New build system: separation of libcuml.so and cuml python package
- PR #43: Added changelog.md

## Bug Fixes


# cuML 0.3.0 (30 Nov 2018)

## New Features

- PR #33: Added ability to call cuML algorithms using numpy arrays

## Improvements

- PR #24: Fix references of python package from cuML to cuml and start using versioneer for better versioning
- PR #40: Added support for refactored cuDF 0.3.0, updated Conda files
- PR #33: Major python test cleaning, all tests pass with cuDF 0.2.0 and 0.3.0. Preparation for new build system
- PR #34: Updated batch count calculation logic in DBSCAN
- PR #35: Beginning of DBSCAN refactor to use cuML mlprims and general improvements

## Bug Fixes

- PR #30: Fixed batch size bug in DBSCAN that caused crash. Also fixed various locations for potential integer overflows
- PR #28: Fix readthedocs build documentation
- PR #29: Fix pytests for cuml name change from cuML
- PR #33: Fixed memory bug that would cause segmentation faults due to numba releasing memory before it was used. Also fixed row major/column major bugs for different algorithms
- PR #36: Fix kmeans gtest to use device data
- PR #38: cuda\_free bug removed that caused google tests to sometimes pass and sometimes fail randomly
- PR #39: Updated cmake to correctly link with CUDA libraries, add CUDA runtime linking and include source files in compile target

# cuML 0.2.0 (02 Nov 2018)

## New Features

- PR #11: Kmeans algorithm added
- PR #7: FAISS KNN wrapper added
- PR #21: Added Conda install support

## Improvements

- PR #15: Added compatibility with cuDF (from prior pyGDF)
- PR #13: Added FAISS to Dockerfile
- PR #21: Added TravisCI build system for CI and Conda builds

## Bug Fixes

- PR #4: Fixed explained variance bug in TSVD
- PR #5: Notebook bug fixes and updated results


# cuML 0.1.0

Initial release including PCA, TSVD, DBSCAN, ml-prims and cython wrappers<|MERGE_RESOLUTION|>--- conflicted
+++ resolved
@@ -27,11 +27,8 @@
 - PR #2799: Reenable lightgbm test with lower (1%) proba accuracy
 - PR #2800: Align cuML's spdlog version with RMM's
 - PR #2824: Make data conversions warnings be debug level
-<<<<<<< HEAD
 - PR #2792: Project flash (new build process) script changes
-=======
 - PR #2850: Clean up unused params in paramsPCA
->>>>>>> 6a93762b
 
 ## Bug Fixes
 - PR #2744: Supporting larger number of classes in KNeighborsClassifier
