# cuML 0.9.0 (Date TBD)

## New Features

- PR #894: Convert RF to treelite format
- PR #826: Jones transformation of params for ARIMA models timeSeries ml-prim
- PR #697: Silhouette Score metric ml-prim
- PR #674: KL Divergence metric ml-prim
- PR #787: homogeneity, completeness and v-measure metrics ml-prim
- PR #711: Mutual Information metric ml-prim
- PR #724: Entropy metric ml-prim
- PR #766: Expose score method based on inertia for KMeans
- PR #816: Added inverse_transform() for LabelEncoder
- PR #789: prims: sampling without replacement
- PR #813: prims: Col major istance prim
- PR #635: Random Forest & Decision Tree Regression (Single-GPU)
- PR #819: Forest Inferencing Library (FIL)
- PR #829: C++: enable nvtx ranges
- PR #835: Holt-Winters algorithm
- PR #837: treelite for decision forest exchange format
<<<<<<< HEAD
- PR #871: Wrapper for FIL
- PR #870: make_blobs python function
- PR #881: wrappers for accuracy_score and adjusted_rand_score functions
=======
- PR #840: Dask RF classification and regression
- PR #870: make_blobs python function
- PR #879: import of treelite models to FIL
- PR #892: General Gram matrices prim
- PR #883: Adding MNMG Kmeans
- PR #930: Dask RF
>>>>>>> 8dbb6e28
- PR #882: TSNE - T-Distributed Stochastic Neighbourhood Embedding
- PR #926: Wrapper for FIL

## Improvements
- PR #822: build: build.sh update to club all make targets together
- PR #807: Added development conda yml files
- PR #840: Require cmake >= 3.14
- PR #832: Stateless Decision Tree and Random Forest API
- PR #857: Small modifications to comms for utilizing IB w/ Dask
- PR #851: Random forest Stateless API wrappers
- PR #865: High Performance RF
- PR #895: Pretty prints arguments!
- PR #920: Add an empty marker kernel for tracing purposes
- PR #915: syncStream added to cumlCommunicator
- PR #922: Random Forest support in FIL
- PR #911: Update headers to credit CannyLabs BH TSNE implementation
- PR #918: Streamline CUDA_REL environment variable
- PR #924: kmeans: updated APIs to be stateless, refactored code for mnmg support
- PR #950: global_bias support in FIL

## Bug Fixes

- PR #923: Fix misshapen level/trend/season HoltWinters output
- PR #831: Update conda package dependencies to cudf 0.9
- PR #772: Add missing cython headers to SGD and CD
- PR #849: PCA no attribute trans_input_ transform bug fix
- PR #869: Removing incorrect information from KNN Docs
- PR #885: libclang installation fix for GPUCI
- PR #896: Fix typo in comms build instructions
- PR #921: Fix build scripts using incorrect cudf version
- PR #928: TSNE Stability Adjustments
- PR #932: Change default param value for RF classifier
- PR #949: Fix dtype conversion tests for unsupported cudf dtypes


# cuML 0.8.0 (27 June 2019)

## New Features

- PR #652: Adjusted Rand Index metric ml-prim
- PR #679: Class label manipulation ml-prim
- PR #636: Rand Index metric ml-prim
- PR #515: Added Random Projection feature
- PR #504: Contingency matrix ml-prim
- PR #644: Add train_test_split utility for cuDF dataframes
- PR #612: Allow Cuda Array Interface, Numba inputs and input code refactor
- PR #641: C: Separate C-wrapper library build to generate libcuml.so
- PR #631: Add nvcategory based ordinal label encoder
- PR #681: Add MBSGDClassifier and MBSGDRegressor classes around SGD
- PR #705: Quasi Newton solver and LogisticRegression Python classes
- PR #670: Add test skipping functionality to build.sh
- PR #678: Random Forest Python class
- PR #684: prims: make_blobs primitive
- PR #673: prims: reduce cols by key primitive
- PR #812: Add cuML Communications API & consolidate Dask cuML

## Improvements

- PR #597: C++ cuML and ml-prims folder refactor
- PR #590: QN Recover from numeric errors
- PR #482: Introduce cumlHandle for pca and tsvd
- PR #573: Remove use of unnecessary cuDF column and series copies
- PR #601: Cython PEP8 cleanup and CI integration
- PR #596: Introduce cumlHandle for ols and ridge
- PR #579: Introduce cumlHandle for cd and sgd, and propagate C++ errors in cython level for cd and sgd
- PR #604: Adding cumlHandle to kNN, spectral methods, and UMAP
- PR #616: Enable clang-format for enforcing coding style
- PR #618: CI: Enable copyright header checks
- PR #622: Updated to use 0.8 dependencies
- PR #626: Added build.sh script, updated CI scripts and documentation
- PR #633: build: Auto-detection of GPU_ARCHS during cmake
- PR #650: Moving brute force kNN to prims. Creating stateless kNN API.
- PR #662: C++: Bulk clang-format updates
- PR #671: Added pickle pytests and correct pickling of Base class
- PR #675: atomicMin/Max(float, double) with integer atomics and bit flipping
- PR #677: build: 'deep-clean' to build.sh to clean faiss build as well
- PR #683: Use stateless c++ API in KNN so that it can be pickled properly
- PR #686: Use stateless c++ API in UMAP so that it can be pickled properly
- PR #695: prims: Refactor pairwise distance
- PR #707: Added stress test and updated documentation for RF
- PR #701: Added emacs temporary file patterns to .gitignore
- PR #606: C++: Added tests for host_buffer and improved device_buffer and host_buffer implementation
- PR #726: Updated RF docs and stress test
- PR #730: Update README and RF docs for 0.8
- PR #744: Random projections generating binomial on device. Fixing tests.
- PR #741: Update API docs for 0.8
- PR #754: Pickling of UMAP/KNN
- PR #753: Made PCA and TSVD picklable
- PR #746: LogisticRegression and QN API docstrings

## Bug Fixes
- PR #584: Added missing virtual destructor to deviceAllocator and hostAllocator
- PR #620: C++: Removed old unit-test files in ml-prims
- PR #627: C++: Fixed dbscan crash issue filed in 613
- PR #640: Remove setuptools from conda run dependency
- PR #646: Update link in contributing.md
- PR #649: Bug fix to LinAlg::reduce_rows_by_key prim filed in issue #648
- PR #666: fixes to gitutils.py to resolve both string decode and handling of uncommitted files
- PR #676: Fix template parameters in `bernoulli()` implementation.
- PR #685: Make CuPy optional to avoid nccl conda package conflicts
- PR #687: prims: updated tolerance for reduce_cols_by_key unit-tests
- PR #689: Removing extra prints from NearestNeighbors cython
- PR #718: Bug fix for DBSCAN and increasing batch size of sgd
- PR #719: Adding additional checks for dtype of the data
- PR #736: Bug fix for RF wrapper and .cu print function
- PR #547: Fixed issue if C++ compiler is specified via CXX during configure.
- PR #759: Configure Sphinx to render params correctly
- PR #762: Apply threshold to remove flakiness of UMAP tests.
- PR #768: Fixing memory bug from stateless refactor
- PR #782: Nearest neighbors checking properly whether memory should be freed
- PR #783: UMAP was using wrong size for knn computation
- PR #776: Hotfix for self.variables in RF
- PR #777: Fix numpy input bug
- PR #784: Fix jit of shuffle_idx python function
- PR #790: Fix rows_sample input type for RF
- PR #793: Fix for dtype conversion utility for numba arrays without cupy installed
- PR #806: Add a seed for sklearn model in RF test file
- PR #843: Rf quantile fix

# cuML 0.7.0 (10 May 2019)

## New Features

- PR #405: Quasi-Newton GLM Solvers
- PR #277: Add row- and column-wise weighted mean primitive
- PR #424: Add a grid-sync struct for inter-block synchronization
- PR #430: Add R-Squared Score to ml primitives
- PR #463: Add matrix gather to ml primitives
- PR #435: Expose cumlhandle in cython + developer guide
- PR #455: Remove default-stream arguement across ml-prims and cuML
- PR #375: cuml cpp shared library renamed to libcuml++.so
- PR #460: Random Forest & Decision Trees (Single-GPU, Classification)
- PR #491: Add doxygen build target for ml-prims
- PR #505: Add R-Squared Score to python interface
- PR #507: Add coordinate descent for lasso and elastic-net
- PR #511: Add a minmax ml-prim
- PR #516: Added Trustworthiness score feature
- PR #520: Add local build script to mimic gpuCI
- PR #503: Add column-wise matrix sort primitive
- PR #525: Add docs build script to cuML
- PR #528: Remove current KMeans and replace it with a new single GPU implementation built using ML primitives

## Improvements

- PR #481: Refactoring Quasi-Newton to use cumlHandle
- PR #467: Added validity check on cumlHandle_t
- PR #461: Rewrote permute and added column major version
- PR #440: README updates
- PR #295: Improve build-time and the interface e.g., enable bool-OutType, for distance()
- PR #390: Update docs version
- PR #272: Add stream parameters to cublas and cusolver wrapper functions
- PR #447: Added building and running mlprims tests to CI
- PR #445: Lower dbscan memory usage by computing adjacency matrix directly
- PR #431: Add support for fancy iterator input types to LinAlg::reduce_rows_by_key
- PR #394: Introducing cumlHandle API to dbscan and add example
- PR #500: Added CI check for black listed CUDA Runtime API calls
- PR #475: exposing cumlHandle for dbscan from python-side
- PR #395: Edited the CONTRIBUTING.md file
- PR #407: Test files to run stress, correctness and unit tests for cuml algos
- PR #512: generic copy method for copying buffers between device/host
- PR #533: Add cudatoolkit conda dependency
- PR #524: Use cmake find blas and find lapack to pass configure options to faiss
- PR #527: Added notes on UMAP differences from reference implementation
- PR #540: Use latest release version in update-version CI script
- PR #552: Re-enable assert in kmeans tests with xfail as needed
- PR #581: Add shared memory fast col major to row major function back with bound checks
- PR #592: More efficient matrix copy/reverse methods
- PR #721: Added pickle tests for DBSCAN and Random Projections

## Bug Fixes

- PR #334: Fixed segfault in `ML::cumlHandle_impl::destroyResources`
- PR #349: Developer guide clarifications for cumlHandle and cumlHandle_impl
- PR #398: Fix CI scripts to allow nightlies to be uploaded
- PR #399: Skip PCA tests to allow CI to run with driver 418
- PR #422: Issue in the PCA tests was solved and CI can run with driver 418
- PR #409: Add entry to gitmodules to ignore build artifacts
- PR #412: Fix for svdQR function in ml-prims
- PR #438: Code that depended on FAISS was building everytime.
- PR #358: Fixed an issue when switching streams on MLCommon::device_buffer and MLCommon::host_buffer
- PR #434: Fixing bug in CSR tests
- PR #443: Remove defaults channel from ci scripts
- PR #384: 64b index arithmetic updates to the kernels inside ml-prims
- PR #459: Fix for runtime library path of pip package
- PR #464: Fix for C++11 destructor warning in qn
- PR #466: Add support for column-major in LinAlg::*Norm methods
- PR #465: Fixing deadlock issue in GridSync due to consecutive sync calls
- PR #468: Fix dbscan example build failure
- PR #470: Fix resource leakage in Kalman filter python wrapper
- PR #473: Fix gather ml-prim test for change in rng uniform API
- PR #477: Fixes default stream initialization in cumlHandle
- PR #480: Replaced qn_fit() declaration with #include of file containing definition to fix linker error
- PR #495: Update cuDF and RMM versions in GPU ci test scripts
- PR #499: DEVELOPER_GUIDE.md: fixed links and clarified ML::detail::streamSyncer example
- PR #506: Re enable ml-prim tests in CI
- PR #508: Fix for an error with default argument in LinAlg::meanSquaredError
- PR #519: README.md Updates and adding BUILD.md back
- PR #526: Fix the issue of wrong results when fit and transform of PCA are called separately
- PR #531: Fixing missing arguments in updateDevice() for RF
- PR #543: Exposing dbscan batch size through cython API and fixing broken batching
- PR #551: Made use of ZLIB_LIBRARIES consistent between ml_test and ml_mg_test
- PR #557: Modified CI script to run cuML tests before building mlprims and removed lapack flag
- PR #578: Updated Readme.md to add lasso and elastic-net
- PR #580: Fixing cython garbage collection bug in KNN
- PR #577: Use find libz in prims cmake
- PR #594: fixed cuda-memcheck mean_center test failures


# cuML 0.6.1 (09 Apr 2019)

## Bug Fixes

- PR #462 Runtime library path fix for cuML pip package


# cuML 0.6.0 (22 Mar 2019)

## New Features

- PR #249: Single GPU Stochastic Gradient Descent for linear regression, logistic regression, and linear svm with L1, L2, and elastic-net penalties.
- PR #247: Added "proper" CUDA API to cuML
- PR #235: NearestNeighbors MG Support
- PR #261: UMAP Algorithm
- PR #290: NearestNeighbors numpy MG Support
- PR #303: Reusable spectral embedding / clustering
- PR #325: Initial support for single process multi-GPU OLS and tSVD
- PR #271: Initial support for hyperparameter optimization with dask for many models

## Improvements

- PR #144: Dockerfile update and docs for LinearRegression and Kalman Filter.
- PR #168: Add /ci/gpu/build.sh file to cuML
- PR #167: Integrating full-n-final ml-prims repo inside cuml
- PR #198: (ml-prims) Removal of *MG calls + fixed a bug in permute method
- PR #194: Added new ml-prims for supporting LASSO regression.
- PR #114: Building faiss C++ api into libcuml
- PR #64: Using FAISS C++ API in cuML and exposing bindings through cython
- PR #208: Issue ml-common-3: Math.h: swap thrust::for_each with binaryOp,unaryOp
- PR #224: Improve doc strings for readable rendering with readthedocs
- PR #209: Simplify README.md, move build instructions to BUILD.md
- PR #218: Fix RNG to use given seed and adjust RNG test tolerances.
- PR #225: Support for generating random integers
- PR #215: Refactored LinAlg::norm to Stats::rowNorm and added Stats::colNorm
- PR #234: Support for custom output type and passing index value to main_op in *Reduction kernels
- PR #230: Refactored the cuda_utils header
- PR #236: Refactored cuml python package structure to be more sklearn like
- PR #232: Added reduce_rows_by_key
- PR #246: Support for 2 vectors in the matrix vector operator
- PR #244: Fix for single GPU OLS and Ridge to support one column training data
- PR #271: Added get_params and set_params functions for linear and ridge regression
- PR #253: Fix for issue #250-reduce_rows_by_key failed memcheck for small nkeys
- PR #269: LinearRegression, Ridge Python docs update and cleaning
- PR #322: set_params updated
- PR #237: Update build instructions
- PR #275: Kmeans use of faster gpu_matrix
- PR #288: Add n_neighbors to NearestNeighbors constructor
- PR #302: Added FutureWarning for deprecation of current kmeans algorithm
- PR #312: Last minute cleanup before release
- PR #315: Documentation updating and enhancements
- PR #330: Added ignored argument to pca.fit_transform to map to sklearn's implemenation
- PR #342: Change default ABI to ON
- PR #572: Pulling DBSCAN components into reusable primitives


## Bug Fixes

- PR #193: Fix AttributeError in PCA and TSVD
- PR #211: Fixing inconsistent use of proper batch size calculation in DBSCAN
- PR #202: Adding back ability for users to define their own BLAS
- PR #201: Pass CMAKE CUDA path to faiss/configure script
- PR #200 Avoid using numpy via cimport in KNN
- PR #228: Bug fix: LinAlg::unaryOp with 0-length input
- PR #279: Removing faiss-gpu references in README
- PR #321: Fix release script typo
- PR #327: Update conda requirements for version 0.6 requirements
- PR #352: Correctly calculating numpy chunk sizing for kNN
- PR #345: Run python import as part of package build to trigger compilation
- PR #347: Lowering memory usage of kNN.
- PR #355: Fixing issues with very large numpy inputs to SPMG OLS and tSVD.
- PR #357: Removing FAISS requirement from README
- PR #362: Fix for matVecOp crashing on large input sizes
- PR #366: Index arithmetic issue fix with TxN_t class
- PR #376: Disabled kmeans tests since they are currently too sensitive (see #71)
- PR #380: Allow arbitrary data size on ingress for numba_utils.row_matrix
- PR #385: Fix for long import cuml time in containers and fix for setup_pip
- PR #630: Fixing a missing kneighbors in nearest neighbors python proxy

# cuML 0.5.1 (05 Feb 2019)

## Bug Fixes

- PR #189 Avoid using numpy via cimport to prevent ABI issues in Cython compilation


# cuML 0.5.0 (28 Jan 2019)

## New Features

- PR #66: OLS Linear Regression
- PR #44: Distance calculation ML primitives
- PR #69: Ridge (L2 Regularized) Linear Regression
- PR #103: Linear Kalman Filter
- PR #117: Pip install support
- PR #64: Device to device support from cuML device pointers into FAISS

## Improvements

- PR #56: Make OpenMP optional for building
- PR #67: Github issue templates
- PR #44: Refactored DBSCAN to use ML primitives
- PR #91: Pytest cleanup and sklearn toyset datasets based pytests for kmeans and dbscan
- PR #75: C++ example to use kmeans
- PR #117: Use cmake extension to find any zlib installed in system
- PR #94: Add cmake flag to set ABI compatibility
- PR #139: Move thirdparty submodules to root and add symlinks to new locations
- PR #151: Replace TravisCI testing and conda pkg builds with gpuCI
- PR #164: Add numba kernel for faster column to row major transform
- PR #114: Adding FAISS to cuml build

## Bug Fixes

- PR #48: CUDA 10 compilation warnings fix
- PR #51: Fixes to Dockerfile and docs for new build system
- PR #72: Fixes for GCC 7
- PR #96: Fix for kmeans stack overflow with high number of clusters
- PR #105: Fix for AttributeError in kmeans fit method
- PR #113: Removed old  glm python/cython files
- PR #118: Fix for AttributeError in kmeans predict method
- PR #125: Remove randomized solver option from PCA python bindings


# cuML 0.4.0 (05 Dec 2018)

## New Features

## Improvements

- PR #42: New build system: separation of libcuml.so and cuml python package
- PR #43: Added changelog.md

## Bug Fixes


# cuML 0.3.0 (30 Nov 2018)

## New Features

- PR #33: Added ability to call cuML algorithms using numpy arrays

## Improvements

- PR #24: Fix references of python package from cuML to cuml and start using versioneer for better versioning
- PR #40: Added support for refactored cuDF 0.3.0, updated Conda files
- PR #33: Major python test cleaning, all tests pass with cuDF 0.2.0 and 0.3.0. Preparation for new build system
- PR #34: Updated batch count calculation logic in DBSCAN
- PR #35: Beginning of DBSCAN refactor to use cuML mlprims and general improvements

## Bug Fixes

- PR #30: Fixed batch size bug in DBSCAN that caused crash. Also fixed various locations for potential integer overflows
- PR #28: Fix readthedocs build documentation
- PR #29: Fix pytests for cuml name change from cuML
- PR #33: Fixed memory bug that would cause segmentation faults due to numba releasing memory before it was used. Also fixed row major/column major bugs for different algorithms
- PR #36: Fix kmeans gtest to use device data
- PR #38: cuda\_free bug removed that caused google tests to sometimes pass and sometimes fail randomly
- PR #39: Updated cmake to correctly link with CUDA libraries, add CUDA runtime linking and include source files in compile target

# cuML 0.2.0 (02 Nov 2018)

## New Features

- PR #11: Kmeans algorithm added
- PR #7: FAISS KNN wrapper added
- PR #21: Added Conda install support

## Improvements

- PR #15: Added compatibility with cuDF (from prior pyGDF)
- PR #13: Added FAISS to Dockerfile
- PR #21: Added TravisCI build system for CI and Conda builds

## Bug Fixes

- PR #4: Fixed explained variance bug in TSVD
- PR #5: Notebook bug fixes and updated results


# cuML 0.1.0

Initial release including PCA, TSVD, DBSCAN, ml-prims and cython wrappers<|MERGE_RESOLUTION|>--- conflicted
+++ resolved
@@ -18,18 +18,15 @@
 - PR #829: C++: enable nvtx ranges
 - PR #835: Holt-Winters algorithm
 - PR #837: treelite for decision forest exchange format
-<<<<<<< HEAD
 - PR #871: Wrapper for FIL
 - PR #870: make_blobs python function
 - PR #881: wrappers for accuracy_score and adjusted_rand_score functions
-=======
 - PR #840: Dask RF classification and regression
 - PR #870: make_blobs python function
 - PR #879: import of treelite models to FIL
 - PR #892: General Gram matrices prim
 - PR #883: Adding MNMG Kmeans
 - PR #930: Dask RF
->>>>>>> 8dbb6e28
 - PR #882: TSNE - T-Distributed Stochastic Neighbourhood Embedding
 - PR #926: Wrapper for FIL
 
