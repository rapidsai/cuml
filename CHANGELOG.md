--- conflicted
+++ resolved
@@ -30,10 +30,7 @@
 - PR #2800: Align cuML's spdlog version with RMM's
 - PR #2824: Make data conversions warnings be debug level
 - PR #2849: make num_classes significant in FLOAT_SCALAR case
-<<<<<<< HEAD
-=======
 - PR #2792: Project flash (new build process) script changes
->>>>>>> d55b9a22
 - PR #2850: Clean up unused params in paramsPCA
 - PR #2863: in FIL, rename leaf_value_t enums to more descriptive
 
