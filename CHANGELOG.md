# cuML 0.16.0 (Date TBD)

## New Features
- PR #2909: Update allgatherv for compatibility with latest RAFT
- PR #2677: Ability to export RF trees as JSON
- PR #2698: Distributed TF-IDF transformer
- PR #2476: Porter Stemmer
- PR #2789: Dask LabelEncoder
- PR #2152: add FIL C++ benchmark
- PR #2638: Improve cython build with custom `build_ext`
- PR #2866: Support XGBoost-style multiclass models (gradient boosted decision trees) in FIL C++
- PR #2874: Issue warning for degraded accuracy with float64 models in Treelite
- PR #2881: Introduces experimental batched backend for random forest
- PR #2916: Add SKLearn multi-class GBDT model support in FIL

## Improvements
- PR #2873: Remove empty marker kernel code for NVTX markers
- PR #2796: Remove tokens of length 1 by default for text vectorizers
- PR #2741: Use rapids build packages in conda environments
- PR #2735: Update seed to random_state in random forest and associated tests
- PR #2739: Use cusparse_wrappers.h from RAFT
- PR #2729: Replace `cupy.sparse` with `cupyx.scipy.sparse`
- PR #2749: Correct docs for python version used in cuml_dev conda environment
- PR #2747: Adopting raft::handle_t and raft::comms::comms_t in cuML
- PR #2762: Fix broken links and provide minor edits to docs
- PR #2723: Support and enable convert_dtype in estimator predict
- PR #2758: Match sklearn's default n_components behavior for PCA
- PR #2770: Fix doxygen version during cmake
- PR #2766: Update default RandomForestRegressor score function to use r2
- PR #2775: Enablinbg mg gtests w/ raft mpi comms
- PR #2783: Add pytest that will fail when GPU IDs in Dask cluster are not unique
- PR #2784: Add SparseCumlArray container for sparse index/data arrays
- PR #2785: Add in cuML-specific dev conda dependencies
- PR #2778: Add README for FIL
- PR #2799: Reenable lightgbm test with lower (1%) proba accuracy
- PR #2800: Align cuML's spdlog version with RMM's
- PR #2824: Make data conversions warnings be debug level
- PR #2835: Rng prims, utils, and dependencies in RAFT
- PR #2541: Improve Documentation Examples and Source Linking
- PR #2837: Make the FIL node reorder loop more obvious
- PR #2849: make num_classes significant in FLOAT_SCALAR case
- PR #2792: Project flash (new build process) script changes
- PR #2850: Clean up unused params in paramsPCA
- PR #2871: Add timing function to utils
- PR #2863: in FIL, rename leaf_value_t enums to more descriptive
- PR #2867: improve stability of FIL benchmark measurements
- PR #2798: Add python tests for FIL multiclass classification of lightgbm models
- PR #2892: Update ci/local/README.md
- PR #2910: Adding Support for CuPy 8.x
<<<<<<< HEAD
- PR #2928: Updating Estimators Derived from Base for Consistency
=======
- PR #2914: Add tests for XGBoost multi-class models in FIL
- PR #2930: Pin libfaiss to <=1.6.3
>>>>>>> d6ff8336

## Bug Fixes
- PR #2885: Changing test target for NVTX wrapper test
- PR #2882: Allow import on machines without GPUs
- PR #2875: Bug fix to enable colorful NVTX markers
- PR #2744: Supporting larger number of classes in KNeighborsClassifier
- PR #2769: Remove outdated doxygen options for 1.8.20
- PR #2787: Skip lightgbm test for version 3 and above temporarily
- PR #2805: Retain index in stratified splitting for dataframes
- PR #2781: Use Python print to correctly redirect spdlogs when sys.stdout is changed
- PR #2787: Skip lightgbm test for version 3 and above temporarily
- PR #2813: Fix memory access in generation of non-row-major random blobs
- PR #2810: Update Rf MNMG threshold to prevent sporadic test failure
- PR #2808: Relax Doxygen version required in CMake to coincide with integration repo
- PR #2818: Fix parsing of singlegpu option in build command
- PR #2827: Force use of whole dataset when sample bootstrapping is disabled
- PR #2829: Fixing description for labels in docs and removing row number constraint from PCA xform/inverse_xform
- PR #2832: Updating stress tests that fail with OOM
- PR #2831: Removing repeated capture and parameter in lambda function
- PR #2847: Workaround for TSNE lockup, change caching preference.
- PR #2842: KNN index preprocessors were using incorrect n_samples
- PR #2848: Fix typo in Python docstring for UMAP
- PR #2856: Fix LabelEncoder for filtered input
- PR #2855: Updates for RMM being header only
- PR #2844: Fix for OPG KNN Classifier & Regressor
- PR #2880: Fix bugs in Auto-ARIMA when s==None
- PR #2877: TSNE exception for n_components > 2
- PR #2879: Update unit test for LabelEncoder on filtered input
- PR #2932: Marking KBinsDiscretizer pytests as xfail
- PR #2925: Fixing Owner Bug When Slicing CumlArray Objects
- PR #2931: Fix notebook error handling in gpuCI


# cuML 0.15.0 (Date TBD)

## New Features
- PR #2581: Added model persistence via joblib in each section of estimator_intro.ipynb
- PR #2554: Hashing Vectorizer and general vectorizer improvements
- PR #2240: Making Dask models pickleable
- PR #2267: CountVectorizer estimator
- PR #2261: Exposing new FAISS metrics through Python API
- PR #2287: Single-GPU TfidfTransformer implementation
- PR #2289: QR SVD solver for MNMG PCA
- PR #2312: column-major support for make_blobs
- PR #2172: Initial support for auto-ARIMA
- PR #2394: Adding cosine & correlation distance for KNN
- PR #2392: PCA can accept sparse inputs, and sparse prim for computing covariance
- PR #2465: Support pandas 1.0+
- PR #2550: Single GPU Target Encoder
- PR #2519: Precision recall curve using cupy
- PR #2500: Replace UMAP functionality dependency on nvgraph with RAFT Spectral Clustering
- PR #2502: cuML Implementation of `sklearn.metrics.pairwise_distances`
- PR #2520: TfidfVectorizer estimator
- PR #2211: MNMG KNN Classifier & Regressor
- PR #2461: Add KNN Sparse Output Functionality
- PR #2615: Incremental PCA
- PR #2594: Confidence intervals for ARIMA forecasts
- PR #2607: Add support for probability estimates in SVC
- PR #2618: SVM class and sample weights
- PR #2635: Decorator to generate docstrings with autodetection of parameters
- PR #2270: Multi class MNMG RF
- PR #2661: CUDA-11 support for single-gpu code
- PR #2322: Sparse FIL forests with 8-byte nodes
- PR #2675: Update conda recipes to support CUDA 11
- PR #2645: Add experimental, sklearn-based preprocessing

## Improvements
- PR #2336: Eliminate `rmm.device_array` usage
- PR #2262: Using fully shared PartDescriptor in MNMG decomposiition, linear models, and solvers
- PR #2310: Pinning ucx-py to 0.14 to make 0.15 CI pass
- PR #1945: enable clang tidy
- PR #2339: umap performance improvements
- PR #2308: Using fixture for Dask client to eliminate possiblity of not closing
- PR #2345: make C++ logger level definition to be the same as python layer
- PR #2329: Add short commit hash to conda package name
- PR #2362: Implement binary/multi-classification log loss with cupy
- PR #2363: Update threshold and make other changes for stress tests
- PR #2371: Updating MBSGD tests to use larger batches
- PR #2380: Pinning libcumlprims version to ease future updates
- PR #2405: Remove references to deprecated RMM headers.
- PR #2340: Import ARIMA in the root init file and fix the `test_fit_function` test
- PR #2408: Install meta packages for dependencies
- PR #2417: Move doc customization scripts to Jenkins
- PR #2427: Moving MNMG decomposition to cuml
- PR #2433: Add libcumlprims_mg to CMake
- PR #2420: Add and set convert_dtype default to True in estimator fit methods
- PR #2411: Refactor Mixin classes and use in classifier/regressor estimators
- PR #2442: fix setting RAFT_DIR from the RAFT_PATH env var
- PR #2469: Updating KNN c-api to document all arguments
- PR #2453: Add CumlArray to API doc
- PR #2440: Use Treelite Conda package
- PR #2403: Support for input and output type consistency in logistic regression predict_proba
- PR #2473: Add metrics.roc_auc_score to API docs. Additional readability and minor docs bug fixes
- PR #2468: Add `_n_features_in_` attribute to all single GPU estimators that implement fit
- PR #2489: Removing explicit FAISS build and adding dependency on libfaiss conda package
- PR #2480: Moving MNMG glm and solvers to cuml
- PR #2490: Moving MNMG KMeans to cuml
- PR #2483: Moving MNMG KNN to cuml
- PR #2492: Adding additional assertions to mnmg nearest neighbors pytests
- PR #2439: Update dask RF code to have print_detailed function
- PR #2431: Match output of classifier predict with target dtype
- PR #2237: Refactor RF cython code
- PR #2513: Fixing LGTM Analysis Issues
- PR #2099: Raise an error when float64 data is used with dask RF
- PR #2522: Renaming a few arguments in KNeighbors* to be more readable
- PR #2499: Provide access to `cuml.DBSCAN` core samples
- PR #2526: Removing PCA TSQR as a solver due to scalability issues
- PR #2536: Update conda upload versions for new supported CUDA/Python
- PR #2538: Remove Protobuf dependency
- PR #2553: Test pickle protocol 5 support
- PR #2570: Accepting single df or array input in train_test_split
- PR #2566: Remove deprecated cuDF from_gpu_matrix calls
- PR #2583: findpackage.cmake.in template for cmake dependencies
- PR #2577: Fully removing NVGraph dependency for CUDA 11 compatibility
- PR #2575: Speed up TfidfTransformer
- PR #2584: Removing dependency on sklearn's NotFittedError
- PR #2591: Generate benchmark datsets using `cuml.datasets`
- PR #2548: Fix limitation on number of rows usable with tSNE and refactor memory allocation
- PR #2589: including cuda-11 build fixes into raft
- PR #2599: Add Stratified train_test_split
- PR #2487: Set classes_ attribute during classifier fit
- PR #2605: Reduce memory usage in tSNE
- PR #2611: Adding building doxygen docs to gpu ci
- PR #2631: Enabling use of gtest conda package for build
- PR #2623: Fixing kmeans score() API to be compatible with Scikit-learn
- PR #2629: Add naive_bayes api docs
- PR #2643: 'dense' and 'sparse' values of `storage_type` for FIL
- PR #2691: Generic Base class attribute setter
- PR #2666: Update MBSGD documentation to mention that the model is experimental
- PR #2687: Update xgboost version to 1.2.0dev.rapidsai0.15
- PR #2684: CUDA 11 conda development environment yml and faiss patch
- PR #2648: Replace CNMeM with `rmm::mr::pool_memory_resource`.
- PR #2686: Improve SVM tests
- PR #2692: Changin LBFGS log level
- PR #2705: Add sum operator and base operator overloader functions to cumlarray
- PR #2701: Updating README + Adding ref to UMAP paper
- PR #2721: Update API docs
- PR #2730: Unpin cumlprims in conda recipes for release

## Bug Fixes
- PR #2369: Update RF code to fix set_params memory leak
- PR #2364: Fix for random projection
- PR #2373: Use Treelite Pip package in GPU testing
- PR #2376: Update documentation Links
- PR #2407: fixed batch count in DBScan for integer overflow case
- PR #2413: CumlArray and related methods updates to account for cuDF.Buffer contiguity update
- PR #2424: --singlegpu flag fix on build.sh script
- PR #2432: Using correct algo_name for UMAP in benchmark tests
- PR #2445: Restore access to coef_ property of Lasso
- PR #2441: Change p2p_enabled definition to work without ucx
- PR #2447: Drop `nvstrings`
- PR #2450: Update local build to use new gpuCI image
- PR #2454: Mark RF memleak test as XFAIL, because we can't detect memleak reliably
- PR #2455: Use correct field to store data type in `LabelEncoder.fit_transform`
- PR #2475: Fix typo in build.sh
- PR #2496: Fixing indentation for simulate_data in test_fil.py
- PR #2494: Set QN regularization strength consistent with scikit-learn
- PR #2486: Fix cupy input to kmeans init
- PR #2497: Changes to accomodate cuDF unsigned categorical changes
- PR #2209: Fix FIL benchmark for gpuarray-c input
- PR #2507: Import `treelite.sklearn`
- PR #2521: Fixing invalid smem calculation in KNeighborsCLassifier
- PR #2515: Increase tolerance for LogisticRegression test
- PR #2532: Updating doxygen in new MG headers
- PR #2521: Fixing invalid smem calculation in KNeighborsCLassifier
- PR #2515: Increase tolerance for LogisticRegression test
- PR #2545: Fix documentation of n_iter_without_progress in tSNE Python bindings
- PR #2543: Improve numerical stability of QN solver
- PR #2544: Fix Barnes-Hut tSNE not using specified post_learning_rate
- PR #2558: Disabled a long-running FIL test
- PR #2540: Update default value for n_epochs in UMAP to match documentation & sklearn API
- PR #2535: Fix issue with incorrect docker image being used in local build script
- PR #2542: Fix small memory leak in TSNE
- PR #2552: Fixed the length argument of updateDevice calls in RF test
- PR #2565: Fix cell allocation code to avoid loops in quad-tree. Prevent NaNs causing infinite descent
- PR #2563: Update scipy call for arima gradient test
- PR #2569: Fix for cuDF update
- PR #2508: Use keyword parameters in sklearn.datasets.make_* functions
- PR #2587: Attributes for estimators relying on solvers
- PR #2586: Fix SVC decision function data type
- PR #2573: Considering managed memory as device type on checking for KMeans
- PR #2574: Fixing include path in `tsvd_mg.pyx`
- PR #2506: Fix usage of CumlArray attributes on `cuml.common.base.Base`
- PR #2593: Fix inconsistency in train_test_split
- PR #2609: Fix small doxygen issues
- PR #2610: Remove cuDF tolist call
- PR #2613: Removing thresholds from kmeans score tests (SG+MG)
- PR #2616: Small test code fix for pandas dtype tests
- PR #2617: Fix floating point precision error in tSNE
- PR #2625: Update Estimator notebook to resolve errors
- PR #2634: singlegpu build option fixes
- PR #2641: [Breaking] Make `max_depth` in RF compatible with scikit-learn
- PR #2650: Make max_depth behave consistently for max_depth > 14
- PR #2651: AutoARIMA Python bug fix
- PR #2654: Fix for vectorizer concatenations
- PR #2655: Fix C++ RF predict function access of rows/samples array
- PR #2649: Cleanup sphinx doc warnings for 0.15
- PR #2668: Order conversion improvements to account for cupy behavior changes
- PR #2669: Revert PR 2655 Revert "Fixes C++ RF predict function"
- PR #2683: Fix incorrect "Bad CumlArray Use" error messages on test failures
- PR #2695: Fix debug build issue due to incorrect host/device method setup
- PR #2709: Fixing OneHotEncoder Overflow Error
- PR #2710: Fix SVC doc statement about predic_proba
- PR #2726: Return correct output type in QN
- PR #2711: Fix Dask RF failure intermittently
- PR #2718: Fix temp directory for py.test
- PR #2719: Set KNeighborsRegressor output dtype according to training target dtype
- PR #2720: Updates to outdated links
- PR #2722: Getting cuML covariance test passing w/ Cupy 7.8 & CUDA 11

# cuML 0.14.0 (03 Jun 2020)

## New Features
- PR #1994: Support for distributed OneHotEncoder
- PR #1892: One hot encoder implementation with cupy
- PR #1655: Adds python bindings for homogeneity score
- PR #1704: Adds python bindings for completeness score
- PR #1687: Adds python bindings for mutual info score
- PR #1980: prim: added a new write-only unary op prim
- PR #1867: C++: add logging interface support in cuML based spdlog
- PR #1902: Multi class inference in FIL C++ and importing multi-class forests from treelite
- PR #1906: UMAP MNMG
- PR #2067: python: wrap logging interface in cython
- PR #2083: Added dtype, order, and use_full_low_rank to MNMG `make_regression`
- PR #2074: SG and MNMG `make_classification`
- PR #2127: Added order to SG `make_blobs`, and switch from C++ to cupy based implementation
- PR #2057: Weighted k-means
- PR #2256: Add a `make_arima` generator
- PR #2245: ElasticNet, Lasso and Coordinate Descent MNMG
- PR #2242: Pandas input support with output as NumPy arrays by default
- PR #2551: Add cuML RF multiclass prediction using FIL from python
- PR #1728: Added notebook testing to gpuCI gpu build

## Improvements
- PR #1931: C++: enabled doxygen docs for all of the C++ codebase
- PR #1944: Support for dask_cudf.core.Series in _extract_partitions
- PR #1947: Cleaning up cmake
- PR #1927: Use Cython's `new_build_ext` (if available)
- PR #1946: Removed zlib dependency from cmake
- PR #1988: C++: cpp bench refactor
- PR #1873: Remove usage of nvstring and nvcat from LabelEncoder
- PR #1968: Update SVC SVR with cuML Array
- PR #1972: updates to our flow to use conda-forge's clang and clang-tools packages
- PR #1974: Reduce ARIMA testing time
- PR #1984: Enable Ninja build
- PR #1985: C++ UMAP parametrizable tests
- PR #2005: Adding missing algorithms to cuml benchmarks and notebook
- PR #2016: Add capability to setup.py and build.sh to fully clean all cython build files and artifacts
- PR #2044: A cuda-memcheck helper wrapper for devs
- PR #2018: Using `cuml.dask.part_utils.extract_partitions` and removing similar, duplicated code
- PR #2019: Enable doxygen build in our nightly doc build CI script
- PR #1996: Cythonize in parallel
- PR #2032: Reduce number of tests for MBSGD to improve CI running time
- PR #2031: Encapsulating UCX-py interactions in singleton
- PR #2029: Add C++ ARIMA log-likelihood benchmark
- PR #2085: Convert TSNE to use CumlArray
- PR #2051: Reduce the time required to run dask pca and dask tsvd tests
- PR #1981: Using CumlArray in kNN and DistributedDataHandler in dask kNN
- PR #2053: Introduce verbosity level in C++ layer instead of boolean `verbose` flag
- PR #2047: Make internal streams non-blocking w.r.t. NULL stream
- PR #2048: Random forest testing speedup
- PR #2058: Use CumlArray in Random Projection
- PR #2068: Updating knn class probabilities to use make_monotonic instead of binary search
- PR #2062: Adding random state to UMAP mnmg tests
- PR #2064: Speed-up K-Means test
- PR #2015: Renaming .h to .cuh in solver, dbscan and svm
- PR #2080: Improved import of sparse FIL forests from treelite
- PR #2090: Upgrade C++ build to C++14 standard
- PR #2089: CI: enabled cuda-memcheck on ml-prims unit-tests during nightly build
- PR #2128: Update Dask RF code to reduce the time required for GPU predict to run
- PR #2125: Build infrastructure to use RAFT
- PR #2131: Update Dask RF fit to use DistributedDataHandler
- PR #2055: Update the metrics notebook to use important cuML models
- PR #2095: Improved import of src_prims/utils.h, making it less ambiguous
- PR #2118: Updating SGD & mini-batch estimators to use CumlArray
- PR #2120: Speeding up dask RandomForest tests
- PR #1883: Use CumlArray in ARIMA
- PR #877: Adding definition of done criteria to wiki
- PR #2135: A few optimizations to UMAP fuzzy simplicial set
- PR #1914: Change the meaning of ARIMA's intercept to match the literature
- PR #2098: Renaming .h to .cuh in decision_tree, glm, pca
- PR #2150: Remove deprecated RMM calls in RMM allocator adapter
- PR #2146: Remove deprecated kalman filter
- PR #2151: Add pytest duration and pytest timeout
- PR #2156: Add Docker 19 support to local gpuci build
- PR #2178: Reduce duplicated code in RF
- PR #2124: Expand tutorial docs and sample notebook
- PR #2175: Allow CPU-only and dataset params for benchmark sweeps
- PR #2186: Refactor cython code to build OPG structs in common utils file
- PR #2180: Add fully single GPU singlegpu python build
- PR #2187: CMake improvements to manage conda environment dependencies
- PR #2185: Add has_sklearn function and use it in datasets/classification.
- PR #2193: Order-independent local shuffle in `cuml.dask.make_regression`
- PR #2204: Update python layer to use the logger interface
- PR #2184: Refoctor headers for holtwinters, rproj, tsvd, tsne, umap
- PR #2199: Remove unncessary notebooks
- PR #2195: Separating fit and transform calls in SG, MNMG PCA to save transform array memory consumption
- PR #2201: Re-enabling UMAP repro tests
- PR #2132: Add SVM C++ benchmarks
- PR #2196: Updates to benchmarks. Moving notebook
- PR #2208: Coordinate Descent, Lasso and ElasticNet CumlArray updates
- PR #2210: Updating KNN tests to evaluate multiple index partitions
- PR #2205: Use timeout to add 2 hour hard limit to dask tests
- PR #2212: Improve DBScan batch count / memory estimation
- PR #2213: Standardized include statements across all cpp source files, updated copyright on all modified files
- PR #2214: Remove utils folder and refactor to common folder
- PR #2220: Final refactoring of all src_prims header files following rules as specified in #1675
- PR #2225: input_to_cuml_array keep order option, test updates and cleanup
- PR #2244: Re-enable slow ARIMA tests as stress tests
- PR #2231: Using OPG structs from `cuml.common` in decomposition algorithms
- PR #2257: Update QN and LogisticRegression to use CumlArray
- PR #2259: Add CumlArray support to Naive Bayes
- PR #2252: Add benchmark for the Gram matrix prims
- PR #2263: Faster serialization for Treelite objects with RF
- PR #2264: Reduce build time for cuML by using make_blobs from libcuml++ interface
- PR #2269: Add docs targets to build.sh and fix python cuml.common docs
- PR #2271: Clarify doc for `_unique` default implementation in OneHotEncoder
- PR #2272: Add docs build.sh script to repository
- PR #2276: Ensure `CumlArray` provided `dtype` conforms
- PR #2281: Rely on cuDF's `Serializable` in `CumlArray`
- PR #2284: Reduce dataset size in SG RF notebook to reduce run time of sklearn
- PR #2285: Increase the threshold for elastic_net test in dask/test_coordinate_descent
- PR #2314: Update FIL default values, documentation and test
- PR #2316: 0.14 release docs additions and fixes
- PR #2320: Add prediction notes to RF docs
- PR #2323: Change verbose levels and parameter name to match Scikit-learn API
- PR #2324: Raise an error if n_bins > number of training samples in RF
- PR #2335: Throw a warning if treelite cannot be imported and `load_from_sklearn` is used

## Bug Fixes
- PR #1939: Fix syntax error in cuml.common.array
- PR #1941: Remove c++ cuda flag that was getting duplicated in CMake
- PR #1971: python: Correctly honor --singlegpu option and CUML_BUILD_PATH env variable
- PR #1969: Update libcumlprims to 0.14
- PR #1973: Add missing mg files for setup.py --singlegpu flag
- PR #1993: Set `umap_transform_reproducibility` tests to xfail
- PR #2004: Refactoring the arguments to `plant()` call
- PR #2017: Fixing memory issue in weak cc prim
- PR #2028: Skipping UMAP knn reproducibility tests until we figure out why its failing in CUDA 10.2
- PR #2024: Fixed cuda-memcheck errors with sample-without-replacement prim
- PR #1540: prims: support for custom math-type used for computation inside adjusted rand index prim
- PR #2077: dask-make blobs arguments to match sklearn
- PR #2059: Make all Scipy imports conditional
- PR #2078: Ignore negative cache indices in get_vecs
- PR #2084: Fixed cuda-memcheck errors with COO unit-tests
- PR #2087: Fixed cuda-memcheck errors with dispersion prim
- PR #2096: Fixed syntax error with nightly build command for memcheck unit-tests
- PR #2115: Fixed contingency matrix prim unit-tests for computing correct golden values
- PR #2107: Fix PCA transform
- PR #2109: input_to_cuml_array __cuda_array_interface__ bugfix
- PR #2117: cuDF __array__ exception small fixes
- PR #2139: CumlArray for adjusted_rand_score
- PR #2140: Returning self in fit model functions
- PR #2144: Remove GPU arch < 60 from CMake build
- PR #2153: Added missing namespaces to some Decision Tree files
- PR #2155: C++: fix doxygen build break
- PR #2161: Replacing depreciated bruteForceKnn
- PR #2162: Use stream in transpose prim
- PR #2165: Fit function test correction
- PR #2166: Fix handling of temp file in RF pickling
- PR #2176: C++: fix for adjusted rand index when input array is all zeros
- PR #2179: Fix clang tools version in libcuml recipe
- PR #2183: Fix RAFT in nightly package
- PR #2191: Fix placement of SVM parameter documentation and add examples
- PR #2212: Fix DBScan results (no propagation of labels through border points)
- PR #2215: Fix the printing of forest object
- PR #2217: Fix opg_utils naming to fix singlegpu build
- PR #2223: Fix bug in ARIMA C++ benchmark
- PR #2224: Temporary fix for CI until new Dask version is released
- PR #2228: Update to use __reduce_ex__ in CumlArray to override cudf.Buffer
- PR #2249: Fix bug in UMAP continuous target metrics
- PR #2258: Fix doxygen build break
- PR #2255: Set random_state for train_test_split function in dask RF
- PR #2275: Fix RF fit memory leak
- PR #2274: Fix parameter name verbose to verbosity in mnmg OneHotEncoder
- PR #2277: Updated cub repo path and branch name
- PR #2282: Fix memory leak in Dask RF concatenation
- PR #2301: Scaling KNN dask tests sample size with n GPUs
- PR #2293: Contiguity fixes for input_to_cuml_array and train_test_split
- PR #2295: Fix convert_to_dtype copy even with same dtype
- PR #2305: Fixed race condition in DBScan
- PR #2354: Fix broken links in README
- PR #2619: Explicitly skip raft test folder for pytest 6.0.0
- PR #2788: Set the minimum number of columns that can be sampled to 1 to fix 0 mem allocation error

# cuML 0.13.0 (31 Mar 2020)

## New Features
- PR #1777: Python bindings for entropy
- PR #1742: Mean squared error implementation with cupy
- PR #1817: Confusion matrix implementation with cupy (SNSG and MNMG)
- PR #1766: Mean absolute error implementation with cupy
- PR #1766: Mean squared log error implementation with cupy
- PR #1635: cuML Array shim and configurable output added to cluster methods
- PR #1586: Seasonal ARIMA
- PR #1683: cuml.dask make_regression
- PR #1689: Add framework for cuML Dask serializers
- PR #1709: Add `decision_function()` and `predict_proba()` for LogisticRegression
- PR #1714: Add `print_env.sh` file to gather important environment details
- PR #1750: LinearRegression CumlArray for configurable output
- PR #1814: ROC AUC score implementation with cupy
- PR #1767: Single GPU decomposition models configurable output
- PR #1646: Using FIL to predict in MNMG RF
- PR #1778: Make cuML Handle picklable
- PR #1738: cuml.dask refactor beginning and dask array input option for OLS, Ridge and KMeans
- PR #1874: Add predict_proba function to RF classifier
- PR #1815: Adding KNN parameter to UMAP
- PR #1978: Adding `predict_proba` function to dask RF

## Improvements
- PR #1644: Add `predict_proba()` for FIL binary classifier
- PR #1620: Pickling tests now automatically finds all model classes inheriting from cuml.Base
- PR #1637: Update to newer treelite version with XGBoost 1.0 compatibility
- PR #1632: Fix MBSGD models inheritance, they now inherits from cuml.Base
- PR #1628: Remove submodules from cuML
- PR #1755: Expose the build_treelite function for python
- PR #1649: Add the fil_sparse_format variable option to RF API
- PR #1647: storage_type=AUTO uses SPARSE for large models
- PR #1668: Update the warning statement thrown in RF when the seed is set but n_streams is not 1
- PR #1662: use of direct cusparse calls for coo2csr, instead of depending on nvgraph
- PR #1747: C++: dbscan performance improvements and cleanup
- PR #1697: Making trustworthiness batchable and using proper workspace
- PR #1721: Improving UMAP pytests
- PR #1717: Call `rmm_cupy_allocator` for CuPy allocations
- PR #1718: Import `using_allocator` from `cupy.cuda`
- PR #1723: Update RF Classifier to throw an exception for multi-class pickling
- PR #1726: Decorator to allocate CuPy arrays with RMM
- PR #1719: UMAP random seed reproducibility
- PR #1748: Test serializing `CumlArray` objects
- PR #1776: Refactoring pca/tsvd distributed
- PR #1762: Update CuPy requirement to 7
- PR #1768: C++: Different input and output types for add and subtract prims
- PR #1790: Add support for multiple seeding in k-means++
- PR #1805: Adding new Dask cuda serializers to naive bayes + a trivial perf update
- PR #1812: C++: bench: UMAP benchmark cases added
- PR #1795: Add capability to build CumlArray from bytearray/memoryview objects
- PR #1824: C++: improving the performance of UMAP algo
- PR #1816: Add ARIMA notebook
- PR #1856: Update docs for 0.13
- PR #1827: Add HPO demo Notebook
- PR #1825: `--nvtx` option in `build.sh`
- PR #1847: Update XGBoost version for CI
- PR #1837: Simplify cuML Array construction
- PR #1848: Rely on subclassing for cuML Array serialization
- PR #1866: Minimizing client memory pressure on Naive Bayes
- PR #1788: Removing complexity bottleneck in S-ARIMA
- PR #1873: Remove usage of nvstring and nvcat from LabelEncoder
- PR #1891: Additional improvements to naive bayes tree reduction

## Bug Fixes
- PR #1835 : Fix calling default RF Classification always
- PT #1904: replace cub sort
- PR #1833: Fix depth issue in shallow RF regression estimators
- PR #1770: Warn that KalmanFilter is deprecated
- PR #1775: Allow CumlArray to work with inputs that have no 'strides' in array interface
- PR #1594: Train-test split is now reproducible
- PR #1590: Fix destination directory structure for run-clang-format.py
- PR #1611: Fixing pickling errors for KNN classifier and regressor
- PR #1617: Fixing pickling issues for SVC and SVR
- PR #1634: Fix title in KNN docs
- PR #1627: Adding a check for multi-class data in RF classification
- PR #1654: Skip treelite patch if its already been applied
- PR #1661: Fix nvstring variable name
- PR #1673: Using struct for caching dlsym state in communicator
- PR #1659: TSNE - introduce 'convert_dtype' and refactor class attr 'Y' to 'embedding_'
- PR #1672: Solver 'svd' in Linear and Ridge Regressors when n_cols=1
- PR #1670: Lasso & ElasticNet - cuml Handle added
- PR #1671: Update for accessing cuDF Series pointer
- PR #1652: Support XGBoost 1.0+ models in FIL
- PR #1702: Fix LightGBM-FIL validation test
- PR #1701: test_score kmeans test passing with newer cupy version
- PR #1706: Remove multi-class bug from QuasiNewton
- PR #1699: Limit CuPy to <7.2 temporarily
- PR #1708: Correctly deallocate cuML handles in Cython
- PR #1730: Fixes to KF for test stability (mainly in CUDA 10.2)
- PR #1729: Fixing naive bayes UCX serialization problem in fit()
- PR #1749: bug fix rf classifier/regressor on seg fault in bench
- PR #1751: Updated RF documentation
- PR #1765: Update the checks for using RF GPU predict
- PR #1787: C++: unit-tests to check for RF accuracy. As well as a bug fix to improve RF accuracy
- PR #1793: Updated fil pyx to solve memory leakage issue
- PR #1810: Quickfix - chunkage in dask make_regression
- PR #1842: DistributedDataHandler not properly setting 'multiple'
- PR #1849: Critical fix in ARIMA initial estimate
- PR #1851: Fix for cuDF behavior change for multidimensional arrays
- PR #1852: Remove Thrust warnings
- PR #1868: Turning off IPC caching until it is fixed in UCX-py/UCX
- PR #1876: UMAP exponential decay parameters fix
- PR #1887: Fix hasattr for missing attributes on base models
- PR #1877: Remove resetting index in shuffling in train_test_split
- PR #1893: Updating UCX in comms to match current UCX-py
- PR #1888: Small train_test_split test fix
- PR #1899: Fix dask `extract_partitions()`, remove transformation as instance variable in PCA and TSVD and match sklearn APIs
- PR #1920: Temporarily raising threshold for UMAP reproducibility tests
- PR #1918: Create memleak fixture to skip memleak tests in CI for now
- PR #1926: Update batch matrix test margins
- PR #1925: Fix failing dask tests
- PR #1936: Update DaskRF regression test to xfail
- PR #1932: Isolating cause of make_blobs failure
- PR #1951: Dask Random forest regression CPU predict bug fix
- PR #1948: Adjust BatchedMargin margin and disable tests temporarily
- PR #1950: Fix UMAP test failure


# cuML 0.12.0 (04 Feb 2020)

## New Features
- PR #1483: prims: Fused L2 distance and nearest-neighbor prim
- PR #1494: bench: ml-prims benchmark
- PR #1514: bench: Fused L2 NN prim benchmark
- PR #1411: Cython side of MNMG OLS
- PR #1520: Cython side of MNMG Ridge Regression
- PR #1516: Suppor Vector Regression (epsilon-SVR)

## Improvements
- PR #1638: Update cuml/docs/README.md
- PR #1468: C++: updates to clang format flow to make it more usable among devs
- PR #1473: C++: lazy initialization of "costly" resources inside cumlHandle
- PR #1443: Added a new overloaded GEMM primitive
- PR #1489: Enabling deep trees using Gather tree builder
- PR #1463: Update FAISS submodule to 1.6.1
- PR #1488: Add codeowners
- PR #1432: Row-major (C-style) GPU arrays for benchmarks
- PR #1490: Use dask master instead of conda package for testing
- PR #1375: Naive Bayes & Distributed Naive Bayes
- PR #1377: Add GPU array support for FIL benchmarking
- PR #1493: kmeans: add tiling support for 1-NN computation and use fusedL2-1NN prim for L2 distance metric
- PR #1532: Update CuPy to >= 6.6 and allow 7.0
- PR #1528: Re-enabling KNN using dynamic library loading for UCX in communicator
- PR #1545: Add conda environment version updates to ci script
- PR #1541: Updates for libcudf++ Python refactor
- PR #1555: FIL-SKL, an SKLearn-based benchmark for FIL
- PR #1537: Improve pickling and scoring suppport for many models to support hyperopt
- PR #1551: Change custom kernel to cupy for col/row order transform
- PR #1533: C++: interface header file separation for SVM
- PR #1560: Helper function to allocate all new CuPy arrays with RMM memory management
- PR #1570: Relax nccl in conda recipes to >=2.4 (matching CI)
- PR #1578: Add missing function information to the cuML documenataion
- PR #1584: Add has_scipy utility function for runtime check
- PR #1583: API docs updates for 0.12
- PR #1591: Updated FIL documentation

## Bug Fixes
- PR #1470: Documentation: add make_regression, fix ARIMA section
- PR #1482: Updated the code to remove sklearn from the mbsgd stress test
- PR #1491: Update dev environments for 0.12
- PR #1512: Updating setup_cpu() in SpeedupComparisonRunner
- PR #1498: Add build.sh to code owners
- PR #1505: cmake: added correct dependencies for prims-bench build
- PR #1534: Removed TODO comment in create_ucp_listeners()
- PR #1548: Fixing umap extra unary op in knn graph
- PR #1547: Fixing MNMG kmeans score. Fixing UMAP pickling before fit(). Fixing UMAP test failures.
- PR #1557: Increasing threshold for kmeans score
- PR #1562: Increasing threshold even higher
- PR #1564: Fixed a typo in function cumlMPICommunicator_impl::syncStream
- PR #1569: Remove Scikit-learn exception and depedenncy in SVM
- PR #1575: Add missing dtype parameter in call to strides to order for CuPy 6.6 code path
- PR #1574: Updated the init file to include SVM
- PR #1589: Fixing the default value for RF and updating mnmg predict to accept cudf
- PR #1601: Fixed wrong datatype used in knn voting kernel

# cuML 0.11.0 (11 Dec 2019)

## New Features

- PR #1295: Cython side of MNMG PCA
- PR #1218: prims: histogram prim
- PR #1129: C++: Separate include folder for C++ API distribution
- PR #1282: OPG KNN MNMG Code (disabled for 0.11)
- PR #1242: Initial implementation of FIL sparse forests
- PR #1194: Initial ARIMA time-series modeling support.
- PR #1286: Importing treelite models as FIL sparse forests
- PR #1285: Fea minimum impurity decrease RF param
- PR #1301: Add make_regression to generate regression datasets
- PR #1322: RF pickling using treelite, protobuf and FIL
- PR #1332: Add option to cuml.dask make_blobs to produce dask array
- PR #1307: Add RF regression benchmark
- PR #1327: Update the code to build treelite with protobuf
- PR #1289: Add Python benchmarking support for FIL
- PR #1371: Cython side of MNMG tSVD
- PR #1386: Expose SVC decision function value

## Improvements
- PR #1170: Use git to clone subprojects instead of git submodules
- PR #1239: Updated the treelite version
- PR #1225: setup.py clone dependencies like cmake and correct include paths
- PR #1224: Refactored FIL to prepare for sparse trees
- PR #1249: Include libcuml.so C API in installed targets
- PR #1259: Conda dev environment updates and use libcumlprims current version in CI
- PR #1277: Change dependency order in cmake for better printing at compile time
- PR #1264: Add -s flag to GPU CI pytest for better error printing
- PR #1271: Updated the Ridge regression documentation
- PR #1283: Updated the cuMl docs to include MBSGD and adjusted_rand_score
- PR #1300: Lowercase parameter versions for FIL algorithms
- PR #1312: Update CuPy to version 6.5 and use conda-forge channel
- PR #1336: Import SciKit-Learn models into FIL
- PR #1314: Added options needed for ASVDb output (CUDA ver, etc.), added option
  to select algos
- PR #1335: Options to print available algorithms and datasets
  in the Python benchmark
- PR #1338: Remove BUILD_ABI references in CI scripts
- PR #1340: Updated unit tests to uses larger dataset
- PR #1351: Build treelite temporarily for GPU CI testing of FIL Scikit-learn
  model importing
- PR #1367: --test-split benchmark parameter for train-test split
- PR #1360: Improved tests for importing SciKit-Learn models into FIL
- PR #1368: Add --num-rows benchmark command line argument
- PR #1351: Build treelite temporarily for GPU CI testing of FIL Scikit-learn model importing
- PR #1366: Modify train_test_split to use CuPy and accept device arrays
- PR #1258: Documenting new MPI communicator for multi-node multi-GPU testing
- PR #1345: Removing deprecated should_downcast argument
- PR #1362: device_buffer in UMAP + Sparse prims
- PR #1376: AUTO value for FIL algorithm
- PR #1408: Updated pickle tests to delete the pre-pickled model to prevent pointer leakage
- PR #1357: Run benchmarks multiple times for CI
- PR #1382: ARIMA optimization: move functions to C++ side
- PR #1392: Updated RF code to reduce duplication of the code
- PR #1444: UCX listener running in its own isolated thread
- PR #1445: Improved performance of FIL sparse trees
- PR #1431: Updated API docs
- PR #1441: Remove unused CUDA conda labels
- PR #1439: Match sklearn 0.22 default n_estimators for RF and fix test errors
- PR #1461: Add kneighbors to API docs

## Bug Fixes
- PR #1281: Making rng.h threadsafe
- PR #1212: Fix cmake git cloning always running configure in subprojects
- PR #1261: Fix comms build errors due to cuml++ include folder changes
- PR #1267: Update build.sh for recent change of building comms in main CMakeLists
- PR #1278: Removed incorrect overloaded instance of eigJacobi
- PR #1302: Updates for numba 0.46
- PR #1313: Updated the RF tests to set the seed and n_streams
- PR #1319: Using machineName arg passed in instead of default for ASV reporting
- PR #1326: Fix illegal memory access in make_regression (bounds issue)
- PR #1330: Fix C++ unit test utils for better handling of differences near zero
- PR #1342: Fix to prevent memory leakage in Lasso and ElasticNet
- PR #1337: Fix k-means init from preset cluster centers
- PR #1354: Fix SVM gamma=scale implementation
- PR #1344: Change other solver based methods to create solver object in init
- PR #1373: Fixing a few small bugs in make_blobs and adding asserts to pytests
- PR #1361: Improve SMO error handling
- PR #1384: Lower expectations on batched matrix tests to prevent CI failures
- PR #1380: Fix memory leaks in ARIMA
- PR #1391: Lower expectations on batched matrix tests even more
- PR #1394: Warning added in svd for cuda version 10.1
- PR #1407: Resolved RF predict issues and updated RF docstring
- PR #1401: Patch for lbfgs solver for logistic regression with no l1 penalty
- PR #1416: train_test_split numba and rmm device_array output bugfix
- PR #1419: UMAP pickle tests are using wrong n_neighbors value for trustworthiness
- PR #1438: KNN Classifier to properly return Dataframe with Dataframe input
- PR #1425: Deprecate seed and use random_state similar to Scikit-learn in train_test_split
- PR #1458: Add joblib as an explicit requirement
- PR #1474: Defer knn mnmg to 0.12 nightly builds and disable ucx-py dependency

# cuML 0.10.0 (16 Oct 2019)

## New Features
- PR #1148: C++ benchmark tool for c++/CUDA code inside cuML
- PR #1071: Selective eigen solver of cuSolver
- PR #1073: Updating RF wrappers to use FIL for GPU accelerated prediction
- PR #1104: CUDA 10.1 support
- PR #1113: prims: new batched make-symmetric-matrix primitive
- PR #1112: prims: new batched-gemv primitive
- PR #855: Added benchmark tools
- PR #1149 Add YYMMDD to version tag for nightly conda packages
- PR #892: General Gram matrices prim
- PR #912: Support Vector Machine
- PR #1274: Updated the RF score function to use GPU predict

## Improvements
- PR #961: High Peformance RF; HIST algo
- PR #1028: Dockerfile updates after dir restructure. Conda env yaml to add statsmodels as a dependency
- PR #1047: Consistent OPG interface for kmeans, based on internal libcumlprims update
- PR #763: Add examples to train_test_split documentation
- PR #1093: Unified inference kernels for different FIL algorithms
- PR #1076: Paying off some UMAP / Spectral tech debt.
- PR #1086: Ensure RegressorMixin scorer uses device arrays
- PR #1110: Adding tests to use default values of parameters of the models
- PR #1108: input_to_host_array function in input_utils for input processing to host arrays
- PR #1114: K-means: Exposing useful params, removing unused params, proxying params in Dask
- PR #1138: Implementing ANY_RANK semantics on irecv
- PR #1142: prims: expose separate InType and OutType for unaryOp and binaryOp
- PR #1115: Moving dask_make_blobs to cuml.dask.datasets. Adding conversion to dask.DataFrame
- PR #1136: CUDA 10.1 CI updates
- PR #1135: K-means: add boundary cases for kmeans||, support finer control with convergence
- PR #1163: Some more correctness improvements. Better verbose printing
- PR #1165: Adding except + in all remaining cython
- PR #1186: Using LocalCUDACluster Pytest fixture
- PR #1173: Docs: Barnes Hut TSNE documentation
- PR #1176: Use new RMM API based on Cython
- PR #1219: Adding custom bench_func and verbose logging to cuml.benchmark
- PR #1247: Improved MNMG RF error checking

## Bug Fixes

- PR #1231: RF respect number of cuda streams from cuml handle
- PR #1230: Rf bugfix memleak in regression
- PR #1208: compile dbscan bug
- PR #1016: Use correct libcumlprims version in GPU CI
- PR #1040: Update version of numba in development conda yaml files
- PR #1043: Updates to accomodate cuDF python code reorganization
- PR #1044: Remove nvidia driver installation from ci/cpu/build.sh
- PR #991: Barnes Hut TSNE Memory Issue Fixes
- PR #1075: Pinning Dask version for consistent CI results
- PR #990: Barnes Hut TSNE Memory Issue Fixes
- PR #1066: Using proper set of workers to destroy nccl comms
- PR #1072: Remove pip requirements and setup
- PR #1074: Fix flake8 CI style check
- PR #1087: Accuracy improvement for sqrt/log in RF max_feature
- PR #1088: Change straggling numba python allocations to use RMM
- PR #1106: Pinning Distributed version to match Dask for consistent CI results
- PR #1116: TSNE CUDA 10.1 Bug Fixes
- PR #1132: DBSCAN Batching Bug Fix
- PR #1162: DASK RF random seed bug fix
- PR #1164: Fix check_dtype arg handling for input_to_dev_array
- PR #1171: SVM prediction bug fix
- PR #1177: Update dask and distributed to 2.5
- PR #1204: Fix SVM crash on Turing
- PR #1199: Replaced sprintf() with snprintf() in THROW()
- PR #1205: Update dask-cuda in yml envs
- PR #1211: Fixing Dask k-means transform bug and adding test
- PR #1236: Improve fix for SMO solvers potential crash on Turing
- PR #1251: Disable compiler optimization for CUDA 10.1 for distance prims
- PR #1260: Small bugfix for major conversion in input_utils
- PR #1276: Fix float64 prediction crash in test_random_forest

# cuML 0.9.0 (21 Aug 2019)

## New Features

- PR #894: Convert RF to treelite format
- PR #826: Jones transformation of params for ARIMA models timeSeries ml-prim
- PR #697: Silhouette Score metric ml-prim
- PR #674: KL Divergence metric ml-prim
- PR #787: homogeneity, completeness and v-measure metrics ml-prim
- PR #711: Mutual Information metric ml-prim
- PR #724: Entropy metric ml-prim
- PR #766: Expose score method based on inertia for KMeans
- PR #823: prims: cluster dispersion metric
- PR #816: Added inverse_transform() for LabelEncoder
- PR #789: prims: sampling without replacement
- PR #813: prims: Col major istance prim
- PR #635: Random Forest & Decision Tree Regression (Single-GPU)
- PR #819: Forest Inferencing Library (FIL)
- PR #829: C++: enable nvtx ranges
- PR #835: Holt-Winters algorithm
- PR #837: treelite for decision forest exchange format
- PR #871: Wrapper for FIL
- PR #870: make_blobs python function
- PR #881: wrappers for accuracy_score and adjusted_rand_score functions
- PR #840: Dask RF classification and regression
- PR #870: make_blobs python function
- PR #879: import of treelite models to FIL
- PR #892: General Gram matrices prim
- PR #883: Adding MNMG Kmeans
- PR #930: Dask RF
- PR #882: TSNE - T-Distributed Stochastic Neighbourhood Embedding
- PR #624: Internals API & Graph Based Dimensionality Reductions Callback
- PR #926: Wrapper for FIL
- PR #994: Adding MPI comm impl for testing / benchmarking MNMG CUDA
- PR #960: Enable using libcumlprims for MG algorithms/prims

## Improvements
- PR #822: build: build.sh update to club all make targets together
- PR #807: Added development conda yml files
- PR #840: Require cmake >= 3.14
- PR #832: Stateless Decision Tree and Random Forest API
- PR #857: Small modifications to comms for utilizing IB w/ Dask
- PR #851: Random forest Stateless API wrappers
- PR #865: High Performance RF
- PR #895: Pretty prints arguments!
- PR #920: Add an empty marker kernel for tracing purposes
- PR #915: syncStream added to cumlCommunicator
- PR #922: Random Forest support in FIL
- PR #911: Update headers to credit CannyLabs BH TSNE implementation
- PR #918: Streamline CUDA_REL environment variable
- PR #924: kmeans: updated APIs to be stateless, refactored code for mnmg support
- PR #950: global_bias support in FIL
- PR #773: Significant improvements to input checking of all classes and common input API for Python
- PR #957: Adding docs to RF & KMeans MNMG. Small fixes for release
- PR #965: Making dask-ml a hard dependency
- PR #976: Update api.rst for new 0.9 classes
- PR #973: Use cudaDeviceGetAttribute instead of relying on cudaDeviceProp object being passed
- PR #978: Update README for 0.9
- PR #1009: Fix references to notebooks-contrib
- PR #1015: Ability to control the number of internal streams in cumlHandle_impl via cumlHandle
- PR #1175: Add more modules to docs ToC

## Bug Fixes

- PR #923: Fix misshapen level/trend/season HoltWinters output
- PR #831: Update conda package dependencies to cudf 0.9
- PR #772: Add missing cython headers to SGD and CD
- PR #849: PCA no attribute trans_input_ transform bug fix
- PR #869: Removing incorrect information from KNN Docs
- PR #885: libclang installation fix for GPUCI
- PR #896: Fix typo in comms build instructions
- PR #921: Fix build scripts using incorrect cudf version
- PR #928: TSNE Stability Adjustments
- PR #934: Cache cudaDeviceProp in cumlHandle for perf reasons
- PR #932: Change default param value for RF classifier
- PR #949: Fix dtype conversion tests for unsupported cudf dtypes
- PR #908: Fix local build generated file ownerships
- PR #983: Change RF max_depth default to 16
- PR #987: Change default values for knn
- PR #988: Switch to exact tsne
- PR #991: Cleanup python code in cuml.dask.cluster
- PR #996: ucx_initialized being properly set in CommsContext
- PR #1007: Throws a well defined error when mutigpu is not enabled
- PR #1018: Hint location of nccl in build.sh for CI
- PR #1022: Using random_state to make K-Means MNMG tests deterministic
- PR #1034: Fix typos and formatting issues in RF docs
- PR #1052: Fix the rows_sample dtype to float

# cuML 0.8.0 (27 June 2019)

## New Features

- PR #652: Adjusted Rand Index metric ml-prim
- PR #679: Class label manipulation ml-prim
- PR #636: Rand Index metric ml-prim
- PR #515: Added Random Projection feature
- PR #504: Contingency matrix ml-prim
- PR #644: Add train_test_split utility for cuDF dataframes
- PR #612: Allow Cuda Array Interface, Numba inputs and input code refactor
- PR #641: C: Separate C-wrapper library build to generate libcuml.so
- PR #631: Add nvcategory based ordinal label encoder
- PR #681: Add MBSGDClassifier and MBSGDRegressor classes around SGD
- PR #705: Quasi Newton solver and LogisticRegression Python classes
- PR #670: Add test skipping functionality to build.sh
- PR #678: Random Forest Python class
- PR #684: prims: make_blobs primitive
- PR #673: prims: reduce cols by key primitive
- PR #812: Add cuML Communications API & consolidate Dask cuML

## Improvements

- PR #597: C++ cuML and ml-prims folder refactor
- PR #590: QN Recover from numeric errors
- PR #482: Introduce cumlHandle for pca and tsvd
- PR #573: Remove use of unnecessary cuDF column and series copies
- PR #601: Cython PEP8 cleanup and CI integration
- PR #596: Introduce cumlHandle for ols and ridge
- PR #579: Introduce cumlHandle for cd and sgd, and propagate C++ errors in cython level for cd and sgd
- PR #604: Adding cumlHandle to kNN, spectral methods, and UMAP
- PR #616: Enable clang-format for enforcing coding style
- PR #618: CI: Enable copyright header checks
- PR #622: Updated to use 0.8 dependencies
- PR #626: Added build.sh script, updated CI scripts and documentation
- PR #633: build: Auto-detection of GPU_ARCHS during cmake
- PR #650: Moving brute force kNN to prims. Creating stateless kNN API.
- PR #662: C++: Bulk clang-format updates
- PR #671: Added pickle pytests and correct pickling of Base class
- PR #675: atomicMin/Max(float, double) with integer atomics and bit flipping
- PR #677: build: 'deep-clean' to build.sh to clean faiss build as well
- PR #683: Use stateless c++ API in KNN so that it can be pickled properly
- PR #686: Use stateless c++ API in UMAP so that it can be pickled properly
- PR #695: prims: Refactor pairwise distance
- PR #707: Added stress test and updated documentation for RF
- PR #701: Added emacs temporary file patterns to .gitignore
- PR #606: C++: Added tests for host_buffer and improved device_buffer and host_buffer implementation
- PR #726: Updated RF docs and stress test
- PR #730: Update README and RF docs for 0.8
- PR #744: Random projections generating binomial on device. Fixing tests.
- PR #741: Update API docs for 0.8
- PR #754: Pickling of UMAP/KNN
- PR #753: Made PCA and TSVD picklable
- PR #746: LogisticRegression and QN API docstrings
- PR #820: Updating DEVELOPER GUIDE threading guidelines

## Bug Fixes
- PR #584: Added missing virtual destructor to deviceAllocator and hostAllocator
- PR #620: C++: Removed old unit-test files in ml-prims
- PR #627: C++: Fixed dbscan crash issue filed in 613
- PR #640: Remove setuptools from conda run dependency
- PR #646: Update link in contributing.md
- PR #649: Bug fix to LinAlg::reduce_rows_by_key prim filed in issue #648
- PR #666: fixes to gitutils.py to resolve both string decode and handling of uncommitted files
- PR #676: Fix template parameters in `bernoulli()` implementation.
- PR #685: Make CuPy optional to avoid nccl conda package conflicts
- PR #687: prims: updated tolerance for reduce_cols_by_key unit-tests
- PR #689: Removing extra prints from NearestNeighbors cython
- PR #718: Bug fix for DBSCAN and increasing batch size of sgd
- PR #719: Adding additional checks for dtype of the data
- PR #736: Bug fix for RF wrapper and .cu print function
- PR #547: Fixed issue if C++ compiler is specified via CXX during configure.
- PR #759: Configure Sphinx to render params correctly
- PR #762: Apply threshold to remove flakiness of UMAP tests.
- PR #768: Fixing memory bug from stateless refactor
- PR #782: Nearest neighbors checking properly whether memory should be freed
- PR #783: UMAP was using wrong size for knn computation
- PR #776: Hotfix for self.variables in RF
- PR #777: Fix numpy input bug
- PR #784: Fix jit of shuffle_idx python function
- PR #790: Fix rows_sample input type for RF
- PR #793: Fix for dtype conversion utility for numba arrays without cupy installed
- PR #806: Add a seed for sklearn model in RF test file
- PR #843: Rf quantile fix

# cuML 0.7.0 (10 May 2019)

## New Features

- PR #405: Quasi-Newton GLM Solvers
- PR #277: Add row- and column-wise weighted mean primitive
- PR #424: Add a grid-sync struct for inter-block synchronization
- PR #430: Add R-Squared Score to ml primitives
- PR #463: Add matrix gather to ml primitives
- PR #435: Expose cumlhandle in cython + developer guide
- PR #455: Remove default-stream arguement across ml-prims and cuML
- PR #375: cuml cpp shared library renamed to libcuml++.so
- PR #460: Random Forest & Decision Trees (Single-GPU, Classification)
- PR #491: Add doxygen build target for ml-prims
- PR #505: Add R-Squared Score to python interface
- PR #507: Add coordinate descent for lasso and elastic-net
- PR #511: Add a minmax ml-prim
- PR #516: Added Trustworthiness score feature
- PR #520: Add local build script to mimic gpuCI
- PR #503: Add column-wise matrix sort primitive
- PR #525: Add docs build script to cuML
- PR #528: Remove current KMeans and replace it with a new single GPU implementation built using ML primitives

## Improvements

- PR #481: Refactoring Quasi-Newton to use cumlHandle
- PR #467: Added validity check on cumlHandle_t
- PR #461: Rewrote permute and added column major version
- PR #440: README updates
- PR #295: Improve build-time and the interface e.g., enable bool-OutType, for distance()
- PR #390: Update docs version
- PR #272: Add stream parameters to cublas and cusolver wrapper functions
- PR #447: Added building and running mlprims tests to CI
- PR #445: Lower dbscan memory usage by computing adjacency matrix directly
- PR #431: Add support for fancy iterator input types to LinAlg::reduce_rows_by_key
- PR #394: Introducing cumlHandle API to dbscan and add example
- PR #500: Added CI check for black listed CUDA Runtime API calls
- PR #475: exposing cumlHandle for dbscan from python-side
- PR #395: Edited the CONTRIBUTING.md file
- PR #407: Test files to run stress, correctness and unit tests for cuml algos
- PR #512: generic copy method for copying buffers between device/host
- PR #533: Add cudatoolkit conda dependency
- PR #524: Use cmake find blas and find lapack to pass configure options to faiss
- PR #527: Added notes on UMAP differences from reference implementation
- PR #540: Use latest release version in update-version CI script
- PR #552: Re-enable assert in kmeans tests with xfail as needed
- PR #581: Add shared memory fast col major to row major function back with bound checks
- PR #592: More efficient matrix copy/reverse methods
- PR #721: Added pickle tests for DBSCAN and Random Projections

## Bug Fixes

- PR #334: Fixed segfault in `ML::cumlHandle_impl::destroyResources`
- PR #349: Developer guide clarifications for cumlHandle and cumlHandle_impl
- PR #398: Fix CI scripts to allow nightlies to be uploaded
- PR #399: Skip PCA tests to allow CI to run with driver 418
- PR #422: Issue in the PCA tests was solved and CI can run with driver 418
- PR #409: Add entry to gitmodules to ignore build artifacts
- PR #412: Fix for svdQR function in ml-prims
- PR #438: Code that depended on FAISS was building everytime.
- PR #358: Fixed an issue when switching streams on MLCommon::device_buffer and MLCommon::host_buffer
- PR #434: Fixing bug in CSR tests
- PR #443: Remove defaults channel from ci scripts
- PR #384: 64b index arithmetic updates to the kernels inside ml-prims
- PR #459: Fix for runtime library path of pip package
- PR #464: Fix for C++11 destructor warning in qn
- PR #466: Add support for column-major in LinAlg::*Norm methods
- PR #465: Fixing deadlock issue in GridSync due to consecutive sync calls
- PR #468: Fix dbscan example build failure
- PR #470: Fix resource leakage in Kalman filter python wrapper
- PR #473: Fix gather ml-prim test for change in rng uniform API
- PR #477: Fixes default stream initialization in cumlHandle
- PR #480: Replaced qn_fit() declaration with #include of file containing definition to fix linker error
- PR #495: Update cuDF and RMM versions in GPU ci test scripts
- PR #499: DEVELOPER_GUIDE.md: fixed links and clarified ML::detail::streamSyncer example
- PR #506: Re enable ml-prim tests in CI
- PR #508: Fix for an error with default argument in LinAlg::meanSquaredError
- PR #519: README.md Updates and adding BUILD.md back
- PR #526: Fix the issue of wrong results when fit and transform of PCA are called separately
- PR #531: Fixing missing arguments in updateDevice() for RF
- PR #543: Exposing dbscan batch size through cython API and fixing broken batching
- PR #551: Made use of ZLIB_LIBRARIES consistent between ml_test and ml_mg_test
- PR #557: Modified CI script to run cuML tests before building mlprims and removed lapack flag
- PR #578: Updated Readme.md to add lasso and elastic-net
- PR #580: Fixing cython garbage collection bug in KNN
- PR #577: Use find libz in prims cmake
- PR #594: fixed cuda-memcheck mean_center test failures


# cuML 0.6.1 (09 Apr 2019)

## Bug Fixes

- PR #462 Runtime library path fix for cuML pip package


# cuML 0.6.0 (22 Mar 2019)

## New Features

- PR #249: Single GPU Stochastic Gradient Descent for linear regression, logistic regression, and linear svm with L1, L2, and elastic-net penalties.
- PR #247: Added "proper" CUDA API to cuML
- PR #235: NearestNeighbors MG Support
- PR #261: UMAP Algorithm
- PR #290: NearestNeighbors numpy MG Support
- PR #303: Reusable spectral embedding / clustering
- PR #325: Initial support for single process multi-GPU OLS and tSVD
- PR #271: Initial support for hyperparameter optimization with dask for many models

## Improvements

- PR #144: Dockerfile update and docs for LinearRegression and Kalman Filter.
- PR #168: Add /ci/gpu/build.sh file to cuML
- PR #167: Integrating full-n-final ml-prims repo inside cuml
- PR #198: (ml-prims) Removal of *MG calls + fixed a bug in permute method
- PR #194: Added new ml-prims for supporting LASSO regression.
- PR #114: Building faiss C++ api into libcuml
- PR #64: Using FAISS C++ API in cuML and exposing bindings through cython
- PR #208: Issue ml-common-3: Math.h: swap thrust::for_each with binaryOp,unaryOp
- PR #224: Improve doc strings for readable rendering with readthedocs
- PR #209: Simplify README.md, move build instructions to BUILD.md
- PR #218: Fix RNG to use given seed and adjust RNG test tolerances.
- PR #225: Support for generating random integers
- PR #215: Refactored LinAlg::norm to Stats::rowNorm and added Stats::colNorm
- PR #234: Support for custom output type and passing index value to main_op in *Reduction kernels
- PR #230: Refactored the cuda_utils header
- PR #236: Refactored cuml python package structure to be more sklearn like
- PR #232: Added reduce_rows_by_key
- PR #246: Support for 2 vectors in the matrix vector operator
- PR #244: Fix for single GPU OLS and Ridge to support one column training data
- PR #271: Added get_params and set_params functions for linear and ridge regression
- PR #253: Fix for issue #250-reduce_rows_by_key failed memcheck for small nkeys
- PR #269: LinearRegression, Ridge Python docs update and cleaning
- PR #322: set_params updated
- PR #237: Update build instructions
- PR #275: Kmeans use of faster gpu_matrix
- PR #288: Add n_neighbors to NearestNeighbors constructor
- PR #302: Added FutureWarning for deprecation of current kmeans algorithm
- PR #312: Last minute cleanup before release
- PR #315: Documentation updating and enhancements
- PR #330: Added ignored argument to pca.fit_transform to map to sklearn's implemenation
- PR #342: Change default ABI to ON
- PR #572: Pulling DBSCAN components into reusable primitives


## Bug Fixes

- PR #193: Fix AttributeError in PCA and TSVD
- PR #211: Fixing inconsistent use of proper batch size calculation in DBSCAN
- PR #202: Adding back ability for users to define their own BLAS
- PR #201: Pass CMAKE CUDA path to faiss/configure script
- PR #200 Avoid using numpy via cimport in KNN
- PR #228: Bug fix: LinAlg::unaryOp with 0-length input
- PR #279: Removing faiss-gpu references in README
- PR #321: Fix release script typo
- PR #327: Update conda requirements for version 0.6 requirements
- PR #352: Correctly calculating numpy chunk sizing for kNN
- PR #345: Run python import as part of package build to trigger compilation
- PR #347: Lowering memory usage of kNN.
- PR #355: Fixing issues with very large numpy inputs to SPMG OLS and tSVD.
- PR #357: Removing FAISS requirement from README
- PR #362: Fix for matVecOp crashing on large input sizes
- PR #366: Index arithmetic issue fix with TxN_t class
- PR #376: Disabled kmeans tests since they are currently too sensitive (see #71)
- PR #380: Allow arbitrary data size on ingress for numba_utils.row_matrix
- PR #385: Fix for long import cuml time in containers and fix for setup_pip
- PR #630: Fixing a missing kneighbors in nearest neighbors python proxy

# cuML 0.5.1 (05 Feb 2019)

## Bug Fixes

- PR #189 Avoid using numpy via cimport to prevent ABI issues in Cython compilation


# cuML 0.5.0 (28 Jan 2019)

## New Features

- PR #66: OLS Linear Regression
- PR #44: Distance calculation ML primitives
- PR #69: Ridge (L2 Regularized) Linear Regression
- PR #103: Linear Kalman Filter
- PR #117: Pip install support
- PR #64: Device to device support from cuML device pointers into FAISS

## Improvements

- PR #56: Make OpenMP optional for building
- PR #67: Github issue templates
- PR #44: Refactored DBSCAN to use ML primitives
- PR #91: Pytest cleanup and sklearn toyset datasets based pytests for kmeans and dbscan
- PR #75: C++ example to use kmeans
- PR #117: Use cmake extension to find any zlib installed in system
- PR #94: Add cmake flag to set ABI compatibility
- PR #139: Move thirdparty submodules to root and add symlinks to new locations
- PR #151: Replace TravisCI testing and conda pkg builds with gpuCI
- PR #164: Add numba kernel for faster column to row major transform
- PR #114: Adding FAISS to cuml build

## Bug Fixes

- PR #48: CUDA 10 compilation warnings fix
- PR #51: Fixes to Dockerfile and docs for new build system
- PR #72: Fixes for GCC 7
- PR #96: Fix for kmeans stack overflow with high number of clusters
- PR #105: Fix for AttributeError in kmeans fit method
- PR #113: Removed old  glm python/cython files
- PR #118: Fix for AttributeError in kmeans predict method
- PR #125: Remove randomized solver option from PCA python bindings


# cuML 0.4.0 (05 Dec 2018)

## New Features

## Improvements

- PR #42: New build system: separation of libcuml.so and cuml python package
- PR #43: Added changelog.md

## Bug Fixes


# cuML 0.3.0 (30 Nov 2018)

## New Features

- PR #33: Added ability to call cuML algorithms using numpy arrays

## Improvements

- PR #24: Fix references of python package from cuML to cuml and start using versioneer for better versioning
- PR #40: Added support for refactored cuDF 0.3.0, updated Conda files
- PR #33: Major python test cleaning, all tests pass with cuDF 0.2.0 and 0.3.0. Preparation for new build system
- PR #34: Updated batch count calculation logic in DBSCAN
- PR #35: Beginning of DBSCAN refactor to use cuML mlprims and general improvements

## Bug Fixes

- PR #30: Fixed batch size bug in DBSCAN that caused crash. Also fixed various locations for potential integer overflows
- PR #28: Fix readthedocs build documentation
- PR #29: Fix pytests for cuml name change from cuML
- PR #33: Fixed memory bug that would cause segmentation faults due to numba releasing memory before it was used. Also fixed row major/column major bugs for different algorithms
- PR #36: Fix kmeans gtest to use device data
- PR #38: cuda\_free bug removed that caused google tests to sometimes pass and sometimes fail randomly
- PR #39: Updated cmake to correctly link with CUDA libraries, add CUDA runtime linking and include source files in compile target

# cuML 0.2.0 (02 Nov 2018)

## New Features

- PR #11: Kmeans algorithm added
- PR #7: FAISS KNN wrapper added
- PR #21: Added Conda install support

## Improvements

- PR #15: Added compatibility with cuDF (from prior pyGDF)
- PR #13: Added FAISS to Dockerfile
- PR #21: Added TravisCI build system for CI and Conda builds

## Bug Fixes

- PR #4: Fixed explained variance bug in TSVD
- PR #5: Notebook bug fixes and updated results


# cuML 0.1.0

Initial release including PCA, TSVD, DBSCAN, ml-prims and cython wrappers<|MERGE_RESOLUTION|>--- conflicted
+++ resolved
@@ -47,12 +47,9 @@
 - PR #2798: Add python tests for FIL multiclass classification of lightgbm models
 - PR #2892: Update ci/local/README.md
 - PR #2910: Adding Support for CuPy 8.x
-<<<<<<< HEAD
-- PR #2928: Updating Estimators Derived from Base for Consistency
-=======
 - PR #2914: Add tests for XGBoost multi-class models in FIL
 - PR #2930: Pin libfaiss to <=1.6.3
->>>>>>> d6ff8336
+- PR #2928: Updating Estimators Derived from Base for Consistency
 
 ## Bug Fixes
 - PR #2885: Changing test target for NVTX wrapper test
