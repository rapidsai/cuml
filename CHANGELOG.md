# cuML 0.17.0 (Date TBD)

## New Features

## Improvements
- PR #3070: Speed up dask/test_datasets tests
- PR #3075: Speed up test_linear_model tests
- PR #3078: Speed up test_incremental_pca tests
- PR #2902: `matrix/matrix.cuh` in RAFT namespacing
- PR #2903: Moving linalg's gemm, gemv, transpose to RAFT namespaces
- PR #2905: `stats` prims `mean_center`, `sum` to RAFT namespaces
- PR #2904: Moving `linalg` basic math ops to RAFT namespaces
- PR #3000: Pin cmake policies to cmake 3.17 version, bump project version to 0.17
- PR #3083: Improving test_make_blobs testing time
- PR #2906: Moving `linalg` decomp to RAFT namespaces
- PR #2996: Removing the max_depth restriction for switching to the batched backend
- PR #3004: Remove Single Process Multi GPU (SPMG) code
- PR #3044: Move leftover `linalg` and `stats` to RAFT namespaces
- PR #3067: Deleting prims moved to RAFT and updating header paths
- PR #3074: Reducing dask coordinate descent test runtime

## Bug Fixes
- PR #3072: Fusing metrics and score directories in src_prims
- PR #3037: Avoid logging deadlock in multi-threaded C code
- PR #2983: Fix seeding of KISS99 RNG
- PR #3011: Fix unused initialize_embeddings parameter in Barnes-Hut t-SNE
- PR #3008: Check number of columns in check_array validator
- PR #3012: Increasing learning rate for SGD log loss and invscaling pytests
- PR #3021: Fix a hang in cuML RF experimental backend
<<<<<<< HEAD
- PR #3051: MNMG KNN Cl&Re fix + multiple improvements
=======
- PR #3039: Update RF and decision tree parameter initializations in benchmark codes
- PR #3061: Handle C++ exception thrown from FIL predict
- PR #3073: Update mathjax CDN URL for documentation
- PR #3062: Bumping xgboost version to match cuml version
- PR #3086: Reverting FIL Notebook Testing
>>>>>>> 7e6d4135

# cuML 0.16.0 (Date TBD)

## New Features
- PR #2922: Install RAFT headers with cuML
- PR #2909: Update allgatherv for compatibility with latest RAFT
- PR #2677: Ability to export RF trees as JSON
- PR #2698: Distributed TF-IDF transformer
- PR #2476: Porter Stemmer
- PR #2789: Dask LabelEncoder
- PR #2152: add FIL C++ benchmark
- PR #2638: Improve cython build with custom `build_ext`
- PR #2866: Support XGBoost-style multiclass models (gradient boosted decision trees) in FIL C++
- PR #2874: Issue warning for degraded accuracy with float64 models in Treelite
- PR #2881: Introduces experimental batched backend for random forest
- PR #2916: Add SKLearn multi-class GBDT model support in FIL

## Improvements
- PR #2947: Add more warnings for accuracy degradation with 64-bit models
- PR #2873: Remove empty marker kernel code for NVTX markers
- PR #2796: Remove tokens of length 1 by default for text vectorizers
- PR #2741: Use rapids build packages in conda environments
- PR #2735: Update seed to random_state in random forest and associated tests
- PR #2739: Use cusparse_wrappers.h from RAFT
- PR #2729: Replace `cupy.sparse` with `cupyx.scipy.sparse`
- PR #2749: Correct docs for python version used in cuml_dev conda environment
- PR #2747: Adopting raft::handle_t and raft::comms::comms_t in cuML
- PR #2762: Fix broken links and provide minor edits to docs
- PR #2723: Support and enable convert_dtype in estimator predict
- PR #2758: Match sklearn's default n_components behavior for PCA
- PR #2770: Fix doxygen version during cmake
- PR #2766: Update default RandomForestRegressor score function to use r2
- PR #2775: Enablinbg mg gtests w/ raft mpi comms
- PR #2783: Add pytest that will fail when GPU IDs in Dask cluster are not unique
- PR #2784: Add SparseCumlArray container for sparse index/data arrays
- PR #2785: Add in cuML-specific dev conda dependencies
- PR #2778: Add README for FIL
- PR #2799: Reenable lightgbm test with lower (1%) proba accuracy
- PR #2800: Align cuML's spdlog version with RMM's
- PR #2824: Make data conversions warnings be debug level
- PR #2835: Rng prims, utils, and dependencies in RAFT
- PR #2541: Improve Documentation Examples and Source Linking
- PR #2837: Make the FIL node reorder loop more obvious
- PR #2849: make num_classes significant in FLOAT_SCALAR case
- PR #2792: Project flash (new build process) script changes
- PR #2850: Clean up unused params in paramsPCA
- PR #2871: Add timing function to utils
- PR #2863: in FIL, rename leaf_value_t enums to more descriptive
- PR #2867: improve stability of FIL benchmark measurements
- PR #2798: Add python tests for FIL multiclass classification of lightgbm models
- PR #2892: Update ci/local/README.md
- PR #2910: Adding Support for CuPy 8.x
- PR #2914: Add tests for XGBoost multi-class models in FIL
- PR #2622: Simplify tSNE perplexity search
- PR #2930: Pin libfaiss to <=1.6.3
- PR #2928: Updating Estimators Derived from Base for Consistency
- PR #2942: Adding `cuml.experimental` to the Docs
- PR #3010: Improve gpuCI Scripts

## Bug Fixes
- PR #2973: Allow data imputation for nan values
- PR #2982: Adjust kneighbors classifier test threshold to avoid intermittent failure
- PR #2885: Changing test target for NVTX wrapper test
- PR #2882: Allow import on machines without GPUs
- PR #2875: Bug fix to enable colorful NVTX markers
- PR #2744: Supporting larger number of classes in KNeighborsClassifier
- PR #2769: Remove outdated doxygen options for 1.8.20
- PR #2787: Skip lightgbm test for version 3 and above temporarily
- PR #2805: Retain index in stratified splitting for dataframes
- PR #2781: Use Python print to correctly redirect spdlogs when sys.stdout is changed
- PR #2787: Skip lightgbm test for version 3 and above temporarily
- PR #2813: Fix memory access in generation of non-row-major random blobs
- PR #2810: Update Rf MNMG threshold to prevent sporadic test failure
- PR #2808: Relax Doxygen version required in CMake to coincide with integration repo
- PR #2818: Fix parsing of singlegpu option in build command
- PR #2827: Force use of whole dataset when sample bootstrapping is disabled
- PR #2829: Fixing description for labels in docs and removing row number constraint from PCA xform/inverse_xform
- PR #2832: Updating stress tests that fail with OOM
- PR #2831: Removing repeated capture and parameter in lambda function
- PR #2847: Workaround for TSNE lockup, change caching preference.
- PR #2842: KNN index preprocessors were using incorrect n_samples
- PR #2848: Fix typo in Python docstring for UMAP
- PR #2856: Fix LabelEncoder for filtered input
- PR #2855: Updates for RMM being header only
- PR #2844: Fix for OPG KNN Classifier & Regressor
- PR #2880: Fix bugs in Auto-ARIMA when s==None
- PR #2877: TSNE exception for n_components > 2
- PR #2879: Update unit test for LabelEncoder on filtered input
- PR #2932: Marking KBinsDiscretizer pytests as xfail
- PR #2925: Fixing Owner Bug When Slicing CumlArray Objects
- PR #2931: Fix notebook error handling in gpuCI
- PR #2941: Fixing dask tsvd stress test failure
- PR #2943: Remove unused shuffle_features parameter
- PR #2940: Correcting labels meta dtype for `cuml.dask.make_classification`
- PR #2965: Notebooks update
- PR #2955: Fix for conftest for singlegpu build
- PR #2968: Remove shuffle_features from RF param names
- PR #2957: Fix ols test size for stability
- PR #2972: Upgrade Treelite to 0.93
- PR #2981: Prevent unguarded import of sklearn in SVC
- PR #2984: Fix GPU test scripts gcov error
- PR #2990: Reduce MNMG kneighbors regressor test threshold
- PR #2997: Changing ARIMA `get/set_params` to `get/set_fit_params`

# cuML 0.15.0 (Date TBD)

## New Features
- PR #2581: Added model persistence via joblib in each section of estimator_intro.ipynb
- PR #2554: Hashing Vectorizer and general vectorizer improvements
- PR #2240: Making Dask models pickleable
- PR #2267: CountVectorizer estimator
- PR #2261: Exposing new FAISS metrics through Python API
- PR #2287: Single-GPU TfidfTransformer implementation
- PR #2289: QR SVD solver for MNMG PCA
- PR #2312: column-major support for make_blobs
- PR #2172: Initial support for auto-ARIMA
- PR #2394: Adding cosine & correlation distance for KNN
- PR #2392: PCA can accept sparse inputs, and sparse prim for computing covariance
- PR #2465: Support pandas 1.0+
- PR #2550: Single GPU Target Encoder
- PR #2519: Precision recall curve using cupy
- PR #2500: Replace UMAP functionality dependency on nvgraph with RAFT Spectral Clustering
- PR #2502: cuML Implementation of `sklearn.metrics.pairwise_distances`
- PR #2520: TfidfVectorizer estimator
- PR #2211: MNMG KNN Classifier & Regressor
- PR #2461: Add KNN Sparse Output Functionality
- PR #2615: Incremental PCA
- PR #2594: Confidence intervals for ARIMA forecasts
- PR #2607: Add support for probability estimates in SVC
- PR #2618: SVM class and sample weights
- PR #2635: Decorator to generate docstrings with autodetection of parameters
- PR #2270: Multi class MNMG RF
- PR #2661: CUDA-11 support for single-gpu code
- PR #2322: Sparse FIL forests with 8-byte nodes
- PR #2675: Update conda recipes to support CUDA 11
- PR #2645: Add experimental, sklearn-based preprocessing

## Improvements
- PR #2336: Eliminate `rmm.device_array` usage
- PR #2262: Using fully shared PartDescriptor in MNMG decomposiition, linear models, and solvers
- PR #2310: Pinning ucx-py to 0.14 to make 0.15 CI pass
- PR #1945: enable clang tidy
- PR #2339: umap performance improvements
- PR #2308: Using fixture for Dask client to eliminate possiblity of not closing
- PR #2345: make C++ logger level definition to be the same as python layer
- PR #2329: Add short commit hash to conda package name
- PR #2362: Implement binary/multi-classification log loss with cupy
- PR #2363: Update threshold and make other changes for stress tests
- PR #2371: Updating MBSGD tests to use larger batches
- PR #2380: Pinning libcumlprims version to ease future updates
- PR #2405: Remove references to deprecated RMM headers.
- PR #2340: Import ARIMA in the root init file and fix the `test_fit_function` test
- PR #2408: Install meta packages for dependencies
- PR #2417: Move doc customization scripts to Jenkins
- PR #2427: Moving MNMG decomposition to cuml
- PR #2433: Add libcumlprims_mg to CMake
- PR #2420: Add and set convert_dtype default to True in estimator fit methods
- PR #2411: Refactor Mixin classes and use in classifier/regressor estimators
- PR #2442: fix setting RAFT_DIR from the RAFT_PATH env var
- PR #2469: Updating KNN c-api to document all arguments
- PR #2453: Add CumlArray to API doc
- PR #2440: Use Treelite Conda package
- PR #2403: Support for input and output type consistency in logistic regression predict_proba
- PR #2473: Add metrics.roc_auc_score to API docs. Additional readability and minor docs bug fixes
- PR #2468: Add `_n_features_in_` attribute to all single GPU estimators that implement fit
- PR #2489: Removing explicit FAISS build and adding dependency on libfaiss conda package
- PR #2480: Moving MNMG glm and solvers to cuml
- PR #2490: Moving MNMG KMeans to cuml
- PR #2483: Moving MNMG KNN to cuml
- PR #2492: Adding additional assertions to mnmg nearest neighbors pytests
- PR #2439: Update dask RF code to have print_detailed function
- PR #2431: Match output of classifier predict with target dtype
- PR #2237: Refactor RF cython code
- PR #2513: Fixing LGTM Analysis Issues
- PR #2099: Raise an error when float64 data is used with dask RF
- PR #2522: Renaming a few arguments in KNeighbors* to be more readable
- PR #2499: Provide access to `cuml.DBSCAN` core samples
- PR #2526: Removing PCA TSQR as a solver due to scalability issues
- PR #2536: Update conda upload versions for new supported CUDA/Python
- PR #2538: Remove Protobuf dependency
- PR #2553: Test pickle protocol 5 support
- PR #2570: Accepting single df or array input in train_test_split
- PR #2566: Remove deprecated cuDF from_gpu_matrix calls
- PR #2583: findpackage.cmake.in template for cmake dependencies
- PR #2577: Fully removing NVGraph dependency for CUDA 11 compatibility
- PR #2575: Speed up TfidfTransformer
- PR #2584: Removing dependency on sklearn's NotFittedError
- PR #2591: Generate benchmark datsets using `cuml.datasets`
- PR #2548: Fix limitation on number of rows usable with tSNE and refactor memory allocation
- PR #2589: including cuda-11 build fixes into raft
- PR #2599: Add Stratified train_test_split
- PR #2487: Set classes_ attribute during classifier fit
- PR #2605: Reduce memory usage in tSNE
- PR #2611: Adding building doxygen docs to gpu ci
- PR #2631: Enabling use of gtest conda package for build
- PR #2623: Fixing kmeans score() API to be compatible with Scikit-learn
- PR #2629: Add naive_bayes api docs
- PR #2643: 'dense' and 'sparse' values of `storage_type` for FIL
- PR #2691: Generic Base class attribute setter
- PR #2666: Update MBSGD documentation to mention that the model is experimental
- PR #2687: Update xgboost version to 1.2.0dev.rapidsai0.15
- PR #2684: CUDA 11 conda development environment yml and faiss patch
- PR #2648: Replace CNMeM with `rmm::mr::pool_memory_resource`.
- PR #2686: Improve SVM tests
- PR #2692: Changin LBFGS log level
- PR #2705: Add sum operator and base operator overloader functions to cumlarray
- PR #2701: Updating README + Adding ref to UMAP paper
- PR #2721: Update API docs
- PR #2730: Unpin cumlprims in conda recipes for release

## Bug Fixes
- PR #2369: Update RF code to fix set_params memory leak
- PR #2364: Fix for random projection
- PR #2373: Use Treelite Pip package in GPU testing
- PR #2376: Update documentation Links
- PR #2407: fixed batch count in DBScan for integer overflow case
- PR #2413: CumlArray and related methods updates to account for cuDF.Buffer contiguity update
- PR #2424: --singlegpu flag fix on build.sh script
- PR #2432: Using correct algo_name for UMAP in benchmark tests
- PR #2445: Restore access to coef_ property of Lasso
- PR #2441: Change p2p_enabled definition to work without ucx
- PR #2447: Drop `nvstrings`
- PR #2450: Update local build to use new gpuCI image
- PR #2454: Mark RF memleak test as XFAIL, because we can't detect memleak reliably
- PR #2455: Use correct field to store data type in `LabelEncoder.fit_transform`
- PR #2475: Fix typo in build.sh
- PR #2496: Fixing indentation for simulate_data in test_fil.py
- PR #2494: Set QN regularization strength consistent with scikit-learn
- PR #2486: Fix cupy input to kmeans init
- PR #2497: Changes to accomodate cuDF unsigned categorical changes
- PR #2209: Fix FIL benchmark for gpuarray-c input
- PR #2507: Import `treelite.sklearn`
- PR #2521: Fixing invalid smem calculation in KNeighborsCLassifier
- PR #2515: Increase tolerance for LogisticRegression test
- PR #2532: Updating doxygen in new MG headers
- PR #2521: Fixing invalid smem calculation in KNeighborsCLassifier
- PR #2515: Increase tolerance for LogisticRegression test
- PR #2545: Fix documentation of n_iter_without_progress in tSNE Python bindings
- PR #2543: Improve numerical stability of QN solver
- PR #2544: Fix Barnes-Hut tSNE not using specified post_learning_rate
- PR #2558: Disabled a long-running FIL test
- PR #2540: Update default value for n_epochs in UMAP to match documentation & sklearn API
- PR #2535: Fix issue with incorrect docker image being used in local build script
- PR #2542: Fix small memory leak in TSNE
- PR #2552: Fixed the length argument of updateDevice calls in RF test
- PR #2565: Fix cell allocation code to avoid loops in quad-tree. Prevent NaNs causing infinite descent
- PR #2563: Update scipy call for arima gradient test
- PR #2569: Fix for cuDF update
- PR #2508: Use keyword parameters in sklearn.datasets.make_* functions
- PR #2587: Attributes for estimators relying on solvers
- PR #2586: Fix SVC decision function data type
- PR #2573: Considering managed memory as device type on checking for KMeans
- PR #2574: Fixing include path in `tsvd_mg.pyx`
- PR #2506: Fix usage of CumlArray attributes on `cuml.common.base.Base`
- PR #2593: Fix inconsistency in train_test_split
- PR #2609: Fix small doxygen issues
- PR #2610: Remove cuDF tolist call
- PR #2613: Removing thresholds from kmeans score tests (SG+MG)
- PR #2616: Small test code fix for pandas dtype tests
- PR #2617: Fix floating point precision error in tSNE
- PR #2625: Update Estimator notebook to resolve errors
- PR #2634: singlegpu build option fixes
- PR #2641: [Breaking] Make `max_depth` in RF compatible with scikit-learn
- PR #2650: Make max_depth behave consistently for max_depth > 14
- PR #2651: AutoARIMA Python bug fix
- PR #2654: Fix for vectorizer concatenations
- PR #2655: Fix C++ RF predict function access of rows/samples array
- PR #2649: Cleanup sphinx doc warnings for 0.15
- PR #2668: Order conversion improvements to account for cupy behavior changes
- PR #2669: Revert PR 2655 Revert "Fixes C++ RF predict function"
- PR #2683: Fix incorrect "Bad CumlArray Use" error messages on test failures
- PR #2695: Fix debug build issue due to incorrect host/device method setup
- PR #2709: Fixing OneHotEncoder Overflow Error
- PR #2710: Fix SVC doc statement about predic_proba
- PR #2726: Return correct output type in QN
- PR #2711: Fix Dask RF failure intermittently
- PR #2718: Fix temp directory for py.test
- PR #2719: Set KNeighborsRegressor output dtype according to training target dtype
- PR #2720: Updates to outdated links
- PR #2722: Getting cuML covariance test passing w/ Cupy 7.8 & CUDA 11

# cuML 0.14.0 (03 Jun 2020)

## New Features
- PR #1994: Support for distributed OneHotEncoder
- PR #1892: One hot encoder implementation with cupy
- PR #1655: Adds python bindings for homogeneity score
- PR #1704: Adds python bindings for completeness score
- PR #1687: Adds python bindings for mutual info score
- PR #1980: prim: added a new write-only unary op prim
- PR #1867: C++: add logging interface support in cuML based spdlog
- PR #1902: Multi class inference in FIL C++ and importing multi-class forests from treelite
- PR #1906: UMAP MNMG
- PR #2067: python: wrap logging interface in cython
- PR #2083: Added dtype, order, and use_full_low_rank to MNMG `make_regression`
- PR #2074: SG and MNMG `make_classification`
- PR #2127: Added order to SG `make_blobs`, and switch from C++ to cupy based implementation
- PR #2057: Weighted k-means
- PR #2256: Add a `make_arima` generator
- PR #2245: ElasticNet, Lasso and Coordinate Descent MNMG
- PR #2242: Pandas input support with output as NumPy arrays by default
- PR #2551: Add cuML RF multiclass prediction using FIL from python
- PR #1728: Added notebook testing to gpuCI gpu build

## Improvements
- PR #1931: C++: enabled doxygen docs for all of the C++ codebase
- PR #1944: Support for dask_cudf.core.Series in _extract_partitions
- PR #1947: Cleaning up cmake
- PR #1927: Use Cython's `new_build_ext` (if available)
- PR #1946: Removed zlib dependency from cmake
- PR #1988: C++: cpp bench refactor
- PR #1873: Remove usage of nvstring and nvcat from LabelEncoder
- PR #1968: Update SVC SVR with cuML Array
- PR #1972: updates to our flow to use conda-forge's clang and clang-tools packages
- PR #1974: Reduce ARIMA testing time
- PR #1984: Enable Ninja build
- PR #1985: C++ UMAP parametrizable tests
- PR #2005: Adding missing algorithms to cuml benchmarks and notebook
- PR #2016: Add capability to setup.py and build.sh to fully clean all cython build files and artifacts
- PR #2044: A cuda-memcheck helper wrapper for devs
- PR #2018: Using `cuml.dask.part_utils.extract_partitions` and removing similar, duplicated code
- PR #2019: Enable doxygen build in our nightly doc build CI script
- PR #1996: Cythonize in parallel
- PR #2032: Reduce number of tests for MBSGD to improve CI running time
- PR #2031: Encapsulating UCX-py interactions in singleton
- PR #2029: Add C++ ARIMA log-likelihood benchmark
- PR #2085: Convert TSNE to use CumlArray
- PR #2051: Reduce the time required to run dask pca and dask tsvd tests
- PR #1981: Using CumlArray in kNN and DistributedDataHandler in dask kNN
- PR #2053: Introduce verbosity level in C++ layer instead of boolean `verbose` flag
- PR #2047: Make internal streams non-blocking w.r.t. NULL stream
- PR #2048: Random forest testing speedup
- PR #2058: Use CumlArray in Random Projection
- PR #2068: Updating knn class probabilities to use make_monotonic instead of binary search
- PR #2062: Adding random state to UMAP mnmg tests
- PR #2064: Speed-up K-Means test
- PR #2015: Renaming .h to .cuh in solver, dbscan and svm
- PR #2080: Improved import of sparse FIL forests from treelite
- PR #2090: Upgrade C++ build to C++14 standard
- PR #2089: CI: enabled cuda-memcheck on ml-prims unit-tests during nightly build
- PR #2128: Update Dask RF code to reduce the time required for GPU predict to run
- PR #2125: Build infrastructure to use RAFT
- PR #2131: Update Dask RF fit to use DistributedDataHandler
- PR #2055: Update the metrics notebook to use important cuML models
- PR #2095: Improved import of src_prims/utils.h, making it less ambiguous
- PR #2118: Updating SGD & mini-batch estimators to use CumlArray
- PR #2120: Speeding up dask RandomForest tests
- PR #1883: Use CumlArray in ARIMA
- PR #877: Adding definition of done criteria to wiki
- PR #2135: A few optimizations to UMAP fuzzy simplicial set
- PR #1914: Change the meaning of ARIMA's intercept to match the literature
- PR #2098: Renaming .h to .cuh in decision_tree, glm, pca
- PR #2150: Remove deprecated RMM calls in RMM allocator adapter
- PR #2146: Remove deprecated kalman filter
- PR #2151: Add pytest duration and pytest timeout
- PR #2156: Add Docker 19 support to local gpuci build
- PR #2178: Reduce duplicated code in RF
- PR #2124: Expand tutorial docs and sample notebook
- PR #2175: Allow CPU-only and dataset params for benchmark sweeps
- PR #2186: Refactor cython code to build OPG structs in common utils file
- PR #2180: Add fully single GPU singlegpu python build
- PR #2187: CMake improvements to manage conda environment dependencies
- PR #2185: Add has_sklearn function and use it in datasets/classification.
- PR #2193: Order-independent local shuffle in `cuml.dask.make_regression`
- PR #2204: Update python layer to use the logger interface
- PR #2184: Refoctor headers for holtwinters, rproj, tsvd, tsne, umap
- PR #2199: Remove unncessary notebooks
- PR #2195: Separating fit and transform calls in SG, MNMG PCA to save transform array memory consumption
- PR #2201: Re-enabling UMAP repro tests
- PR #2132: Add SVM C++ benchmarks
- PR #2196: Updates to benchmarks. Moving notebook
- PR #2208: Coordinate Descent, Lasso and ElasticNet CumlArray updates
- PR #2210: Updating KNN tests to evaluate multiple index partitions
- PR #2205: Use timeout to add 2 hour hard limit to dask tests
- PR #2212: Improve DBScan batch count / memory estimation
- PR #2213: Standardized include statements across all cpp source files, updated copyright on all modified files
- PR #2214: Remove utils folder and refactor to common folder
- PR #2220: Final refactoring of all src_prims header files following rules as specified in #1675
- PR #2225: input_to_cuml_array keep order option, test updates and cleanup
- PR #2244: Re-enable slow ARIMA tests as stress tests
- PR #2231: Using OPG structs from `cuml.common` in decomposition algorithms
- PR #2257: Update QN and LogisticRegression to use CumlArray
- PR #2259: Add CumlArray support to Naive Bayes
- PR #2252: Add benchmark for the Gram matrix prims
- PR #2263: Faster serialization for Treelite objects with RF
- PR #2264: Reduce build time for cuML by using make_blobs from libcuml++ interface
- PR #2269: Add docs targets to build.sh and fix python cuml.common docs
- PR #2271: Clarify doc for `_unique` default implementation in OneHotEncoder
- PR #2272: Add docs build.sh script to repository
- PR #2276: Ensure `CumlArray` provided `dtype` conforms
- PR #2281: Rely on cuDF's `Serializable` in `CumlArray`
- PR #2284: Reduce dataset size in SG RF notebook to reduce run time of sklearn
- PR #2285: Increase the threshold for elastic_net test in dask/test_coordinate_descent
- PR #2314: Update FIL default values, documentation and test
- PR #2316: 0.14 release docs additions and fixes
- PR #2320: Add prediction notes to RF docs
- PR #2323: Change verbose levels and parameter name to match Scikit-learn API
- PR #2324: Raise an error if n_bins > number of training samples in RF
- PR #2335: Throw a warning if treelite cannot be imported and `load_from_sklearn` is used

## Bug Fixes
- PR #1939: Fix syntax error in cuml.common.array
- PR #1941: Remove c++ cuda flag that was getting duplicated in CMake
- PR #1971: python: Correctly honor --singlegpu option and CUML_BUILD_PATH env variable
- PR #1969: Update libcumlprims to 0.14
- PR #1973: Add missing mg files for setup.py --singlegpu flag
- PR #1993: Set `umap_transform_reproducibility` tests to xfail
- PR #2004: Refactoring the arguments to `plant()` call
- PR #2017: Fixing memory issue in weak cc prim
- PR #2028: Skipping UMAP knn reproducibility tests until we figure out why its failing in CUDA 10.2
- PR #2024: Fixed cuda-memcheck errors with sample-without-replacement prim
- PR #1540: prims: support for custom math-type used for computation inside adjusted rand index prim
- PR #2077: dask-make blobs arguments to match sklearn
- PR #2059: Make all Scipy imports conditional
- PR #2078: Ignore negative cache indices in get_vecs
- PR #2084: Fixed cuda-memcheck errors with COO unit-tests
- PR #2087: Fixed cuda-memcheck errors with dispersion prim
- PR #2096: Fixed syntax error with nightly build command for memcheck unit-tests
- PR #2115: Fixed contingency matrix prim unit-tests for computing correct golden values
- PR #2107: Fix PCA transform
- PR #2109: input_to_cuml_array __cuda_array_interface__ bugfix
- PR #2117: cuDF __array__ exception small fixes
- PR #2139: CumlArray for adjusted_rand_score
- PR #2140: Returning self in fit model functions
- PR #2144: Remove GPU arch < 60 from CMake build
- PR #2153: Added missing namespaces to some Decision Tree files
- PR #2155: C++: fix doxygen build break
- PR #2161: Replacing depreciated bruteForceKnn
- PR #2162: Use stream in transpose prim
- PR #2165: Fit function test correction
- PR #2166: Fix handling of temp file in RF pickling
- PR #2176: C++: fix for adjusted rand index when input array is all zeros
- PR #2179: Fix clang tools version in libcuml recipe
- PR #2183: Fix RAFT in nightly package
- PR #2191: Fix placement of SVM parameter documentation and add examples
- PR #2212: Fix DBScan results (no propagation of labels through border points)
- PR #2215: Fix the printing of forest object
- PR #2217: Fix opg_utils naming to fix singlegpu build
- PR #2223: Fix bug in ARIMA C++ benchmark
- PR #2224: Temporary fix for CI until new Dask version is released
- PR #2228: Update to use __reduce_ex__ in CumlArray to override cudf.Buffer
- PR #2249: Fix bug in UMAP continuous target metrics
- PR #2258: Fix doxygen build break
- PR #2255: Set random_state for train_test_split function in dask RF
- PR #2275: Fix RF fit memory leak
- PR #2274: Fix parameter name verbose to verbosity in mnmg OneHotEncoder
- PR #2277: Updated cub repo path and branch name
- PR #2282: Fix memory leak in Dask RF concatenation
- PR #2301: Scaling KNN dask tests sample size with n GPUs
- PR #2293: Contiguity fixes for input_to_cuml_array and train_test_split
- PR #2295: Fix convert_to_dtype copy even with same dtype
- PR #2305: Fixed race condition in DBScan
- PR #2354: Fix broken links in README
- PR #2619: Explicitly skip raft test folder for pytest 6.0.0
- PR #2788: Set the minimum number of columns that can be sampled to 1 to fix 0 mem allocation error

# cuML 0.13.0 (31 Mar 2020)

## New Features
- PR #1777: Python bindings for entropy
- PR #1742: Mean squared error implementation with cupy
- PR #1817: Confusion matrix implementation with cupy (SNSG and MNMG)
- PR #1766: Mean absolute error implementation with cupy
- PR #1766: Mean squared log error implementation with cupy
- PR #1635: cuML Array shim and configurable output added to cluster methods
- PR #1586: Seasonal ARIMA
- PR #1683: cuml.dask make_regression
- PR #1689: Add framework for cuML Dask serializers
- PR #1709: Add `decision_function()` and `predict_proba()` for LogisticRegression
- PR #1714: Add `print_env.sh` file to gather important environment details
- PR #1750: LinearRegression CumlArray for configurable output
- PR #1814: ROC AUC score implementation with cupy
- PR #1767: Single GPU decomposition models configurable output
- PR #1646: Using FIL to predict in MNMG RF
- PR #1778: Make cuML Handle picklable
- PR #1738: cuml.dask refactor beginning and dask array input option for OLS, Ridge and KMeans
- PR #1874: Add predict_proba function to RF classifier
- PR #1815: Adding KNN parameter to UMAP
- PR #1978: Adding `predict_proba` function to dask RF

## Improvements
- PR #1644: Add `predict_proba()` for FIL binary classifier
- PR #1620: Pickling tests now automatically finds all model classes inheriting from cuml.Base
- PR #1637: Update to newer treelite version with XGBoost 1.0 compatibility
- PR #1632: Fix MBSGD models inheritance, they now inherits from cuml.Base
- PR #1628: Remove submodules from cuML
- PR #1755: Expose the build_treelite function for python
- PR #1649: Add the fil_sparse_format variable option to RF API
- PR #1647: storage_type=AUTO uses SPARSE for large models
- PR #1668: Update the warning statement thrown in RF when the seed is set but n_streams is not 1
- PR #1662: use of direct cusparse calls for coo2csr, instead of depending on nvgraph
- PR #1747: C++: dbscan performance improvements and cleanup
- PR #1697: Making trustworthiness batchable and using proper workspace
- PR #1721: Improving UMAP pytests
- PR #1717: Call `rmm_cupy_allocator` for CuPy allocations
- PR #1718: Import `using_allocator` from `cupy.cuda`
- PR #1723: Update RF Classifier to throw an exception for multi-class pickling
- PR #1726: Decorator to allocate CuPy arrays with RMM
- PR #1719: UMAP random seed reproducibility
- PR #1748: Test serializing `CumlArray` objects
- PR #1776: Refactoring pca/tsvd distributed
- PR #1762: Update CuPy requirement to 7
- PR #1768: C++: Different input and output types for add and subtract prims
- PR #1790: Add support for multiple seeding in k-means++
- PR #1805: Adding new Dask cuda serializers to naive bayes + a trivial perf update
- PR #1812: C++: bench: UMAP benchmark cases added
- PR #1795: Add capability to build CumlArray from bytearray/memoryview objects
- PR #1824: C++: improving the performance of UMAP algo
- PR #1816: Add ARIMA notebook
- PR #1856: Update docs for 0.13
- PR #1827: Add HPO demo Notebook
- PR #1825: `--nvtx` option in `build.sh`
- PR #1847: Update XGBoost version for CI
- PR #1837: Simplify cuML Array construction
- PR #1848: Rely on subclassing for cuML Array serialization
- PR #1866: Minimizing client memory pressure on Naive Bayes
- PR #1788: Removing complexity bottleneck in S-ARIMA
- PR #1873: Remove usage of nvstring and nvcat from LabelEncoder
- PR #1891: Additional improvements to naive bayes tree reduction

## Bug Fixes
- PR #1835 : Fix calling default RF Classification always
- PT #1904: replace cub sort
- PR #1833: Fix depth issue in shallow RF regression estimators
- PR #1770: Warn that KalmanFilter is deprecated
- PR #1775: Allow CumlArray to work with inputs that have no 'strides' in array interface
- PR #1594: Train-test split is now reproducible
- PR #1590: Fix destination directory structure for run-clang-format.py
- PR #1611: Fixing pickling errors for KNN classifier and regressor
- PR #1617: Fixing pickling issues for SVC and SVR
- PR #1634: Fix title in KNN docs
- PR #1627: Adding a check for multi-class data in RF classification
- PR #1654: Skip treelite patch if its already been applied
- PR #1661: Fix nvstring variable name
- PR #1673: Using struct for caching dlsym state in communicator
- PR #1659: TSNE - introduce 'convert_dtype' and refactor class attr 'Y' to 'embedding_'
- PR #1672: Solver 'svd' in Linear and Ridge Regressors when n_cols=1
- PR #1670: Lasso & ElasticNet - cuml Handle added
- PR #1671: Update for accessing cuDF Series pointer
- PR #1652: Support XGBoost 1.0+ models in FIL
- PR #1702: Fix LightGBM-FIL validation test
- PR #1701: test_score kmeans test passing with newer cupy version
- PR #1706: Remove multi-class bug from QuasiNewton
- PR #1699: Limit CuPy to <7.2 temporarily
- PR #1708: Correctly deallocate cuML handles in Cython
- PR #1730: Fixes to KF for test stability (mainly in CUDA 10.2)
- PR #1729: Fixing naive bayes UCX serialization problem in fit()
- PR #1749: bug fix rf classifier/regressor on seg fault in bench
- PR #1751: Updated RF documentation
- PR #1765: Update the checks for using RF GPU predict
- PR #1787: C++: unit-tests to check for RF accuracy. As well as a bug fix to improve RF accuracy
- PR #1793: Updated fil pyx to solve memory leakage issue
- PR #1810: Quickfix - chunkage in dask make_regression
- PR #1842: DistributedDataHandler not properly setting 'multiple'
- PR #1849: Critical fix in ARIMA initial estimate
- PR #1851: Fix for cuDF behavior change for multidimensional arrays
- PR #1852: Remove Thrust warnings
- PR #1868: Turning off IPC caching until it is fixed in UCX-py/UCX
- PR #1876: UMAP exponential decay parameters fix
- PR #1887: Fix hasattr for missing attributes on base models
- PR #1877: Remove resetting index in shuffling in train_test_split
- PR #1893: Updating UCX in comms to match current UCX-py
- PR #1888: Small train_test_split test fix
- PR #1899: Fix dask `extract_partitions()`, remove transformation as instance variable in PCA and TSVD and match sklearn APIs
- PR #1920: Temporarily raising threshold for UMAP reproducibility tests
- PR #1918: Create memleak fixture to skip memleak tests in CI for now
- PR #1926: Update batch matrix test margins
- PR #1925: Fix failing dask tests
- PR #1936: Update DaskRF regression test to xfail
- PR #1932: Isolating cause of make_blobs failure
- PR #1951: Dask Random forest regression CPU predict bug fix
- PR #1948: Adjust BatchedMargin margin and disable tests temporarily
- PR #1950: Fix UMAP test failure


# cuML 0.12.0 (04 Feb 2020)

## New Features
- PR #1483: prims: Fused L2 distance and nearest-neighbor prim
- PR #1494: bench: ml-prims benchmark
- PR #1514: bench: Fused L2 NN prim benchmark
- PR #1411: Cython side of MNMG OLS
- PR #1520: Cython side of MNMG Ridge Regression
- PR #1516: Suppor Vector Regression (epsilon-SVR)

## Improvements
- PR #1638: Update cuml/docs/README.md
- PR #1468: C++: updates to clang format flow to make it more usable among devs
- PR #1473: C++: lazy initialization of "costly" resources inside cumlHandle
- PR #1443: Added a new overloaded GEMM primitive
- PR #1489: Enabling deep trees using Gather tree builder
- PR #1463: Update FAISS submodule to 1.6.1
- PR #1488: Add codeowners
- PR #1432: Row-major (C-style) GPU arrays for benchmarks
- PR #1490: Use dask master instead of conda package for testing
- PR #1375: Naive Bayes & Distributed Naive Bayes
- PR #1377: Add GPU array support for FIL benchmarking
- PR #1493: kmeans: add tiling support for 1-NN computation and use fusedL2-1NN prim for L2 distance metric
- PR #1532: Update CuPy to >= 6.6 and allow 7.0
- PR #1528: Re-enabling KNN using dynamic library loading for UCX in communicator
- PR #1545: Add conda environment version updates to ci script
- PR #1541: Updates for libcudf++ Python refactor
- PR #1555: FIL-SKL, an SKLearn-based benchmark for FIL
- PR #1537: Improve pickling and scoring suppport for many models to support hyperopt
- PR #1551: Change custom kernel to cupy for col/row order transform
- PR #1533: C++: interface header file separation for SVM
- PR #1560: Helper function to allocate all new CuPy arrays with RMM memory management
- PR #1570: Relax nccl in conda recipes to >=2.4 (matching CI)
- PR #1578: Add missing function information to the cuML documenataion
- PR #1584: Add has_scipy utility function for runtime check
- PR #1583: API docs updates for 0.12
- PR #1591: Updated FIL documentation

## Bug Fixes
- PR #1470: Documentation: add make_regression, fix ARIMA section
- PR #1482: Updated the code to remove sklearn from the mbsgd stress test
- PR #1491: Update dev environments for 0.12
- PR #1512: Updating setup_cpu() in SpeedupComparisonRunner
- PR #1498: Add build.sh to code owners
- PR #1505: cmake: added correct dependencies for prims-bench build
- PR #1534: Removed TODO comment in create_ucp_listeners()
- PR #1548: Fixing umap extra unary op in knn graph
- PR #1547: Fixing MNMG kmeans score. Fixing UMAP pickling before fit(). Fixing UMAP test failures.
- PR #1557: Increasing threshold for kmeans score
- PR #1562: Increasing threshold even higher
- PR #1564: Fixed a typo in function cumlMPICommunicator_impl::syncStream
- PR #1569: Remove Scikit-learn exception and depedenncy in SVM
- PR #1575: Add missing dtype parameter in call to strides to order for CuPy 6.6 code path
- PR #1574: Updated the init file to include SVM
- PR #1589: Fixing the default value for RF and updating mnmg predict to accept cudf
- PR #1601: Fixed wrong datatype used in knn voting kernel

# cuML 0.11.0 (11 Dec 2019)

## New Features

- PR #1295: Cython side of MNMG PCA
- PR #1218: prims: histogram prim
- PR #1129: C++: Separate include folder for C++ API distribution
- PR #1282: OPG KNN MNMG Code (disabled for 0.11)
- PR #1242: Initial implementation of FIL sparse forests
- PR #1194: Initial ARIMA time-series modeling support.
- PR #1286: Importing treelite models as FIL sparse forests
- PR #1285: Fea minimum impurity decrease RF param
- PR #1301: Add make_regression to generate regression datasets
- PR #1322: RF pickling using treelite, protobuf and FIL
- PR #1332: Add option to cuml.dask make_blobs to produce dask array
- PR #1307: Add RF regression benchmark
- PR #1327: Update the code to build treelite with protobuf
- PR #1289: Add Python benchmarking support for FIL
- PR #1371: Cython side of MNMG tSVD
- PR #1386: Expose SVC decision function value

## Improvements
- PR #1170: Use git to clone subprojects instead of git submodules
- PR #1239: Updated the treelite version
- PR #1225: setup.py clone dependencies like cmake and correct include paths
- PR #1224: Refactored FIL to prepare for sparse trees
- PR #1249: Include libcuml.so C API in installed targets
- PR #1259: Conda dev environment updates and use libcumlprims current version in CI
- PR #1277: Change dependency order in cmake for better printing at compile time
- PR #1264: Add -s flag to GPU CI pytest for better error printing
- PR #1271: Updated the Ridge regression documentation
- PR #1283: Updated the cuMl docs to include MBSGD and adjusted_rand_score
- PR #1300: Lowercase parameter versions for FIL algorithms
- PR #1312: Update CuPy to version 6.5 and use conda-forge channel
- PR #1336: Import SciKit-Learn models into FIL
- PR #1314: Added options needed for ASVDb output (CUDA ver, etc.), added option
  to select algos
- PR #1335: Options to print available algorithms and datasets
  in the Python benchmark
- PR #1338: Remove BUILD_ABI references in CI scripts
- PR #1340: Updated unit tests to uses larger dataset
- PR #1351: Build treelite temporarily for GPU CI testing of FIL Scikit-learn
  model importing
- PR #1367: --test-split benchmark parameter for train-test split
- PR #1360: Improved tests for importing SciKit-Learn models into FIL
- PR #1368: Add --num-rows benchmark command line argument
- PR #1351: Build treelite temporarily for GPU CI testing of FIL Scikit-learn model importing
- PR #1366: Modify train_test_split to use CuPy and accept device arrays
- PR #1258: Documenting new MPI communicator for multi-node multi-GPU testing
- PR #1345: Removing deprecated should_downcast argument
- PR #1362: device_buffer in UMAP + Sparse prims
- PR #1376: AUTO value for FIL algorithm
- PR #1408: Updated pickle tests to delete the pre-pickled model to prevent pointer leakage
- PR #1357: Run benchmarks multiple times for CI
- PR #1382: ARIMA optimization: move functions to C++ side
- PR #1392: Updated RF code to reduce duplication of the code
- PR #1444: UCX listener running in its own isolated thread
- PR #1445: Improved performance of FIL sparse trees
- PR #1431: Updated API docs
- PR #1441: Remove unused CUDA conda labels
- PR #1439: Match sklearn 0.22 default n_estimators for RF and fix test errors
- PR #1461: Add kneighbors to API docs

## Bug Fixes
- PR #1281: Making rng.h threadsafe
- PR #1212: Fix cmake git cloning always running configure in subprojects
- PR #1261: Fix comms build errors due to cuml++ include folder changes
- PR #1267: Update build.sh for recent change of building comms in main CMakeLists
- PR #1278: Removed incorrect overloaded instance of eigJacobi
- PR #1302: Updates for numba 0.46
- PR #1313: Updated the RF tests to set the seed and n_streams
- PR #1319: Using machineName arg passed in instead of default for ASV reporting
- PR #1326: Fix illegal memory access in make_regression (bounds issue)
- PR #1330: Fix C++ unit test utils for better handling of differences near zero
- PR #1342: Fix to prevent memory leakage in Lasso and ElasticNet
- PR #1337: Fix k-means init from preset cluster centers
- PR #1354: Fix SVM gamma=scale implementation
- PR #1344: Change other solver based methods to create solver object in init
- PR #1373: Fixing a few small bugs in make_blobs and adding asserts to pytests
- PR #1361: Improve SMO error handling
- PR #1384: Lower expectations on batched matrix tests to prevent CI failures
- PR #1380: Fix memory leaks in ARIMA
- PR #1391: Lower expectations on batched matrix tests even more
- PR #1394: Warning added in svd for cuda version 10.1
- PR #1407: Resolved RF predict issues and updated RF docstring
- PR #1401: Patch for lbfgs solver for logistic regression with no l1 penalty
- PR #1416: train_test_split numba and rmm device_array output bugfix
- PR #1419: UMAP pickle tests are using wrong n_neighbors value for trustworthiness
- PR #1438: KNN Classifier to properly return Dataframe with Dataframe input
- PR #1425: Deprecate seed and use random_state similar to Scikit-learn in train_test_split
- PR #1458: Add joblib as an explicit requirement
- PR #1474: Defer knn mnmg to 0.12 nightly builds and disable ucx-py dependency

# cuML 0.10.0 (16 Oct 2019)

## New Features
- PR #1148: C++ benchmark tool for c++/CUDA code inside cuML
- PR #1071: Selective eigen solver of cuSolver
- PR #1073: Updating RF wrappers to use FIL for GPU accelerated prediction
- PR #1104: CUDA 10.1 support
- PR #1113: prims: new batched make-symmetric-matrix primitive
- PR #1112: prims: new batched-gemv primitive
- PR #855: Added benchmark tools
- PR #1149 Add YYMMDD to version tag for nightly conda packages
- PR #892: General Gram matrices prim
- PR #912: Support Vector Machine
- PR #1274: Updated the RF score function to use GPU predict

## Improvements
- PR #961: High Peformance RF; HIST algo
- PR #1028: Dockerfile updates after dir restructure. Conda env yaml to add statsmodels as a dependency
- PR #1047: Consistent OPG interface for kmeans, based on internal libcumlprims update
- PR #763: Add examples to train_test_split documentation
- PR #1093: Unified inference kernels for different FIL algorithms
- PR #1076: Paying off some UMAP / Spectral tech debt.
- PR #1086: Ensure RegressorMixin scorer uses device arrays
- PR #1110: Adding tests to use default values of parameters of the models
- PR #1108: input_to_host_array function in input_utils for input processing to host arrays
- PR #1114: K-means: Exposing useful params, removing unused params, proxying params in Dask
- PR #1138: Implementing ANY_RANK semantics on irecv
- PR #1142: prims: expose separate InType and OutType for unaryOp and binaryOp
- PR #1115: Moving dask_make_blobs to cuml.dask.datasets. Adding conversion to dask.DataFrame
- PR #1136: CUDA 10.1 CI updates
- PR #1135: K-means: add boundary cases for kmeans||, support finer control with convergence
- PR #1163: Some more correctness improvements. Better verbose printing
- PR #1165: Adding except + in all remaining cython
- PR #1186: Using LocalCUDACluster Pytest fixture
- PR #1173: Docs: Barnes Hut TSNE documentation
- PR #1176: Use new RMM API based on Cython
- PR #1219: Adding custom bench_func and verbose logging to cuml.benchmark
- PR #1247: Improved MNMG RF error checking

## Bug Fixes

- PR #1231: RF respect number of cuda streams from cuml handle
- PR #1230: Rf bugfix memleak in regression
- PR #1208: compile dbscan bug
- PR #1016: Use correct libcumlprims version in GPU CI
- PR #1040: Update version of numba in development conda yaml files
- PR #1043: Updates to accomodate cuDF python code reorganization
- PR #1044: Remove nvidia driver installation from ci/cpu/build.sh
- PR #991: Barnes Hut TSNE Memory Issue Fixes
- PR #1075: Pinning Dask version for consistent CI results
- PR #990: Barnes Hut TSNE Memory Issue Fixes
- PR #1066: Using proper set of workers to destroy nccl comms
- PR #1072: Remove pip requirements and setup
- PR #1074: Fix flake8 CI style check
- PR #1087: Accuracy improvement for sqrt/log in RF max_feature
- PR #1088: Change straggling numba python allocations to use RMM
- PR #1106: Pinning Distributed version to match Dask for consistent CI results
- PR #1116: TSNE CUDA 10.1 Bug Fixes
- PR #1132: DBSCAN Batching Bug Fix
- PR #1162: DASK RF random seed bug fix
- PR #1164: Fix check_dtype arg handling for input_to_dev_array
- PR #1171: SVM prediction bug fix
- PR #1177: Update dask and distributed to 2.5
- PR #1204: Fix SVM crash on Turing
- PR #1199: Replaced sprintf() with snprintf() in THROW()
- PR #1205: Update dask-cuda in yml envs
- PR #1211: Fixing Dask k-means transform bug and adding test
- PR #1236: Improve fix for SMO solvers potential crash on Turing
- PR #1251: Disable compiler optimization for CUDA 10.1 for distance prims
- PR #1260: Small bugfix for major conversion in input_utils
- PR #1276: Fix float64 prediction crash in test_random_forest

# cuML 0.9.0 (21 Aug 2019)

## New Features

- PR #894: Convert RF to treelite format
- PR #826: Jones transformation of params for ARIMA models timeSeries ml-prim
- PR #697: Silhouette Score metric ml-prim
- PR #674: KL Divergence metric ml-prim
- PR #787: homogeneity, completeness and v-measure metrics ml-prim
- PR #711: Mutual Information metric ml-prim
- PR #724: Entropy metric ml-prim
- PR #766: Expose score method based on inertia for KMeans
- PR #823: prims: cluster dispersion metric
- PR #816: Added inverse_transform() for LabelEncoder
- PR #789: prims: sampling without replacement
- PR #813: prims: Col major istance prim
- PR #635: Random Forest & Decision Tree Regression (Single-GPU)
- PR #819: Forest Inferencing Library (FIL)
- PR #829: C++: enable nvtx ranges
- PR #835: Holt-Winters algorithm
- PR #837: treelite for decision forest exchange format
- PR #871: Wrapper for FIL
- PR #870: make_blobs python function
- PR #881: wrappers for accuracy_score and adjusted_rand_score functions
- PR #840: Dask RF classification and regression
- PR #870: make_blobs python function
- PR #879: import of treelite models to FIL
- PR #892: General Gram matrices prim
- PR #883: Adding MNMG Kmeans
- PR #930: Dask RF
- PR #882: TSNE - T-Distributed Stochastic Neighbourhood Embedding
- PR #624: Internals API & Graph Based Dimensionality Reductions Callback
- PR #926: Wrapper for FIL
- PR #994: Adding MPI comm impl for testing / benchmarking MNMG CUDA
- PR #960: Enable using libcumlprims for MG algorithms/prims

## Improvements
- PR #822: build: build.sh update to club all make targets together
- PR #807: Added development conda yml files
- PR #840: Require cmake >= 3.14
- PR #832: Stateless Decision Tree and Random Forest API
- PR #857: Small modifications to comms for utilizing IB w/ Dask
- PR #851: Random forest Stateless API wrappers
- PR #865: High Performance RF
- PR #895: Pretty prints arguments!
- PR #920: Add an empty marker kernel for tracing purposes
- PR #915: syncStream added to cumlCommunicator
- PR #922: Random Forest support in FIL
- PR #911: Update headers to credit CannyLabs BH TSNE implementation
- PR #918: Streamline CUDA_REL environment variable
- PR #924: kmeans: updated APIs to be stateless, refactored code for mnmg support
- PR #950: global_bias support in FIL
- PR #773: Significant improvements to input checking of all classes and common input API for Python
- PR #957: Adding docs to RF & KMeans MNMG. Small fixes for release
- PR #965: Making dask-ml a hard dependency
- PR #976: Update api.rst for new 0.9 classes
- PR #973: Use cudaDeviceGetAttribute instead of relying on cudaDeviceProp object being passed
- PR #978: Update README for 0.9
- PR #1009: Fix references to notebooks-contrib
- PR #1015: Ability to control the number of internal streams in cumlHandle_impl via cumlHandle
- PR #1175: Add more modules to docs ToC

## Bug Fixes

- PR #923: Fix misshapen level/trend/season HoltWinters output
- PR #831: Update conda package dependencies to cudf 0.9
- PR #772: Add missing cython headers to SGD and CD
- PR #849: PCA no attribute trans_input_ transform bug fix
- PR #869: Removing incorrect information from KNN Docs
- PR #885: libclang installation fix for GPUCI
- PR #896: Fix typo in comms build instructions
- PR #921: Fix build scripts using incorrect cudf version
- PR #928: TSNE Stability Adjustments
- PR #934: Cache cudaDeviceProp in cumlHandle for perf reasons
- PR #932: Change default param value for RF classifier
- PR #949: Fix dtype conversion tests for unsupported cudf dtypes
- PR #908: Fix local build generated file ownerships
- PR #983: Change RF max_depth default to 16
- PR #987: Change default values for knn
- PR #988: Switch to exact tsne
- PR #991: Cleanup python code in cuml.dask.cluster
- PR #996: ucx_initialized being properly set in CommsContext
- PR #1007: Throws a well defined error when mutigpu is not enabled
- PR #1018: Hint location of nccl in build.sh for CI
- PR #1022: Using random_state to make K-Means MNMG tests deterministic
- PR #1034: Fix typos and formatting issues in RF docs
- PR #1052: Fix the rows_sample dtype to float

# cuML 0.8.0 (27 June 2019)

## New Features

- PR #652: Adjusted Rand Index metric ml-prim
- PR #679: Class label manipulation ml-prim
- PR #636: Rand Index metric ml-prim
- PR #515: Added Random Projection feature
- PR #504: Contingency matrix ml-prim
- PR #644: Add train_test_split utility for cuDF dataframes
- PR #612: Allow Cuda Array Interface, Numba inputs and input code refactor
- PR #641: C: Separate C-wrapper library build to generate libcuml.so
- PR #631: Add nvcategory based ordinal label encoder
- PR #681: Add MBSGDClassifier and MBSGDRegressor classes around SGD
- PR #705: Quasi Newton solver and LogisticRegression Python classes
- PR #670: Add test skipping functionality to build.sh
- PR #678: Random Forest Python class
- PR #684: prims: make_blobs primitive
- PR #673: prims: reduce cols by key primitive
- PR #812: Add cuML Communications API & consolidate Dask cuML

## Improvements

- PR #597: C++ cuML and ml-prims folder refactor
- PR #590: QN Recover from numeric errors
- PR #482: Introduce cumlHandle for pca and tsvd
- PR #573: Remove use of unnecessary cuDF column and series copies
- PR #601: Cython PEP8 cleanup and CI integration
- PR #596: Introduce cumlHandle for ols and ridge
- PR #579: Introduce cumlHandle for cd and sgd, and propagate C++ errors in cython level for cd and sgd
- PR #604: Adding cumlHandle to kNN, spectral methods, and UMAP
- PR #616: Enable clang-format for enforcing coding style
- PR #618: CI: Enable copyright header checks
- PR #622: Updated to use 0.8 dependencies
- PR #626: Added build.sh script, updated CI scripts and documentation
- PR #633: build: Auto-detection of GPU_ARCHS during cmake
- PR #650: Moving brute force kNN to prims. Creating stateless kNN API.
- PR #662: C++: Bulk clang-format updates
- PR #671: Added pickle pytests and correct pickling of Base class
- PR #675: atomicMin/Max(float, double) with integer atomics and bit flipping
- PR #677: build: 'deep-clean' to build.sh to clean faiss build as well
- PR #683: Use stateless c++ API in KNN so that it can be pickled properly
- PR #686: Use stateless c++ API in UMAP so that it can be pickled properly
- PR #695: prims: Refactor pairwise distance
- PR #707: Added stress test and updated documentation for RF
- PR #701: Added emacs temporary file patterns to .gitignore
- PR #606: C++: Added tests for host_buffer and improved device_buffer and host_buffer implementation
- PR #726: Updated RF docs and stress test
- PR #730: Update README and RF docs for 0.8
- PR #744: Random projections generating binomial on device. Fixing tests.
- PR #741: Update API docs for 0.8
- PR #754: Pickling of UMAP/KNN
- PR #753: Made PCA and TSVD picklable
- PR #746: LogisticRegression and QN API docstrings
- PR #820: Updating DEVELOPER GUIDE threading guidelines

## Bug Fixes
- PR #584: Added missing virtual destructor to deviceAllocator and hostAllocator
- PR #620: C++: Removed old unit-test files in ml-prims
- PR #627: C++: Fixed dbscan crash issue filed in 613
- PR #640: Remove setuptools from conda run dependency
- PR #646: Update link in contributing.md
- PR #649: Bug fix to LinAlg::reduce_rows_by_key prim filed in issue #648
- PR #666: fixes to gitutils.py to resolve both string decode and handling of uncommitted files
- PR #676: Fix template parameters in `bernoulli()` implementation.
- PR #685: Make CuPy optional to avoid nccl conda package conflicts
- PR #687: prims: updated tolerance for reduce_cols_by_key unit-tests
- PR #689: Removing extra prints from NearestNeighbors cython
- PR #718: Bug fix for DBSCAN and increasing batch size of sgd
- PR #719: Adding additional checks for dtype of the data
- PR #736: Bug fix for RF wrapper and .cu print function
- PR #547: Fixed issue if C++ compiler is specified via CXX during configure.
- PR #759: Configure Sphinx to render params correctly
- PR #762: Apply threshold to remove flakiness of UMAP tests.
- PR #768: Fixing memory bug from stateless refactor
- PR #782: Nearest neighbors checking properly whether memory should be freed
- PR #783: UMAP was using wrong size for knn computation
- PR #776: Hotfix for self.variables in RF
- PR #777: Fix numpy input bug
- PR #784: Fix jit of shuffle_idx python function
- PR #790: Fix rows_sample input type for RF
- PR #793: Fix for dtype conversion utility for numba arrays without cupy installed
- PR #806: Add a seed for sklearn model in RF test file
- PR #843: Rf quantile fix

# cuML 0.7.0 (10 May 2019)

## New Features

- PR #405: Quasi-Newton GLM Solvers
- PR #277: Add row- and column-wise weighted mean primitive
- PR #424: Add a grid-sync struct for inter-block synchronization
- PR #430: Add R-Squared Score to ml primitives
- PR #463: Add matrix gather to ml primitives
- PR #435: Expose cumlhandle in cython + developer guide
- PR #455: Remove default-stream arguement across ml-prims and cuML
- PR #375: cuml cpp shared library renamed to libcuml++.so
- PR #460: Random Forest & Decision Trees (Single-GPU, Classification)
- PR #491: Add doxygen build target for ml-prims
- PR #505: Add R-Squared Score to python interface
- PR #507: Add coordinate descent for lasso and elastic-net
- PR #511: Add a minmax ml-prim
- PR #516: Added Trustworthiness score feature
- PR #520: Add local build script to mimic gpuCI
- PR #503: Add column-wise matrix sort primitive
- PR #525: Add docs build script to cuML
- PR #528: Remove current KMeans and replace it with a new single GPU implementation built using ML primitives

## Improvements

- PR #481: Refactoring Quasi-Newton to use cumlHandle
- PR #467: Added validity check on cumlHandle_t
- PR #461: Rewrote permute and added column major version
- PR #440: README updates
- PR #295: Improve build-time and the interface e.g., enable bool-OutType, for distance()
- PR #390: Update docs version
- PR #272: Add stream parameters to cublas and cusolver wrapper functions
- PR #447: Added building and running mlprims tests to CI
- PR #445: Lower dbscan memory usage by computing adjacency matrix directly
- PR #431: Add support for fancy iterator input types to LinAlg::reduce_rows_by_key
- PR #394: Introducing cumlHandle API to dbscan and add example
- PR #500: Added CI check for black listed CUDA Runtime API calls
- PR #475: exposing cumlHandle for dbscan from python-side
- PR #395: Edited the CONTRIBUTING.md file
- PR #407: Test files to run stress, correctness and unit tests for cuml algos
- PR #512: generic copy method for copying buffers between device/host
- PR #533: Add cudatoolkit conda dependency
- PR #524: Use cmake find blas and find lapack to pass configure options to faiss
- PR #527: Added notes on UMAP differences from reference implementation
- PR #540: Use latest release version in update-version CI script
- PR #552: Re-enable assert in kmeans tests with xfail as needed
- PR #581: Add shared memory fast col major to row major function back with bound checks
- PR #592: More efficient matrix copy/reverse methods
- PR #721: Added pickle tests for DBSCAN and Random Projections

## Bug Fixes

- PR #334: Fixed segfault in `ML::cumlHandle_impl::destroyResources`
- PR #349: Developer guide clarifications for cumlHandle and cumlHandle_impl
- PR #398: Fix CI scripts to allow nightlies to be uploaded
- PR #399: Skip PCA tests to allow CI to run with driver 418
- PR #422: Issue in the PCA tests was solved and CI can run with driver 418
- PR #409: Add entry to gitmodules to ignore build artifacts
- PR #412: Fix for svdQR function in ml-prims
- PR #438: Code that depended on FAISS was building everytime.
- PR #358: Fixed an issue when switching streams on MLCommon::device_buffer and MLCommon::host_buffer
- PR #434: Fixing bug in CSR tests
- PR #443: Remove defaults channel from ci scripts
- PR #384: 64b index arithmetic updates to the kernels inside ml-prims
- PR #459: Fix for runtime library path of pip package
- PR #464: Fix for C++11 destructor warning in qn
- PR #466: Add support for column-major in LinAlg::*Norm methods
- PR #465: Fixing deadlock issue in GridSync due to consecutive sync calls
- PR #468: Fix dbscan example build failure
- PR #470: Fix resource leakage in Kalman filter python wrapper
- PR #473: Fix gather ml-prim test for change in rng uniform API
- PR #477: Fixes default stream initialization in cumlHandle
- PR #480: Replaced qn_fit() declaration with #include of file containing definition to fix linker error
- PR #495: Update cuDF and RMM versions in GPU ci test scripts
- PR #499: DEVELOPER_GUIDE.md: fixed links and clarified ML::detail::streamSyncer example
- PR #506: Re enable ml-prim tests in CI
- PR #508: Fix for an error with default argument in LinAlg::meanSquaredError
- PR #519: README.md Updates and adding BUILD.md back
- PR #526: Fix the issue of wrong results when fit and transform of PCA are called separately
- PR #531: Fixing missing arguments in updateDevice() for RF
- PR #543: Exposing dbscan batch size through cython API and fixing broken batching
- PR #551: Made use of ZLIB_LIBRARIES consistent between ml_test and ml_mg_test
- PR #557: Modified CI script to run cuML tests before building mlprims and removed lapack flag
- PR #578: Updated Readme.md to add lasso and elastic-net
- PR #580: Fixing cython garbage collection bug in KNN
- PR #577: Use find libz in prims cmake
- PR #594: fixed cuda-memcheck mean_center test failures


# cuML 0.6.1 (09 Apr 2019)

## Bug Fixes

- PR #462 Runtime library path fix for cuML pip package


# cuML 0.6.0 (22 Mar 2019)

## New Features

- PR #249: Single GPU Stochastic Gradient Descent for linear regression, logistic regression, and linear svm with L1, L2, and elastic-net penalties.
- PR #247: Added "proper" CUDA API to cuML
- PR #235: NearestNeighbors MG Support
- PR #261: UMAP Algorithm
- PR #290: NearestNeighbors numpy MG Support
- PR #303: Reusable spectral embedding / clustering
- PR #325: Initial support for single process multi-GPU OLS and tSVD
- PR #271: Initial support for hyperparameter optimization with dask for many models

## Improvements

- PR #144: Dockerfile update and docs for LinearRegression and Kalman Filter.
- PR #168: Add /ci/gpu/build.sh file to cuML
- PR #167: Integrating full-n-final ml-prims repo inside cuml
- PR #198: (ml-prims) Removal of *MG calls + fixed a bug in permute method
- PR #194: Added new ml-prims for supporting LASSO regression.
- PR #114: Building faiss C++ api into libcuml
- PR #64: Using FAISS C++ API in cuML and exposing bindings through cython
- PR #208: Issue ml-common-3: Math.h: swap thrust::for_each with binaryOp,unaryOp
- PR #224: Improve doc strings for readable rendering with readthedocs
- PR #209: Simplify README.md, move build instructions to BUILD.md
- PR #218: Fix RNG to use given seed and adjust RNG test tolerances.
- PR #225: Support for generating random integers
- PR #215: Refactored LinAlg::norm to Stats::rowNorm and added Stats::colNorm
- PR #234: Support for custom output type and passing index value to main_op in *Reduction kernels
- PR #230: Refactored the cuda_utils header
- PR #236: Refactored cuml python package structure to be more sklearn like
- PR #232: Added reduce_rows_by_key
- PR #246: Support for 2 vectors in the matrix vector operator
- PR #244: Fix for single GPU OLS and Ridge to support one column training data
- PR #271: Added get_params and set_params functions for linear and ridge regression
- PR #253: Fix for issue #250-reduce_rows_by_key failed memcheck for small nkeys
- PR #269: LinearRegression, Ridge Python docs update and cleaning
- PR #322: set_params updated
- PR #237: Update build instructions
- PR #275: Kmeans use of faster gpu_matrix
- PR #288: Add n_neighbors to NearestNeighbors constructor
- PR #302: Added FutureWarning for deprecation of current kmeans algorithm
- PR #312: Last minute cleanup before release
- PR #315: Documentation updating and enhancements
- PR #330: Added ignored argument to pca.fit_transform to map to sklearn's implemenation
- PR #342: Change default ABI to ON
- PR #572: Pulling DBSCAN components into reusable primitives


## Bug Fixes

- PR #193: Fix AttributeError in PCA and TSVD
- PR #211: Fixing inconsistent use of proper batch size calculation in DBSCAN
- PR #202: Adding back ability for users to define their own BLAS
- PR #201: Pass CMAKE CUDA path to faiss/configure script
- PR #200 Avoid using numpy via cimport in KNN
- PR #228: Bug fix: LinAlg::unaryOp with 0-length input
- PR #279: Removing faiss-gpu references in README
- PR #321: Fix release script typo
- PR #327: Update conda requirements for version 0.6 requirements
- PR #352: Correctly calculating numpy chunk sizing for kNN
- PR #345: Run python import as part of package build to trigger compilation
- PR #347: Lowering memory usage of kNN.
- PR #355: Fixing issues with very large numpy inputs to SPMG OLS and tSVD.
- PR #357: Removing FAISS requirement from README
- PR #362: Fix for matVecOp crashing on large input sizes
- PR #366: Index arithmetic issue fix with TxN_t class
- PR #376: Disabled kmeans tests since they are currently too sensitive (see #71)
- PR #380: Allow arbitrary data size on ingress for numba_utils.row_matrix
- PR #385: Fix for long import cuml time in containers and fix for setup_pip
- PR #630: Fixing a missing kneighbors in nearest neighbors python proxy

# cuML 0.5.1 (05 Feb 2019)

## Bug Fixes

- PR #189 Avoid using numpy via cimport to prevent ABI issues in Cython compilation


# cuML 0.5.0 (28 Jan 2019)

## New Features

- PR #66: OLS Linear Regression
- PR #44: Distance calculation ML primitives
- PR #69: Ridge (L2 Regularized) Linear Regression
- PR #103: Linear Kalman Filter
- PR #117: Pip install support
- PR #64: Device to device support from cuML device pointers into FAISS

## Improvements

- PR #56: Make OpenMP optional for building
- PR #67: Github issue templates
- PR #44: Refactored DBSCAN to use ML primitives
- PR #91: Pytest cleanup and sklearn toyset datasets based pytests for kmeans and dbscan
- PR #75: C++ example to use kmeans
- PR #117: Use cmake extension to find any zlib installed in system
- PR #94: Add cmake flag to set ABI compatibility
- PR #139: Move thirdparty submodules to root and add symlinks to new locations
- PR #151: Replace TravisCI testing and conda pkg builds with gpuCI
- PR #164: Add numba kernel for faster column to row major transform
- PR #114: Adding FAISS to cuml build

## Bug Fixes

- PR #48: CUDA 10 compilation warnings fix
- PR #51: Fixes to Dockerfile and docs for new build system
- PR #72: Fixes for GCC 7
- PR #96: Fix for kmeans stack overflow with high number of clusters
- PR #105: Fix for AttributeError in kmeans fit method
- PR #113: Removed old  glm python/cython files
- PR #118: Fix for AttributeError in kmeans predict method
- PR #125: Remove randomized solver option from PCA python bindings


# cuML 0.4.0 (05 Dec 2018)

## New Features

## Improvements

- PR #42: New build system: separation of libcuml.so and cuml python package
- PR #43: Added changelog.md

## Bug Fixes


# cuML 0.3.0 (30 Nov 2018)

## New Features

- PR #33: Added ability to call cuML algorithms using numpy arrays

## Improvements

- PR #24: Fix references of python package from cuML to cuml and start using versioneer for better versioning
- PR #40: Added support for refactored cuDF 0.3.0, updated Conda files
- PR #33: Major python test cleaning, all tests pass with cuDF 0.2.0 and 0.3.0. Preparation for new build system
- PR #34: Updated batch count calculation logic in DBSCAN
- PR #35: Beginning of DBSCAN refactor to use cuML mlprims and general improvements

## Bug Fixes

- PR #30: Fixed batch size bug in DBSCAN that caused crash. Also fixed various locations for potential integer overflows
- PR #28: Fix readthedocs build documentation
- PR #29: Fix pytests for cuml name change from cuML
- PR #33: Fixed memory bug that would cause segmentation faults due to numba releasing memory before it was used. Also fixed row major/column major bugs for different algorithms
- PR #36: Fix kmeans gtest to use device data
- PR #38: cuda\_free bug removed that caused google tests to sometimes pass and sometimes fail randomly
- PR #39: Updated cmake to correctly link with CUDA libraries, add CUDA runtime linking and include source files in compile target

# cuML 0.2.0 (02 Nov 2018)

## New Features

- PR #11: Kmeans algorithm added
- PR #7: FAISS KNN wrapper added
- PR #21: Added Conda install support

## Improvements

- PR #15: Added compatibility with cuDF (from prior pyGDF)
- PR #13: Added FAISS to Dockerfile
- PR #21: Added TravisCI build system for CI and Conda builds

## Bug Fixes

- PR #4: Fixed explained variance bug in TSVD
- PR #5: Notebook bug fixes and updated results


# cuML 0.1.0

Initial release including PCA, TSVD, DBSCAN, ml-prims and cython wrappers<|MERGE_RESOLUTION|>--- conflicted
+++ resolved
@@ -27,15 +27,12 @@
 - PR #3008: Check number of columns in check_array validator
 - PR #3012: Increasing learning rate for SGD log loss and invscaling pytests
 - PR #3021: Fix a hang in cuML RF experimental backend
-<<<<<<< HEAD
-- PR #3051: MNMG KNN Cl&Re fix + multiple improvements
-=======
 - PR #3039: Update RF and decision tree parameter initializations in benchmark codes
 - PR #3061: Handle C++ exception thrown from FIL predict
 - PR #3073: Update mathjax CDN URL for documentation
 - PR #3062: Bumping xgboost version to match cuml version
 - PR #3086: Reverting FIL Notebook Testing
->>>>>>> 7e6d4135
+- PR #3051: MNMG KNN Cl&Re fix + multiple improvements
 
 # cuML 0.16.0 (Date TBD)
 
