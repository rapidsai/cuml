--- conflicted
+++ resolved
@@ -21,11 +21,8 @@
 - PR #3012: Increasing learning rate for SGD log loss and invscaling pytests
 - PR #3021: Fix a hang in cuML RF experimental backend
 - PR #3039: Update RF and decision tree parameter initializations in benchmark codes
-<<<<<<< HEAD
 - PR #3061: Handle C++ exception thrown from FIL predict
-=======
 - PR #3062: Bumping xgboost version to match cuml version
->>>>>>> 70302e33
 
 # cuML 0.16.0 (Date TBD)
 
