# cuML 0.15.0 (Date TBD)

## New Features
- PR #2261: Exposing new FAISS metrics through Python API
- PR #2287: Single-GPU TfidfTransformer implementation
- PR #2289: QR SVD solver for MNMG PCA
- PR #2312: column-major support for make_blobs
- PR #2392: PCA can accept sparse inputs, and sparse prim for computing covariance

## Improvements
- PR #2336: Eliminate `rmm.device_array` usage
- PR #2262: Using fully shared PartDescriptor in MNMG decomposiition, linear models, and solvers
- PR #2310: Pinning ucx-py to 0.14 to make 0.15 CI pass
- PR #1945: enable clang tidy
- PR #2339: umap performance improvements
- PR #2308: Using fixture for Dask client to eliminate possiblity of not closing
- PR #2310: Pinning ucx-py to 0.14 to make 0.15 CI pass
- PR #1945: enable clang tidy
- PR #2345: make C++ logger level definition to be the same as python layer
- PR #2329: Add short commit hash to conda package name
- PR #2363: Update threshold and make other changes for stress tests
- PR #2371: Updating MBSGD tests to use larger batches
- PR #2380: Pinning libcumlprims version to ease future updates
- PR #2340: Import ARIMA in the root init file and fix the `test_fit_function` test
- PR #2408: Install meta packages for dependencies
- PR #2417: Move doc customization scripts to Jenkins
- PR #2411 Refactor Mixin classes and use in classifier/regressor estimators
<<<<<<< HEAD
- PR #2410: Add `_n_features_in_` attribute to all estimators that implement fit
=======
- PR #2403 Support for input and output type consistency in logistic regression predict_proba
>>>>>>> b6cc9049

## Bug Fixes
- PR #2369: Update RF code to fix set_params memory leak
- PR #2364: Fix for random projection
- PR #2373: Use Treelite Pip package in GPU testing
- PR #2376: Update documentation Links
- PR #2407: fixed batch count in DBScan for integer overflow case
- PR #2413: CumlArray and related methods updates to account for cuDF.Buffer contiguity update
- PR #2424: --singlegpu flag fix on build.sh script
- PR #2432: Using correct algo_name for UMAP in benchmark tests
- PR #2441: Change p2p_enabled definition to work without ucx
- PR #2447: Drop `nvstrings`
- PR #2450: Update local build to use new gpuCI image
- PR #2455: Use correct field to store data type in `LabelEncoder.fit_transform`

# cuML 0.14.0 (03 Jun 2020)

## New Features
- PR #1994: Support for distributed OneHotEncoder
- PR #1892: One hot encoder implementation with cupy
- PR #1655: Adds python bindings for homogeneity score
- PR #1704: Adds python bindings for completeness score
- PR #1687: Adds python bindings for mutual info score
- PR #1980: prim: added a new write-only unary op prim
- PR #1867: C++: add logging interface support in cuML based spdlog
- PR #1902: Multi class inference in FIL C++ and importing multi-class forests from treelite
- PR #1906: UMAP MNMG
- PR #2067: python: wrap logging interface in cython
- PR #2083: Added dtype, order, and use_full_low_rank to MNMG `make_regression`
- PR #2074: SG and MNMG `make_classification`
- PR #2127: Added order to SG `make_blobs`, and switch from C++ to cupy based implementation
- PR #2057: Weighted k-means
- PR #2256: Add a `make_arima` generator
- PR #2245: ElasticNet, Lasso and Coordinate Descent MNMG
- PR #2242: Pandas input support with output as NumPy arrays by default
- PR #1728: Added notebook testing to gpuCI gpu build

## Improvements
- PR #1931: C++: enabled doxygen docs for all of the C++ codebase
- PR #1944: Support for dask_cudf.core.Series in _extract_partitions
- PR #1947: Cleaning up cmake
- PR #1927: Use Cython's `new_build_ext` (if available)
- PR #1946: Removed zlib dependency from cmake
- PR #1988: C++: cpp bench refactor
- PR #1873: Remove usage of nvstring and nvcat from LabelEncoder
- PR #1968: Update SVC SVR with cuML Array
- PR #1972: updates to our flow to use conda-forge's clang and clang-tools packages
- PR #1974: Reduce ARIMA testing time
- PR #1984: Enable Ninja build
- PR #1985: C++ UMAP parametrizable tests
- PR #2005: Adding missing algorithms to cuml benchmarks and notebook
- PR #2016: Add capability to setup.py and build.sh to fully clean all cython build files and artifacts
- PR #2044: A cuda-memcheck helper wrapper for devs
- PR #2018: Using `cuml.dask.part_utils.extract_partitions` and removing similar, duplicated code
- PR #2019: Enable doxygen build in our nightly doc build CI script
- PR #1996: Cythonize in parallel
- PR #2032: Reduce number of tests for MBSGD to improve CI running time
- PR #2031: Encapsulating UCX-py interactions in singleton
- PR #2029: Add C++ ARIMA log-likelihood benchmark
- PR #2085: Convert TSNE to use CumlArray
- PR #2051: Reduce the time required to run dask pca and dask tsvd tests
- PR #1981: Using CumlArray in kNN and DistributedDataHandler in dask kNN
- PR #2053: Introduce verbosity level in C++ layer instead of boolean `verbose` flag
- PR #2047: Make internal streams non-blocking w.r.t. NULL stream
- PR #2048: Random forest testing speedup
- PR #2058: Use CumlArray in Random Projection
- PR #2068: Updating knn class probabilities to use make_monotonic instead of binary search
- PR #2062: Adding random state to UMAP mnmg tests
- PR #2064: Speed-up K-Means test
- PR #2015: Renaming .h to .cuh in solver, dbscan and svm
- PR #2080: Improved import of sparse FIL forests from treelite
- PR #2090: Upgrade C++ build to C++14 standard
- PR #2089: CI: enabled cuda-memcheck on ml-prims unit-tests during nightly build
- PR #2128: Update Dask RF code to reduce the time required for GPU predict to run
- PR #2125: Build infrastructure to use RAFT
- PR #2131: Update Dask RF fit to use DistributedDataHandler
- PR #2055: Update the metrics notebook to use important cuML models
- PR #2095: Improved import of src_prims/utils.h, making it less ambiguous
- PR #2118: Updating SGD & mini-batch estimators to use CumlArray
- PR #2120: Speeding up dask RandomForest tests
- PR #1883: Use CumlArray in ARIMA
- PR #877: Adding definition of done criteria to wiki
- PR #2135: A few optimizations to UMAP fuzzy simplicial set
- PR #1914: Change the meaning of ARIMA's intercept to match the literature
- PR #2098: Renaming .h to .cuh in decision_tree, glm, pca
- PR #2150: Remove deprecated RMM calls in RMM allocator adapter
- PR #2146: Remove deprecated kalman filter
- PR #2151: Add pytest duration and pytest timeout
- PR #2156: Add Docker 19 support to local gpuci build
- PR #2178: Reduce duplicated code in RF
- PR #2124: Expand tutorial docs and sample notebook
- PR #2175: Allow CPU-only and dataset params for benchmark sweeps
- PR #2186: Refactor cython code to build OPG structs in common utils file
- PR #2180: Add fully single GPU singlegpu python build
- PR #2187: CMake improvements to manage conda environment dependencies
- PR #2185: Add has_sklearn function and use it in datasets/classification.
- PR #2193: Order-independent local shuffle in `cuml.dask.make_regression`
- PR #2204: Update python layer to use the logger interface
- PR #2184: Refoctor headers for holtwinters, rproj, tsvd, tsne, umap
- PR #2199: Remove unncessary notebooks
- PR #2195: Separating fit and transform calls in SG, MNMG PCA to save transform array memory consumption
- PR #2201: Re-enabling UMAP repro tests
- PR #2132: Add SVM C++ benchmarks
- PR #2196: Updates to benchmarks. Moving notebook
- PR #2208: Coordinate Descent, Lasso and ElasticNet CumlArray updates
- PR #2210: Updating KNN tests to evaluate multiple index partitions
- PR #2205: Use timeout to add 2 hour hard limit to dask tests
- PR #2212: Improve DBScan batch count / memory estimation
- PR #2213: Standardized include statements across all cpp source files, updated copyright on all modified files
- PR #2214: Remove utils folder and refactor to common folder
- PR #2220: Final refactoring of all src_prims header files following rules as specified in #1675
- PR #2225: input_to_cuml_array keep order option, test updates and cleanup
- PR #2244: Re-enable slow ARIMA tests as stress tests
- PR #2231: Using OPG structs from `cuml.common` in decomposition algorithms
- PR #2257: Update QN and LogisticRegression to use CumlArray
- PR #2259: Add CumlArray support to Naive Bayes
- PR #2252: Add benchmark for the Gram matrix prims
- PR #2263: Faster serialization for Treelite objects with RF
- PR #2264: Reduce build time for cuML by using make_blobs from libcuml++ interface
- PR #2269: Add docs targets to build.sh and fix python cuml.common docs
- PR #2271: Clarify doc for `_unique` default implementation in OneHotEncoder
- PR #2272: Add docs build.sh script to repository
- PR #2276: Ensure `CumlArray` provided `dtype` conforms
- PR #2281: Rely on cuDF's `Serializable` in `CumlArray`
- PR #2284: Reduce dataset size in SG RF notebook to reduce run time of sklearn
- PR #2285: Increase the threshold for elastic_net test in dask/test_coordinate_descent
- PR #2314: Update FIL default values, documentation and test
- PR #2316: 0.14 release docs additions and fixes
- PR #2320: Add prediction notes to RF docs
- PR #2323: Change verbose levels and parameter name to match Scikit-learn API
- PR #2324: Raise an error if n_bins > number of training samples in RF
- PR #2335: Throw a warning if treelite cannot be imported and `load_from_sklearn` is used

## Bug Fixes
- PR #1939: Fix syntax error in cuml.common.array
- PR #1941: Remove c++ cuda flag that was getting duplicated in CMake
- PR #1971: python: Correctly honor --singlegpu option and CUML_BUILD_PATH env variable
- PR #1969: Update libcumlprims to 0.14
- PR #1973: Add missing mg files for setup.py --singlegpu flag
- PR #1993: Set `umap_transform_reproducibility` tests to xfail
- PR #2004: Refactoring the arguments to `plant()` call
- PR #2017: Fixing memory issue in weak cc prim
- PR #2028: Skipping UMAP knn reproducibility tests until we figure out why its failing in CUDA 10.2
- PR #2024: Fixed cuda-memcheck errors with sample-without-replacement prim
- PR #1540: prims: support for custom math-type used for computation inside adjusted rand index prim
- PR #2077: dask-make blobs arguments to match sklearn
- PR #2059: Make all Scipy imports conditional
- PR #2078: Ignore negative cache indices in get_vecs
- PR #2084: Fixed cuda-memcheck errors with COO unit-tests
- PR #2087: Fixed cuda-memcheck errors with dispersion prim
- PR #2096: Fixed syntax error with nightly build command for memcheck unit-tests
- PR #2115: Fixed contingency matrix prim unit-tests for computing correct golden values
- PR #2107: Fix PCA transform
- PR #2109: input_to_cuml_array __cuda_array_interface__ bugfix
- PR #2117: cuDF __array__ exception small fixes
- PR #2139: CumlArray for adjusted_rand_score
- PR #2140: Returning self in fit model functions
- PR #2144: Remove GPU arch < 60 from CMake build
- PR #2153: Added missing namespaces to some Decision Tree files
- PR #2155: C++: fix doxygen build break
- PR #2161: Replacing depreciated bruteForceKnn
- PR #2162: Use stream in transpose prim
- PR #2165: Fit function test correction
- PR #2166: Fix handling of temp file in RF pickling
- PR #2176: C++: fix for adjusted rand index when input array is all zeros
- PR #2179: Fix clang tools version in libcuml recipe
- PR #2183: Fix RAFT in nightly package
- PR #2191: Fix placement of SVM parameter documentation and add examples
- PR #2212: Fix DBScan results (no propagation of labels through border points)
- PR #2215: Fix the printing of forest object
- PR #2217: Fix opg_utils naming to fix singlegpu build
- PR #2223: Fix bug in ARIMA C++ benchmark
- PR #2224: Temporary fix for CI until new Dask version is released
- PR #2228: Update to use __reduce_ex__ in CumlArray to override cudf.Buffer
- PR #2249: Fix bug in UMAP continuous target metrics
- PR #2258: Fix doxygen build break
- PR #2255: Set random_state for train_test_split function in dask RF
- PR #2275: Fix RF fit memory leak
- PR #2274: Fix parameter name verbose to verbosity in mnmg OneHotEncoder
- PR #2277: Updated cub repo path and branch name
- PR #2282: Fix memory leak in Dask RF concatenation
- PR #2301: Scaling KNN dask tests sample size with n GPUs
- PR #2293: Contiguity fixes for input_to_cuml_array and train_test_split
- PR #2295: Fix convert_to_dtype copy even with same dtype
- PR #2305: Fixed race condition in DBScan
- PR #2354: Fix broken links in README

# cuML 0.13.0 (Date TBD)

## New Features
- PR #1777: Python bindings for entropy
- PR #1742: Mean squared error implementation with cupy
- PR #1817: Confusion matrix implementation with cupy (SNSG and MNMG)
- PR #1766: Mean absolute error implementation with cupy
- PR #1766: Mean squared log error implementation with cupy
- PR #1635: cuML Array shim and configurable output added to cluster methods
- PR #1586: Seasonal ARIMA
- PR #1683: cuml.dask make_regression
- PR #1689: Add framework for cuML Dask serializers
- PR #1709: Add `decision_function()` and `predict_proba()` for LogisticRegression
- PR #1714: Add `print_env.sh` file to gather important environment details
- PR #1750: LinearRegression CumlArray for configurable output
- PR #1814: ROC AUC score implementation with cupy
- PR #1767: Single GPU decomposition models configurable output
- PR #1646: Using FIL to predict in MNMG RF
- PR #1778: Make cuML Handle picklable
- PR #1738: cuml.dask refactor beginning and dask array input option for OLS, Ridge and KMeans
- PR #1874: Add predict_proba function to RF classifier
- PR #1815: Adding KNN parameter to UMAP
- PR #1978: Adding `predict_proba` function to dask RF

## Improvements
- PR #1644: Add `predict_proba()` for FIL binary classifier
- PR #1620: Pickling tests now automatically finds all model classes inheriting from cuml.Base
- PR #1637: Update to newer treelite version with XGBoost 1.0 compatibility
- PR #1632: Fix MBSGD models inheritance, they now inherits from cuml.Base
- PR #1628: Remove submodules from cuML
- PR #1755: Expose the build_treelite function for python
- PR #1649: Add the fil_sparse_format variable option to RF API
- PR #1647: storage_type=AUTO uses SPARSE for large models
- PR #1668: Update the warning statement thrown in RF when the seed is set but n_streams is not 1
- PR #1662: use of direct cusparse calls for coo2csr, instead of depending on nvgraph
- PR #1747: C++: dbscan performance improvements and cleanup
- PR #1697: Making trustworthiness batchable and using proper workspace
- PR #1721: Improving UMAP pytests
- PR #1717: Call `rmm_cupy_allocator` for CuPy allocations
- PR #1718: Import `using_allocator` from `cupy.cuda`
- PR #1723: Update RF Classifier to throw an exception for multi-class pickling
- PR #1726: Decorator to allocate CuPy arrays with RMM
- PR #1719: UMAP random seed reproducibility
- PR #1748: Test serializing `CumlArray` objects
- PR #1776: Refactoring pca/tsvd distributed
- PR #1762: Update CuPy requirement to 7
- PR #1768: C++: Different input and output types for add and subtract prims
- PR #1790: Add support for multiple seeding in k-means++
- PR #1805: Adding new Dask cuda serializers to naive bayes + a trivial perf update
- PR #1812: C++: bench: UMAP benchmark cases added
- PR #1795: Add capability to build CumlArray from bytearray/memoryview objects
- PR #1824: C++: improving the performance of UMAP algo
- PR #1816: Add ARIMA notebook
- PR #1856: Update docs for 0.13
- PR #1827: Add HPO demo Notebook
- PR #1825: `--nvtx` option in `build.sh`
- PR #1847: Update XGBoost version for CI
- PR #1837: Simplify cuML Array construction
- PR #1848: Rely on subclassing for cuML Array serialization
- PR #1866: Minimizing client memory pressure on Naive Bayes
- PR #1788: Removing complexity bottleneck in S-ARIMA
- PR #1873: Remove usage of nvstring and nvcat from LabelEncoder
- PR #1891: Additional improvements to naive bayes tree reduction

## Bug Fixes
- PR #1835 : Fix calling default RF Classification always
- PT #1904: replace cub sort
- PR #1833: Fix depth issue in shallow RF regression estimators
- PR #1770: Warn that KalmanFilter is deprecated
- PR #1775: Allow CumlArray to work with inputs that have no 'strides' in array interface
- PR #1594: Train-test split is now reproducible
- PR #1590: Fix destination directory structure for run-clang-format.py
- PR #1611: Fixing pickling errors for KNN classifier and regressor
- PR #1617: Fixing pickling issues for SVC and SVR
- PR #1634: Fix title in KNN docs
- PR #1627: Adding a check for multi-class data in RF classification
- PR #1654: Skip treelite patch if its already been applied
- PR #1661: Fix nvstring variable name
- PR #1673: Using struct for caching dlsym state in communicator
- PR #1659: TSNE - introduce 'convert_dtype' and refactor class attr 'Y' to 'embedding_'
- PR #1672: Solver 'svd' in Linear and Ridge Regressors when n_cols=1
- PR #1670: Lasso & ElasticNet - cuml Handle added
- PR #1671: Update for accessing cuDF Series pointer
- PR #1652: Support XGBoost 1.0+ models in FIL
- PR #1702: Fix LightGBM-FIL validation test
- PR #1701: test_score kmeans test passing with newer cupy version
- PR #1706: Remove multi-class bug from QuasiNewton
- PR #1699: Limit CuPy to <7.2 temporarily
- PR #1708: Correctly deallocate cuML handles in Cython
- PR #1730: Fixes to KF for test stability (mainly in CUDA 10.2)
- PR #1729: Fixing naive bayes UCX serialization problem in fit()
- PR #1749: bug fix rf classifier/regressor on seg fault in bench
- PR #1751: Updated RF documentation
- PR #1765: Update the checks for using RF GPU predict
- PR #1787: C++: unit-tests to check for RF accuracy. As well as a bug fix to improve RF accuracy
- PR #1793: Updated fil pyx to solve memory leakage issue
- PR #1810: Quickfix - chunkage in dask make_regression
- PR #1842: DistributedDataHandler not properly setting 'multiple'
- PR #1849: Critical fix in ARIMA initial estimate
- PR #1851: Fix for cuDF behavior change for multidimensional arrays
- PR #1852: Remove Thrust warnings
- PR #1868: Turning off IPC caching until it is fixed in UCX-py/UCX
- PR #1876: UMAP exponential decay parameters fix
- PR #1887: Fix hasattr for missing attributes on base models
- PR #1877: Remove resetting index in shuffling in train_test_split
- PR #1893: Updating UCX in comms to match current UCX-py
- PR #1888: Small train_test_split test fix
- PR #1899: Fix dask `extract_partitions()`, remove transformation as instance variable in PCA and TSVD and match sklearn APIs
- PR #1920: Temporarily raising threshold for UMAP reproducibility tests
- PR #1918: Create memleak fixture to skip memleak tests in CI for now
- PR #1926: Update batch matrix test margins
- PR #1925: Fix failing dask tests
- PR #1936: Update DaskRF regression test to xfail
- PR #1932: Isolating cause of make_blobs failure
- PR #1951: Dask Random forest regression CPU predict bug fix
- PR #1948: Adjust BatchedMargin margin and disable tests temporarily
- PR #1950: Fix UMAP test failure



# cuML 0.12.0 (04 Feb 2020)

## New Features
- PR #1483: prims: Fused L2 distance and nearest-neighbor prim
- PR #1494: bench: ml-prims benchmark
- PR #1514: bench: Fused L2 NN prim benchmark
- PR #1411: Cython side of MNMG OLS
- PR #1520: Cython side of MNMG Ridge Regression
- PR #1516: Suppor Vector Regression (epsilon-SVR)

## Improvements
- PR #1638: Update cuml/docs/README.md
- PR #1468: C++: updates to clang format flow to make it more usable among devs
- PR #1473: C++: lazy initialization of "costly" resources inside cumlHandle
- PR #1443: Added a new overloaded GEMM primitive
- PR #1489: Enabling deep trees using Gather tree builder
- PR #1463: Update FAISS submodule to 1.6.1
- PR #1488: Add codeowners
- PR #1432: Row-major (C-style) GPU arrays for benchmarks
- PR #1490: Use dask master instead of conda package for testing
- PR #1375: Naive Bayes & Distributed Naive Bayes
- PR #1377: Add GPU array support for FIL benchmarking
- PR #1493: kmeans: add tiling support for 1-NN computation and use fusedL2-1NN prim for L2 distance metric
- PR #1532: Update CuPy to >= 6.6 and allow 7.0
- PR #1528: Re-enabling KNN using dynamic library loading for UCX in communicator
- PR #1545: Add conda environment version updates to ci script
- PR #1541: Updates for libcudf++ Python refactor
- PR #1555: FIL-SKL, an SKLearn-based benchmark for FIL
- PR #1537: Improve pickling and scoring suppport for many models to support hyperopt
- PR #1551: Change custom kernel to cupy for col/row order transform
- PR #1533: C++: interface header file separation for SVM
- PR #1560: Helper function to allocate all new CuPy arrays with RMM memory management
- PR #1570: Relax nccl in conda recipes to >=2.4 (matching CI)
- PR #1578: Add missing function information to the cuML documenataion
- PR #1584: Add has_scipy utility function for runtime check
- PR #1583: API docs updates for 0.12
- PR #1591: Updated FIL documentation

## Bug Fixes
- PR #1470: Documentation: add make_regression, fix ARIMA section
- PR #1482: Updated the code to remove sklearn from the mbsgd stress test
- PR #1491: Update dev environments for 0.12
- PR #1512: Updating setup_cpu() in SpeedupComparisonRunner
- PR #1498: Add build.sh to code owners
- PR #1505: cmake: added correct dependencies for prims-bench build
- PR #1534: Removed TODO comment in create_ucp_listeners()
- PR #1548: Fixing umap extra unary op in knn graph
- PR #1547: Fixing MNMG kmeans score. Fixing UMAP pickling before fit(). Fixing UMAP test failures.
- PR #1557: Increasing threshold for kmeans score
- PR #1562: Increasing threshold even higher
- PR #1564: Fixed a typo in function cumlMPICommunicator_impl::syncStream
- PR #1569: Remove Scikit-learn exception and depedenncy in SVM
- PR #1575: Add missing dtype parameter in call to strides to order for CuPy 6.6 code path
- PR #1574: Updated the init file to include SVM
- PR #1589: Fixing the default value for RF and updating mnmg predict to accept cudf
- PR #1601: Fixed wrong datatype used in knn voting kernel

# cuML 0.11.0 (11 Dec 2019)

## New Features

- PR #1295: Cython side of MNMG PCA
- PR #1218: prims: histogram prim
- PR #1129: C++: Separate include folder for C++ API distribution
- PR #1282: OPG KNN MNMG Code (disabled for 0.11)
- PR #1242: Initial implementation of FIL sparse forests
- PR #1194: Initial ARIMA time-series modeling support.
- PR #1286: Importing treelite models as FIL sparse forests
- PR #1285: Fea minimum impurity decrease RF param
- PR #1301: Add make_regression to generate regression datasets
- PR #1322: RF pickling using treelite, protobuf and FIL
- PR #1332: Add option to cuml.dask make_blobs to produce dask array
- PR #1307: Add RF regression benchmark
- PR #1327: Update the code to build treelite with protobuf
- PR #1289: Add Python benchmarking support for FIL
- PR #1371: Cython side of MNMG tSVD
- PR #1386: Expose SVC decision function value

## Improvements
- PR #1170: Use git to clone subprojects instead of git submodules
- PR #1239: Updated the treelite version
- PR #1225: setup.py clone dependencies like cmake and correct include paths
- PR #1224: Refactored FIL to prepare for sparse trees
- PR #1249: Include libcuml.so C API in installed targets
- PR #1259: Conda dev environment updates and use libcumlprims current version in CI
- PR #1277: Change dependency order in cmake for better printing at compile time
- PR #1264: Add -s flag to GPU CI pytest for better error printing
- PR #1271: Updated the Ridge regression documentation
- PR #1283: Updated the cuMl docs to include MBSGD and adjusted_rand_score
- PR #1300: Lowercase parameter versions for FIL algorithms
- PR #1312: Update CuPy to version 6.5 and use conda-forge channel
- PR #1336: Import SciKit-Learn models into FIL
- PR #1314: Added options needed for ASVDb output (CUDA ver, etc.), added option
  to select algos
- PR #1335: Options to print available algorithms and datasets
  in the Python benchmark
- PR #1338: Remove BUILD_ABI references in CI scripts
- PR #1340: Updated unit tests to uses larger dataset
- PR #1351: Build treelite temporarily for GPU CI testing of FIL Scikit-learn
  model importing
- PR #1367: --test-split benchmark parameter for train-test split
- PR #1360: Improved tests for importing SciKit-Learn models into FIL
- PR #1368: Add --num-rows benchmark command line argument
- PR #1351: Build treelite temporarily for GPU CI testing of FIL Scikit-learn model importing
- PR #1366: Modify train_test_split to use CuPy and accept device arrays
- PR #1258: Documenting new MPI communicator for multi-node multi-GPU testing
- PR #1345: Removing deprecated should_downcast argument
- PR #1362: device_buffer in UMAP + Sparse prims
- PR #1376: AUTO value for FIL algorithm
- PR #1408: Updated pickle tests to delete the pre-pickled model to prevent pointer leakage
- PR #1357: Run benchmarks multiple times for CI
- PR #1382: ARIMA optimization: move functions to C++ side
- PR #1392: Updated RF code to reduce duplication of the code
- PR #1444: UCX listener running in its own isolated thread
- PR #1445: Improved performance of FIL sparse trees
- PR #1431: Updated API docs
- PR #1441: Remove unused CUDA conda labels
- PR #1439: Match sklearn 0.22 default n_estimators for RF and fix test errors
- PR #1461: Add kneighbors to API docs

## Bug Fixes
- PR #1281: Making rng.h threadsafe
- PR #1212: Fix cmake git cloning always running configure in subprojects
- PR #1261: Fix comms build errors due to cuml++ include folder changes
- PR #1267: Update build.sh for recent change of building comms in main CMakeLists
- PR #1278: Removed incorrect overloaded instance of eigJacobi
- PR #1302: Updates for numba 0.46
- PR #1313: Updated the RF tests to set the seed and n_streams
- PR #1319: Using machineName arg passed in instead of default for ASV reporting
- PR #1326: Fix illegal memory access in make_regression (bounds issue)
- PR #1330: Fix C++ unit test utils for better handling of differences near zero
- PR #1342: Fix to prevent memory leakage in Lasso and ElasticNet
- PR #1337: Fix k-means init from preset cluster centers
- PR #1354: Fix SVM gamma=scale implementation
- PR #1344: Change other solver based methods to create solver object in init
- PR #1373: Fixing a few small bugs in make_blobs and adding asserts to pytests
- PR #1361: Improve SMO error handling
- PR #1384: Lower expectations on batched matrix tests to prevent CI failures
- PR #1380: Fix memory leaks in ARIMA
- PR #1391: Lower expectations on batched matrix tests even more
- PR #1394: Warning added in svd for cuda version 10.1
- PR #1407: Resolved RF predict issues and updated RF docstring
- PR #1401: Patch for lbfgs solver for logistic regression with no l1 penalty
- PR #1416: train_test_split numba and rmm device_array output bugfix
- PR #1419: UMAP pickle tests are using wrong n_neighbors value for trustworthiness
- PR #1438: KNN Classifier to properly return Dataframe with Dataframe input
- PR #1425: Deprecate seed and use random_state similar to Scikit-learn in train_test_split
- PR #1458: Add joblib as an explicit requirement
- PR #1474: Defer knn mnmg to 0.12 nightly builds and disable ucx-py dependency

# cuML 0.10.0 (16 Oct 2019)

## New Features
- PR #1148: C++ benchmark tool for c++/CUDA code inside cuML
- PR #1071: Selective eigen solver of cuSolver
- PR #1073: Updating RF wrappers to use FIL for GPU accelerated prediction
- PR #1104: CUDA 10.1 support
- PR #1113: prims: new batched make-symmetric-matrix primitive
- PR #1112: prims: new batched-gemv primitive
- PR #855: Added benchmark tools
- PR #1149 Add YYMMDD to version tag for nightly conda packages
- PR #892: General Gram matrices prim
- PR #912: Support Vector Machine
- PR #1274: Updated the RF score function to use GPU predict

## Improvements
- PR #961: High Peformance RF; HIST algo
- PR #1028: Dockerfile updates after dir restructure. Conda env yaml to add statsmodels as a dependency
- PR #1047: Consistent OPG interface for kmeans, based on internal libcumlprims update
- PR #763: Add examples to train_test_split documentation
- PR #1093: Unified inference kernels for different FIL algorithms
- PR #1076: Paying off some UMAP / Spectral tech debt.
- PR #1086: Ensure RegressorMixin scorer uses device arrays
- PR #1110: Adding tests to use default values of parameters of the models
- PR #1108: input_to_host_array function in input_utils for input processing to host arrays
- PR #1114: K-means: Exposing useful params, removing unused params, proxying params in Dask
- PR #1138: Implementing ANY_RANK semantics on irecv
- PR #1142: prims: expose separate InType and OutType for unaryOp and binaryOp
- PR #1115: Moving dask_make_blobs to cuml.dask.datasets. Adding conversion to dask.DataFrame
- PR #1136: CUDA 10.1 CI updates
- PR #1135: K-means: add boundary cases for kmeans||, support finer control with convergence
- PR #1163: Some more correctness improvements. Better verbose printing
- PR #1165: Adding except + in all remaining cython
- PR #1186: Using LocalCUDACluster Pytest fixture
- PR #1173: Docs: Barnes Hut TSNE documentation
- PR #1176: Use new RMM API based on Cython
- PR #1219: Adding custom bench_func and verbose logging to cuml.benchmark
- PR #1247: Improved MNMG RF error checking

## Bug Fixes

- PR #1231: RF respect number of cuda streams from cuml handle
- PR #1230: Rf bugfix memleak in regression
- PR #1208: compile dbscan bug
- PR #1016: Use correct libcumlprims version in GPU CI
- PR #1040: Update version of numba in development conda yaml files
- PR #1043: Updates to accomodate cuDF python code reorganization
- PR #1044: Remove nvidia driver installation from ci/cpu/build.sh
- PR #991: Barnes Hut TSNE Memory Issue Fixes
- PR #1075: Pinning Dask version for consistent CI results
- PR #990: Barnes Hut TSNE Memory Issue Fixes
- PR #1066: Using proper set of workers to destroy nccl comms
- PR #1072: Remove pip requirements and setup
- PR #1074: Fix flake8 CI style check
- PR #1087: Accuracy improvement for sqrt/log in RF max_feature
- PR #1088: Change straggling numba python allocations to use RMM
- PR #1106: Pinning Distributed version to match Dask for consistent CI results
- PR #1116: TSNE CUDA 10.1 Bug Fixes
- PR #1132: DBSCAN Batching Bug Fix
- PR #1162: DASK RF random seed bug fix
- PR #1164: Fix check_dtype arg handling for input_to_dev_array
- PR #1171: SVM prediction bug fix
- PR #1177: Update dask and distributed to 2.5
- PR #1204: Fix SVM crash on Turing
- PR #1199: Replaced sprintf() with snprintf() in THROW()
- PR #1205: Update dask-cuda in yml envs
- PR #1211: Fixing Dask k-means transform bug and adding test
- PR #1236: Improve fix for SMO solvers potential crash on Turing
- PR #1251: Disable compiler optimization for CUDA 10.1 for distance prims
- PR #1260: Small bugfix for major conversion in input_utils
- PR #1276: Fix float64 prediction crash in test_random_forest

# cuML 0.9.0 (21 Aug 2019)

## New Features

- PR #894: Convert RF to treelite format
- PR #826: Jones transformation of params for ARIMA models timeSeries ml-prim
- PR #697: Silhouette Score metric ml-prim
- PR #674: KL Divergence metric ml-prim
- PR #787: homogeneity, completeness and v-measure metrics ml-prim
- PR #711: Mutual Information metric ml-prim
- PR #724: Entropy metric ml-prim
- PR #766: Expose score method based on inertia for KMeans
- PR #823: prims: cluster dispersion metric
- PR #816: Added inverse_transform() for LabelEncoder
- PR #789: prims: sampling without replacement
- PR #813: prims: Col major istance prim
- PR #635: Random Forest & Decision Tree Regression (Single-GPU)
- PR #819: Forest Inferencing Library (FIL)
- PR #829: C++: enable nvtx ranges
- PR #835: Holt-Winters algorithm
- PR #837: treelite for decision forest exchange format
- PR #871: Wrapper for FIL
- PR #870: make_blobs python function
- PR #881: wrappers for accuracy_score and adjusted_rand_score functions
- PR #840: Dask RF classification and regression
- PR #870: make_blobs python function
- PR #879: import of treelite models to FIL
- PR #892: General Gram matrices prim
- PR #883: Adding MNMG Kmeans
- PR #930: Dask RF
- PR #882: TSNE - T-Distributed Stochastic Neighbourhood Embedding
- PR #624: Internals API & Graph Based Dimensionality Reductions Callback
- PR #926: Wrapper for FIL
- PR #994: Adding MPI comm impl for testing / benchmarking MNMG CUDA
- PR #960: Enable using libcumlprims for MG algorithms/prims

## Improvements
- PR #822: build: build.sh update to club all make targets together
- PR #807: Added development conda yml files
- PR #840: Require cmake >= 3.14
- PR #832: Stateless Decision Tree and Random Forest API
- PR #857: Small modifications to comms for utilizing IB w/ Dask
- PR #851: Random forest Stateless API wrappers
- PR #865: High Performance RF
- PR #895: Pretty prints arguments!
- PR #920: Add an empty marker kernel for tracing purposes
- PR #915: syncStream added to cumlCommunicator
- PR #922: Random Forest support in FIL
- PR #911: Update headers to credit CannyLabs BH TSNE implementation
- PR #918: Streamline CUDA_REL environment variable
- PR #924: kmeans: updated APIs to be stateless, refactored code for mnmg support
- PR #950: global_bias support in FIL
- PR #773: Significant improvements to input checking of all classes and common input API for Python
- PR #957: Adding docs to RF & KMeans MNMG. Small fixes for release
- PR #965: Making dask-ml a hard dependency
- PR #976: Update api.rst for new 0.9 classes
- PR #973: Use cudaDeviceGetAttribute instead of relying on cudaDeviceProp object being passed
- PR #978: Update README for 0.9
- PR #1009: Fix references to notebooks-contrib
- PR #1015: Ability to control the number of internal streams in cumlHandle_impl via cumlHandle
- PR #1175: Add more modules to docs ToC

## Bug Fixes

- PR #923: Fix misshapen level/trend/season HoltWinters output
- PR #831: Update conda package dependencies to cudf 0.9
- PR #772: Add missing cython headers to SGD and CD
- PR #849: PCA no attribute trans_input_ transform bug fix
- PR #869: Removing incorrect information from KNN Docs
- PR #885: libclang installation fix for GPUCI
- PR #896: Fix typo in comms build instructions
- PR #921: Fix build scripts using incorrect cudf version
- PR #928: TSNE Stability Adjustments
- PR #934: Cache cudaDeviceProp in cumlHandle for perf reasons
- PR #932: Change default param value for RF classifier
- PR #949: Fix dtype conversion tests for unsupported cudf dtypes
- PR #908: Fix local build generated file ownerships
- PR #983: Change RF max_depth default to 16
- PR #987: Change default values for knn
- PR #988: Switch to exact tsne
- PR #991: Cleanup python code in cuml.dask.cluster
- PR #996: ucx_initialized being properly set in CommsContext
- PR #1007: Throws a well defined error when mutigpu is not enabled
- PR #1018: Hint location of nccl in build.sh for CI
- PR #1022: Using random_state to make K-Means MNMG tests deterministic
- PR #1034: Fix typos and formatting issues in RF docs
- PR #1052: Fix the rows_sample dtype to float

# cuML 0.8.0 (27 June 2019)

## New Features

- PR #652: Adjusted Rand Index metric ml-prim
- PR #679: Class label manipulation ml-prim
- PR #636: Rand Index metric ml-prim
- PR #515: Added Random Projection feature
- PR #504: Contingency matrix ml-prim
- PR #644: Add train_test_split utility for cuDF dataframes
- PR #612: Allow Cuda Array Interface, Numba inputs and input code refactor
- PR #641: C: Separate C-wrapper library build to generate libcuml.so
- PR #631: Add nvcategory based ordinal label encoder
- PR #681: Add MBSGDClassifier and MBSGDRegressor classes around SGD
- PR #705: Quasi Newton solver and LogisticRegression Python classes
- PR #670: Add test skipping functionality to build.sh
- PR #678: Random Forest Python class
- PR #684: prims: make_blobs primitive
- PR #673: prims: reduce cols by key primitive
- PR #812: Add cuML Communications API & consolidate Dask cuML

## Improvements

- PR #597: C++ cuML and ml-prims folder refactor
- PR #590: QN Recover from numeric errors
- PR #482: Introduce cumlHandle for pca and tsvd
- PR #573: Remove use of unnecessary cuDF column and series copies
- PR #601: Cython PEP8 cleanup and CI integration
- PR #596: Introduce cumlHandle for ols and ridge
- PR #579: Introduce cumlHandle for cd and sgd, and propagate C++ errors in cython level for cd and sgd
- PR #604: Adding cumlHandle to kNN, spectral methods, and UMAP
- PR #616: Enable clang-format for enforcing coding style
- PR #618: CI: Enable copyright header checks
- PR #622: Updated to use 0.8 dependencies
- PR #626: Added build.sh script, updated CI scripts and documentation
- PR #633: build: Auto-detection of GPU_ARCHS during cmake
- PR #650: Moving brute force kNN to prims. Creating stateless kNN API.
- PR #662: C++: Bulk clang-format updates
- PR #671: Added pickle pytests and correct pickling of Base class
- PR #675: atomicMin/Max(float, double) with integer atomics and bit flipping
- PR #677: build: 'deep-clean' to build.sh to clean faiss build as well
- PR #683: Use stateless c++ API in KNN so that it can be pickled properly
- PR #686: Use stateless c++ API in UMAP so that it can be pickled properly
- PR #695: prims: Refactor pairwise distance
- PR #707: Added stress test and updated documentation for RF
- PR #701: Added emacs temporary file patterns to .gitignore
- PR #606: C++: Added tests for host_buffer and improved device_buffer and host_buffer implementation
- PR #726: Updated RF docs and stress test
- PR #730: Update README and RF docs for 0.8
- PR #744: Random projections generating binomial on device. Fixing tests.
- PR #741: Update API docs for 0.8
- PR #754: Pickling of UMAP/KNN
- PR #753: Made PCA and TSVD picklable
- PR #746: LogisticRegression and QN API docstrings
- PR #820: Updating DEVELOPER GUIDE threading guidelines

## Bug Fixes
- PR #584: Added missing virtual destructor to deviceAllocator and hostAllocator
- PR #620: C++: Removed old unit-test files in ml-prims
- PR #627: C++: Fixed dbscan crash issue filed in 613
- PR #640: Remove setuptools from conda run dependency
- PR #646: Update link in contributing.md
- PR #649: Bug fix to LinAlg::reduce_rows_by_key prim filed in issue #648
- PR #666: fixes to gitutils.py to resolve both string decode and handling of uncommitted files
- PR #676: Fix template parameters in `bernoulli()` implementation.
- PR #685: Make CuPy optional to avoid nccl conda package conflicts
- PR #687: prims: updated tolerance for reduce_cols_by_key unit-tests
- PR #689: Removing extra prints from NearestNeighbors cython
- PR #718: Bug fix for DBSCAN and increasing batch size of sgd
- PR #719: Adding additional checks for dtype of the data
- PR #736: Bug fix for RF wrapper and .cu print function
- PR #547: Fixed issue if C++ compiler is specified via CXX during configure.
- PR #759: Configure Sphinx to render params correctly
- PR #762: Apply threshold to remove flakiness of UMAP tests.
- PR #768: Fixing memory bug from stateless refactor
- PR #782: Nearest neighbors checking properly whether memory should be freed
- PR #783: UMAP was using wrong size for knn computation
- PR #776: Hotfix for self.variables in RF
- PR #777: Fix numpy input bug
- PR #784: Fix jit of shuffle_idx python function
- PR #790: Fix rows_sample input type for RF
- PR #793: Fix for dtype conversion utility for numba arrays without cupy installed
- PR #806: Add a seed for sklearn model in RF test file
- PR #843: Rf quantile fix

# cuML 0.7.0 (10 May 2019)

## New Features

- PR #405: Quasi-Newton GLM Solvers
- PR #277: Add row- and column-wise weighted mean primitive
- PR #424: Add a grid-sync struct for inter-block synchronization
- PR #430: Add R-Squared Score to ml primitives
- PR #463: Add matrix gather to ml primitives
- PR #435: Expose cumlhandle in cython + developer guide
- PR #455: Remove default-stream arguement across ml-prims and cuML
- PR #375: cuml cpp shared library renamed to libcuml++.so
- PR #460: Random Forest & Decision Trees (Single-GPU, Classification)
- PR #491: Add doxygen build target for ml-prims
- PR #505: Add R-Squared Score to python interface
- PR #507: Add coordinate descent for lasso and elastic-net
- PR #511: Add a minmax ml-prim
- PR #516: Added Trustworthiness score feature
- PR #520: Add local build script to mimic gpuCI
- PR #503: Add column-wise matrix sort primitive
- PR #525: Add docs build script to cuML
- PR #528: Remove current KMeans and replace it with a new single GPU implementation built using ML primitives

## Improvements

- PR #481: Refactoring Quasi-Newton to use cumlHandle
- PR #467: Added validity check on cumlHandle_t
- PR #461: Rewrote permute and added column major version
- PR #440: README updates
- PR #295: Improve build-time and the interface e.g., enable bool-OutType, for distance()
- PR #390: Update docs version
- PR #272: Add stream parameters to cublas and cusolver wrapper functions
- PR #447: Added building and running mlprims tests to CI
- PR #445: Lower dbscan memory usage by computing adjacency matrix directly
- PR #431: Add support for fancy iterator input types to LinAlg::reduce_rows_by_key
- PR #394: Introducing cumlHandle API to dbscan and add example
- PR #500: Added CI check for black listed CUDA Runtime API calls
- PR #475: exposing cumlHandle for dbscan from python-side
- PR #395: Edited the CONTRIBUTING.md file
- PR #407: Test files to run stress, correctness and unit tests for cuml algos
- PR #512: generic copy method for copying buffers between device/host
- PR #533: Add cudatoolkit conda dependency
- PR #524: Use cmake find blas and find lapack to pass configure options to faiss
- PR #527: Added notes on UMAP differences from reference implementation
- PR #540: Use latest release version in update-version CI script
- PR #552: Re-enable assert in kmeans tests with xfail as needed
- PR #581: Add shared memory fast col major to row major function back with bound checks
- PR #592: More efficient matrix copy/reverse methods
- PR #721: Added pickle tests for DBSCAN and Random Projections

## Bug Fixes

- PR #334: Fixed segfault in `ML::cumlHandle_impl::destroyResources`
- PR #349: Developer guide clarifications for cumlHandle and cumlHandle_impl
- PR #398: Fix CI scripts to allow nightlies to be uploaded
- PR #399: Skip PCA tests to allow CI to run with driver 418
- PR #422: Issue in the PCA tests was solved and CI can run with driver 418
- PR #409: Add entry to gitmodules to ignore build artifacts
- PR #412: Fix for svdQR function in ml-prims
- PR #438: Code that depended on FAISS was building everytime.
- PR #358: Fixed an issue when switching streams on MLCommon::device_buffer and MLCommon::host_buffer
- PR #434: Fixing bug in CSR tests
- PR #443: Remove defaults channel from ci scripts
- PR #384: 64b index arithmetic updates to the kernels inside ml-prims
- PR #459: Fix for runtime library path of pip package
- PR #464: Fix for C++11 destructor warning in qn
- PR #466: Add support for column-major in LinAlg::*Norm methods
- PR #465: Fixing deadlock issue in GridSync due to consecutive sync calls
- PR #468: Fix dbscan example build failure
- PR #470: Fix resource leakage in Kalman filter python wrapper
- PR #473: Fix gather ml-prim test for change in rng uniform API
- PR #477: Fixes default stream initialization in cumlHandle
- PR #480: Replaced qn_fit() declaration with #include of file containing definition to fix linker error
- PR #495: Update cuDF and RMM versions in GPU ci test scripts
- PR #499: DEVELOPER_GUIDE.md: fixed links and clarified ML::detail::streamSyncer example
- PR #506: Re enable ml-prim tests in CI
- PR #508: Fix for an error with default argument in LinAlg::meanSquaredError
- PR #519: README.md Updates and adding BUILD.md back
- PR #526: Fix the issue of wrong results when fit and transform of PCA are called separately
- PR #531: Fixing missing arguments in updateDevice() for RF
- PR #543: Exposing dbscan batch size through cython API and fixing broken batching
- PR #551: Made use of ZLIB_LIBRARIES consistent between ml_test and ml_mg_test
- PR #557: Modified CI script to run cuML tests before building mlprims and removed lapack flag
- PR #578: Updated Readme.md to add lasso and elastic-net
- PR #580: Fixing cython garbage collection bug in KNN
- PR #577: Use find libz in prims cmake
- PR #594: fixed cuda-memcheck mean_center test failures


# cuML 0.6.1 (09 Apr 2019)

## Bug Fixes

- PR #462 Runtime library path fix for cuML pip package


# cuML 0.6.0 (22 Mar 2019)

## New Features

- PR #249: Single GPU Stochastic Gradient Descent for linear regression, logistic regression, and linear svm with L1, L2, and elastic-net penalties.
- PR #247: Added "proper" CUDA API to cuML
- PR #235: NearestNeighbors MG Support
- PR #261: UMAP Algorithm
- PR #290: NearestNeighbors numpy MG Support
- PR #303: Reusable spectral embedding / clustering
- PR #325: Initial support for single process multi-GPU OLS and tSVD
- PR #271: Initial support for hyperparameter optimization with dask for many models

## Improvements

- PR #144: Dockerfile update and docs for LinearRegression and Kalman Filter.
- PR #168: Add /ci/gpu/build.sh file to cuML
- PR #167: Integrating full-n-final ml-prims repo inside cuml
- PR #198: (ml-prims) Removal of *MG calls + fixed a bug in permute method
- PR #194: Added new ml-prims for supporting LASSO regression.
- PR #114: Building faiss C++ api into libcuml
- PR #64: Using FAISS C++ API in cuML and exposing bindings through cython
- PR #208: Issue ml-common-3: Math.h: swap thrust::for_each with binaryOp,unaryOp
- PR #224: Improve doc strings for readable rendering with readthedocs
- PR #209: Simplify README.md, move build instructions to BUILD.md
- PR #218: Fix RNG to use given seed and adjust RNG test tolerances.
- PR #225: Support for generating random integers
- PR #215: Refactored LinAlg::norm to Stats::rowNorm and added Stats::colNorm
- PR #234: Support for custom output type and passing index value to main_op in *Reduction kernels
- PR #230: Refactored the cuda_utils header
- PR #236: Refactored cuml python package structure to be more sklearn like
- PR #232: Added reduce_rows_by_key
- PR #246: Support for 2 vectors in the matrix vector operator
- PR #244: Fix for single GPU OLS and Ridge to support one column training data
- PR #271: Added get_params and set_params functions for linear and ridge regression
- PR #253: Fix for issue #250-reduce_rows_by_key failed memcheck for small nkeys
- PR #269: LinearRegression, Ridge Python docs update and cleaning
- PR #322: set_params updated
- PR #237: Update build instructions
- PR #275: Kmeans use of faster gpu_matrix
- PR #288: Add n_neighbors to NearestNeighbors constructor
- PR #302: Added FutureWarning for deprecation of current kmeans algorithm
- PR #312: Last minute cleanup before release
- PR #315: Documentation updating and enhancements
- PR #330: Added ignored argument to pca.fit_transform to map to sklearn's implemenation
- PR #342: Change default ABI to ON
- PR #572: Pulling DBSCAN components into reusable primitives


## Bug Fixes

- PR #193: Fix AttributeError in PCA and TSVD
- PR #211: Fixing inconsistent use of proper batch size calculation in DBSCAN
- PR #202: Adding back ability for users to define their own BLAS
- PR #201: Pass CMAKE CUDA path to faiss/configure script
- PR #200 Avoid using numpy via cimport in KNN
- PR #228: Bug fix: LinAlg::unaryOp with 0-length input
- PR #279: Removing faiss-gpu references in README
- PR #321: Fix release script typo
- PR #327: Update conda requirements for version 0.6 requirements
- PR #352: Correctly calculating numpy chunk sizing for kNN
- PR #345: Run python import as part of package build to trigger compilation
- PR #347: Lowering memory usage of kNN.
- PR #355: Fixing issues with very large numpy inputs to SPMG OLS and tSVD.
- PR #357: Removing FAISS requirement from README
- PR #362: Fix for matVecOp crashing on large input sizes
- PR #366: Index arithmetic issue fix with TxN_t class
- PR #376: Disabled kmeans tests since they are currently too sensitive (see #71)
- PR #380: Allow arbitrary data size on ingress for numba_utils.row_matrix
- PR #385: Fix for long import cuml time in containers and fix for setup_pip
- PR #630: Fixing a missing kneighbors in nearest neighbors python proxy

# cuML 0.5.1 (05 Feb 2019)

## Bug Fixes

- PR #189 Avoid using numpy via cimport to prevent ABI issues in Cython compilation


# cuML 0.5.0 (28 Jan 2019)

## New Features

- PR #66: OLS Linear Regression
- PR #44: Distance calculation ML primitives
- PR #69: Ridge (L2 Regularized) Linear Regression
- PR #103: Linear Kalman Filter
- PR #117: Pip install support
- PR #64: Device to device support from cuML device pointers into FAISS

## Improvements

- PR #56: Make OpenMP optional for building
- PR #67: Github issue templates
- PR #44: Refactored DBSCAN to use ML primitives
- PR #91: Pytest cleanup and sklearn toyset datasets based pytests for kmeans and dbscan
- PR #75: C++ example to use kmeans
- PR #117: Use cmake extension to find any zlib installed in system
- PR #94: Add cmake flag to set ABI compatibility
- PR #139: Move thirdparty submodules to root and add symlinks to new locations
- PR #151: Replace TravisCI testing and conda pkg builds with gpuCI
- PR #164: Add numba kernel for faster column to row major transform
- PR #114: Adding FAISS to cuml build

## Bug Fixes

- PR #48: CUDA 10 compilation warnings fix
- PR #51: Fixes to Dockerfile and docs for new build system
- PR #72: Fixes for GCC 7
- PR #96: Fix for kmeans stack overflow with high number of clusters
- PR #105: Fix for AttributeError in kmeans fit method
- PR #113: Removed old  glm python/cython files
- PR #118: Fix for AttributeError in kmeans predict method
- PR #125: Remove randomized solver option from PCA python bindings


# cuML 0.4.0 (05 Dec 2018)

## New Features

## Improvements

- PR #42: New build system: separation of libcuml.so and cuml python package
- PR #43: Added changelog.md

## Bug Fixes


# cuML 0.3.0 (30 Nov 2018)

## New Features

- PR #33: Added ability to call cuML algorithms using numpy arrays

## Improvements

- PR #24: Fix references of python package from cuML to cuml and start using versioneer for better versioning
- PR #40: Added support for refactored cuDF 0.3.0, updated Conda files
- PR #33: Major python test cleaning, all tests pass with cuDF 0.2.0 and 0.3.0. Preparation for new build system
- PR #34: Updated batch count calculation logic in DBSCAN
- PR #35: Beginning of DBSCAN refactor to use cuML mlprims and general improvements

## Bug Fixes

- PR #30: Fixed batch size bug in DBSCAN that caused crash. Also fixed various locations for potential integer overflows
- PR #28: Fix readthedocs build documentation
- PR #29: Fix pytests for cuml name change from cuML
- PR #33: Fixed memory bug that would cause segmentation faults due to numba releasing memory before it was used. Also fixed row major/column major bugs for different algorithms
- PR #36: Fix kmeans gtest to use device data
- PR #38: cuda\_free bug removed that caused google tests to sometimes pass and sometimes fail randomly
- PR #39: Updated cmake to correctly link with CUDA libraries, add CUDA runtime linking and include source files in compile target

# cuML 0.2.0 (02 Nov 2018)

## New Features

- PR #11: Kmeans algorithm added
- PR #7: FAISS KNN wrapper added
- PR #21: Added Conda install support

## Improvements

- PR #15: Added compatibility with cuDF (from prior pyGDF)
- PR #13: Added FAISS to Dockerfile
- PR #21: Added TravisCI build system for CI and Conda builds

## Bug Fixes

- PR #4: Fixed explained variance bug in TSVD
- PR #5: Notebook bug fixes and updated results


# cuML 0.1.0

Initial release including PCA, TSVD, DBSCAN, ml-prims and cython wrappers<|MERGE_RESOLUTION|>--- conflicted
+++ resolved
@@ -24,12 +24,9 @@
 - PR #2340: Import ARIMA in the root init file and fix the `test_fit_function` test
 - PR #2408: Install meta packages for dependencies
 - PR #2417: Move doc customization scripts to Jenkins
-- PR #2411 Refactor Mixin classes and use in classifier/regressor estimators
-<<<<<<< HEAD
+- PR #2411: Refactor Mixin classes and use in classifier/regressor estimators
+- PR #2403: Support for input and output type consistency in logistic regression predict_proba
 - PR #2410: Add `_n_features_in_` attribute to all estimators that implement fit
-=======
-- PR #2403 Support for input and output type consistency in logistic regression predict_proba
->>>>>>> b6cc9049
 
 ## Bug Fixes
 - PR #2369: Update RF code to fix set_params memory leak
