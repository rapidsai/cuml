--- conflicted
+++ resolved
@@ -66,11 +66,8 @@
 - PR #1408: Updated pickle tests to delete the pre-pickled model to prevent pointer leakage
 - PR #1357: Run benchmarks multiple times for CI
 - PR #1382: ARIMA optimization: move functions to C++ side
-<<<<<<< HEAD
 - PR #1377: Add GPU array support for FIL benchmarking
-=======
 - PR #1444: UCX listener running in its own isolated thread
->>>>>>> b903dd70
 - PR #1445: Improved performance of FIL sparse trees
 - PR #1431: Updated API docs
 - PR #1441: Remove unused CUDA conda labels
