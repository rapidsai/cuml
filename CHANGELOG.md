--- conflicted
+++ resolved
@@ -96,15 +96,11 @@
 - PR #3185: Add documentation for Distributed TFIDF Transformer
 - PR #3190: Fix Attribute error on ICPA #3183 and PCA input type
 - PR #3208: Fix EXITCODE override in notebook test script
-<<<<<<< HEAD
 - PR #3250: Fixing label binarizer bug with multiple partitions
-
-=======
 - PR #3214: Correct flaky silhouette score test by setting atol
 - PR #3216: Ignore splits that do not satisfy constraints
 - PR #3239: Fix intermittent dask random forest failure
 - PR #3245: Rename `rows_sample` -> `max_samples` to be consistent with sklearn's RF
->>>>>>> d0cd8c1b
 
 # cuML 0.16.0 (23 Oct 2020)
 
