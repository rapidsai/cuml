--- conflicted
+++ resolved
@@ -12,12 +12,9 @@
 - PR #1709: Add `decision_function()` and `predict_proba()` for LogisticRegression
 - PR #1714: Add `print_env.sh` file to gather important environment details
 - PR #1750: LinearRegression CumlArray for configurable output
-<<<<<<< HEAD
 - PR #1757: Add multi class inference in FIL for forests from cuML RF
-=======
 - PR #1778: Make cuML Handle picklable
 - PR #1738: cuml.dask refactor beginning and dask array input option for OLS, Ridge and KMeans
->>>>>>> 4a7070f1
 
 ## Improvements
 - PR #1644: Add `predict_proba()` for FIL binary classifier
