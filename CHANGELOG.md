# cuML 0.15.0 (Date TBD)

## New Features
- PR #2261: Exposing new FAISS metrics through Python API
- PR #2287: Single-GPU TfidfTransformer implementation
- PR #2289: QR SVD solver for MNMG PCA
- PR #2312: column-major support for make_blobs
- PR #2172: Initial support for auto-ARIMA
- PR #2394: Adding cosine & correlation distance for KNN
- PR #2392: PCA can accept sparse inputs, and sparse prim for computing covariance
- PR #2465: Support pandas 1.0+
<<<<<<< HEAD
- PR #2439: Update RF code to return some forest params for each split and total numb of nodes.
=======
>>>>>>> 119f8b61

## Improvements
- PR #2336: Eliminate `rmm.device_array` usage
- PR #2262: Using fully shared PartDescriptor in MNMG decomposiition, linear models, and solvers
- PR #2310: Pinning ucx-py to 0.14 to make 0.15 CI pass
- PR #1945: enable clang tidy
- PR #2339: umap performance improvements
- PR #2308: Using fixture for Dask client to eliminate possiblity of not closing
- PR #2345: make C++ logger level definition to be the same as python layer
- PR #2329: Add short commit hash to conda package name
- PR #2363: Update threshold and make other changes for stress tests
- PR #2371: Updating MBSGD tests to use larger batches
- PR #2380: Pinning libcumlprims version to ease future updates
- PR #2405: Remove references to deprecated RMM headers.
- PR #2340: Import ARIMA in the root init file and fix the `test_fit_function` test
- PR #2408: Install meta packages for dependencies
- PR #2417: Move doc customization scripts to Jenkins
- PR #2433: Add libcumlprims_mg to CMake
- PR #2420: Add and set convert_dtype default to True in estimator fit methods
- PR #2411: Refactor Mixin classes and use in classifier/regressor estimators
- PR #2442: fix setting RAFT_DIR from the RAFT_PATH env var
- PR #2469: Updating KNN c-api to document all arguments
- PR #2453: Add CumlArray to API doc
- PR #2440: Use Treelite Conda package
- PR #2403: Support for input and output type consistency in logistic regression predict_proba
- PR #2468: Add `_n_features_in_` attribute to all single GPU estimators that implement fit

## Bug Fixes
- PR #2369: Update RF code to fix set_params memory leak
- PR #2364: Fix for random projection
- PR #2373: Use Treelite Pip package in GPU testing
- PR #2376: Update documentation Links
- PR #2407: fixed batch count in DBScan for integer overflow case
- PR #2413: CumlArray and related methods updates to account for cuDF.Buffer contiguity update
- PR #2424: --singlegpu flag fix on build.sh script
- PR #2432: Using correct algo_name for UMAP in benchmark tests
- PR #2445: Restore access to coef_ property of Lasso
- PR #2441: Change p2p_enabled definition to work without ucx
- PR #2447: Drop `nvstrings`
- PR #2450: Update local build to use new gpuCI image
- PR #2454: Mark RF memleak test as XFAIL, because we can't detect memleak reliably
- PR #2455: Use correct field to store data type in `LabelEncoder.fit_transform`
- PR #2475: Fix typo in build.sh

# cuML 0.14.0 (03 Jun 2020)

## New Features
- PR #1994: Support for distributed OneHotEncoder
- PR #1892: One hot encoder implementation with cupy
- PR #1655: Adds python bindings for homogeneity score
- PR #1704: Adds python bindings for completeness score
- PR #1687: Adds python bindings for mutual info score
- PR #1980: prim: added a new write-only unary op prim
- PR #1867: C++: add logging interface support in cuML based spdlog
- PR #1902: Multi class inference in FIL C++ and importing multi-class forests from treelite
- PR #1906: UMAP MNMG
- PR #2067: python: wrap logging interface in cython
- PR #2083: Added dtype, order, and use_full_low_rank to MNMG `make_regression`
- PR #2074: SG and MNMG `make_classification`
- PR #2127: Added order to SG `make_blobs`, and switch from C++ to cupy based implementation
- PR #2057: Weighted k-means
- PR #2256: Add a `make_arima` generator
- PR #2245: ElasticNet, Lasso and Coordinate Descent MNMG
- PR #2242: Pandas input support with output as NumPy arrays by default
- PR #1728: Added notebook testing to gpuCI gpu build

## Improvements
- PR #1931: C++: enabled doxygen docs for all of the C++ codebase
- PR #1944: Support for dask_cudf.core.Series in _extract_partitions
- PR #1947: Cleaning up cmake
- PR #1927: Use Cython's `new_build_ext` (if available)
- PR #1946: Removed zlib dependency from cmake
- PR #1988: C++: cpp bench refactor
- PR #1873: Remove usage of nvstring and nvcat from LabelEncoder
- PR #1968: Update SVC SVR with cuML Array
- PR #1972: updates to our flow to use conda-forge's clang and clang-tools packages
- PR #1974: Reduce ARIMA testing time
- PR #1984: Enable Ninja build
- PR #1985: C++ UMAP parametrizable tests
- PR #2005: Adding missing algorithms to cuml benchmarks and notebook
- PR #2016: Add capability to setup.py and build.sh to fully clean all cython build files and artifacts
- PR #2044: A cuda-memcheck helper wrapper for devs
- PR #2018: Using `cuml.dask.part_utils.extract_partitions` and removing similar, duplicated code
- PR #2019: Enable doxygen build in our nightly doc build CI script
- PR #1996: Cythonize in parallel
- PR #2032: Reduce number of tests for MBSGD to improve CI running time
- PR #2031: Encapsulating UCX-py interactions in singleton
- PR #2029: Add C++ ARIMA log-likelihood benchmark
- PR #2085: Convert TSNE to use CumlArray
- PR #2051: Reduce the time required to run dask pca and dask tsvd tests
- PR #1981: Using CumlArray in kNN and DistributedDataHandler in dask kNN
- PR #2053: Introduce verbosity level in C++ layer instead of boolean `verbose` flag
- PR #2047: Make internal streams non-blocking w.r.t. NULL stream
- PR #2048: Random forest testing speedup
- PR #2058: Use CumlArray in Random Projection
- PR #2068: Updating knn class probabilities to use make_monotonic instead of binary search
- PR #2062: Adding random state to UMAP mnmg tests
- PR #2064: Speed-up K-Means test
- PR #2015: Renaming .h to .cuh in solver, dbscan and svm
- PR #2080: Improved import of sparse FIL forests from treelite
- PR #2090: Upgrade C++ build to C++14 standard
- PR #2089: CI: enabled cuda-memcheck on ml-prims unit-tests during nightly build
- PR #2128: Update Dask RF code to reduce the time required for GPU predict to run
- PR #2125: Build infrastructure to use RAFT
- PR #2131: Update Dask RF fit to use DistributedDataHandler
- PR #2055: Update the metrics notebook to use important cuML models
- PR #2095: Improved import of src_prims/utils.h, making it less ambiguous
- PR #2118: Updating SGD & mini-batch estimators to use CumlArray
- PR #2120: Speeding up dask RandomForest tests
- PR #1883: Use CumlArray in ARIMA
- PR #877: Adding definition of done criteria to wiki
- PR #2135: A few optimizations to UMAP fuzzy simplicial set
- PR #1914: Change the meaning of ARIMA's intercept to match the literature
- PR #2098: Renaming .h to .cuh in decision_tree, glm, pca
- PR #2150: Remove deprecated RMM calls in RMM allocator adapter
- PR #2146: Remove deprecated kalman filter
- PR #2151: Add pytest duration and pytest timeout
- PR #2156: Add Docker 19 support to local gpuci build
- PR #2178: Reduce duplicated code in RF
- PR #2124: Expand tutorial docs and sample notebook
- PR #2175: Allow CPU-only and dataset params for benchmark sweeps
- PR #2186: Refactor cython code to build OPG structs in common utils file
- PR #2180: Add fully single GPU singlegpu python build
- PR #2187: CMake improvements to manage conda environment dependencies
- PR #2185: Add has_sklearn function and use it in datasets/classification.
- PR #2193: Order-independent local shuffle in `cuml.dask.make_regression`
- PR #2204: Update python layer to use the logger interface
- PR #2184: Refoctor headers for holtwinters, rproj, tsvd, tsne, umap
- PR #2199: Remove unncessary notebooks
- PR #2195: Separating fit and transform calls in SG, MNMG PCA to save transform array memory consumption
- PR #2201: Re-enabling UMAP repro tests
- PR #2132: Add SVM C++ benchmarks
- PR #2196: Updates to benchmarks. Moving notebook
- PR #2208: Coordinate Descent, Lasso and ElasticNet CumlArray updates
- PR #2210: Updating KNN tests to evaluate multiple index partitions
- PR #2205: Use timeout to add 2 hour hard limit to dask tests
- PR #2212: Improve DBScan batch count / memory estimation
- PR #2213: Standardized include statements across all cpp source files, updated copyright on all modified files
- PR #2214: Remove utils folder and refactor to common folder
- PR #2220: Final refactoring of all src_prims header files following rules as specified in #1675
- PR #2225: input_to_cuml_array keep order option, test updates and cleanup
- PR #2244: Re-enable slow ARIMA tests as stress tests
- PR #2231: Using OPG structs from `cuml.common` in decomposition algorithms
- PR #2257: Update QN and LogisticRegression to use CumlArray
- PR #2259: Add CumlArray support to Naive Bayes
- PR #2252: Add benchmark for the Gram matrix prims
- PR #2263: Faster serialization for Treelite objects with RF
- PR #2264: Reduce build time for cuML by using make_blobs from libcuml++ interface
- PR #2269: Add docs targets to build.sh and fix python cuml.common docs
- PR #2271: Clarify doc for `_unique` default implementation in OneHotEncoder
- PR #2272: Add docs build.sh script to repository
- PR #2276: Ensure `CumlArray` provided `dtype` conforms
- PR #2281: Rely on cuDF's `Serializable` in `CumlArray`
- PR #2284: Reduce dataset size in SG RF notebook to reduce run time of sklearn
- PR #2285: Increase the threshold for elastic_net test in dask/test_coordinate_descent
- PR #2314: Update FIL default values, documentation and test
- PR #2316: 0.14 release docs additions and fixes
- PR #2320: Add prediction notes to RF docs
- PR #2323: Change verbose levels and parameter name to match Scikit-learn API
- PR #2324: Raise an error if n_bins > number of training samples in RF
- PR #2335: Throw a warning if treelite cannot be imported and `load_from_sklearn` is used

## Bug Fixes
- PR #1939: Fix syntax error in cuml.common.array
- PR #1941: Remove c++ cuda flag that was getting duplicated in CMake
- PR #1971: python: Correctly honor --singlegpu option and CUML_BUILD_PATH env variable
- PR #1969: Update libcumlprims to 0.14
- PR #1973: Add missing mg files for setup.py --singlegpu flag
- PR #1993: Set `umap_transform_reproducibility` tests to xfail
- PR #2004: Refactoring the arguments to `plant()` call
- PR #2017: Fixing memory issue in weak cc prim
- PR #2028: Skipping UMAP knn reproducibility tests until we figure out why its failing in CUDA 10.2
- PR #2024: Fixed cuda-memcheck errors with sample-without-replacement prim
- PR #1540: prims: support for custom math-type used for computation inside adjusted rand index prim
- PR #2077: dask-make blobs arguments to match sklearn
- PR #2059: Make all Scipy imports conditional
- PR #2078: Ignore negative cache indices in get_vecs
- PR #2084: Fixed cuda-memcheck errors with COO unit-tests
- PR #2087: Fixed cuda-memcheck errors with dispersion prim
- PR #2096: Fixed syntax error with nightly build command for memcheck unit-tests
- PR #2115: Fixed contingency matrix prim unit-tests for computing correct golden values
- PR #2107: Fix PCA transform
- PR #2109: input_to_cuml_array __cuda_array_interface__ bugfix
- PR #2117: cuDF __array__ exception small fixes
- PR #2139: CumlArray for adjusted_rand_score
- PR #2140: Returning self in fit model functions
- PR #2144: Remove GPU arch < 60 from CMake build
- PR #2153: Added missing namespaces to some Decision Tree files
- PR #2155: C++: fix doxygen build break
- PR #2161: Replacing depreciated bruteForceKnn
- PR #2162: Use stream in transpose prim
- PR #2165: Fit function test correction
- PR #2166: Fix handling of temp file in RF pickling
- PR #2176: C++: fix for adjusted rand index when input array is all zeros
- PR #2179: Fix clang tools version in libcuml recipe
- PR #2183: Fix RAFT in nightly package
- PR #2191: Fix placement of SVM parameter documentation and add examples
- PR #2212: Fix DBScan results (no propagation of labels through border points)
- PR #2215: Fix the printing of forest object
- PR #2217: Fix opg_utils naming to fix singlegpu build
- PR #2223: Fix bug in ARIMA C++ benchmark
- PR #2224: Temporary fix for CI until new Dask version is released
- PR #2228: Update to use __reduce_ex__ in CumlArray to override cudf.Buffer
- PR #2249: Fix bug in UMAP continuous target metrics
- PR #2258: Fix doxygen build break
- PR #2255: Set random_state for train_test_split function in dask RF
- PR #2275: Fix RF fit memory leak
- PR #2274: Fix parameter name verbose to verbosity in mnmg OneHotEncoder
- PR #2277: Updated cub repo path and branch name
- PR #2282: Fix memory leak in Dask RF concatenation
- PR #2301: Scaling KNN dask tests sample size with n GPUs
- PR #2293: Contiguity fixes for input_to_cuml_array and train_test_split
- PR #2295: Fix convert_to_dtype copy even with same dtype
- PR #2305: Fixed race condition in DBScan
- PR #2354: Fix broken links in README

# cuML 0.13.0 (31 Mar 2020)

## New Features
- PR #1777: Python bindings for entropy
- PR #1742: Mean squared error implementation with cupy
- PR #1817: Confusion matrix implementation with cupy (SNSG and MNMG)
- PR #1766: Mean absolute error implementation with cupy
- PR #1766: Mean squared log error implementation with cupy
- PR #1635: cuML Array shim and configurable output added to cluster methods
- PR #1586: Seasonal ARIMA
- PR #1683: cuml.dask make_regression
- PR #1689: Add framework for cuML Dask serializers
- PR #1709: Add `decision_function()` and `predict_proba()` for LogisticRegression
- PR #1714: Add `print_env.sh` file to gather important environment details
- PR #1750: LinearRegression CumlArray for configurable output
- PR #1814: ROC AUC score implementation with cupy
- PR #1767: Single GPU decomposition models configurable output
- PR #1646: Using FIL to predict in MNMG RF
- PR #1778: Make cuML Handle picklable
- PR #1738: cuml.dask refactor beginning and dask array input option for OLS, Ridge and KMeans
- PR #1874: Add predict_proba function to RF classifier
- PR #1815: Adding KNN parameter to UMAP
- PR #1978: Adding `predict_proba` function to dask RF

## Improvements
- PR #1644: Add `predict_proba()` for FIL binary classifier
- PR #1620: Pickling tests now automatically finds all model classes inheriting from cuml.Base
- PR #1637: Update to newer treelite version with XGBoost 1.0 compatibility
- PR #1632: Fix MBSGD models inheritance, they now inherits from cuml.Base
- PR #1628: Remove submodules from cuML
- PR #1755: Expose the build_treelite function for python
- PR #1649: Add the fil_sparse_format variable option to RF API
- PR #1647: storage_type=AUTO uses SPARSE for large models
- PR #1668: Update the warning statement thrown in RF when the seed is set but n_streams is not 1
- PR #1662: use of direct cusparse calls for coo2csr, instead of depending on nvgraph
- PR #1747: C++: dbscan performance improvements and cleanup
- PR #1697: Making trustworthiness batchable and using proper workspace
- PR #1721: Improving UMAP pytests
- PR #1717: Call `rmm_cupy_allocator` for CuPy allocations
- PR #1718: Import `using_allocator` from `cupy.cuda`
- PR #1723: Update RF Classifier to throw an exception for multi-class pickling
- PR #1726: Decorator to allocate CuPy arrays with RMM
- PR #1719: UMAP random seed reproducibility
- PR #1748: Test serializing `CumlArray` objects
- PR #1776: Refactoring pca/tsvd distributed
- PR #1762: Update CuPy requirement to 7
- PR #1768: C++: Different input and output types for add and subtract prims
- PR #1790: Add support for multiple seeding in k-means++
- PR #1805: Adding new Dask cuda serializers to naive bayes + a trivial perf update
- PR #1812: C++: bench: UMAP benchmark cases added
- PR #1795: Add capability to build CumlArray from bytearray/memoryview objects
- PR #1824: C++: improving the performance of UMAP algo
- PR #1816: Add ARIMA notebook
- PR #1856: Update docs for 0.13
- PR #1827: Add HPO demo Notebook
- PR #1825: `--nvtx` option in `build.sh`
- PR #1847: Update XGBoost version for CI
- PR #1837: Simplify cuML Array construction
- PR #1848: Rely on subclassing for cuML Array serialization
- PR #1866: Minimizing client memory pressure on Naive Bayes
- PR #1788: Removing complexity bottleneck in S-ARIMA
- PR #1873: Remove usage of nvstring and nvcat from LabelEncoder
- PR #1891: Additional improvements to naive bayes tree reduction

## Bug Fixes
- PR #1835 : Fix calling default RF Classification always
- PT #1904: replace cub sort
- PR #1833: Fix depth issue in shallow RF regression estimators
- PR #1770: Warn that KalmanFilter is deprecated
- PR #1775: Allow CumlArray to work with inputs that have no 'strides' in array interface
- PR #1594: Train-test split is now reproducible
- PR #1590: Fix destination directory structure for run-clang-format.py
- PR #1611: Fixing pickling errors for KNN classifier and regressor
- PR #1617: Fixing pickling issues for SVC and SVR
- PR #1634: Fix title in KNN docs
- PR #1627: Adding a check for multi-class data in RF classification
- PR #1654: Skip treelite patch if its already been applied
- PR #1661: Fix nvstring variable name
- PR #1673: Using struct for caching dlsym state in communicator
- PR #1659: TSNE - introduce 'convert_dtype' and refactor class attr 'Y' to 'embedding_'
- PR #1672: Solver 'svd' in Linear and Ridge Regressors when n_cols=1
- PR #1670: Lasso & ElasticNet - cuml Handle added
- PR #1671: Update for accessing cuDF Series pointer
- PR #1652: Support XGBoost 1.0+ models in FIL
- PR #1702: Fix LightGBM-FIL validation test
- PR #1701: test_score kmeans test passing with newer cupy version
- PR #1706: Remove multi-class bug from QuasiNewton
- PR #1699: Limit CuPy to <7.2 temporarily
- PR #1708: Correctly deallocate cuML handles in Cython
- PR #1730: Fixes to KF for test stability (mainly in CUDA 10.2)
- PR #1729: Fixing naive bayes UCX serialization problem in fit()
- PR #1749: bug fix rf classifier/regressor on seg fault in bench
- PR #1751: Updated RF documentation
- PR #1765: Update the checks for using RF GPU predict
- PR #1787: C++: unit-tests to check for RF accuracy. As well as a bug fix to improve RF accuracy
- PR #1793: Updated fil pyx to solve memory leakage issue
- PR #1810: Quickfix - chunkage in dask make_regression
- PR #1842: DistributedDataHandler not properly setting 'multiple'
- PR #1849: Critical fix in ARIMA initial estimate
- PR #1851: Fix for cuDF behavior change for multidimensional arrays
- PR #1852: Remove Thrust warnings
- PR #1868: Turning off IPC caching until it is fixed in UCX-py/UCX
- PR #1876: UMAP exponential decay parameters fix
- PR #1887: Fix hasattr for missing attributes on base models
- PR #1877: Remove resetting index in shuffling in train_test_split
- PR #1893: Updating UCX in comms to match current UCX-py
- PR #1888: Small train_test_split test fix
- PR #1899: Fix dask `extract_partitions()`, remove transformation as instance variable in PCA and TSVD and match sklearn APIs
- PR #1920: Temporarily raising threshold for UMAP reproducibility tests
- PR #1918: Create memleak fixture to skip memleak tests in CI for now
- PR #1926: Update batch matrix test margins
- PR #1925: Fix failing dask tests
- PR #1936: Update DaskRF regression test to xfail
- PR #1932: Isolating cause of make_blobs failure
- PR #1951: Dask Random forest regression CPU predict bug fix
- PR #1948: Adjust BatchedMargin margin and disable tests temporarily
- PR #1950: Fix UMAP test failure


# cuML 0.12.0 (04 Feb 2020)

## New Features
- PR #1483: prims: Fused L2 distance and nearest-neighbor prim
- PR #1494: bench: ml-prims benchmark
- PR #1514: bench: Fused L2 NN prim benchmark
- PR #1411: Cython side of MNMG OLS
- PR #1520: Cython side of MNMG Ridge Regression
- PR #1516: Suppor Vector Regression (epsilon-SVR)

## Improvements
- PR #1638: Update cuml/docs/README.md
- PR #1468: C++: updates to clang format flow to make it more usable among devs
- PR #1473: C++: lazy initialization of "costly" resources inside cumlHandle
- PR #1443: Added a new overloaded GEMM primitive
- PR #1489: Enabling deep trees using Gather tree builder
- PR #1463: Update FAISS submodule to 1.6.1
- PR #1488: Add codeowners
- PR #1432: Row-major (C-style) GPU arrays for benchmarks
- PR #1490: Use dask master instead of conda package for testing
- PR #1375: Naive Bayes & Distributed Naive Bayes
- PR #1377: Add GPU array support for FIL benchmarking
- PR #1493: kmeans: add tiling support for 1-NN computation and use fusedL2-1NN prim for L2 distance metric
- PR #1532: Update CuPy to >= 6.6 and allow 7.0
- PR #1528: Re-enabling KNN using dynamic library loading for UCX in communicator
- PR #1545: Add conda environment version updates to ci script
- PR #1541: Updates for libcudf++ Python refactor
- PR #1555: FIL-SKL, an SKLearn-based benchmark for FIL
- PR #1537: Improve pickling and scoring suppport for many models to support hyperopt
- PR #1551: Change custom kernel to cupy for col/row order transform
- PR #1533: C++: interface header file separation for SVM
- PR #1560: Helper function to allocate all new CuPy arrays with RMM memory management
- PR #1570: Relax nccl in conda recipes to >=2.4 (matching CI)
- PR #1578: Add missing function information to the cuML documenataion
- PR #1584: Add has_scipy utility function for runtime check
- PR #1583: API docs updates for 0.12
- PR #1591: Updated FIL documentation

## Bug Fixes
- PR #1470: Documentation: add make_regression, fix ARIMA section
- PR #1482: Updated the code to remove sklearn from the mbsgd stress test
- PR #1491: Update dev environments for 0.12
- PR #1512: Updating setup_cpu() in SpeedupComparisonRunner
- PR #1498: Add build.sh to code owners
- PR #1505: cmake: added correct dependencies for prims-bench build
- PR #1534: Removed TODO comment in create_ucp_listeners()
- PR #1548: Fixing umap extra unary op in knn graph
- PR #1547: Fixing MNMG kmeans score. Fixing UMAP pickling before fit(). Fixing UMAP test failures.
- PR #1557: Increasing threshold for kmeans score
- PR #1562: Increasing threshold even higher
- PR #1564: Fixed a typo in function cumlMPICommunicator_impl::syncStream
- PR #1569: Remove Scikit-learn exception and depedenncy in SVM
- PR #1575: Add missing dtype parameter in call to strides to order for CuPy 6.6 code path
- PR #1574: Updated the init file to include SVM
- PR #1589: Fixing the default value for RF and updating mnmg predict to accept cudf
- PR #1601: Fixed wrong datatype used in knn voting kernel

# cuML 0.11.0 (11 Dec 2019)

## New Features

- PR #1295: Cython side of MNMG PCA
- PR #1218: prims: histogram prim
- PR #1129: C++: Separate include folder for C++ API distribution
- PR #1282: OPG KNN MNMG Code (disabled for 0.11)
- PR #1242: Initial implementation of FIL sparse forests
- PR #1194: Initial ARIMA time-series modeling support.
- PR #1286: Importing treelite models as FIL sparse forests
- PR #1285: Fea minimum impurity decrease RF param
- PR #1301: Add make_regression to generate regression datasets
- PR #1322: RF pickling using treelite, protobuf and FIL
- PR #1332: Add option to cuml.dask make_blobs to produce dask array
- PR #1307: Add RF regression benchmark
- PR #1327: Update the code to build treelite with protobuf
- PR #1289: Add Python benchmarking support for FIL
- PR #1371: Cython side of MNMG tSVD
- PR #1386: Expose SVC decision function value

## Improvements
- PR #1170: Use git to clone subprojects instead of git submodules
- PR #1239: Updated the treelite version
- PR #1225: setup.py clone dependencies like cmake and correct include paths
- PR #1224: Refactored FIL to prepare for sparse trees
- PR #1249: Include libcuml.so C API in installed targets
- PR #1259: Conda dev environment updates and use libcumlprims current version in CI
- PR #1277: Change dependency order in cmake for better printing at compile time
- PR #1264: Add -s flag to GPU CI pytest for better error printing
- PR #1271: Updated the Ridge regression documentation
- PR #1283: Updated the cuMl docs to include MBSGD and adjusted_rand_score
- PR #1300: Lowercase parameter versions for FIL algorithms
- PR #1312: Update CuPy to version 6.5 and use conda-forge channel
- PR #1336: Import SciKit-Learn models into FIL
- PR #1314: Added options needed for ASVDb output (CUDA ver, etc.), added option
  to select algos
- PR #1335: Options to print available algorithms and datasets
  in the Python benchmark
- PR #1338: Remove BUILD_ABI references in CI scripts
- PR #1340: Updated unit tests to uses larger dataset
- PR #1351: Build treelite temporarily for GPU CI testing of FIL Scikit-learn
  model importing
- PR #1367: --test-split benchmark parameter for train-test split
- PR #1360: Improved tests for importing SciKit-Learn models into FIL
- PR #1368: Add --num-rows benchmark command line argument
- PR #1351: Build treelite temporarily for GPU CI testing of FIL Scikit-learn model importing
- PR #1366: Modify train_test_split to use CuPy and accept device arrays
- PR #1258: Documenting new MPI communicator for multi-node multi-GPU testing
- PR #1345: Removing deprecated should_downcast argument
- PR #1362: device_buffer in UMAP + Sparse prims
- PR #1376: AUTO value for FIL algorithm
- PR #1408: Updated pickle tests to delete the pre-pickled model to prevent pointer leakage
- PR #1357: Run benchmarks multiple times for CI
- PR #1382: ARIMA optimization: move functions to C++ side
- PR #1392: Updated RF code to reduce duplication of the code
- PR #1444: UCX listener running in its own isolated thread
- PR #1445: Improved performance of FIL sparse trees
- PR #1431: Updated API docs
- PR #1441: Remove unused CUDA conda labels
- PR #1439: Match sklearn 0.22 default n_estimators for RF and fix test errors
- PR #1461: Add kneighbors to API docs

## Bug Fixes
- PR #1281: Making rng.h threadsafe
- PR #1212: Fix cmake git cloning always running configure in subprojects
- PR #1261: Fix comms build errors due to cuml++ include folder changes
- PR #1267: Update build.sh for recent change of building comms in main CMakeLists
- PR #1278: Removed incorrect overloaded instance of eigJacobi
- PR #1302: Updates for numba 0.46
- PR #1313: Updated the RF tests to set the seed and n_streams
- PR #1319: Using machineName arg passed in instead of default for ASV reporting
- PR #1326: Fix illegal memory access in make_regression (bounds issue)
- PR #1330: Fix C++ unit test utils for better handling of differences near zero
- PR #1342: Fix to prevent memory leakage in Lasso and ElasticNet
- PR #1337: Fix k-means init from preset cluster centers
- PR #1354: Fix SVM gamma=scale implementation
- PR #1344: Change other solver based methods to create solver object in init
- PR #1373: Fixing a few small bugs in make_blobs and adding asserts to pytests
- PR #1361: Improve SMO error handling
- PR #1384: Lower expectations on batched matrix tests to prevent CI failures
- PR #1380: Fix memory leaks in ARIMA
- PR #1391: Lower expectations on batched matrix tests even more
- PR #1394: Warning added in svd for cuda version 10.1
- PR #1407: Resolved RF predict issues and updated RF docstring
- PR #1401: Patch for lbfgs solver for logistic regression with no l1 penalty
- PR #1416: train_test_split numba and rmm device_array output bugfix
- PR #1419: UMAP pickle tests are using wrong n_neighbors value for trustworthiness
- PR #1438: KNN Classifier to properly return Dataframe with Dataframe input
- PR #1425: Deprecate seed and use random_state similar to Scikit-learn in train_test_split
- PR #1458: Add joblib as an explicit requirement
- PR #1474: Defer knn mnmg to 0.12 nightly builds and disable ucx-py dependency

# cuML 0.10.0 (16 Oct 2019)

## New Features
- PR #1148: C++ benchmark tool for c++/CUDA code inside cuML
- PR #1071: Selective eigen solver of cuSolver
- PR #1073: Updating RF wrappers to use FIL for GPU accelerated prediction
- PR #1104: CUDA 10.1 support
- PR #1113: prims: new batched make-symmetric-matrix primitive
- PR #1112: prims: new batched-gemv primitive
- PR #855: Added benchmark tools
- PR #1149 Add YYMMDD to version tag for nightly conda packages
- PR #892: General Gram matrices prim
- PR #912: Support Vector Machine
- PR #1274: Updated the RF score function to use GPU predict

## Improvements
- PR #961: High Peformance RF; HIST algo
- PR #1028: Dockerfile updates after dir restructure. Conda env yaml to add statsmodels as a dependency
- PR #1047: Consistent OPG interface for kmeans, based on internal libcumlprims update
- PR #763: Add examples to train_test_split documentation
- PR #1093: Unified inference kernels for different FIL algorithms
- PR #1076: Paying off some UMAP / Spectral tech debt.
- PR #1086: Ensure RegressorMixin scorer uses device arrays
- PR #1110: Adding tests to use default values of parameters of the models
- PR #1108: input_to_host_array function in input_utils for input processing to host arrays
- PR #1114: K-means: Exposing useful params, removing unused params, proxying params in Dask
- PR #1138: Implementing ANY_RANK semantics on irecv
- PR #1142: prims: expose separate InType and OutType for unaryOp and binaryOp
- PR #1115: Moving dask_make_blobs to cuml.dask.datasets. Adding conversion to dask.DataFrame
- PR #1136: CUDA 10.1 CI updates
- PR #1135: K-means: add boundary cases for kmeans||, support finer control with convergence
- PR #1163: Some more correctness improvements. Better verbose printing
- PR #1165: Adding except + in all remaining cython
- PR #1186: Using LocalCUDACluster Pytest fixture
- PR #1173: Docs: Barnes Hut TSNE documentation
- PR #1176: Use new RMM API based on Cython
- PR #1219: Adding custom bench_func and verbose logging to cuml.benchmark
- PR #1247: Improved MNMG RF error checking

## Bug Fixes

- PR #1231: RF respect number of cuda streams from cuml handle
- PR #1230: Rf bugfix memleak in regression
- PR #1208: compile dbscan bug
- PR #1016: Use correct libcumlprims version in GPU CI
- PR #1040: Update version of numba in development conda yaml files
- PR #1043: Updates to accomodate cuDF python code reorganization
- PR #1044: Remove nvidia driver installation from ci/cpu/build.sh
- PR #991: Barnes Hut TSNE Memory Issue Fixes
- PR #1075: Pinning Dask version for consistent CI results
- PR #990: Barnes Hut TSNE Memory Issue Fixes
- PR #1066: Using proper set of workers to destroy nccl comms
- PR #1072: Remove pip requirements and setup
- PR #1074: Fix flake8 CI style check
- PR #1087: Accuracy improvement for sqrt/log in RF max_feature
- PR #1088: Change straggling numba python allocations to use RMM
- PR #1106: Pinning Distributed version to match Dask for consistent CI results
- PR #1116: TSNE CUDA 10.1 Bug Fixes
- PR #1132: DBSCAN Batching Bug Fix
- PR #1162: DASK RF random seed bug fix
- PR #1164: Fix check_dtype arg handling for input_to_dev_array
- PR #1171: SVM prediction bug fix
- PR #1177: Update dask and distributed to 2.5
- PR #1204: Fix SVM crash on Turing
- PR #1199: Replaced sprintf() with snprintf() in THROW()
- PR #1205: Update dask-cuda in yml envs
- PR #1211: Fixing Dask k-means transform bug and adding test
- PR #1236: Improve fix for SMO solvers potential crash on Turing
- PR #1251: Disable compiler optimization for CUDA 10.1 for distance prims
- PR #1260: Small bugfix for major conversion in input_utils
- PR #1276: Fix float64 prediction crash in test_random_forest

# cuML 0.9.0 (21 Aug 2019)

## New Features

- PR #894: Convert RF to treelite format
- PR #826: Jones transformation of params for ARIMA models timeSeries ml-prim
- PR #697: Silhouette Score metric ml-prim
- PR #674: KL Divergence metric ml-prim
- PR #787: homogeneity, completeness and v-measure metrics ml-prim
- PR #711: Mutual Information metric ml-prim
- PR #724: Entropy metric ml-prim
- PR #766: Expose score method based on inertia for KMeans
- PR #823: prims: cluster dispersion metric
- PR #816: Added inverse_transform() for LabelEncoder
- PR #789: prims: sampling without replacement
- PR #813: prims: Col major istance prim
- PR #635: Random Forest & Decision Tree Regression (Single-GPU)
- PR #819: Forest Inferencing Library (FIL)
- PR #829: C++: enable nvtx ranges
- PR #835: Holt-Winters algorithm
- PR #837: treelite for decision forest exchange format
- PR #871: Wrapper for FIL
- PR #870: make_blobs python function
- PR #881: wrappers for accuracy_score and adjusted_rand_score functions
- PR #840: Dask RF classification and regression
- PR #870: make_blobs python function
- PR #879: import of treelite models to FIL
- PR #892: General Gram matrices prim
- PR #883: Adding MNMG Kmeans
- PR #930: Dask RF
- PR #882: TSNE - T-Distributed Stochastic Neighbourhood Embedding
- PR #624: Internals API & Graph Based Dimensionality Reductions Callback
- PR #926: Wrapper for FIL
- PR #994: Adding MPI comm impl for testing / benchmarking MNMG CUDA
- PR #960: Enable using libcumlprims for MG algorithms/prims

## Improvements
- PR #822: build: build.sh update to club all make targets together
- PR #807: Added development conda yml files
- PR #840: Require cmake >= 3.14
- PR #832: Stateless Decision Tree and Random Forest API
- PR #857: Small modifications to comms for utilizing IB w/ Dask
- PR #851: Random forest Stateless API wrappers
- PR #865: High Performance RF
- PR #895: Pretty prints arguments!
- PR #920: Add an empty marker kernel for tracing purposes
- PR #915: syncStream added to cumlCommunicator
- PR #922: Random Forest support in FIL
- PR #911: Update headers to credit CannyLabs BH TSNE implementation
- PR #918: Streamline CUDA_REL environment variable
- PR #924: kmeans: updated APIs to be stateless, refactored code for mnmg support
- PR #950: global_bias support in FIL
- PR #773: Significant improvements to input checking of all classes and common input API for Python
- PR #957: Adding docs to RF & KMeans MNMG. Small fixes for release
- PR #965: Making dask-ml a hard dependency
- PR #976: Update api.rst for new 0.9 classes
- PR #973: Use cudaDeviceGetAttribute instead of relying on cudaDeviceProp object being passed
- PR #978: Update README for 0.9
- PR #1009: Fix references to notebooks-contrib
- PR #1015: Ability to control the number of internal streams in cumlHandle_impl via cumlHandle
- PR #1175: Add more modules to docs ToC

## Bug Fixes

- PR #923: Fix misshapen level/trend/season HoltWinters output
- PR #831: Update conda package dependencies to cudf 0.9
- PR #772: Add missing cython headers to SGD and CD
- PR #849: PCA no attribute trans_input_ transform bug fix
- PR #869: Removing incorrect information from KNN Docs
- PR #885: libclang installation fix for GPUCI
- PR #896: Fix typo in comms build instructions
- PR #921: Fix build scripts using incorrect cudf version
- PR #928: TSNE Stability Adjustments
- PR #934: Cache cudaDeviceProp in cumlHandle for perf reasons
- PR #932: Change default param value for RF classifier
- PR #949: Fix dtype conversion tests for unsupported cudf dtypes
- PR #908: Fix local build generated file ownerships
- PR #983: Change RF max_depth default to 16
- PR #987: Change default values for knn
- PR #988: Switch to exact tsne
- PR #991: Cleanup python code in cuml.dask.cluster
- PR #996: ucx_initialized being properly set in CommsContext
- PR #1007: Throws a well defined error when mutigpu is not enabled
- PR #1018: Hint location of nccl in build.sh for CI
- PR #1022: Using random_state to make K-Means MNMG tests deterministic
- PR #1034: Fix typos and formatting issues in RF docs
- PR #1052: Fix the rows_sample dtype to float

# cuML 0.8.0 (27 June 2019)

## New Features

- PR #652: Adjusted Rand Index metric ml-prim
- PR #679: Class label manipulation ml-prim
- PR #636: Rand Index metric ml-prim
- PR #515: Added Random Projection feature
- PR #504: Contingency matrix ml-prim
- PR #644: Add train_test_split utility for cuDF dataframes
- PR #612: Allow Cuda Array Interface, Numba inputs and input code refactor
- PR #641: C: Separate C-wrapper library build to generate libcuml.so
- PR #631: Add nvcategory based ordinal label encoder
- PR #681: Add MBSGDClassifier and MBSGDRegressor classes around SGD
- PR #705: Quasi Newton solver and LogisticRegression Python classes
- PR #670: Add test skipping functionality to build.sh
- PR #678: Random Forest Python class
- PR #684: prims: make_blobs primitive
- PR #673: prims: reduce cols by key primitive
- PR #812: Add cuML Communications API & consolidate Dask cuML

## Improvements

- PR #597: C++ cuML and ml-prims folder refactor
- PR #590: QN Recover from numeric errors
- PR #482: Introduce cumlHandle for pca and tsvd
- PR #573: Remove use of unnecessary cuDF column and series copies
- PR #601: Cython PEP8 cleanup and CI integration
- PR #596: Introduce cumlHandle for ols and ridge
- PR #579: Introduce cumlHandle for cd and sgd, and propagate C++ errors in cython level for cd and sgd
- PR #604: Adding cumlHandle to kNN, spectral methods, and UMAP
- PR #616: Enable clang-format for enforcing coding style
- PR #618: CI: Enable copyright header checks
- PR #622: Updated to use 0.8 dependencies
- PR #626: Added build.sh script, updated CI scripts and documentation
- PR #633: build: Auto-detection of GPU_ARCHS during cmake
- PR #650: Moving brute force kNN to prims. Creating stateless kNN API.
- PR #662: C++: Bulk clang-format updates
- PR #671: Added pickle pytests and correct pickling of Base class
- PR #675: atomicMin/Max(float, double) with integer atomics and bit flipping
- PR #677: build: 'deep-clean' to build.sh to clean faiss build as well
- PR #683: Use stateless c++ API in KNN so that it can be pickled properly
- PR #686: Use stateless c++ API in UMAP so that it can be pickled properly
- PR #695: prims: Refactor pairwise distance
- PR #707: Added stress test and updated documentation for RF
- PR #701: Added emacs temporary file patterns to .gitignore
- PR #606: C++: Added tests for host_buffer and improved device_buffer and host_buffer implementation
- PR #726: Updated RF docs and stress test
- PR #730: Update README and RF docs for 0.8
- PR #744: Random projections generating binomial on device. Fixing tests.
- PR #741: Update API docs for 0.8
- PR #754: Pickling of UMAP/KNN
- PR #753: Made PCA and TSVD picklable
- PR #746: LogisticRegression and QN API docstrings
- PR #820: Updating DEVELOPER GUIDE threading guidelines

## Bug Fixes
- PR #584: Added missing virtual destructor to deviceAllocator and hostAllocator
- PR #620: C++: Removed old unit-test files in ml-prims
- PR #627: C++: Fixed dbscan crash issue filed in 613
- PR #640: Remove setuptools from conda run dependency
- PR #646: Update link in contributing.md
- PR #649: Bug fix to LinAlg::reduce_rows_by_key prim filed in issue #648
- PR #666: fixes to gitutils.py to resolve both string decode and handling of uncommitted files
- PR #676: Fix template parameters in `bernoulli()` implementation.
- PR #685: Make CuPy optional to avoid nccl conda package conflicts
- PR #687: prims: updated tolerance for reduce_cols_by_key unit-tests
- PR #689: Removing extra prints from NearestNeighbors cython
- PR #718: Bug fix for DBSCAN and increasing batch size of sgd
- PR #719: Adding additional checks for dtype of the data
- PR #736: Bug fix for RF wrapper and .cu print function
- PR #547: Fixed issue if C++ compiler is specified via CXX during configure.
- PR #759: Configure Sphinx to render params correctly
- PR #762: Apply threshold to remove flakiness of UMAP tests.
- PR #768: Fixing memory bug from stateless refactor
- PR #782: Nearest neighbors checking properly whether memory should be freed
- PR #783: UMAP was using wrong size for knn computation
- PR #776: Hotfix for self.variables in RF
- PR #777: Fix numpy input bug
- PR #784: Fix jit of shuffle_idx python function
- PR #790: Fix rows_sample input type for RF
- PR #793: Fix for dtype conversion utility for numba arrays without cupy installed
- PR #806: Add a seed for sklearn model in RF test file
- PR #843: Rf quantile fix

# cuML 0.7.0 (10 May 2019)

## New Features

- PR #405: Quasi-Newton GLM Solvers
- PR #277: Add row- and column-wise weighted mean primitive
- PR #424: Add a grid-sync struct for inter-block synchronization
- PR #430: Add R-Squared Score to ml primitives
- PR #463: Add matrix gather to ml primitives
- PR #435: Expose cumlhandle in cython + developer guide
- PR #455: Remove default-stream arguement across ml-prims and cuML
- PR #375: cuml cpp shared library renamed to libcuml++.so
- PR #460: Random Forest & Decision Trees (Single-GPU, Classification)
- PR #491: Add doxygen build target for ml-prims
- PR #505: Add R-Squared Score to python interface
- PR #507: Add coordinate descent for lasso and elastic-net
- PR #511: Add a minmax ml-prim
- PR #516: Added Trustworthiness score feature
- PR #520: Add local build script to mimic gpuCI
- PR #503: Add column-wise matrix sort primitive
- PR #525: Add docs build script to cuML
- PR #528: Remove current KMeans and replace it with a new single GPU implementation built using ML primitives

## Improvements

- PR #481: Refactoring Quasi-Newton to use cumlHandle
- PR #467: Added validity check on cumlHandle_t
- PR #461: Rewrote permute and added column major version
- PR #440: README updates
- PR #295: Improve build-time and the interface e.g., enable bool-OutType, for distance()
- PR #390: Update docs version
- PR #272: Add stream parameters to cublas and cusolver wrapper functions
- PR #447: Added building and running mlprims tests to CI
- PR #445: Lower dbscan memory usage by computing adjacency matrix directly
- PR #431: Add support for fancy iterator input types to LinAlg::reduce_rows_by_key
- PR #394: Introducing cumlHandle API to dbscan and add example
- PR #500: Added CI check for black listed CUDA Runtime API calls
- PR #475: exposing cumlHandle for dbscan from python-side
- PR #395: Edited the CONTRIBUTING.md file
- PR #407: Test files to run stress, correctness and unit tests for cuml algos
- PR #512: generic copy method for copying buffers between device/host
- PR #533: Add cudatoolkit conda dependency
- PR #524: Use cmake find blas and find lapack to pass configure options to faiss
- PR #527: Added notes on UMAP differences from reference implementation
- PR #540: Use latest release version in update-version CI script
- PR #552: Re-enable assert in kmeans tests with xfail as needed
- PR #581: Add shared memory fast col major to row major function back with bound checks
- PR #592: More efficient matrix copy/reverse methods
- PR #721: Added pickle tests for DBSCAN and Random Projections

## Bug Fixes

- PR #334: Fixed segfault in `ML::cumlHandle_impl::destroyResources`
- PR #349: Developer guide clarifications for cumlHandle and cumlHandle_impl
- PR #398: Fix CI scripts to allow nightlies to be uploaded
- PR #399: Skip PCA tests to allow CI to run with driver 418
- PR #422: Issue in the PCA tests was solved and CI can run with driver 418
- PR #409: Add entry to gitmodules to ignore build artifacts
- PR #412: Fix for svdQR function in ml-prims
- PR #438: Code that depended on FAISS was building everytime.
- PR #358: Fixed an issue when switching streams on MLCommon::device_buffer and MLCommon::host_buffer
- PR #434: Fixing bug in CSR tests
- PR #443: Remove defaults channel from ci scripts
- PR #384: 64b index arithmetic updates to the kernels inside ml-prims
- PR #459: Fix for runtime library path of pip package
- PR #464: Fix for C++11 destructor warning in qn
- PR #466: Add support for column-major in LinAlg::*Norm methods
- PR #465: Fixing deadlock issue in GridSync due to consecutive sync calls
- PR #468: Fix dbscan example build failure
- PR #470: Fix resource leakage in Kalman filter python wrapper
- PR #473: Fix gather ml-prim test for change in rng uniform API
- PR #477: Fixes default stream initialization in cumlHandle
- PR #480: Replaced qn_fit() declaration with #include of file containing definition to fix linker error
- PR #495: Update cuDF and RMM versions in GPU ci test scripts
- PR #499: DEVELOPER_GUIDE.md: fixed links and clarified ML::detail::streamSyncer example
- PR #506: Re enable ml-prim tests in CI
- PR #508: Fix for an error with default argument in LinAlg::meanSquaredError
- PR #519: README.md Updates and adding BUILD.md back
- PR #526: Fix the issue of wrong results when fit and transform of PCA are called separately
- PR #531: Fixing missing arguments in updateDevice() for RF
- PR #543: Exposing dbscan batch size through cython API and fixing broken batching
- PR #551: Made use of ZLIB_LIBRARIES consistent between ml_test and ml_mg_test
- PR #557: Modified CI script to run cuML tests before building mlprims and removed lapack flag
- PR #578: Updated Readme.md to add lasso and elastic-net
- PR #580: Fixing cython garbage collection bug in KNN
- PR #577: Use find libz in prims cmake
- PR #594: fixed cuda-memcheck mean_center test failures


# cuML 0.6.1 (09 Apr 2019)

## Bug Fixes

- PR #462 Runtime library path fix for cuML pip package


# cuML 0.6.0 (22 Mar 2019)

## New Features

- PR #249: Single GPU Stochastic Gradient Descent for linear regression, logistic regression, and linear svm with L1, L2, and elastic-net penalties.
- PR #247: Added "proper" CUDA API to cuML
- PR #235: NearestNeighbors MG Support
- PR #261: UMAP Algorithm
- PR #290: NearestNeighbors numpy MG Support
- PR #303: Reusable spectral embedding / clustering
- PR #325: Initial support for single process multi-GPU OLS and tSVD
- PR #271: Initial support for hyperparameter optimization with dask for many models

## Improvements

- PR #144: Dockerfile update and docs for LinearRegression and Kalman Filter.
- PR #168: Add /ci/gpu/build.sh file to cuML
- PR #167: Integrating full-n-final ml-prims repo inside cuml
- PR #198: (ml-prims) Removal of *MG calls + fixed a bug in permute method
- PR #194: Added new ml-prims for supporting LASSO regression.
- PR #114: Building faiss C++ api into libcuml
- PR #64: Using FAISS C++ API in cuML and exposing bindings through cython
- PR #208: Issue ml-common-3: Math.h: swap thrust::for_each with binaryOp,unaryOp
- PR #224: Improve doc strings for readable rendering with readthedocs
- PR #209: Simplify README.md, move build instructions to BUILD.md
- PR #218: Fix RNG to use given seed and adjust RNG test tolerances.
- PR #225: Support for generating random integers
- PR #215: Refactored LinAlg::norm to Stats::rowNorm and added Stats::colNorm
- PR #234: Support for custom output type and passing index value to main_op in *Reduction kernels
- PR #230: Refactored the cuda_utils header
- PR #236: Refactored cuml python package structure to be more sklearn like
- PR #232: Added reduce_rows_by_key
- PR #246: Support for 2 vectors in the matrix vector operator
- PR #244: Fix for single GPU OLS and Ridge to support one column training data
- PR #271: Added get_params and set_params functions for linear and ridge regression
- PR #253: Fix for issue #250-reduce_rows_by_key failed memcheck for small nkeys
- PR #269: LinearRegression, Ridge Python docs update and cleaning
- PR #322: set_params updated
- PR #237: Update build instructions
- PR #275: Kmeans use of faster gpu_matrix
- PR #288: Add n_neighbors to NearestNeighbors constructor
- PR #302: Added FutureWarning for deprecation of current kmeans algorithm
- PR #312: Last minute cleanup before release
- PR #315: Documentation updating and enhancements
- PR #330: Added ignored argument to pca.fit_transform to map to sklearn's implemenation
- PR #342: Change default ABI to ON
- PR #572: Pulling DBSCAN components into reusable primitives


## Bug Fixes

- PR #193: Fix AttributeError in PCA and TSVD
- PR #211: Fixing inconsistent use of proper batch size calculation in DBSCAN
- PR #202: Adding back ability for users to define their own BLAS
- PR #201: Pass CMAKE CUDA path to faiss/configure script
- PR #200 Avoid using numpy via cimport in KNN
- PR #228: Bug fix: LinAlg::unaryOp with 0-length input
- PR #279: Removing faiss-gpu references in README
- PR #321: Fix release script typo
- PR #327: Update conda requirements for version 0.6 requirements
- PR #352: Correctly calculating numpy chunk sizing for kNN
- PR #345: Run python import as part of package build to trigger compilation
- PR #347: Lowering memory usage of kNN.
- PR #355: Fixing issues with very large numpy inputs to SPMG OLS and tSVD.
- PR #357: Removing FAISS requirement from README
- PR #362: Fix for matVecOp crashing on large input sizes
- PR #366: Index arithmetic issue fix with TxN_t class
- PR #376: Disabled kmeans tests since they are currently too sensitive (see #71)
- PR #380: Allow arbitrary data size on ingress for numba_utils.row_matrix
- PR #385: Fix for long import cuml time in containers and fix for setup_pip
- PR #630: Fixing a missing kneighbors in nearest neighbors python proxy

# cuML 0.5.1 (05 Feb 2019)

## Bug Fixes

- PR #189 Avoid using numpy via cimport to prevent ABI issues in Cython compilation


# cuML 0.5.0 (28 Jan 2019)

## New Features

- PR #66: OLS Linear Regression
- PR #44: Distance calculation ML primitives
- PR #69: Ridge (L2 Regularized) Linear Regression
- PR #103: Linear Kalman Filter
- PR #117: Pip install support
- PR #64: Device to device support from cuML device pointers into FAISS

## Improvements

- PR #56: Make OpenMP optional for building
- PR #67: Github issue templates
- PR #44: Refactored DBSCAN to use ML primitives
- PR #91: Pytest cleanup and sklearn toyset datasets based pytests for kmeans and dbscan
- PR #75: C++ example to use kmeans
- PR #117: Use cmake extension to find any zlib installed in system
- PR #94: Add cmake flag to set ABI compatibility
- PR #139: Move thirdparty submodules to root and add symlinks to new locations
- PR #151: Replace TravisCI testing and conda pkg builds with gpuCI
- PR #164: Add numba kernel for faster column to row major transform
- PR #114: Adding FAISS to cuml build

## Bug Fixes

- PR #48: CUDA 10 compilation warnings fix
- PR #51: Fixes to Dockerfile and docs for new build system
- PR #72: Fixes for GCC 7
- PR #96: Fix for kmeans stack overflow with high number of clusters
- PR #105: Fix for AttributeError in kmeans fit method
- PR #113: Removed old  glm python/cython files
- PR #118: Fix for AttributeError in kmeans predict method
- PR #125: Remove randomized solver option from PCA python bindings


# cuML 0.4.0 (05 Dec 2018)

## New Features

## Improvements

- PR #42: New build system: separation of libcuml.so and cuml python package
- PR #43: Added changelog.md

## Bug Fixes


# cuML 0.3.0 (30 Nov 2018)

## New Features

- PR #33: Added ability to call cuML algorithms using numpy arrays

## Improvements

- PR #24: Fix references of python package from cuML to cuml and start using versioneer for better versioning
- PR #40: Added support for refactored cuDF 0.3.0, updated Conda files
- PR #33: Major python test cleaning, all tests pass with cuDF 0.2.0 and 0.3.0. Preparation for new build system
- PR #34: Updated batch count calculation logic in DBSCAN
- PR #35: Beginning of DBSCAN refactor to use cuML mlprims and general improvements

## Bug Fixes

- PR #30: Fixed batch size bug in DBSCAN that caused crash. Also fixed various locations for potential integer overflows
- PR #28: Fix readthedocs build documentation
- PR #29: Fix pytests for cuml name change from cuML
- PR #33: Fixed memory bug that would cause segmentation faults due to numba releasing memory before it was used. Also fixed row major/column major bugs for different algorithms
- PR #36: Fix kmeans gtest to use device data
- PR #38: cuda\_free bug removed that caused google tests to sometimes pass and sometimes fail randomly
- PR #39: Updated cmake to correctly link with CUDA libraries, add CUDA runtime linking and include source files in compile target

# cuML 0.2.0 (02 Nov 2018)

## New Features

- PR #11: Kmeans algorithm added
- PR #7: FAISS KNN wrapper added
- PR #21: Added Conda install support

## Improvements

- PR #15: Added compatibility with cuDF (from prior pyGDF)
- PR #13: Added FAISS to Dockerfile
- PR #21: Added TravisCI build system for CI and Conda builds

## Bug Fixes

- PR #4: Fixed explained variance bug in TSVD
- PR #5: Notebook bug fixes and updated results


# cuML 0.1.0

Initial release including PCA, TSVD, DBSCAN, ml-prims and cython wrappers<|MERGE_RESOLUTION|>--- conflicted
+++ resolved
@@ -9,10 +9,7 @@
 - PR #2394: Adding cosine & correlation distance for KNN
 - PR #2392: PCA can accept sparse inputs, and sparse prim for computing covariance
 - PR #2465: Support pandas 1.0+
-<<<<<<< HEAD
-- PR #2439: Update RF code to return some forest params for each split and total numb of nodes.
-=======
->>>>>>> 119f8b61
+- PR #2439: Update RF code to return some forest features for each split and total numb of nodes.
 
 ## Improvements
 - PR #2336: Eliminate `rmm.device_array` usage
