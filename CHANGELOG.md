--- conflicted
+++ resolved
@@ -18,12 +18,9 @@
 - PR #1086: Ensure RegressorMixin scorer uses device arrays
 - PR #1108: input_to_host_array function in input_utils for input processing to host arrays
 - PR #1114: K-means: Exposing useful params, removing unused params, proxying params in Dask
-<<<<<<< HEAD
 - PR #1142: prims: expose separate InType and OutType for unaryOp and binaryOp
-=======
 - PR #1115: Moving dask_make_blobs to cuml.dask.datasets. Adding conversion to dask.DataFrame
 - PR #1136: CUDA 10.1 CI updates
->>>>>>> 8133c692
 
 ## Bug Fixes
 
