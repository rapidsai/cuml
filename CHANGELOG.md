--- conflicted
+++ resolved
@@ -43,11 +43,8 @@
 - PR #1812: C++: bench: UMAP benchmark cases added
 - PR #1795: Add capability to build CumlArray from bytearray/memoryview objects
 - PR #1816: Add ARIMA notebook
-<<<<<<< HEAD
+- PR #1837: Simplify cuML Array construction
 - PR #1848: Rely on subclassing for cuML Array serialization
-=======
-- PR #1837: Simplify cuML Array construction
->>>>>>> 2ab7e512
 
 ## Bug Fixes
 - PR #1833: Fix depth issue in shallow RF regression estimators
