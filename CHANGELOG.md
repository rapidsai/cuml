--- conflicted
+++ resolved
@@ -3,12 +3,6 @@
 ## New Features
 
 ## Improvements
-<<<<<<< HEAD
-
-- PR #3004: Remove Single Process Multi GPU (SPMG) code
-
-## Bug Fixes
-=======
 - PR #2902: `matrix/matrix.cuh` in RAFT namespacing
 - PR #2903: Moving linalg's gemm, gemv, transpose to RAFT namespaces
 - PR #2905: `stats` prims `mean_center`, `sum` to RAFT namespaces
@@ -16,10 +10,11 @@
 - PR #2906: Moving `linalg` decomp to RAFT namespaces
 - PR #2996: Removing the max_depth restriction for switching to the batched backend
 
+- PR #3004: Remove Single Process Multi GPU (SPMG) code
+
 ## Bug Fixes
 - PR #2983: Fix seeding of KISS99 RNG
 - PR #3012: Increasing learning rate for SGD log loss and invscaling pytests
->>>>>>> afdb6c03
 
 # cuML 0.16.0 (Date TBD)
 
