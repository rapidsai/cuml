--- conflicted
+++ resolved
@@ -1,15 +1,6 @@
 # cuML 0.12.0 (Date TBD)
 
 ## New Features
-<<<<<<< HEAD
-
-## Improvements
-
-## Bug Fixes
-
-
-# cuML 0.11.0 (Date TBD)
-=======
 - PR #1483: prims: Fused L2 distance and nearest-neighbor prim
 - PR #1494: bench: ml-prims benchmark
 
@@ -30,7 +21,6 @@
 - PR #1505: cmake: added correct dependencies for prims-bench build
 
 # cuML 0.11.0 (11 Dec 2019)
->>>>>>> 746cf9e8
 
 ## New Features
 
