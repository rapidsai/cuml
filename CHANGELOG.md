--- conflicted
+++ resolved
@@ -46,11 +46,8 @@
 - PR #2078: Ignore negative cache indices in get_vecs
 - PR #2084: Fixed cuda-memcheck errors with COO unit-tests
 - PR #2087: Fixed cuda-memcheck errors with dispersion prim
-<<<<<<< HEAD
 - PR #2119: Combine futures call as a tuple in dask RF
-=======
 - PR #2117: cuDF __array__ exception small fixes
->>>>>>> dddee713
 
 # cuML 0.13.0 (Date TBD)
 
