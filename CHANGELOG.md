# cuML 0.7.0 (Date TBD)

## New Features

- PR #277: Added row- and column-wise weighted mean primitive

## Improvements

- PR #295: Improve build-time and the interface e.g., enable bool-OutType, for distance()

## Bug Fixes

- PR #334: Fixed segfault in `ML::cumlHandle_impl::destroyResources`

# cuML 0.6.0 (Date TBD)

## New Features

- PR #249: Single GPU Stochastic Gradient Descent for linear regression, logistic regression, and linear svm with L1, L2, and elastic-net penalties.
- PR #247: Added "proper" CUDA API to cuML
- PR #235: NearestNeighbors MG Support
- PR #261: UMAP Algorithm
- PR #290: NearestNeighbors numpy MG Support
- PR #303: Reusable spectral embedding / clustering

## Improvements

- PR #144: Dockerfile update and docs for LinearRegression and Kalman Filter.
- PR #168: Add /ci/gpu/build.sh file to cuML
- PR #167: Integrating full-n-final ml-prims repo inside cuml
- PR #198: (ml-prims) Removal of *MG calls + fixed a bug in permute method
- PR #194: Added new ml-prims for supporting LASSO regression.
- PR #114: Building faiss C++ api into libcuml
- PR #64: Using FAISS C++ API in cuML and exposing bindings through cython
- PR #208: Issue ml-common-3: Math.h: swap thrust::for_each with binaryOp,unaryOp
- PR #224: Improve doc strings for readable rendering with readthedocs
- PR #209: Simplify README.md, move build instructions to BUILD.md
- PR #218: Fix RNG to use given seed and adjust RNG test tolerances.
- PR #225: Support for generating random integers
- PR #215: Refactored LinAlg::norm to Stats::rowNorm and added Stats::colNorm
- PR #234: Support for custom output type and passing index value to main_op in *Reduction kernels
- PR #230: Refactored the cuda_utils header
- PR #236: Refactored cuml python package structure to be more sklearn like
- PR #232: Added reduce_rows_by_key
- PR #246: Support for 2 vectors in the matrix vector operator
- PR #244: Fix for single GPU OLS and Ridge to support one column training data
- PR #271: Added get_params and set_params functions for linear and ridge regression
- PR #253: Fix for issue #250-reduce_rows_by_key failed memcheck for small nkeys
- PR #269: LinearRegression, Ridge Python docs update and cleaning
- PR #322: set_params updated
- PR #237: Update build instructions
- PR #275: Kmeans use of faster gpu_matrix
- PR #288: Add n_neighbors to NearestNeighbors constructor
- PR #302: Added FutureWarning for deprecation of current kmeans algorithm
<<<<<<< HEAD
- PR #272: Add stream parameters to cublas and cusolver wrapper functions

=======
- PR #330: Added ignored argument to pca.fit_transform to map to sklearn's implemenation
>>>>>>> 909ffc2c

## Bug Fixes

- PR #193: Fix AttributeError in PCA and TSVD
- PR #211: Fixing inconsistent use of proper batch size calculation in DBSCAN
- PR #202: Adding back ability for users to define their own BLAS
- PR #201: Pass CMAKE CUDA path to faiss/configure script
- PR #200 Avoid using numpy via cimport in KNN
- PR #228: Bug fix: LinAlg::unaryOp with 0-length input
- PR #279: Removing faiss-gpu references in README
- PR #321: Fix release script typo
- PR #327: Update conda requirements for version 0.6 requirements

# cuML 0.5.1 (05 Feb 2019)

## Bug Fixes

- PR #189 Avoid using numpy via cimport to prevent ABI issues in Cython compilation


# cuML 0.5.0 (28 Jan 2019)

## New Features

- PR #66: OLS Linear Regression
- PR #44: Distance calculation ML primitives
- PR #69: Ridge (L2 Regularized) Linear Regression
- PR #103: Linear Kalman Filter
- PR #117: Pip install support
- PR #64: Device to device support from cuML device pointers into FAISS

## Improvements

- PR #56: Make OpenMP optional for building
- PR #67: Github issue templates
- PR #44: Refactored DBSCAN to use ML primitives
- PR #91: Pytest cleanup and sklearn toyset datasets based pytests for kmeans and dbscan
- PR #75: C++ example to use kmeans
- PR #117: Use cmake extension to find any zlib installed in system
- PR #94: Add cmake flag to set ABI compatibility
- PR #139: Move thirdparty submodules to root and add symlinks to new locations
- PR #151: Replace TravisCI testing and conda pkg builds with gpuCI
- PR #164: Add numba kernel for faster column to row major transform
- PR #114: Adding FAISS to cuml build

## Bug Fixes

- PR #48: CUDA 10 compilation warnings fix
- PR #51: Fixes to Dockerfile and docs for new build system
- PR #72: Fixes for GCC 7
- PR #96: Fix for kmeans stack overflow with high number of clusters
- PR #105: Fix for AttributeError in kmeans fit method
- PR #113: Removed old  glm python/cython files
- PR #118: Fix for AttributeError in kmeans predict method
- PR #125: Remove randomized solver option from PCA python bindings


# cuML 0.4.0 (05 Dec 2018)

## New Features

## Improvements

- PR #42: New build system: separation of libcuml.so and cuml python package
- PR #43: Added changelog.md

## Bug Fixes


# cuML 0.3.0 (30 Nov 2018)

## New Features

- PR #33: Added ability to call cuML algorithms using numpy arrays

## Improvements

- PR #24: Fix references of python package from cuML to cuml and start using versioneer for better versioning
- PR #40: Added support for refactored cuDF 0.3.0, updated Conda files
- PR #33: Major python test cleaning, all tests pass with cuDF 0.2.0 and 0.3.0. Preparation for new build system
- PR #34: Updated batch count calculation logic in DBSCAN
- PR #35: Beginning of DBSCAN refactor to use cuML mlprims and general improvements

## Bug Fixes

- PR #30: Fixed batch size bug in DBSCAN that caused crash. Also fixed various locations for potential integer overflows
- PR #28: Fix readthedocs build documentation
- PR #29: Fix pytests for cuml name change from cuML
- PR #33: Fixed memory bug that would cause segmentation faults due to numba releasing memory before it was used. Also fixed row major/column major bugs for different algorithms
- PR #36: Fix kmeans gtest to use device data
- PR #38: cuda\_free bug removed that caused google tests to sometimes pass and sometimes fail randomly
- PR #39: Updated cmake to correctly link with CUDA libraries, add CUDA runtime linking and include source files in compile target

# cuML 0.2.0 (02 Nov 2018)

## New Features

- PR #11: Kmeans algorithm added
- PR #7: FAISS KNN wrapper added
- PR #21: Added Conda install support

## Improvements

- PR #15: Added compatibility with cuDF (from prior pyGDF)
- PR #13: Added FAISS to Dockerfile
- PR #21: Added TravisCI build system for CI and Conda builds

## Bug Fixes

- PR #4: Fixed explained variance bug in TSVD
- PR #5: Notebook bug fixes and updated results


# cuML 0.1.0

Initial release including PCA, TSVD, DBSCAN, ml-prims and cython wrappers<|MERGE_RESOLUTION|>--- conflicted
+++ resolved
@@ -52,12 +52,9 @@
 - PR #275: Kmeans use of faster gpu_matrix
 - PR #288: Add n_neighbors to NearestNeighbors constructor
 - PR #302: Added FutureWarning for deprecation of current kmeans algorithm
-<<<<<<< HEAD
+- PR #330: Added ignored argument to pca.fit_transform to map to sklearn's implemenation
 - PR #272: Add stream parameters to cublas and cusolver wrapper functions
 
-=======
-- PR #330: Added ignored argument to pca.fit_transform to map to sklearn's implemenation
->>>>>>> 909ffc2c
 
 ## Bug Fixes
 
