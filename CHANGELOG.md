--- conflicted
+++ resolved
@@ -5,11 +5,8 @@
 - PR #3214: Correct flaky silhouette score test by setting atol
 - PR #2659: Add initial max inner product sparse knn
 - PR #2836: Refactor UMAP to accept sparse inputs
-<<<<<<< HEAD
 - PR #3126: Experimental versions of GPU accelerated Kernel and Permutation SHAP
-=======
 - PR #3186: Add gain to RF JSON dump
->>>>>>> 6cc3d1fd
 
 ## Improvements
 - PR #3077: Improve runtime for test_kmeans
