# cuML 0.16.0 (Date TBD)

## New Features
- PR #2909: Update allgatherv for compatibility with latest RAFT
- PR #2677: Ability to export RF trees as JSON
- PR #2698: Distributed TF-IDF transformer
- PR #2476: Porter Stemmer
- PR #2789: Dask LabelEncoder
- PR #2152: add FIL C++ benchmark
- PR #2638: Improve cython build with custom `build_ext`
<<<<<<< HEAD
- PR #2772: Linearly Optimal Block Preconditioned Conjugate Gradient (LOBPCG) Solver
=======
- PR #2866: Support XGBoost-style multiclass models (gradient boosted decision trees) in FIL C++
- PR #2874: Issue warning for degraded accuracy with float64 models in Treelite
>>>>>>> 264a0d23

## Improvements
- PR #2873: Remove empty marker kernel code for NVTX markers
- PR #2796: Remove tokens of length 1 by default for text vectorizers
- PR #2741: Use rapids build packages in conda environments
- PR #2735: Update seed to random_state in random forest and associated tests
- PR #2739: Use cusparse_wrappers.h from RAFT
- PR #2729: Replace `cupy.sparse` with `cupyx.scipy.sparse`
- PR #2749: Correct docs for python version used in cuml_dev conda environment
- PR #2747: Adopting raft::handle_t and raft::comms::comms_t in cuML
- PR #2762: Fix broken links and provide minor edits to docs
- PR #2723: Support and enable convert_dtype in estimator predict
- PR #2758: Match sklearn's default n_components behavior for PCA
- PR #2770: Fix doxygen version during cmake
- PR #2766: Update default RandomForestRegressor score function to use r2
- PR #2775: Enablinbg mg gtests w/ raft mpi comms
- PR #2783: Add pytest that will fail when GPU IDs in Dask cluster are not unique
- PR #2784: Add SparseCumlArray container for sparse index/data arrays
- PR #2785: Add in cuML-specific dev conda dependencies
- PR #2778: Add README for FIL
- PR #2799: Reenable lightgbm test with lower (1%) proba accuracy
- PR #2800: Align cuML's spdlog version with RMM's
- PR #2824: Make data conversions warnings be debug level
- PR #2835: Rng prims, utils, and dependencies in RAFT
- PR #2541: Improve Documentation Examples and Source Linking
- PR #2837: Make the FIL node reorder loop more obvious
- PR #2849: make num_classes significant in FLOAT_SCALAR case
- PR #2792: Project flash (new build process) script changes
- PR #2850: Clean up unused params in paramsPCA
- PR #2871: Add timing function to utils
- PR #2863: in FIL, rename leaf_value_t enums to more descriptive
- PR #2867: improve stability of FIL benchmark measurements
- PR #2798: Add python tests for FIL multiclass classification of lightgbm models
- PR #2892 Update ci/local/README.md
- PR #2910: Adding Support for CuPy 8.x
- PR #2914: Add tests for XGBoost multi-class models in FIL

## Bug Fixes
- PR #2882: Allow import on machines without GPUs
- PR #2875: Bug fix to enable colorful NVTX markers
- PR #2744: Supporting larger number of classes in KNeighborsClassifier
- PR #2769: Remove outdated doxygen options for 1.8.20
- PR #2787: Skip lightgbm test for version 3 and above temporarily
- PR #2805: Retain index in stratified splitting for dataframes
- PR #2781: Use Python print to correctly redirect spdlogs when sys.stdout is changed
- PR #2787: Skip lightgbm test for version 3 and above temporarily
- PR #2813: Fix memory access in generation of non-row-major random blobs
- PR #2810: Update Rf MNMG threshold to prevent sporadic test failure
- PR #2808: Relax Doxygen version required in CMake to coincide with integration repo
- PR #2818: Fix parsing of singlegpu option in build command
- PR #2827: Force use of whole dataset when sample bootstrapping is disabled
- PR #2829: Fixing description for labels in docs and removing row number constraint from PCA xform/inverse_xform
- PR #2832: Updating stress tests that fail with OOM
- PR #2831: Removing repeated capture and parameter in lambda function
- PR #2847: Workaround for TSNE lockup, change caching preference.
- PR #2842: KNN index preprocessors were using incorrect n_samples
- PR #2848: Fix typo in Python docstring for UMAP
- PR #2856: Fix LabelEncoder for filtered input
- PR #2855: Updates for RMM being header only
- PR #2844: Fix for OPG KNN Classifier & Regressor
- PR #2880: Fix bugs in Auto-ARIMA when s==None
- PR #2877: TSNE exception for n_components > 2
- PR #2879: Update unit test for LabelEncoder on filtered input
- PR #2925: Fixing Owner Bug When Slicing CumlArray Objects

# cuML 0.15.0 (Date TBD)

## New Features
- PR #2581: Added model persistence via joblib in each section of estimator_intro.ipynb
- PR #2554: Hashing Vectorizer and general vectorizer improvements
- PR #2240: Making Dask models pickleable
- PR #2267: CountVectorizer estimator
- PR #2261: Exposing new FAISS metrics through Python API
- PR #2287: Single-GPU TfidfTransformer implementation
- PR #2289: QR SVD solver for MNMG PCA
- PR #2312: column-major support for make_blobs
- PR #2172: Initial support for auto-ARIMA
- PR #2394: Adding cosine & correlation distance for KNN
- PR #2392: PCA can accept sparse inputs, and sparse prim for computing covariance
- PR #2465: Support pandas 1.0+
- PR #2550: Single GPU Target Encoder
- PR #2519: Precision recall curve using cupy
- PR #2500: Replace UMAP functionality dependency on nvgraph with RAFT Spectral Clustering
- PR #2502: cuML Implementation of `sklearn.metrics.pairwise_distances`
- PR #2520: TfidfVectorizer estimator
- PR #2211: MNMG KNN Classifier & Regressor
- PR #2461: Add KNN Sparse Output Functionality
- PR #2615: Incremental PCA
- PR #2594: Confidence intervals for ARIMA forecasts
- PR #2607: Add support for probability estimates in SVC
- PR #2618: SVM class and sample weights
- PR #2635: Decorator to generate docstrings with autodetection of parameters
- PR #2270: Multi class MNMG RF
- PR #2661: CUDA-11 support for single-gpu code
- PR #2322: Sparse FIL forests with 8-byte nodes
- PR #2675: Update conda recipes to support CUDA 11
- PR #2645: Add experimental, sklearn-based preprocessing

## Improvements
- PR #2336: Eliminate `rmm.device_array` usage
- PR #2262: Using fully shared PartDescriptor in MNMG decomposiition, linear models, and solvers
- PR #2310: Pinning ucx-py to 0.14 to make 0.15 CI pass
- PR #1945: enable clang tidy
- PR #2339: umap performance improvements
- PR #2308: Using fixture for Dask client to eliminate possiblity of not closing
- PR #2345: make C++ logger level definition to be the same as python layer
- PR #2329: Add short commit hash to conda package name
- PR #2362: Implement binary/multi-classification log loss with cupy
- PR #2363: Update threshold and make other changes for stress tests
- PR #2371: Updating MBSGD tests to use larger batches
- PR #2380: Pinning libcumlprims version to ease future updates
- PR #2405: Remove references to deprecated RMM headers.
- PR #2340: Import ARIMA in the root init file and fix the `test_fit_function` test
- PR #2408: Install meta packages for dependencies
- PR #2417: Move doc customization scripts to Jenkins
- PR #2427: Moving MNMG decomposition to cuml
- PR #2433: Add libcumlprims_mg to CMake
- PR #2420: Add and set convert_dtype default to True in estimator fit methods
- PR #2411: Refactor Mixin classes and use in classifier/regressor estimators
- PR #2442: fix setting RAFT_DIR from the RAFT_PATH env var
- PR #2469: Updating KNN c-api to document all arguments
- PR #2453: Add CumlArray to API doc
- PR #2440: Use Treelite Conda package
- PR #2403: Support for input and output type consistency in logistic regression predict_proba
- PR #2473: Add metrics.roc_auc_score to API docs. Additional readability and minor docs bug fixes
- PR #2468: Add `_n_features_in_` attribute to all single GPU estimators that implement fit
- PR #2489: Removing explicit FAISS build and adding dependency on libfaiss conda package
- PR #2480: Moving MNMG glm and solvers to cuml
- PR #2490: Moving MNMG KMeans to cuml
- PR #2483: Moving MNMG KNN to cuml
- PR #2492: Adding additional assertions to mnmg nearest neighbors pytests
- PR #2439: Update dask RF code to have print_detailed function
- PR #2431: Match output of classifier predict with target dtype
- PR #2237: Refactor RF cython code
- PR #2513: Fixing LGTM Analysis Issues
- PR #2099: Raise an error when float64 data is used with dask RF
- PR #2522: Renaming a few arguments in KNeighbors* to be more readable
- PR #2499: Provide access to `cuml.DBSCAN` core samples
- PR #2526: Removing PCA TSQR as a solver due to scalability issues
- PR #2536: Update conda upload versions for new supported CUDA/Python
- PR #2538: Remove Protobuf dependency
- PR #2553: Test pickle protocol 5 support
- PR #2570: Accepting single df or array input in train_test_split
- PR #2566: Remove deprecated cuDF from_gpu_matrix calls
- PR #2583: findpackage.cmake.in template for cmake dependencies
- PR #2577: Fully removing NVGraph dependency for CUDA 11 compatibility
- PR #2575: Speed up TfidfTransformer
- PR #2584: Removing dependency on sklearn's NotFittedError
- PR #2591: Generate benchmark datsets using `cuml.datasets`
- PR #2548: Fix limitation on number of rows usable with tSNE and refactor memory allocation
- PR #2589: including cuda-11 build fixes into raft
- PR #2599: Add Stratified train_test_split
- PR #2487: Set classes_ attribute during classifier fit
- PR #2605: Reduce memory usage in tSNE
- PR #2611: Adding building doxygen docs to gpu ci
- PR #2631: Enabling use of gtest conda package for build
- PR #2623: Fixing kmeans score() API to be compatible with Scikit-learn
- PR #2629: Add naive_bayes api docs
- PR #2643: 'dense' and 'sparse' values of `storage_type` for FIL
- PR #2691: Generic Base class attribute setter
- PR #2666: Update MBSGD documentation to mention that the model is experimental
- PR #2687: Update xgboost version to 1.2.0dev.rapidsai0.15
- PR #2684: CUDA 11 conda development environment yml and faiss patch
- PR #2648: Replace CNMeM with `rmm::mr::pool_memory_resource`.
- PR #2686: Improve SVM tests
- PR #2692: Changin LBFGS log level
- PR #2705: Add sum operator and base operator overloader functions to cumlarray
- PR #2701: Updating README + Adding ref to UMAP paper
- PR #2721: Update API docs
- PR #2730: Unpin cumlprims in conda recipes for release

## Bug Fixes
- PR #2369: Update RF code to fix set_params memory leak
- PR #2364: Fix for random projection
- PR #2373: Use Treelite Pip package in GPU testing
- PR #2376: Update documentation Links
- PR #2407: fixed batch count in DBScan for integer overflow case
- PR #2413: CumlArray and related methods updates to account for cuDF.Buffer contiguity update
- PR #2424: --singlegpu flag fix on build.sh script
- PR #2432: Using correct algo_name for UMAP in benchmark tests
- PR #2445: Restore access to coef_ property of Lasso
- PR #2441: Change p2p_enabled definition to work without ucx
- PR #2447: Drop `nvstrings`
- PR #2450: Update local build to use new gpuCI image
- PR #2454: Mark RF memleak test as XFAIL, because we can't detect memleak reliably
- PR #2455: Use correct field to store data type in `LabelEncoder.fit_transform`
- PR #2475: Fix typo in build.sh
- PR #2496: Fixing indentation for simulate_data in test_fil.py
- PR #2494: Set QN regularization strength consistent with scikit-learn
- PR #2486: Fix cupy input to kmeans init
- PR #2497: Changes to accomodate cuDF unsigned categorical changes
- PR #2209: Fix FIL benchmark for gpuarray-c input
- PR #2507: Import `treelite.sklearn`
- PR #2521: Fixing invalid smem calculation in KNeighborsCLassifier
- PR #2515: Increase tolerance for LogisticRegression test
- PR #2532: Updating doxygen in new MG headers
- PR #2521: Fixing invalid smem calculation in KNeighborsCLassifier
- PR #2515: Increase tolerance for LogisticRegression test
- PR #2545: Fix documentation of n_iter_without_progress in tSNE Python bindings
- PR #2543: Improve numerical stability of QN solver
- PR #2544: Fix Barnes-Hut tSNE not using specified post_learning_rate
- PR #2558: Disabled a long-running FIL test
- PR #2540: Update default value for n_epochs in UMAP to match documentation & sklearn API
- PR #2535: Fix issue with incorrect docker image being used in local build script
- PR #2542: Fix small memory leak in TSNE
- PR #2552: Fixed the length argument of updateDevice calls in RF test
- PR #2565: Fix cell allocation code to avoid loops in quad-tree. Prevent NaNs causing infinite descent
- PR #2563: Update scipy call for arima gradient test
- PR #2569: Fix for cuDF update
- PR #2508: Use keyword parameters in sklearn.datasets.make_* functions
- PR #2587: Attributes for estimators relying on solvers
- PR #2586: Fix SVC decision function data type
- PR #2573: Considering managed memory as device type on checking for KMeans
- PR #2574: Fixing include path in `tsvd_mg.pyx`
- PR #2506: Fix usage of CumlArray attributes on `cuml.common.base.Base`
- PR #2593: Fix inconsistency in train_test_split
- PR #2609: Fix small doxygen issues
- PR #2610: Remove cuDF tolist call
- PR #2613: Removing thresholds from kmeans score tests (SG+MG)
- PR #2616: Small test code fix for pandas dtype tests
- PR #2617: Fix floating point precision error in tSNE
- PR #2625: Update Estimator notebook to resolve errors
- PR #2634: singlegpu build option fixes
- PR #2641: [Breaking] Make `max_depth` in RF compatible with scikit-learn
- PR #2650: Make max_depth behave consistently for max_depth > 14
- PR #2651: AutoARIMA Python bug fix
- PR #2654: Fix for vectorizer concatenations
- PR #2655: Fix C++ RF predict function access of rows/samples array
- PR #2649: Cleanup sphinx doc warnings for 0.15
- PR #2668: Order conversion improvements to account for cupy behavior changes
- PR #2669: Revert PR 2655 Revert "Fixes C++ RF predict function"
- PR #2683: Fix incorrect "Bad CumlArray Use" error messages on test failures
- PR #2695: Fix debug build issue due to incorrect host/device method setup
- PR #2709: Fixing OneHotEncoder Overflow Error
- PR #2710: Fix SVC doc statement about predic_proba
- PR #2726: Return correct output type in QN
- PR #2711: Fix Dask RF failure intermittently
- PR #2718: Fix temp directory for py.test
- PR #2719: Set KNeighborsRegressor output dtype according to training target dtype
- PR #2720: Updates to outdated links
- PR #2722: Getting cuML covariance test passing w/ Cupy 7.8 & CUDA 11

# cuML 0.14.0 (03 Jun 2020)

## New Features
- PR #1994: Support for distributed OneHotEncoder
- PR #1892: One hot encoder implementation with cupy
- PR #1655: Adds python bindings for homogeneity score
- PR #1704: Adds python bindings for completeness score
- PR #1687: Adds python bindings for mutual info score
- PR #1980: prim: added a new write-only unary op prim
- PR #1867: C++: add logging interface support in cuML based spdlog
- PR #1902: Multi class inference in FIL C++ and importing multi-class forests from treelite
- PR #1906: UMAP MNMG
- PR #2067: python: wrap logging interface in cython
- PR #2083: Added dtype, order, and use_full_low_rank to MNMG `make_regression`
- PR #2074: SG and MNMG `make_classification`
- PR #2127: Added order to SG `make_blobs`, and switch from C++ to cupy based implementation
- PR #2057: Weighted k-means
- PR #2256: Add a `make_arima` generator
- PR #2245: ElasticNet, Lasso and Coordinate Descent MNMG
- PR #2242: Pandas input support with output as NumPy arrays by default
- PR #2551: Add cuML RF multiclass prediction using FIL from python
- PR #1728: Added notebook testing to gpuCI gpu build

## Improvements
- PR #1931: C++: enabled doxygen docs for all of the C++ codebase
- PR #1944: Support for dask_cudf.core.Series in _extract_partitions
- PR #1947: Cleaning up cmake
- PR #1927: Use Cython's `new_build_ext` (if available)
- PR #1946: Removed zlib dependency from cmake
- PR #1988: C++: cpp bench refactor
- PR #1873: Remove usage of nvstring and nvcat from LabelEncoder
- PR #1968: Update SVC SVR with cuML Array
- PR #1972: updates to our flow to use conda-forge's clang and clang-tools packages
- PR #1974: Reduce ARIMA testing time
- PR #1984: Enable Ninja build
- PR #1985: C++ UMAP parametrizable tests
- PR #2005: Adding missing algorithms to cuml benchmarks and notebook
- PR #2016: Add capability to setup.py and build.sh to fully clean all cython build files and artifacts
- PR #2044: A cuda-memcheck helper wrapper for devs
- PR #2018: Using `cuml.dask.part_utils.extract_partitions` and removing similar, duplicated code
- PR #2019: Enable doxygen build in our nightly doc build CI script
- PR #1996: Cythonize in parallel
- PR #2032: Reduce number of tests for MBSGD to improve CI running time
- PR #2031: Encapsulating UCX-py interactions in singleton
- PR #2029: Add C++ ARIMA log-likelihood benchmark
- PR #2085: Convert TSNE to use CumlArray
- PR #2051: Reduce the time required to run dask pca and dask tsvd tests
- PR #1981: Using CumlArray in kNN and DistributedDataHandler in dask kNN
- PR #2053: Introduce verbosity level in C++ layer instead of boolean `verbose` flag
- PR #2047: Make internal streams non-blocking w.r.t. NULL stream
- PR #2048: Random forest testing speedup
- PR #2058: Use CumlArray in Random Projection
- PR #2068: Updating knn class probabilities to use make_monotonic instead of binary search
- PR #2062: Adding random state to UMAP mnmg tests
- PR #2064: Speed-up K-Means test
- PR #2015: Renaming .h to .cuh in solver, dbscan and svm
- PR #2080: Improved import of sparse FIL forests from treelite
- PR #2090: Upgrade C++ build to C++14 standard
- PR #2089: CI: enabled cuda-memcheck on ml-prims unit-tests during nightly build
- PR #2128: Update Dask RF code to reduce the time required for GPU predict to run
- PR #2125: Build infrastructure to use RAFT
- PR #2131: Update Dask RF fit to use DistributedDataHandler
- PR #2055: Update the metrics notebook to use important cuML models
- PR #2095: Improved import of src_prims/utils.h, making it less ambiguous
- PR #2118: Updating SGD & mini-batch estimators to use CumlArray
- PR #2120: Speeding up dask RandomForest tests
- PR #1883: Use CumlArray in ARIMA
- PR #877: Adding definition of done criteria to wiki
- PR #2135: A few optimizations to UMAP fuzzy simplicial set
- PR #1914: Change the meaning of ARIMA's intercept to match the literature
- PR #2098: Renaming .h to .cuh in decision_tree, glm, pca
- PR #2150: Remove deprecated RMM calls in RMM allocator adapter
- PR #2146: Remove deprecated kalman filter
- PR #2151: Add pytest duration and pytest timeout
- PR #2156: Add Docker 19 support to local gpuci build
- PR #2178: Reduce duplicated code in RF
- PR #2124: Expand tutorial docs and sample notebook
- PR #2175: Allow CPU-only and dataset params for benchmark sweeps
- PR #2186: Refactor cython code to build OPG structs in common utils file
- PR #2180: Add fully single GPU singlegpu python build
- PR #2187: CMake improvements to manage conda environment dependencies
- PR #2185: Add has_sklearn function and use it in datasets/classification.
- PR #2193: Order-independent local shuffle in `cuml.dask.make_regression`
- PR #2204: Update python layer to use the logger interface
- PR #2184: Refoctor headers for holtwinters, rproj, tsvd, tsne, umap
- PR #2199: Remove unncessary notebooks
- PR #2195: Separating fit and transform calls in SG, MNMG PCA to save transform array memory consumption
- PR #2201: Re-enabling UMAP repro tests
- PR #2132: Add SVM C++ benchmarks
- PR #2196: Updates to benchmarks. Moving notebook
- PR #2208: Coordinate Descent, Lasso and ElasticNet CumlArray updates
- PR #2210: Updating KNN tests to evaluate multiple index partitions
- PR #2205: Use timeout to add 2 hour hard limit to dask tests
- PR #2212: Improve DBScan batch count / memory estimation
- PR #2213: Standardized include statements across all cpp source files, updated copyright on all modified files
- PR #2214: Remove utils folder and refactor to common folder
- PR #2220: Final refactoring of all src_prims header files following rules as specified in #1675
- PR #2225: input_to_cuml_array keep order option, test updates and cleanup
- PR #2244: Re-enable slow ARIMA tests as stress tests
- PR #2231: Using OPG structs from `cuml.common` in decomposition algorithms
- PR #2257: Update QN and LogisticRegression to use CumlArray
- PR #2259: Add CumlArray support to Naive Bayes
- PR #2252: Add benchmark for the Gram matrix prims
- PR #2263: Faster serialization for Treelite objects with RF
- PR #2264: Reduce build time for cuML by using make_blobs from libcuml++ interface
- PR #2269: Add docs targets to build.sh and fix python cuml.common docs
- PR #2271: Clarify doc for `_unique` default implementation in OneHotEncoder
- PR #2272: Add docs build.sh script to repository
- PR #2276: Ensure `CumlArray` provided `dtype` conforms
- PR #2281: Rely on cuDF's `Serializable` in `CumlArray`
- PR #2284: Reduce dataset size in SG RF notebook to reduce run time of sklearn
- PR #2285: Increase the threshold for elastic_net test in dask/test_coordinate_descent
- PR #2314: Update FIL default values, documentation and test
- PR #2316: 0.14 release docs additions and fixes
- PR #2320: Add prediction notes to RF docs
- PR #2323: Change verbose levels and parameter name to match Scikit-learn API
- PR #2324: Raise an error if n_bins > number of training samples in RF
- PR #2335: Throw a warning if treelite cannot be imported and `load_from_sklearn` is used

## Bug Fixes
- PR #1939: Fix syntax error in cuml.common.array
- PR #1941: Remove c++ cuda flag that was getting duplicated in CMake
- PR #1971: python: Correctly honor --singlegpu option and CUML_BUILD_PATH env variable
- PR #1969: Update libcumlprims to 0.14
- PR #1973: Add missing mg files for setup.py --singlegpu flag
- PR #1993: Set `umap_transform_reproducibility` tests to xfail
- PR #2004: Refactoring the arguments to `plant()` call
- PR #2017: Fixing memory issue in weak cc prim
- PR #2028: Skipping UMAP knn reproducibility tests until we figure out why its failing in CUDA 10.2
- PR #2024: Fixed cuda-memcheck errors with sample-without-replacement prim
- PR #1540: prims: support for custom math-type used for computation inside adjusted rand index prim
- PR #2077: dask-make blobs arguments to match sklearn
- PR #2059: Make all Scipy imports conditional
- PR #2078: Ignore negative cache indices in get_vecs
- PR #2084: Fixed cuda-memcheck errors with COO unit-tests
- PR #2087: Fixed cuda-memcheck errors with dispersion prim
- PR #2096: Fixed syntax error with nightly build command for memcheck unit-tests
- PR #2115: Fixed contingency matrix prim unit-tests for computing correct golden values
- PR #2107: Fix PCA transform
- PR #2109: input_to_cuml_array __cuda_array_interface__ bugfix
- PR #2117: cuDF __array__ exception small fixes
- PR #2139: CumlArray for adjusted_rand_score
- PR #2140: Returning self in fit model functions
- PR #2144: Remove GPU arch < 60 from CMake build
- PR #2153: Added missing namespaces to some Decision Tree files
- PR #2155: C++: fix doxygen build break
- PR #2161: Replacing depreciated bruteForceKnn
- PR #2162: Use stream in transpose prim
- PR #2165: Fit function test correction
- PR #2166: Fix handling of temp file in RF pickling
- PR #2176: C++: fix for adjusted rand index when input array is all zeros
- PR #2179: Fix clang tools version in libcuml recipe
- PR #2183: Fix RAFT in nightly package
- PR #2191: Fix placement of SVM parameter documentation and add examples
- PR #2212: Fix DBScan results (no propagation of labels through border points)
- PR #2215: Fix the printing of forest object
- PR #2217: Fix opg_utils naming to fix singlegpu build
- PR #2223: Fix bug in ARIMA C++ benchmark
- PR #2224: Temporary fix for CI until new Dask version is released
- PR #2228: Update to use __reduce_ex__ in CumlArray to override cudf.Buffer
- PR #2249: Fix bug in UMAP continuous target metrics
- PR #2258: Fix doxygen build break
- PR #2255: Set random_state for train_test_split function in dask RF
- PR #2275: Fix RF fit memory leak
- PR #2274: Fix parameter name verbose to verbosity in mnmg OneHotEncoder
- PR #2277: Updated cub repo path and branch name
- PR #2282: Fix memory leak in Dask RF concatenation
- PR #2301: Scaling KNN dask tests sample size with n GPUs
- PR #2293: Contiguity fixes for input_to_cuml_array and train_test_split
- PR #2295: Fix convert_to_dtype copy even with same dtype
- PR #2305: Fixed race condition in DBScan
- PR #2354: Fix broken links in README
- PR #2619: Explicitly skip raft test folder for pytest 6.0.0
- PR #2788: Set the minimum number of columns that can be sampled to 1 to fix 0 mem allocation error

# cuML 0.13.0 (31 Mar 2020)

## New Features
- PR #1777: Python bindings for entropy
- PR #1742: Mean squared error implementation with cupy
- PR #1817: Confusion matrix implementation with cupy (SNSG and MNMG)
- PR #1766: Mean absolute error implementation with cupy
- PR #1766: Mean squared log error implementation with cupy
- PR #1635: cuML Array shim and configurable output added to cluster methods
- PR #1586: Seasonal ARIMA
- PR #1683: cuml.dask make_regression
- PR #1689: Add framework for cuML Dask serializers
- PR #1709: Add `decision_function()` and `predict_proba()` for LogisticRegression
- PR #1714: Add `print_env.sh` file to gather important environment details
- PR #1750: LinearRegression CumlArray for configurable output
- PR #1814: ROC AUC score implementation with cupy
- PR #1767: Single GPU decomposition models configurable output
- PR #1646: Using FIL to predict in MNMG RF
- PR #1778: Make cuML Handle picklable
- PR #1738: cuml.dask refactor beginning and dask array input option for OLS, Ridge and KMeans
- PR #1874: Add predict_proba function to RF classifier
- PR #1815: Adding KNN parameter to UMAP
- PR #1978: Adding `predict_proba` function to dask RF

## Improvements
- PR #1644: Add `predict_proba()` for FIL binary classifier
- PR #1620: Pickling tests now automatically finds all model classes inheriting from cuml.Base
- PR #1637: Update to newer treelite version with XGBoost 1.0 compatibility
- PR #1632: Fix MBSGD models inheritance, they now inherits from cuml.Base
- PR #1628: Remove submodules from cuML
- PR #1755: Expose the build_treelite function for python
- PR #1649: Add the fil_sparse_format variable option to RF API
- PR #1647: storage_type=AUTO uses SPARSE for large models
- PR #1668: Update the warning statement thrown in RF when the seed is set but n_streams is not 1
- PR #1662: use of direct cusparse calls for coo2csr, instead of depending on nvgraph
- PR #1747: C++: dbscan performance improvements and cleanup
- PR #1697: Making trustworthiness batchable and using proper workspace
- PR #1721: Improving UMAP pytests
- PR #1717: Call `rmm_cupy_allocator` for CuPy allocations
- PR #1718: Import `using_allocator` from `cupy.cuda`
- PR #1723: Update RF Classifier to throw an exception for multi-class pickling
- PR #1726: Decorator to allocate CuPy arrays with RMM
- PR #1719: UMAP random seed reproducibility
- PR #1748: Test serializing `CumlArray` objects
- PR #1776: Refactoring pca/tsvd distributed
- PR #1762: Update CuPy requirement to 7
- PR #1768: C++: Different input and output types for add and subtract prims
- PR #1790: Add support for multiple seeding in k-means++
- PR #1805: Adding new Dask cuda serializers to naive bayes + a trivial perf update
- PR #1812: C++: bench: UMAP benchmark cases added
- PR #1795: Add capability to build CumlArray from bytearray/memoryview objects
- PR #1824: C++: improving the performance of UMAP algo
- PR #1816: Add ARIMA notebook
- PR #1856: Update docs for 0.13
- PR #1827: Add HPO demo Notebook
- PR #1825: `--nvtx` option in `build.sh`
- PR #1847: Update XGBoost version for CI
- PR #1837: Simplify cuML Array construction
- PR #1848: Rely on subclassing for cuML Array serialization
- PR #1866: Minimizing client memory pressure on Naive Bayes
- PR #1788: Removing complexity bottleneck in S-ARIMA
- PR #1873: Remove usage of nvstring and nvcat from LabelEncoder
- PR #1891: Additional improvements to naive bayes tree reduction

## Bug Fixes
- PR #1835 : Fix calling default RF Classification always
- PT #1904: replace cub sort
- PR #1833: Fix depth issue in shallow RF regression estimators
- PR #1770: Warn that KalmanFilter is deprecated
- PR #1775: Allow CumlArray to work with inputs that have no 'strides' in array interface
- PR #1594: Train-test split is now reproducible
- PR #1590: Fix destination directory structure for run-clang-format.py
- PR #1611: Fixing pickling errors for KNN classifier and regressor
- PR #1617: Fixing pickling issues for SVC and SVR
- PR #1634: Fix title in KNN docs
- PR #1627: Adding a check for multi-class data in RF classification
- PR #1654: Skip treelite patch if its already been applied
- PR #1661: Fix nvstring variable name
- PR #1673: Using struct for caching dlsym state in communicator
- PR #1659: TSNE - introduce 'convert_dtype' and refactor class attr 'Y' to 'embedding_'
- PR #1672: Solver 'svd' in Linear and Ridge Regressors when n_cols=1
- PR #1670: Lasso & ElasticNet - cuml Handle added
- PR #1671: Update for accessing cuDF Series pointer
- PR #1652: Support XGBoost 1.0+ models in FIL
- PR #1702: Fix LightGBM-FIL validation test
- PR #1701: test_score kmeans test passing with newer cupy version
- PR #1706: Remove multi-class bug from QuasiNewton
- PR #1699: Limit CuPy to <7.2 temporarily
- PR #1708: Correctly deallocate cuML handles in Cython
- PR #1730: Fixes to KF for test stability (mainly in CUDA 10.2)
- PR #1729: Fixing naive bayes UCX serialization problem in fit()
- PR #1749: bug fix rf classifier/regressor on seg fault in bench
- PR #1751: Updated RF documentation
- PR #1765: Update the checks for using RF GPU predict
- PR #1787: C++: unit-tests to check for RF accuracy. As well as a bug fix to improve RF accuracy
- PR #1793: Updated fil pyx to solve memory leakage issue
- PR #1810: Quickfix - chunkage in dask make_regression
- PR #1842: DistributedDataHandler not properly setting 'multiple'
- PR #1849: Critical fix in ARIMA initial estimate
- PR #1851: Fix for cuDF behavior change for multidimensional arrays
- PR #1852: Remove Thrust warnings
- PR #1868: Turning off IPC caching until it is fixed in UCX-py/UCX
- PR #1876: UMAP exponential decay parameters fix
- PR #1887: Fix hasattr for missing attributes on base models
- PR #1877: Remove resetting index in shuffling in train_test_split
- PR #1893: Updating UCX in comms to match current UCX-py
- PR #1888: Small train_test_split test fix
- PR #1899: Fix dask `extract_partitions()`, remove transformation as instance variable in PCA and TSVD and match sklearn APIs
- PR #1920: Temporarily raising threshold for UMAP reproducibility tests
- PR #1918: Create memleak fixture to skip memleak tests in CI for now
- PR #1926: Update batch matrix test margins
- PR #1925: Fix failing dask tests
- PR #1936: Update DaskRF regression test to xfail
- PR #1932: Isolating cause of make_blobs failure
- PR #1951: Dask Random forest regression CPU predict bug fix
- PR #1948: Adjust BatchedMargin margin and disable tests temporarily
- PR #1950: Fix UMAP test failure


# cuML 0.12.0 (04 Feb 2020)

## New Features
- PR #1483: prims: Fused L2 distance and nearest-neighbor prim
- PR #1494: bench: ml-prims benchmark
- PR #1514: bench: Fused L2 NN prim benchmark
- PR #1411: Cython side of MNMG OLS
- PR #1520: Cython side of MNMG Ridge Regression
- PR #1516: Suppor Vector Regression (epsilon-SVR)

## Improvements
- PR #1638: Update cuml/docs/README.md
- PR #1468: C++: updates to clang format flow to make it more usable among devs
- PR #1473: C++: lazy initialization of "costly" resources inside cumlHandle
- PR #1443: Added a new overloaded GEMM primitive
- PR #1489: Enabling deep trees using Gather tree builder
- PR #1463: Update FAISS submodule to 1.6.1
- PR #1488: Add codeowners
- PR #1432: Row-major (C-style) GPU arrays for benchmarks
- PR #1490: Use dask master instead of conda package for testing
- PR #1375: Naive Bayes & Distributed Naive Bayes
- PR #1377: Add GPU array support for FIL benchmarking
- PR #1493: kmeans: add tiling support for 1-NN computation and use fusedL2-1NN prim for L2 distance metric
- PR #1532: Update CuPy to >= 6.6 and allow 7.0
- PR #1528: Re-enabling KNN using dynamic library loading for UCX in communicator
- PR #1545: Add conda environment version updates to ci script
- PR #1541: Updates for libcudf++ Python refactor
- PR #1555: FIL-SKL, an SKLearn-based benchmark for FIL
- PR #1537: Improve pickling and scoring suppport for many models to support hyperopt
- PR #1551: Change custom kernel to cupy for col/row order transform
- PR #1533: C++: interface header file separation for SVM
- PR #1560: Helper function to allocate all new CuPy arrays with RMM memory management
- PR #1570: Relax nccl in conda recipes to >=2.4 (matching CI)
- PR #1578: Add missing function information to the cuML documenataion
- PR #1584: Add has_scipy utility function for runtime check
- PR #1583: API docs updates for 0.12
- PR #1591: Updated FIL documentation

## Bug Fixes
- PR #1470: Documentation: add make_regression, fix ARIMA section
- PR #1482: Updated the code to remove sklearn from the mbsgd stress test
- PR #1491: Update dev environments for 0.12
- PR #1512: Updating setup_cpu() in SpeedupComparisonRunner
- PR #1498: Add build.sh to code owners
- PR #1505: cmake: added correct dependencies for prims-bench build
- PR #1534: Removed TODO comment in create_ucp_listeners()
- PR #1548: Fixing umap extra unary op in knn graph
- PR #1547: Fixing MNMG kmeans score. Fixing UMAP pickling before fit(). Fixing UMAP test failures.
- PR #1557: Increasing threshold for kmeans score
- PR #1562: Increasing threshold even higher
- PR #1564: Fixed a typo in function cumlMPICommunicator_impl::syncStream
- PR #1569: Remove Scikit-learn exception and depedenncy in SVM
- PR #1575: Add missing dtype parameter in call to strides to order for CuPy 6.6 code path
- PR #1574: Updated the init file to include SVM
- PR #1589: Fixing the default value for RF and updating mnmg predict to accept cudf
- PR #1601: Fixed wrong datatype used in knn voting kernel

# cuML 0.11.0 (11 Dec 2019)

## New Features

- PR #1295: Cython side of MNMG PCA
- PR #1218: prims: histogram prim
- PR #1129: C++: Separate include folder for C++ API distribution
- PR #1282: OPG KNN MNMG Code (disabled for 0.11)
- PR #1242: Initial implementation of FIL sparse forests
- PR #1194: Initial ARIMA time-series modeling support.
- PR #1286: Importing treelite models as FIL sparse forests
- PR #1285: Fea minimum impurity decrease RF param
- PR #1301: Add make_regression to generate regression datasets
- PR #1322: RF pickling using treelite, protobuf and FIL
- PR #1332: Add option to cuml.dask make_blobs to produce dask array
- PR #1307: Add RF regression benchmark
- PR #1327: Update the code to build treelite with protobuf
- PR #1289: Add Python benchmarking support for FIL
- PR #1371: Cython side of MNMG tSVD
- PR #1386: Expose SVC decision function value

## Improvements
- PR #1170: Use git to clone subprojects instead of git submodules
- PR #1239: Updated the treelite version
- PR #1225: setup.py clone dependencies like cmake and correct include paths
- PR #1224: Refactored FIL to prepare for sparse trees
- PR #1249: Include libcuml.so C API in installed targets
- PR #1259: Conda dev environment updates and use libcumlprims current version in CI
- PR #1277: Change dependency order in cmake for better printing at compile time
- PR #1264: Add -s flag to GPU CI pytest for better error printing
- PR #1271: Updated the Ridge regression documentation
- PR #1283: Updated the cuMl docs to include MBSGD and adjusted_rand_score
- PR #1300: Lowercase parameter versions for FIL algorithms
- PR #1312: Update CuPy to version 6.5 and use conda-forge channel
- PR #1336: Import SciKit-Learn models into FIL
- PR #1314: Added options needed for ASVDb output (CUDA ver, etc.), added option
  to select algos
- PR #1335: Options to print available algorithms and datasets
  in the Python benchmark
- PR #1338: Remove BUILD_ABI references in CI scripts
- PR #1340: Updated unit tests to uses larger dataset
- PR #1351: Build treelite temporarily for GPU CI testing of FIL Scikit-learn
  model importing
- PR #1367: --test-split benchmark parameter for train-test split
- PR #1360: Improved tests for importing SciKit-Learn models into FIL
- PR #1368: Add --num-rows benchmark command line argument
- PR #1351: Build treelite temporarily for GPU CI testing of FIL Scikit-learn model importing
- PR #1366: Modify train_test_split to use CuPy and accept device arrays
- PR #1258: Documenting new MPI communicator for multi-node multi-GPU testing
- PR #1345: Removing deprecated should_downcast argument
- PR #1362: device_buffer in UMAP + Sparse prims
- PR #1376: AUTO value for FIL algorithm
- PR #1408: Updated pickle tests to delete the pre-pickled model to prevent pointer leakage
- PR #1357: Run benchmarks multiple times for CI
- PR #1382: ARIMA optimization: move functions to C++ side
- PR #1392: Updated RF code to reduce duplication of the code
- PR #1444: UCX listener running in its own isolated thread
- PR #1445: Improved performance of FIL sparse trees
- PR #1431: Updated API docs
- PR #1441: Remove unused CUDA conda labels
- PR #1439: Match sklearn 0.22 default n_estimators for RF and fix test errors
- PR #1461: Add kneighbors to API docs

## Bug Fixes
- PR #1281: Making rng.h threadsafe
- PR #1212: Fix cmake git cloning always running configure in subprojects
- PR #1261: Fix comms build errors due to cuml++ include folder changes
- PR #1267: Update build.sh for recent change of building comms in main CMakeLists
- PR #1278: Removed incorrect overloaded instance of eigJacobi
- PR #1302: Updates for numba 0.46
- PR #1313: Updated the RF tests to set the seed and n_streams
- PR #1319: Using machineName arg passed in instead of default for ASV reporting
- PR #1326: Fix illegal memory access in make_regression (bounds issue)
- PR #1330: Fix C++ unit test utils for better handling of differences near zero
- PR #1342: Fix to prevent memory leakage in Lasso and ElasticNet
- PR #1337: Fix k-means init from preset cluster centers
- PR #1354: Fix SVM gamma=scale implementation
- PR #1344: Change other solver based methods to create solver object in init
- PR #1373: Fixing a few small bugs in make_blobs and adding asserts to pytests
- PR #1361: Improve SMO error handling
- PR #1384: Lower expectations on batched matrix tests to prevent CI failures
- PR #1380: Fix memory leaks in ARIMA
- PR #1391: Lower expectations on batched matrix tests even more
- PR #1394: Warning added in svd for cuda version 10.1
- PR #1407: Resolved RF predict issues and updated RF docstring
- PR #1401: Patch for lbfgs solver for logistic regression with no l1 penalty
- PR #1416: train_test_split numba and rmm device_array output bugfix
- PR #1419: UMAP pickle tests are using wrong n_neighbors value for trustworthiness
- PR #1438: KNN Classifier to properly return Dataframe with Dataframe input
- PR #1425: Deprecate seed and use random_state similar to Scikit-learn in train_test_split
- PR #1458: Add joblib as an explicit requirement
- PR #1474: Defer knn mnmg to 0.12 nightly builds and disable ucx-py dependency

# cuML 0.10.0 (16 Oct 2019)

## New Features
- PR #1148: C++ benchmark tool for c++/CUDA code inside cuML
- PR #1071: Selective eigen solver of cuSolver
- PR #1073: Updating RF wrappers to use FIL for GPU accelerated prediction
- PR #1104: CUDA 10.1 support
- PR #1113: prims: new batched make-symmetric-matrix primitive
- PR #1112: prims: new batched-gemv primitive
- PR #855: Added benchmark tools
- PR #1149 Add YYMMDD to version tag for nightly conda packages
- PR #892: General Gram matrices prim
- PR #912: Support Vector Machine
- PR #1274: Updated the RF score function to use GPU predict

## Improvements
- PR #961: High Peformance RF; HIST algo
- PR #1028: Dockerfile updates after dir restructure. Conda env yaml to add statsmodels as a dependency
- PR #1047: Consistent OPG interface for kmeans, based on internal libcumlprims update
- PR #763: Add examples to train_test_split documentation
- PR #1093: Unified inference kernels for different FIL algorithms
- PR #1076: Paying off some UMAP / Spectral tech debt.
- PR #1086: Ensure RegressorMixin scorer uses device arrays
- PR #1110: Adding tests to use default values of parameters of the models
- PR #1108: input_to_host_array function in input_utils for input processing to host arrays
- PR #1114: K-means: Exposing useful params, removing unused params, proxying params in Dask
- PR #1138: Implementing ANY_RANK semantics on irecv
- PR #1142: prims: expose separate InType and OutType for unaryOp and binaryOp
- PR #1115: Moving dask_make_blobs to cuml.dask.datasets. Adding conversion to dask.DataFrame
- PR #1136: CUDA 10.1 CI updates
- PR #1135: K-means: add boundary cases for kmeans||, support finer control with convergence
- PR #1163: Some more correctness improvements. Better verbose printing
- PR #1165: Adding except + in all remaining cython
- PR #1186: Using LocalCUDACluster Pytest fixture
- PR #1173: Docs: Barnes Hut TSNE documentation
- PR #1176: Use new RMM API based on Cython
- PR #1219: Adding custom bench_func and verbose logging to cuml.benchmark
- PR #1247: Improved MNMG RF error checking

## Bug Fixes

- PR #1231: RF respect number of cuda streams from cuml handle
- PR #1230: Rf bugfix memleak in regression
- PR #1208: compile dbscan bug
- PR #1016: Use correct libcumlprims version in GPU CI
- PR #1040: Update version of numba in development conda yaml files
- PR #1043: Updates to accomodate cuDF python code reorganization
- PR #1044: Remove nvidia driver installation from ci/cpu/build.sh
- PR #991: Barnes Hut TSNE Memory Issue Fixes
- PR #1075: Pinning Dask version for consistent CI results
- PR #990: Barnes Hut TSNE Memory Issue Fixes
- PR #1066: Using proper set of workers to destroy nccl comms
- PR #1072: Remove pip requirements and setup
- PR #1074: Fix flake8 CI style check
- PR #1087: Accuracy improvement for sqrt/log in RF max_feature
- PR #1088: Change straggling numba python allocations to use RMM
- PR #1106: Pinning Distributed version to match Dask for consistent CI results
- PR #1116: TSNE CUDA 10.1 Bug Fixes
- PR #1132: DBSCAN Batching Bug Fix
- PR #1162: DASK RF random seed bug fix
- PR #1164: Fix check_dtype arg handling for input_to_dev_array
- PR #1171: SVM prediction bug fix
- PR #1177: Update dask and distributed to 2.5
- PR #1204: Fix SVM crash on Turing
- PR #1199: Replaced sprintf() with snprintf() in THROW()
- PR #1205: Update dask-cuda in yml envs
- PR #1211: Fixing Dask k-means transform bug and adding test
- PR #1236: Improve fix for SMO solvers potential crash on Turing
- PR #1251: Disable compiler optimization for CUDA 10.1 for distance prims
- PR #1260: Small bugfix for major conversion in input_utils
- PR #1276: Fix float64 prediction crash in test_random_forest

# cuML 0.9.0 (21 Aug 2019)

## New Features

- PR #894: Convert RF to treelite format
- PR #826: Jones transformation of params for ARIMA models timeSeries ml-prim
- PR #697: Silhouette Score metric ml-prim
- PR #674: KL Divergence metric ml-prim
- PR #787: homogeneity, completeness and v-measure metrics ml-prim
- PR #711: Mutual Information metric ml-prim
- PR #724: Entropy metric ml-prim
- PR #766: Expose score method based on inertia for KMeans
- PR #823: prims: cluster dispersion metric
- PR #816: Added inverse_transform() for LabelEncoder
- PR #789: prims: sampling without replacement
- PR #813: prims: Col major istance prim
- PR #635: Random Forest & Decision Tree Regression (Single-GPU)
- PR #819: Forest Inferencing Library (FIL)
- PR #829: C++: enable nvtx ranges
- PR #835: Holt-Winters algorithm
- PR #837: treelite for decision forest exchange format
- PR #871: Wrapper for FIL
- PR #870: make_blobs python function
- PR #881: wrappers for accuracy_score and adjusted_rand_score functions
- PR #840: Dask RF classification and regression
- PR #870: make_blobs python function
- PR #879: import of treelite models to FIL
- PR #892: General Gram matrices prim
- PR #883: Adding MNMG Kmeans
- PR #930: Dask RF
- PR #882: TSNE - T-Distributed Stochastic Neighbourhood Embedding
- PR #624: Internals API & Graph Based Dimensionality Reductions Callback
- PR #926: Wrapper for FIL
- PR #994: Adding MPI comm impl for testing / benchmarking MNMG CUDA
- PR #960: Enable using libcumlprims for MG algorithms/prims

## Improvements
- PR #822: build: build.sh update to club all make targets together
- PR #807: Added development conda yml files
- PR #840: Require cmake >= 3.14
- PR #832: Stateless Decision Tree and Random Forest API
- PR #857: Small modifications to comms for utilizing IB w/ Dask
- PR #851: Random forest Stateless API wrappers
- PR #865: High Performance RF
- PR #895: Pretty prints arguments!
- PR #920: Add an empty marker kernel for tracing purposes
- PR #915: syncStream added to cumlCommunicator
- PR #922: Random Forest support in FIL
- PR #911: Update headers to credit CannyLabs BH TSNE implementation
- PR #918: Streamline CUDA_REL environment variable
- PR #924: kmeans: updated APIs to be stateless, refactored code for mnmg support
- PR #950: global_bias support in FIL
- PR #773: Significant improvements to input checking of all classes and common input API for Python
- PR #957: Adding docs to RF & KMeans MNMG. Small fixes for release
- PR #965: Making dask-ml a hard dependency
- PR #976: Update api.rst for new 0.9 classes
- PR #973: Use cudaDeviceGetAttribute instead of relying on cudaDeviceProp object being passed
- PR #978: Update README for 0.9
- PR #1009: Fix references to notebooks-contrib
- PR #1015: Ability to control the number of internal streams in cumlHandle_impl via cumlHandle
- PR #1175: Add more modules to docs ToC

## Bug Fixes

- PR #923: Fix misshapen level/trend/season HoltWinters output
- PR #831: Update conda package dependencies to cudf 0.9
- PR #772: Add missing cython headers to SGD and CD
- PR #849: PCA no attribute trans_input_ transform bug fix
- PR #869: Removing incorrect information from KNN Docs
- PR #885: libclang installation fix for GPUCI
- PR #896: Fix typo in comms build instructions
- PR #921: Fix build scripts using incorrect cudf version
- PR #928: TSNE Stability Adjustments
- PR #934: Cache cudaDeviceProp in cumlHandle for perf reasons
- PR #932: Change default param value for RF classifier
- PR #949: Fix dtype conversion tests for unsupported cudf dtypes
- PR #908: Fix local build generated file ownerships
- PR #983: Change RF max_depth default to 16
- PR #987: Change default values for knn
- PR #988: Switch to exact tsne
- PR #991: Cleanup python code in cuml.dask.cluster
- PR #996: ucx_initialized being properly set in CommsContext
- PR #1007: Throws a well defined error when mutigpu is not enabled
- PR #1018: Hint location of nccl in build.sh for CI
- PR #1022: Using random_state to make K-Means MNMG tests deterministic
- PR #1034: Fix typos and formatting issues in RF docs
- PR #1052: Fix the rows_sample dtype to float

# cuML 0.8.0 (27 June 2019)

## New Features

- PR #652: Adjusted Rand Index metric ml-prim
- PR #679: Class label manipulation ml-prim
- PR #636: Rand Index metric ml-prim
- PR #515: Added Random Projection feature
- PR #504: Contingency matrix ml-prim
- PR #644: Add train_test_split utility for cuDF dataframes
- PR #612: Allow Cuda Array Interface, Numba inputs and input code refactor
- PR #641: C: Separate C-wrapper library build to generate libcuml.so
- PR #631: Add nvcategory based ordinal label encoder
- PR #681: Add MBSGDClassifier and MBSGDRegressor classes around SGD
- PR #705: Quasi Newton solver and LogisticRegression Python classes
- PR #670: Add test skipping functionality to build.sh
- PR #678: Random Forest Python class
- PR #684: prims: make_blobs primitive
- PR #673: prims: reduce cols by key primitive
- PR #812: Add cuML Communications API & consolidate Dask cuML

## Improvements

- PR #597: C++ cuML and ml-prims folder refactor
- PR #590: QN Recover from numeric errors
- PR #482: Introduce cumlHandle for pca and tsvd
- PR #573: Remove use of unnecessary cuDF column and series copies
- PR #601: Cython PEP8 cleanup and CI integration
- PR #596: Introduce cumlHandle for ols and ridge
- PR #579: Introduce cumlHandle for cd and sgd, and propagate C++ errors in cython level for cd and sgd
- PR #604: Adding cumlHandle to kNN, spectral methods, and UMAP
- PR #616: Enable clang-format for enforcing coding style
- PR #618: CI: Enable copyright header checks
- PR #622: Updated to use 0.8 dependencies
- PR #626: Added build.sh script, updated CI scripts and documentation
- PR #633: build: Auto-detection of GPU_ARCHS during cmake
- PR #650: Moving brute force kNN to prims. Creating stateless kNN API.
- PR #662: C++: Bulk clang-format updates
- PR #671: Added pickle pytests and correct pickling of Base class
- PR #675: atomicMin/Max(float, double) with integer atomics and bit flipping
- PR #677: build: 'deep-clean' to build.sh to clean faiss build as well
- PR #683: Use stateless c++ API in KNN so that it can be pickled properly
- PR #686: Use stateless c++ API in UMAP so that it can be pickled properly
- PR #695: prims: Refactor pairwise distance
- PR #707: Added stress test and updated documentation for RF
- PR #701: Added emacs temporary file patterns to .gitignore
- PR #606: C++: Added tests for host_buffer and improved device_buffer and host_buffer implementation
- PR #726: Updated RF docs and stress test
- PR #730: Update README and RF docs for 0.8
- PR #744: Random projections generating binomial on device. Fixing tests.
- PR #741: Update API docs for 0.8
- PR #754: Pickling of UMAP/KNN
- PR #753: Made PCA and TSVD picklable
- PR #746: LogisticRegression and QN API docstrings
- PR #820: Updating DEVELOPER GUIDE threading guidelines

## Bug Fixes
- PR #584: Added missing virtual destructor to deviceAllocator and hostAllocator
- PR #620: C++: Removed old unit-test files in ml-prims
- PR #627: C++: Fixed dbscan crash issue filed in 613
- PR #640: Remove setuptools from conda run dependency
- PR #646: Update link in contributing.md
- PR #649: Bug fix to LinAlg::reduce_rows_by_key prim filed in issue #648
- PR #666: fixes to gitutils.py to resolve both string decode and handling of uncommitted files
- PR #676: Fix template parameters in `bernoulli()` implementation.
- PR #685: Make CuPy optional to avoid nccl conda package conflicts
- PR #687: prims: updated tolerance for reduce_cols_by_key unit-tests
- PR #689: Removing extra prints from NearestNeighbors cython
- PR #718: Bug fix for DBSCAN and increasing batch size of sgd
- PR #719: Adding additional checks for dtype of the data
- PR #736: Bug fix for RF wrapper and .cu print function
- PR #547: Fixed issue if C++ compiler is specified via CXX during configure.
- PR #759: Configure Sphinx to render params correctly
- PR #762: Apply threshold to remove flakiness of UMAP tests.
- PR #768: Fixing memory bug from stateless refactor
- PR #782: Nearest neighbors checking properly whether memory should be freed
- PR #783: UMAP was using wrong size for knn computation
- PR #776: Hotfix for self.variables in RF
- PR #777: Fix numpy input bug
- PR #784: Fix jit of shuffle_idx python function
- PR #790: Fix rows_sample input type for RF
- PR #793: Fix for dtype conversion utility for numba arrays without cupy installed
- PR #806: Add a seed for sklearn model in RF test file
- PR #843: Rf quantile fix

# cuML 0.7.0 (10 May 2019)

## New Features

- PR #405: Quasi-Newton GLM Solvers
- PR #277: Add row- and column-wise weighted mean primitive
- PR #424: Add a grid-sync struct for inter-block synchronization
- PR #430: Add R-Squared Score to ml primitives
- PR #463: Add matrix gather to ml primitives
- PR #435: Expose cumlhandle in cython + developer guide
- PR #455: Remove default-stream arguement across ml-prims and cuML
- PR #375: cuml cpp shared library renamed to libcuml++.so
- PR #460: Random Forest & Decision Trees (Single-GPU, Classification)
- PR #491: Add doxygen build target for ml-prims
- PR #505: Add R-Squared Score to python interface
- PR #507: Add coordinate descent for lasso and elastic-net
- PR #511: Add a minmax ml-prim
- PR #516: Added Trustworthiness score feature
- PR #520: Add local build script to mimic gpuCI
- PR #503: Add column-wise matrix sort primitive
- PR #525: Add docs build script to cuML
- PR #528: Remove current KMeans and replace it with a new single GPU implementation built using ML primitives

## Improvements

- PR #481: Refactoring Quasi-Newton to use cumlHandle
- PR #467: Added validity check on cumlHandle_t
- PR #461: Rewrote permute and added column major version
- PR #440: README updates
- PR #295: Improve build-time and the interface e.g., enable bool-OutType, for distance()
- PR #390: Update docs version
- PR #272: Add stream parameters to cublas and cusolver wrapper functions
- PR #447: Added building and running mlprims tests to CI
- PR #445: Lower dbscan memory usage by computing adjacency matrix directly
- PR #431: Add support for fancy iterator input types to LinAlg::reduce_rows_by_key
- PR #394: Introducing cumlHandle API to dbscan and add example
- PR #500: Added CI check for black listed CUDA Runtime API calls
- PR #475: exposing cumlHandle for dbscan from python-side
- PR #395: Edited the CONTRIBUTING.md file
- PR #407: Test files to run stress, correctness and unit tests for cuml algos
- PR #512: generic copy method for copying buffers between device/host
- PR #533: Add cudatoolkit conda dependency
- PR #524: Use cmake find blas and find lapack to pass configure options to faiss
- PR #527: Added notes on UMAP differences from reference implementation
- PR #540: Use latest release version in update-version CI script
- PR #552: Re-enable assert in kmeans tests with xfail as needed
- PR #581: Add shared memory fast col major to row major function back with bound checks
- PR #592: More efficient matrix copy/reverse methods
- PR #721: Added pickle tests for DBSCAN and Random Projections

## Bug Fixes

- PR #334: Fixed segfault in `ML::cumlHandle_impl::destroyResources`
- PR #349: Developer guide clarifications for cumlHandle and cumlHandle_impl
- PR #398: Fix CI scripts to allow nightlies to be uploaded
- PR #399: Skip PCA tests to allow CI to run with driver 418
- PR #422: Issue in the PCA tests was solved and CI can run with driver 418
- PR #409: Add entry to gitmodules to ignore build artifacts
- PR #412: Fix for svdQR function in ml-prims
- PR #438: Code that depended on FAISS was building everytime.
- PR #358: Fixed an issue when switching streams on MLCommon::device_buffer and MLCommon::host_buffer
- PR #434: Fixing bug in CSR tests
- PR #443: Remove defaults channel from ci scripts
- PR #384: 64b index arithmetic updates to the kernels inside ml-prims
- PR #459: Fix for runtime library path of pip package
- PR #464: Fix for C++11 destructor warning in qn
- PR #466: Add support for column-major in LinAlg::*Norm methods
- PR #465: Fixing deadlock issue in GridSync due to consecutive sync calls
- PR #468: Fix dbscan example build failure
- PR #470: Fix resource leakage in Kalman filter python wrapper
- PR #473: Fix gather ml-prim test for change in rng uniform API
- PR #477: Fixes default stream initialization in cumlHandle
- PR #480: Replaced qn_fit() declaration with #include of file containing definition to fix linker error
- PR #495: Update cuDF and RMM versions in GPU ci test scripts
- PR #499: DEVELOPER_GUIDE.md: fixed links and clarified ML::detail::streamSyncer example
- PR #506: Re enable ml-prim tests in CI
- PR #508: Fix for an error with default argument in LinAlg::meanSquaredError
- PR #519: README.md Updates and adding BUILD.md back
- PR #526: Fix the issue of wrong results when fit and transform of PCA are called separately
- PR #531: Fixing missing arguments in updateDevice() for RF
- PR #543: Exposing dbscan batch size through cython API and fixing broken batching
- PR #551: Made use of ZLIB_LIBRARIES consistent between ml_test and ml_mg_test
- PR #557: Modified CI script to run cuML tests before building mlprims and removed lapack flag
- PR #578: Updated Readme.md to add lasso and elastic-net
- PR #580: Fixing cython garbage collection bug in KNN
- PR #577: Use find libz in prims cmake
- PR #594: fixed cuda-memcheck mean_center test failures


# cuML 0.6.1 (09 Apr 2019)

## Bug Fixes

- PR #462 Runtime library path fix for cuML pip package


# cuML 0.6.0 (22 Mar 2019)

## New Features

- PR #249: Single GPU Stochastic Gradient Descent for linear regression, logistic regression, and linear svm with L1, L2, and elastic-net penalties.
- PR #247: Added "proper" CUDA API to cuML
- PR #235: NearestNeighbors MG Support
- PR #261: UMAP Algorithm
- PR #290: NearestNeighbors numpy MG Support
- PR #303: Reusable spectral embedding / clustering
- PR #325: Initial support for single process multi-GPU OLS and tSVD
- PR #271: Initial support for hyperparameter optimization with dask for many models

## Improvements

- PR #144: Dockerfile update and docs for LinearRegression and Kalman Filter.
- PR #168: Add /ci/gpu/build.sh file to cuML
- PR #167: Integrating full-n-final ml-prims repo inside cuml
- PR #198: (ml-prims) Removal of *MG calls + fixed a bug in permute method
- PR #194: Added new ml-prims for supporting LASSO regression.
- PR #114: Building faiss C++ api into libcuml
- PR #64: Using FAISS C++ API in cuML and exposing bindings through cython
- PR #208: Issue ml-common-3: Math.h: swap thrust::for_each with binaryOp,unaryOp
- PR #224: Improve doc strings for readable rendering with readthedocs
- PR #209: Simplify README.md, move build instructions to BUILD.md
- PR #218: Fix RNG to use given seed and adjust RNG test tolerances.
- PR #225: Support for generating random integers
- PR #215: Refactored LinAlg::norm to Stats::rowNorm and added Stats::colNorm
- PR #234: Support for custom output type and passing index value to main_op in *Reduction kernels
- PR #230: Refactored the cuda_utils header
- PR #236: Refactored cuml python package structure to be more sklearn like
- PR #232: Added reduce_rows_by_key
- PR #246: Support for 2 vectors in the matrix vector operator
- PR #244: Fix for single GPU OLS and Ridge to support one column training data
- PR #271: Added get_params and set_params functions for linear and ridge regression
- PR #253: Fix for issue #250-reduce_rows_by_key failed memcheck for small nkeys
- PR #269: LinearRegression, Ridge Python docs update and cleaning
- PR #322: set_params updated
- PR #237: Update build instructions
- PR #275: Kmeans use of faster gpu_matrix
- PR #288: Add n_neighbors to NearestNeighbors constructor
- PR #302: Added FutureWarning for deprecation of current kmeans algorithm
- PR #312: Last minute cleanup before release
- PR #315: Documentation updating and enhancements
- PR #330: Added ignored argument to pca.fit_transform to map to sklearn's implemenation
- PR #342: Change default ABI to ON
- PR #572: Pulling DBSCAN components into reusable primitives


## Bug Fixes

- PR #193: Fix AttributeError in PCA and TSVD
- PR #211: Fixing inconsistent use of proper batch size calculation in DBSCAN
- PR #202: Adding back ability for users to define their own BLAS
- PR #201: Pass CMAKE CUDA path to faiss/configure script
- PR #200 Avoid using numpy via cimport in KNN
- PR #228: Bug fix: LinAlg::unaryOp with 0-length input
- PR #279: Removing faiss-gpu references in README
- PR #321: Fix release script typo
- PR #327: Update conda requirements for version 0.6 requirements
- PR #352: Correctly calculating numpy chunk sizing for kNN
- PR #345: Run python import as part of package build to trigger compilation
- PR #347: Lowering memory usage of kNN.
- PR #355: Fixing issues with very large numpy inputs to SPMG OLS and tSVD.
- PR #357: Removing FAISS requirement from README
- PR #362: Fix for matVecOp crashing on large input sizes
- PR #366: Index arithmetic issue fix with TxN_t class
- PR #376: Disabled kmeans tests since they are currently too sensitive (see #71)
- PR #380: Allow arbitrary data size on ingress for numba_utils.row_matrix
- PR #385: Fix for long import cuml time in containers and fix for setup_pip
- PR #630: Fixing a missing kneighbors in nearest neighbors python proxy

# cuML 0.5.1 (05 Feb 2019)

## Bug Fixes

- PR #189 Avoid using numpy via cimport to prevent ABI issues in Cython compilation


# cuML 0.5.0 (28 Jan 2019)

## New Features

- PR #66: OLS Linear Regression
- PR #44: Distance calculation ML primitives
- PR #69: Ridge (L2 Regularized) Linear Regression
- PR #103: Linear Kalman Filter
- PR #117: Pip install support
- PR #64: Device to device support from cuML device pointers into FAISS

## Improvements

- PR #56: Make OpenMP optional for building
- PR #67: Github issue templates
- PR #44: Refactored DBSCAN to use ML primitives
- PR #91: Pytest cleanup and sklearn toyset datasets based pytests for kmeans and dbscan
- PR #75: C++ example to use kmeans
- PR #117: Use cmake extension to find any zlib installed in system
- PR #94: Add cmake flag to set ABI compatibility
- PR #139: Move thirdparty submodules to root and add symlinks to new locations
- PR #151: Replace TravisCI testing and conda pkg builds with gpuCI
- PR #164: Add numba kernel for faster column to row major transform
- PR #114: Adding FAISS to cuml build

## Bug Fixes

- PR #48: CUDA 10 compilation warnings fix
- PR #51: Fixes to Dockerfile and docs for new build system
- PR #72: Fixes for GCC 7
- PR #96: Fix for kmeans stack overflow with high number of clusters
- PR #105: Fix for AttributeError in kmeans fit method
- PR #113: Removed old  glm python/cython files
- PR #118: Fix for AttributeError in kmeans predict method
- PR #125: Remove randomized solver option from PCA python bindings


# cuML 0.4.0 (05 Dec 2018)

## New Features

## Improvements

- PR #42: New build system: separation of libcuml.so and cuml python package
- PR #43: Added changelog.md

## Bug Fixes


# cuML 0.3.0 (30 Nov 2018)

## New Features

- PR #33: Added ability to call cuML algorithms using numpy arrays

## Improvements

- PR #24: Fix references of python package from cuML to cuml and start using versioneer for better versioning
- PR #40: Added support for refactored cuDF 0.3.0, updated Conda files
- PR #33: Major python test cleaning, all tests pass with cuDF 0.2.0 and 0.3.0. Preparation for new build system
- PR #34: Updated batch count calculation logic in DBSCAN
- PR #35: Beginning of DBSCAN refactor to use cuML mlprims and general improvements

## Bug Fixes

- PR #30: Fixed batch size bug in DBSCAN that caused crash. Also fixed various locations for potential integer overflows
- PR #28: Fix readthedocs build documentation
- PR #29: Fix pytests for cuml name change from cuML
- PR #33: Fixed memory bug that would cause segmentation faults due to numba releasing memory before it was used. Also fixed row major/column major bugs for different algorithms
- PR #36: Fix kmeans gtest to use device data
- PR #38: cuda\_free bug removed that caused google tests to sometimes pass and sometimes fail randomly
- PR #39: Updated cmake to correctly link with CUDA libraries, add CUDA runtime linking and include source files in compile target

# cuML 0.2.0 (02 Nov 2018)

## New Features

- PR #11: Kmeans algorithm added
- PR #7: FAISS KNN wrapper added
- PR #21: Added Conda install support

## Improvements

- PR #15: Added compatibility with cuDF (from prior pyGDF)
- PR #13: Added FAISS to Dockerfile
- PR #21: Added TravisCI build system for CI and Conda builds

## Bug Fixes

- PR #4: Fixed explained variance bug in TSVD
- PR #5: Notebook bug fixes and updated results


# cuML 0.1.0

Initial release including PCA, TSVD, DBSCAN, ml-prims and cython wrappers<|MERGE_RESOLUTION|>--- conflicted
+++ resolved
@@ -8,12 +8,9 @@
 - PR #2789: Dask LabelEncoder
 - PR #2152: add FIL C++ benchmark
 - PR #2638: Improve cython build with custom `build_ext`
-<<<<<<< HEAD
 - PR #2772: Linearly Optimal Block Preconditioned Conjugate Gradient (LOBPCG) Solver
-=======
 - PR #2866: Support XGBoost-style multiclass models (gradient boosted decision trees) in FIL C++
 - PR #2874: Issue warning for degraded accuracy with float64 models in Treelite
->>>>>>> 264a0d23
 
 ## Improvements
 - PR #2873: Remove empty marker kernel code for NVTX markers
