--- conflicted
+++ resolved
@@ -7,11 +7,8 @@
 - PR #2903: Moving linalg's gemm, gemv, transpose to RAFT namespaces
 - PR #2905: `stats` prims `mean_center`, `sum` to RAFT namespaces
 - PR #2904: Moving `linalg` basic math ops to RAFT namespaces
-<<<<<<< HEAD
 - PR #3000: Pin cmake policies to cmake 3.17 version, bump project version to 0.17
-=======
 - PR #2996: Removing the max_depth restriction for switching to the batched backend
->>>>>>> 1295202a
 
 ## Bug Fixes
 - PR #2983: Fix seeding of KISS99 RNG
