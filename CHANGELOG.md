--- conflicted
+++ resolved
@@ -23,15 +23,12 @@
 - PR #1528: Re-enabling KNN using dynamic library loading for UCX in communicator
 - PR #1545: Add conda environment version updates to ci script
 - PR #1541: Updates for libcudf++ Python refactor
-<<<<<<< HEAD
 - PR #1555: FIL-SKL, an SKLearn-based benchmark for FIL
-=======
 - PR #1537: Improve pickling and scoring suppport for many models to support hyperopt
 - PR #1551: Change custom kernel to cupy for col/row order transform
 - PR #1533: C++: interface header file separation for SVM
 - PR #1560: Helper function to allocate all new CuPy arrays with RMM memory management
 - PR #1570: Relax nccl in conda recipes to >=2.4 (matching CI)
->>>>>>> 784e7c62
 
 ## Bug Fixes
 - PR #1470: Documentation: add make_regression, fix ARIMA section
