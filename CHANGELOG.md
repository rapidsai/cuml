# cuML 0.14.0 (Date TBD)

## New Features
<<<<<<< HEAD
- PR #1655: Adds python bindings for homogeneity score
- PR #1704: Adds python bindings for completeness score
=======
- PR #1687: Adds python bindings for mutual info score
>>>>>>> f432ac67
- PR #1980: prim: added a new write-only unary op prim
- PR #1867: C++: add logging interface support in cuML based spdlog
- PR #1902: Multi class inference in FIL C++ and importing multi-class forests from treelite
- PR #1906: UMAP MNMG
- PR #2067L python: wrap logging interface in cython
- PR #2083: Added dtype, order, and use_full_low_rank to MNMG `make_regression`
- PR #2074: SG and MNMG `make_classification`

## Improvements
- PR #1931: C++: enabled doxygen docs for all of the C++ codebase
- PR #1944: Support for dask_cudf.core.Series in _extract_partitions
- PR #1947: Cleaning up cmake
- PR #1927: Use Cython's `new_build_ext` (if available)
- PR #1946: Removed zlib dependency from cmake
- PR #1873: Remove usage of nvstring and nvcat from LabelEncoder
- PR #1968: Update SVC SVR with cuML Array
- PR #1972: updates to our flow to use conda-forge's clang and clang-tools packages
- PR #1974: Reduce ARIMA testing time
- PR #1984: Enable Ninja build
- PR #2005: Adding missing algorithms to cuml benchmarks and notebook
- PR #2016: Add capability to setup.py and build.sh to fully clean all cython build files and artifacts
- PR #2044: A cuda-memcheck helper wrapper for devs
- PR #2018: Using `cuml.dask.part_utils.extract_partitions` and removing similar, duplicated code
- PR #2019: Enable doxygen build in our nightly doc build CI script
- PR #1996: Cythonize in parallel
- PR #2032: Reduce number of tests for MBSGD to improve CI running time
- PR #2031: Encapsulating UCX-py interactions in singleton
- PR #2029: Add C++ ARIMA log-likelihood benchmark
- PR #2051: Reduce the time required to run dask pca and dask tsvd tests
- PR #1981: Using CumlArray in kNN and DistributedDataHandler in dask kNN
- PR #2053: Introduce verbosity level in C++ layer instead of boolean `verbose` flag
- PR #2047: Make internal streams non-blocking w.r.t. NULL stream
- PR #2048: Random forest testing speedup
- PR #2058: Use CumlArray in Random Projection
- PR #2068: Updating knn class probabilities to use make_monotonic instead of binary search
- PR #2062: Adding random state to UMAP mnmg tests
- PR #2064: Speed-up K-Means test
- PR #2015: Renaming .h to .cuh in solver, dbscan and svm
- PR #2080: Improved import of sparse FIL forests from treelite
- PR #2090: Upgrade C++ build to C++14 standard
- PR #2089: CI: enabled cuda-memcheck on ml-prims unit-tests during nightly build
- PR #2131: Update Dask RF fit to use DistributedDataHandler
- PR #2055: Update the metrics notebook to use important cuML models
- PR #2095: Improved import of src_prims/utils.h, making it less ambiguous
- PR #2118: Updating SGD & mini-batch estimators to use CumlArray
- PR #2120: Speeding up dask RandomForest tests
- PR #1883: Use CumlArray in ARIMA
- PR #2135: A few optimizations to UMAP fuzzy simplicial set
- PR #1914: Change the meaning of ARIMA's intercept to match the literature
- PR #2098: Renaming .h to .cuh in decision_tree, glm, pca
- PR #2150: Remove deprecated RMM calls in RMM allocator adapter
- PR #2146: Remove deprecated kalman filter
- PR #2156: Add Docker 19 support to local gpuci build

## Bug Fixes
- PR #1939: Fix syntax error in cuml.common.array
- PR #1941: Remove c++ cuda flag that was getting duplicated in CMake
- PR #1971: python: Correctly honor --singlegpu option and CUML_BUILD_PATH env variable
- PR #1969: Update libcumlprims to 0.14
- PR #1973: Add missing mg files for setup.py --singlegpu flag
- PR #1993: Set `umap_transform_reproducibility` tests to xfail
- PR #2004: Refactoring the arguments to `plant()` call
- PR #2017: Fixing memory issue in weak cc prim
- PR #2028: Skipping UMAP knn reproducibility tests until we figure out why its failing in CUDA 10.2
- PR #2024: Fixed cuda-memcheck errors with sample-without-replacement prim
- PR #1540: prims: support for custom math-type used for computation inside adjusted rand index prim
- PR #2059: Make all Scipy imports conditional
- PR #2077L dask-make blobs arguments to match sklearn
- PR #2078: Ignore negative cache indices in get_vecs
- PR #2084: Fixed cuda-memcheck errors with COO unit-tests
- PR #2087: Fixed cuda-memcheck errors with dispersion prim
- PR #2096: Fixed syntax error with nightly build command for memcheck unit-tests
- PR #2115: Fixed contingency matrix prim unit-tests for computing correct golden values
- PR #2107: Fix PCA transform
- PR #2109: input_to_cuml_array __cuda_array_interface__ bugfix
- PR #2117: cuDF __array__ exception small fixes
- PR #2139: CumlArray for adjusted_rand_score
- PR #2140: Returning self in fit model functions
- PR #2144: Remove GPU arch < 60 from CMake build
- PR #2153: Added missing namespaces to some Decision Tree files
- PR #2155: C++: fix doxygen build break
- PR #2161: Replacing depreciated bruteForceKnn
- PR #2165: Fit function test correction
- PR #2166: Fix handling of temp file in RF pickling

# cuML 0.13.0 (Date TBD)

## New Features
- PR #1777: Python bindings for entropy
- PR #1742: Mean squared error implementation with cupy
- PR #1817: Confusion matrix implementation with cupy (SNSG and MNMG)
- PR #1766: Mean absolute error implementation with cupy
- PR #1766: Mean squared log error implementation with cupy
- PR #1635: cuML Array shim and configurable output added to cluster methods
- PR #1892: One hot encoder implementation with cupy
- PR #1586: Seasonal ARIMA
- PR #1683: cuml.dask make_regression
- PR #1689: Add framework for cuML Dask serializers
- PR #1709: Add `decision_function()` and `predict_proba()` for LogisticRegression
- PR #1714: Add `print_env.sh` file to gather important environment details
- PR #1750: LinearRegression CumlArray for configurable output
- PR #1767: Single GPU decomposition models configurable output
- PR #1646: Using FIL to predict in MNMG RF
- PR #1778: Make cuML Handle picklable
- PR #1738: cuml.dask refactor beginning and dask array input option for OLS, Ridge and KMeans
- PR #1874: Add predict_proba function to RF classifier
- PR #1815: Adding KNN parameter to UMAP
- PR #1978: Adding `predict_proba` function to dask RF

## Improvements
- PR #1644: Add `predict_proba()` for FIL binary classifier
- PR #1620: Pickling tests now automatically finds all model classes inheriting from cuml.Base
- PR #1637: Update to newer treelite version with XGBoost 1.0 compatibility
- PR #1632: Fix MBSGD models inheritance, they now inherits from cuml.Base
- PR #1628: Remove submodules from cuML
- PR #1755: Expose the build_treelite function for python
- PR #1649: Add the fil_sparse_format variable option to RF API
- PR #1647: storage_type=AUTO uses SPARSE for large models
- PR #1668: Update the warning statement thrown in RF when the seed is set but n_streams is not 1
- PR #1662: use of direct cusparse calls for coo2csr, instead of depending on nvgraph
- PR #1747: C++: dbscan performance improvements and cleanup
- PR #1697: Making trustworthiness batchable and using proper workspace
- PR #1721: Improving UMAP pytests
- PR #1717: Call `rmm_cupy_allocator` for CuPy allocations
- PR #1718: Import `using_allocator` from `cupy.cuda`
- PR #1723: Update RF Classifier to throw an exception for multi-class pickling
- PR #1726: Decorator to allocate CuPy arrays with RMM
- PR #1719: UMAP random seed reproducibility
- PR #1748: Test serializing `CumlArray` objects
- PR #1776: Refactoring pca/tsvd distributed
- PR #1762: Update CuPy requirement to 7
- PR #1768: C++: Different input and output types for add and subtract prims
- PR #1790: Add support for multiple seeding in k-means++
- PR #1805: Adding new Dask cuda serializers to naive bayes + a trivial perf update
- PR #1812: C++: bench: UMAP benchmark cases added
- PR #1795: Add capability to build CumlArray from bytearray/memoryview objects
- PR #1824: C++: improving the performance of UMAP algo
- PR #1816: Add ARIMA notebook
- PR #1856: Update docs for 0.13
- PR #1827: Add HPO demo Notebook
- PR #1825: `--nvtx` option in `build.sh`
- PR #1847: Update XGBoost version for CI
- PR #1837: Simplify cuML Array construction
- PR #1848: Rely on subclassing for cuML Array serialization
- PR #1866: Minimizing client memory pressure on Naive Bayes
- PR #1788: Removing complexity bottleneck in S-ARIMA
- PR #1873: Remove usage of nvstring and nvcat from LabelEncoder
- PR #1891: Additional improvements to naive bayes tree reduction

## Bug Fixes
- PR #1835 : Fix calling default RF Classification always
- PT #1904: replace cub sort
- PR #1833: Fix depth issue in shallow RF regression estimators
- PR #1770: Warn that KalmanFilter is deprecated
- PR #1775: Allow CumlArray to work with inputs that have no 'strides' in array interface
- PR #1594: Train-test split is now reproducible
- PR #1590: Fix destination directory structure for run-clang-format.py
- PR #1611: Fixing pickling errors for KNN classifier and regressor
- PR #1617: Fixing pickling issues for SVC and SVR
- PR #1634: Fix title in KNN docs
- PR #1627: Adding a check for multi-class data in RF classification
- PR #1654: Skip treelite patch if its already been applied
- PR #1661: Fix nvstring variable name
- PR #1673: Using struct for caching dlsym state in communicator
- PR #1659: TSNE - introduce 'convert_dtype' and refactor class attr 'Y' to 'embedding_'
- PR #1672: Solver 'svd' in Linear and Ridge Regressors when n_cols=1
- PR #1670: Lasso & ElasticNet - cuml Handle added
- PR #1671: Update for accessing cuDF Series pointer
- PR #1652: Support XGBoost 1.0+ models in FIL
- PR #1702: Fix LightGBM-FIL validation test
- PR #1701: test_score kmeans test passing with newer cupy version
- PR #1706: Remove multi-class bug from QuasiNewton
- PR #1699: Limit CuPy to <7.2 temporarily
- PR #1708: Correctly deallocate cuML handles in Cython
- PR #1730: Fixes to KF for test stability (mainly in CUDA 10.2)
- PR #1729: Fixing naive bayes UCX serialization problem in fit()
- PR #1749: bug fix rf classifier/regressor on seg fault in bench
- PR #1751: Updated RF documentation
- PR #1765: Update the checks for using RF GPU predict
- PR #1787: C++: unit-tests to check for RF accuracy. As well as a bug fix to improve RF accuracy
- PR #1793: Updated fil pyx to solve memory leakage issue
- PR #1810: Quickfix - chunkage in dask make_regression
- PR #1842: DistributedDataHandler not properly setting 'multiple'
- PR #1849: Critical fix in ARIMA initial estimate
- PR #1851: Fix for cuDF behavior change for multidimensional arrays
- PR #1852: Remove Thrust warnings
- PR #1868: Turning off IPC caching until it is fixed in UCX-py/UCX
- PR #1876: UMAP exponential decay parameters fix
- PR #1887: Fix hasattr for missing attributes on base models
- PR #1877: Remove resetting index in shuffling in train_test_split
- PR #1893: Updating UCX in comms to match current UCX-py
- PR #1888: Small train_test_split test fix
- PR #1899: Fix dask `extract_partitions()`, remove transformation as instance variable in PCA and TSVD and match sklearn APIs
- PR #1920: Temporarily raising threshold for UMAP reproducibility tests
- PR #1918: Create memleak fixture to skip memleak tests in CI for now
- PR #1926: Update batch matrix test margins
- PR #1925: Fix failing dask tests
- PR #1936: Update DaskRF regression test to xfail
- PR #1932: Isolating cause of make_blobs failure
- PR #1951: Dask Random forest regression CPU predict bug fix
- PR #1948: Adjust BatchedMargin margin and disable tests temporarily
- PR #1950: Fix UMAP test failure



# cuML 0.12.0 (04 Feb 2020)

## New Features
- PR #1483: prims: Fused L2 distance and nearest-neighbor prim
- PR #1494: bench: ml-prims benchmark
- PR #1514: bench: Fused L2 NN prim benchmark
- PR #1411: Cython side of MNMG OLS
- PR #1520: Cython side of MNMG Ridge Regression
- PR #1516: Suppor Vector Regression (epsilon-SVR)

## Improvements
- PR #1638: Update cuml/docs/README.md
- PR #1468: C++: updates to clang format flow to make it more usable among devs
- PR #1473: C++: lazy initialization of "costly" resources inside cumlHandle
- PR #1443: Added a new overloaded GEMM primitive
- PR #1489: Enabling deep trees using Gather tree builder
- PR #1463: Update FAISS submodule to 1.6.1
- PR #1488: Add codeowners
- PR #1432: Row-major (C-style) GPU arrays for benchmarks
- PR #1490: Use dask master instead of conda package for testing
- PR #1375: Naive Bayes & Distributed Naive Bayes
- PR #1377: Add GPU array support for FIL benchmarking
- PR #1493: kmeans: add tiling support for 1-NN computation and use fusedL2-1NN prim for L2 distance metric
- PR #1532: Update CuPy to >= 6.6 and allow 7.0
- PR #1528: Re-enabling KNN using dynamic library loading for UCX in communicator
- PR #1545: Add conda environment version updates to ci script
- PR #1541: Updates for libcudf++ Python refactor
- PR #1555: FIL-SKL, an SKLearn-based benchmark for FIL
- PR #1537: Improve pickling and scoring suppport for many models to support hyperopt
- PR #1551: Change custom kernel to cupy for col/row order transform
- PR #1533: C++: interface header file separation for SVM
- PR #1560: Helper function to allocate all new CuPy arrays with RMM memory management
- PR #1570: Relax nccl in conda recipes to >=2.4 (matching CI)
- PR #1578: Add missing function information to the cuML documenataion
- PR #1584: Add has_scipy utility function for runtime check
- PR #1583: API docs updates for 0.12
- PR #1591: Updated FIL documentation

## Bug Fixes
- PR #1470: Documentation: add make_regression, fix ARIMA section
- PR #1482: Updated the code to remove sklearn from the mbsgd stress test
- PR #1491: Update dev environments for 0.12
- PR #1512: Updating setup_cpu() in SpeedupComparisonRunner
- PR #1498: Add build.sh to code owners
- PR #1505: cmake: added correct dependencies for prims-bench build
- PR #1534: Removed TODO comment in create_ucp_listeners()
- PR #1548: Fixing umap extra unary op in knn graph
- PR #1547: Fixing MNMG kmeans score. Fixing UMAP pickling before fit(). Fixing UMAP test failures.
- PR #1557: Increasing threshold for kmeans score
- PR #1562: Increasing threshold even higher
- PR #1564: Fixed a typo in function cumlMPICommunicator_impl::syncStream
- PR #1569: Remove Scikit-learn exception and depedenncy in SVM
- PR #1575: Add missing dtype parameter in call to strides to order for CuPy 6.6 code path
- PR #1574: Updated the init file to include SVM
- PR #1589: Fixing the default value for RF and updating mnmg predict to accept cudf
- PR #1601: Fixed wrong datatype used in knn voting kernel

# cuML 0.11.0 (11 Dec 2019)

## New Features

- PR #1295: Cython side of MNMG PCA
- PR #1218: prims: histogram prim
- PR #1129: C++: Separate include folder for C++ API distribution
- PR #1282: OPG KNN MNMG Code (disabled for 0.11)
- PR #1242: Initial implementation of FIL sparse forests
- PR #1194: Initial ARIMA time-series modeling support.
- PR #1286: Importing treelite models as FIL sparse forests
- PR #1285: Fea minimum impurity decrease RF param
- PR #1301: Add make_regression to generate regression datasets
- PR #1322: RF pickling using treelite, protobuf and FIL
- PR #1332: Add option to cuml.dask make_blobs to produce dask array
- PR #1307: Add RF regression benchmark
- PR #1327: Update the code to build treelite with protobuf
- PR #1289: Add Python benchmarking support for FIL
- PR #1371: Cython side of MNMG tSVD
- PR #1386: Expose SVC decision function value

## Improvements
- PR #1170: Use git to clone subprojects instead of git submodules
- PR #1239: Updated the treelite version
- PR #1225: setup.py clone dependencies like cmake and correct include paths
- PR #1224: Refactored FIL to prepare for sparse trees
- PR #1249: Include libcuml.so C API in installed targets
- PR #1259: Conda dev environment updates and use libcumlprims current version in CI
- PR #1277: Change dependency order in cmake for better printing at compile time
- PR #1264: Add -s flag to GPU CI pytest for better error printing
- PR #1271: Updated the Ridge regression documentation
- PR #1283: Updated the cuMl docs to include MBSGD and adjusted_rand_score
- PR #1300: Lowercase parameter versions for FIL algorithms
- PR #1312: Update CuPy to version 6.5 and use conda-forge channel
- PR #1336: Import SciKit-Learn models into FIL
- PR #1314: Added options needed for ASVDb output (CUDA ver, etc.), added option
  to select algos
- PR #1335: Options to print available algorithms and datasets
  in the Python benchmark
- PR #1338: Remove BUILD_ABI references in CI scripts
- PR #1340: Updated unit tests to uses larger dataset
- PR #1351: Build treelite temporarily for GPU CI testing of FIL Scikit-learn
  model importing
- PR #1367: --test-split benchmark parameter for train-test split
- PR #1360: Improved tests for importing SciKit-Learn models into FIL
- PR #1368: Add --num-rows benchmark command line argument
- PR #1351: Build treelite temporarily for GPU CI testing of FIL Scikit-learn model importing
- PR #1366: Modify train_test_split to use CuPy and accept device arrays
- PR #1258: Documenting new MPI communicator for multi-node multi-GPU testing
- PR #1345: Removing deprecated should_downcast argument
- PR #1362: device_buffer in UMAP + Sparse prims
- PR #1376: AUTO value for FIL algorithm
- PR #1408: Updated pickle tests to delete the pre-pickled model to prevent pointer leakage
- PR #1357: Run benchmarks multiple times for CI
- PR #1382: ARIMA optimization: move functions to C++ side
- PR #1392: Updated RF code to reduce duplication of the code
- PR #1444: UCX listener running in its own isolated thread
- PR #1445: Improved performance of FIL sparse trees
- PR #1431: Updated API docs
- PR #1441: Remove unused CUDA conda labels
- PR #1439: Match sklearn 0.22 default n_estimators for RF and fix test errors
- PR #1461: Add kneighbors to API docs

## Bug Fixes
- PR #1281: Making rng.h threadsafe
- PR #1212: Fix cmake git cloning always running configure in subprojects
- PR #1261: Fix comms build errors due to cuml++ include folder changes
- PR #1267: Update build.sh for recent change of building comms in main CMakeLists
- PR #1278: Removed incorrect overloaded instance of eigJacobi
- PR #1302: Updates for numba 0.46
- PR #1313: Updated the RF tests to set the seed and n_streams
- PR #1319: Using machineName arg passed in instead of default for ASV reporting
- PR #1326: Fix illegal memory access in make_regression (bounds issue)
- PR #1330: Fix C++ unit test utils for better handling of differences near zero
- PR #1342: Fix to prevent memory leakage in Lasso and ElasticNet
- PR #1337: Fix k-means init from preset cluster centers
- PR #1354: Fix SVM gamma=scale implementation
- PR #1344: Change other solver based methods to create solver object in init
- PR #1373: Fixing a few small bugs in make_blobs and adding asserts to pytests
- PR #1361: Improve SMO error handling
- PR #1384: Lower expectations on batched matrix tests to prevent CI failures
- PR #1380: Fix memory leaks in ARIMA
- PR #1391: Lower expectations on batched matrix tests even more
- PR #1394: Warning added in svd for cuda version 10.1
- PR #1407: Resolved RF predict issues and updated RF docstring
- PR #1401: Patch for lbfgs solver for logistic regression with no l1 penalty
- PR #1416: train_test_split numba and rmm device_array output bugfix
- PR #1419: UMAP pickle tests are using wrong n_neighbors value for trustworthiness
- PR #1438: KNN Classifier to properly return Dataframe with Dataframe input
- PR #1425: Deprecate seed and use random_state similar to Scikit-learn in train_test_split
- PR #1458: Add joblib as an explicit requirement
- PR #1474: Defer knn mnmg to 0.12 nightly builds and disable ucx-py dependency

# cuML 0.10.0 (16 Oct 2019)

## New Features
- PR #1148: C++ benchmark tool for c++/CUDA code inside cuML
- PR #1071: Selective eigen solver of cuSolver
- PR #1073: Updating RF wrappers to use FIL for GPU accelerated prediction
- PR #1104: CUDA 10.1 support
- PR #1113: prims: new batched make-symmetric-matrix primitive
- PR #1112: prims: new batched-gemv primitive
- PR #855: Added benchmark tools
- PR #1149 Add YYMMDD to version tag for nightly conda packages
- PR #892: General Gram matrices prim
- PR #912: Support Vector Machine
- PR #1274: Updated the RF score function to use GPU predict

## Improvements
- PR #961: High Peformance RF; HIST algo
- PR #1028: Dockerfile updates after dir restructure. Conda env yaml to add statsmodels as a dependency
- PR #1047: Consistent OPG interface for kmeans, based on internal libcumlprims update
- PR #763: Add examples to train_test_split documentation
- PR #1093: Unified inference kernels for different FIL algorithms
- PR #1076: Paying off some UMAP / Spectral tech debt.
- PR #1086: Ensure RegressorMixin scorer uses device arrays
- PR #1110: Adding tests to use default values of parameters of the models
- PR #1108: input_to_host_array function in input_utils for input processing to host arrays
- PR #1114: K-means: Exposing useful params, removing unused params, proxying params in Dask
- PR #1138: Implementing ANY_RANK semantics on irecv
- PR #1142: prims: expose separate InType and OutType for unaryOp and binaryOp
- PR #1115: Moving dask_make_blobs to cuml.dask.datasets. Adding conversion to dask.DataFrame
- PR #1136: CUDA 10.1 CI updates
- PR #1135: K-means: add boundary cases for kmeans||, support finer control with convergence
- PR #1163: Some more correctness improvements. Better verbose printing
- PR #1165: Adding except + in all remaining cython
- PR #1186: Using LocalCUDACluster Pytest fixture
- PR #1173: Docs: Barnes Hut TSNE documentation
- PR #1176: Use new RMM API based on Cython
- PR #1219: Adding custom bench_func and verbose logging to cuml.benchmark
- PR #1247: Improved MNMG RF error checking

## Bug Fixes

- PR #1231: RF respect number of cuda streams from cuml handle
- PR #1230: Rf bugfix memleak in regression
- PR #1208: compile dbscan bug
- PR #1016: Use correct libcumlprims version in GPU CI
- PR #1040: Update version of numba in development conda yaml files
- PR #1043: Updates to accomodate cuDF python code reorganization
- PR #1044: Remove nvidia driver installation from ci/cpu/build.sh
- PR #991: Barnes Hut TSNE Memory Issue Fixes
- PR #1075: Pinning Dask version for consistent CI results
- PR #990: Barnes Hut TSNE Memory Issue Fixes
- PR #1066: Using proper set of workers to destroy nccl comms
- PR #1072: Remove pip requirements and setup
- PR #1074: Fix flake8 CI style check
- PR #1087: Accuracy improvement for sqrt/log in RF max_feature
- PR #1088: Change straggling numba python allocations to use RMM
- PR #1106: Pinning Distributed version to match Dask for consistent CI results
- PR #1116: TSNE CUDA 10.1 Bug Fixes
- PR #1132: DBSCAN Batching Bug Fix
- PR #1162: DASK RF random seed bug fix
- PR #1164: Fix check_dtype arg handling for input_to_dev_array
- PR #1171: SVM prediction bug fix
- PR #1177: Update dask and distributed to 2.5
- PR #1204: Fix SVM crash on Turing
- PR #1199: Replaced sprintf() with snprintf() in THROW()
- PR #1205: Update dask-cuda in yml envs
- PR #1211: Fixing Dask k-means transform bug and adding test
- PR #1236: Improve fix for SMO solvers potential crash on Turing
- PR #1251: Disable compiler optimization for CUDA 10.1 for distance prims
- PR #1260: Small bugfix for major conversion in input_utils
- PR #1276: Fix float64 prediction crash in test_random_forest

# cuML 0.9.0 (21 Aug 2019)

## New Features

- PR #894: Convert RF to treelite format
- PR #826: Jones transformation of params for ARIMA models timeSeries ml-prim
- PR #697: Silhouette Score metric ml-prim
- PR #674: KL Divergence metric ml-prim
- PR #787: homogeneity, completeness and v-measure metrics ml-prim
- PR #711: Mutual Information metric ml-prim
- PR #724: Entropy metric ml-prim
- PR #766: Expose score method based on inertia for KMeans
- PR #823: prims: cluster dispersion metric
- PR #816: Added inverse_transform() for LabelEncoder
- PR #789: prims: sampling without replacement
- PR #813: prims: Col major istance prim
- PR #635: Random Forest & Decision Tree Regression (Single-GPU)
- PR #819: Forest Inferencing Library (FIL)
- PR #829: C++: enable nvtx ranges
- PR #835: Holt-Winters algorithm
- PR #837: treelite for decision forest exchange format
- PR #871: Wrapper for FIL
- PR #870: make_blobs python function
- PR #881: wrappers for accuracy_score and adjusted_rand_score functions
- PR #840: Dask RF classification and regression
- PR #870: make_blobs python function
- PR #879: import of treelite models to FIL
- PR #892: General Gram matrices prim
- PR #883: Adding MNMG Kmeans
- PR #930: Dask RF
- PR #882: TSNE - T-Distributed Stochastic Neighbourhood Embedding
- PR #624: Internals API & Graph Based Dimensionality Reductions Callback
- PR #926: Wrapper for FIL
- PR #994: Adding MPI comm impl for testing / benchmarking MNMG CUDA
- PR #960: Enable using libcumlprims for MG algorithms/prims

## Improvements
- PR #822: build: build.sh update to club all make targets together
- PR #807: Added development conda yml files
- PR #840: Require cmake >= 3.14
- PR #832: Stateless Decision Tree and Random Forest API
- PR #857: Small modifications to comms for utilizing IB w/ Dask
- PR #851: Random forest Stateless API wrappers
- PR #865: High Performance RF
- PR #895: Pretty prints arguments!
- PR #920: Add an empty marker kernel for tracing purposes
- PR #915: syncStream added to cumlCommunicator
- PR #922: Random Forest support in FIL
- PR #911: Update headers to credit CannyLabs BH TSNE implementation
- PR #918: Streamline CUDA_REL environment variable
- PR #924: kmeans: updated APIs to be stateless, refactored code for mnmg support
- PR #950: global_bias support in FIL
- PR #773: Significant improvements to input checking of all classes and common input API for Python
- PR #957: Adding docs to RF & KMeans MNMG. Small fixes for release
- PR #965: Making dask-ml a hard dependency
- PR #976: Update api.rst for new 0.9 classes
- PR #973: Use cudaDeviceGetAttribute instead of relying on cudaDeviceProp object being passed
- PR #978: Update README for 0.9
- PR #1009: Fix references to notebooks-contrib
- PR #1015: Ability to control the number of internal streams in cumlHandle_impl via cumlHandle
- PR #1175: Add more modules to docs ToC

## Bug Fixes

- PR #923: Fix misshapen level/trend/season HoltWinters output
- PR #831: Update conda package dependencies to cudf 0.9
- PR #772: Add missing cython headers to SGD and CD
- PR #849: PCA no attribute trans_input_ transform bug fix
- PR #869: Removing incorrect information from KNN Docs
- PR #885: libclang installation fix for GPUCI
- PR #896: Fix typo in comms build instructions
- PR #921: Fix build scripts using incorrect cudf version
- PR #928: TSNE Stability Adjustments
- PR #934: Cache cudaDeviceProp in cumlHandle for perf reasons
- PR #932: Change default param value for RF classifier
- PR #949: Fix dtype conversion tests for unsupported cudf dtypes
- PR #908: Fix local build generated file ownerships
- PR #983: Change RF max_depth default to 16
- PR #987: Change default values for knn
- PR #988: Switch to exact tsne
- PR #991: Cleanup python code in cuml.dask.cluster
- PR #996: ucx_initialized being properly set in CommsContext
- PR #1007: Throws a well defined error when mutigpu is not enabled
- PR #1018: Hint location of nccl in build.sh for CI
- PR #1022: Using random_state to make K-Means MNMG tests deterministic
- PR #1034: Fix typos and formatting issues in RF docs
- PR #1052: Fix the rows_sample dtype to float

# cuML 0.8.0 (27 June 2019)

## New Features

- PR #652: Adjusted Rand Index metric ml-prim
- PR #679: Class label manipulation ml-prim
- PR #636: Rand Index metric ml-prim
- PR #515: Added Random Projection feature
- PR #504: Contingency matrix ml-prim
- PR #644: Add train_test_split utility for cuDF dataframes
- PR #612: Allow Cuda Array Interface, Numba inputs and input code refactor
- PR #641: C: Separate C-wrapper library build to generate libcuml.so
- PR #631: Add nvcategory based ordinal label encoder
- PR #681: Add MBSGDClassifier and MBSGDRegressor classes around SGD
- PR #705: Quasi Newton solver and LogisticRegression Python classes
- PR #670: Add test skipping functionality to build.sh
- PR #678: Random Forest Python class
- PR #684: prims: make_blobs primitive
- PR #673: prims: reduce cols by key primitive
- PR #812: Add cuML Communications API & consolidate Dask cuML

## Improvements

- PR #597: C++ cuML and ml-prims folder refactor
- PR #590: QN Recover from numeric errors
- PR #482: Introduce cumlHandle for pca and tsvd
- PR #573: Remove use of unnecessary cuDF column and series copies
- PR #601: Cython PEP8 cleanup and CI integration
- PR #596: Introduce cumlHandle for ols and ridge
- PR #579: Introduce cumlHandle for cd and sgd, and propagate C++ errors in cython level for cd and sgd
- PR #604: Adding cumlHandle to kNN, spectral methods, and UMAP
- PR #616: Enable clang-format for enforcing coding style
- PR #618: CI: Enable copyright header checks
- PR #622: Updated to use 0.8 dependencies
- PR #626: Added build.sh script, updated CI scripts and documentation
- PR #633: build: Auto-detection of GPU_ARCHS during cmake
- PR #650: Moving brute force kNN to prims. Creating stateless kNN API.
- PR #662: C++: Bulk clang-format updates
- PR #671: Added pickle pytests and correct pickling of Base class
- PR #675: atomicMin/Max(float, double) with integer atomics and bit flipping
- PR #677: build: 'deep-clean' to build.sh to clean faiss build as well
- PR #683: Use stateless c++ API in KNN so that it can be pickled properly
- PR #686: Use stateless c++ API in UMAP so that it can be pickled properly
- PR #695: prims: Refactor pairwise distance
- PR #707: Added stress test and updated documentation for RF
- PR #701: Added emacs temporary file patterns to .gitignore
- PR #606: C++: Added tests for host_buffer and improved device_buffer and host_buffer implementation
- PR #726: Updated RF docs and stress test
- PR #730: Update README and RF docs for 0.8
- PR #744: Random projections generating binomial on device. Fixing tests.
- PR #741: Update API docs for 0.8
- PR #754: Pickling of UMAP/KNN
- PR #753: Made PCA and TSVD picklable
- PR #746: LogisticRegression and QN API docstrings
- PR #820: Updating DEVELOPER GUIDE threading guidelines

## Bug Fixes
- PR #584: Added missing virtual destructor to deviceAllocator and hostAllocator
- PR #620: C++: Removed old unit-test files in ml-prims
- PR #627: C++: Fixed dbscan crash issue filed in 613
- PR #640: Remove setuptools from conda run dependency
- PR #646: Update link in contributing.md
- PR #649: Bug fix to LinAlg::reduce_rows_by_key prim filed in issue #648
- PR #666: fixes to gitutils.py to resolve both string decode and handling of uncommitted files
- PR #676: Fix template parameters in `bernoulli()` implementation.
- PR #685: Make CuPy optional to avoid nccl conda package conflicts
- PR #687: prims: updated tolerance for reduce_cols_by_key unit-tests
- PR #689: Removing extra prints from NearestNeighbors cython
- PR #718: Bug fix for DBSCAN and increasing batch size of sgd
- PR #719: Adding additional checks for dtype of the data
- PR #736: Bug fix for RF wrapper and .cu print function
- PR #547: Fixed issue if C++ compiler is specified via CXX during configure.
- PR #759: Configure Sphinx to render params correctly
- PR #762: Apply threshold to remove flakiness of UMAP tests.
- PR #768: Fixing memory bug from stateless refactor
- PR #782: Nearest neighbors checking properly whether memory should be freed
- PR #783: UMAP was using wrong size for knn computation
- PR #776: Hotfix for self.variables in RF
- PR #777: Fix numpy input bug
- PR #784: Fix jit of shuffle_idx python function
- PR #790: Fix rows_sample input type for RF
- PR #793: Fix for dtype conversion utility for numba arrays without cupy installed
- PR #806: Add a seed for sklearn model in RF test file
- PR #843: Rf quantile fix

# cuML 0.7.0 (10 May 2019)

## New Features

- PR #405: Quasi-Newton GLM Solvers
- PR #277: Add row- and column-wise weighted mean primitive
- PR #424: Add a grid-sync struct for inter-block synchronization
- PR #430: Add R-Squared Score to ml primitives
- PR #463: Add matrix gather to ml primitives
- PR #435: Expose cumlhandle in cython + developer guide
- PR #455: Remove default-stream arguement across ml-prims and cuML
- PR #375: cuml cpp shared library renamed to libcuml++.so
- PR #460: Random Forest & Decision Trees (Single-GPU, Classification)
- PR #491: Add doxygen build target for ml-prims
- PR #505: Add R-Squared Score to python interface
- PR #507: Add coordinate descent for lasso and elastic-net
- PR #511: Add a minmax ml-prim
- PR #516: Added Trustworthiness score feature
- PR #520: Add local build script to mimic gpuCI
- PR #503: Add column-wise matrix sort primitive
- PR #525: Add docs build script to cuML
- PR #528: Remove current KMeans and replace it with a new single GPU implementation built using ML primitives

## Improvements

- PR #481: Refactoring Quasi-Newton to use cumlHandle
- PR #467: Added validity check on cumlHandle_t
- PR #461: Rewrote permute and added column major version
- PR #440: README updates
- PR #295: Improve build-time and the interface e.g., enable bool-OutType, for distance()
- PR #390: Update docs version
- PR #272: Add stream parameters to cublas and cusolver wrapper functions
- PR #447: Added building and running mlprims tests to CI
- PR #445: Lower dbscan memory usage by computing adjacency matrix directly
- PR #431: Add support for fancy iterator input types to LinAlg::reduce_rows_by_key
- PR #394: Introducing cumlHandle API to dbscan and add example
- PR #500: Added CI check for black listed CUDA Runtime API calls
- PR #475: exposing cumlHandle for dbscan from python-side
- PR #395: Edited the CONTRIBUTING.md file
- PR #407: Test files to run stress, correctness and unit tests for cuml algos
- PR #512: generic copy method for copying buffers between device/host
- PR #533: Add cudatoolkit conda dependency
- PR #524: Use cmake find blas and find lapack to pass configure options to faiss
- PR #527: Added notes on UMAP differences from reference implementation
- PR #540: Use latest release version in update-version CI script
- PR #552: Re-enable assert in kmeans tests with xfail as needed
- PR #581: Add shared memory fast col major to row major function back with bound checks
- PR #592: More efficient matrix copy/reverse methods
- PR #721: Added pickle tests for DBSCAN and Random Projections

## Bug Fixes

- PR #334: Fixed segfault in `ML::cumlHandle_impl::destroyResources`
- PR #349: Developer guide clarifications for cumlHandle and cumlHandle_impl
- PR #398: Fix CI scripts to allow nightlies to be uploaded
- PR #399: Skip PCA tests to allow CI to run with driver 418
- PR #422: Issue in the PCA tests was solved and CI can run with driver 418
- PR #409: Add entry to gitmodules to ignore build artifacts
- PR #412: Fix for svdQR function in ml-prims
- PR #438: Code that depended on FAISS was building everytime.
- PR #358: Fixed an issue when switching streams on MLCommon::device_buffer and MLCommon::host_buffer
- PR #434: Fixing bug in CSR tests
- PR #443: Remove defaults channel from ci scripts
- PR #384: 64b index arithmetic updates to the kernels inside ml-prims
- PR #459: Fix for runtime library path of pip package
- PR #464: Fix for C++11 destructor warning in qn
- PR #466: Add support for column-major in LinAlg::*Norm methods
- PR #465: Fixing deadlock issue in GridSync due to consecutive sync calls
- PR #468: Fix dbscan example build failure
- PR #470: Fix resource leakage in Kalman filter python wrapper
- PR #473: Fix gather ml-prim test for change in rng uniform API
- PR #477: Fixes default stream initialization in cumlHandle
- PR #480: Replaced qn_fit() declaration with #include of file containing definition to fix linker error
- PR #495: Update cuDF and RMM versions in GPU ci test scripts
- PR #499: DEVELOPER_GUIDE.md: fixed links and clarified ML::detail::streamSyncer example
- PR #506: Re enable ml-prim tests in CI
- PR #508: Fix for an error with default argument in LinAlg::meanSquaredError
- PR #519: README.md Updates and adding BUILD.md back
- PR #526: Fix the issue of wrong results when fit and transform of PCA are called separately
- PR #531: Fixing missing arguments in updateDevice() for RF
- PR #543: Exposing dbscan batch size through cython API and fixing broken batching
- PR #551: Made use of ZLIB_LIBRARIES consistent between ml_test and ml_mg_test
- PR #557: Modified CI script to run cuML tests before building mlprims and removed lapack flag
- PR #578: Updated Readme.md to add lasso and elastic-net
- PR #580: Fixing cython garbage collection bug in KNN
- PR #577: Use find libz in prims cmake
- PR #594: fixed cuda-memcheck mean_center test failures


# cuML 0.6.1 (09 Apr 2019)

## Bug Fixes

- PR #462 Runtime library path fix for cuML pip package


# cuML 0.6.0 (22 Mar 2019)

## New Features

- PR #249: Single GPU Stochastic Gradient Descent for linear regression, logistic regression, and linear svm with L1, L2, and elastic-net penalties.
- PR #247: Added "proper" CUDA API to cuML
- PR #235: NearestNeighbors MG Support
- PR #261: UMAP Algorithm
- PR #290: NearestNeighbors numpy MG Support
- PR #303: Reusable spectral embedding / clustering
- PR #325: Initial support for single process multi-GPU OLS and tSVD
- PR #271: Initial support for hyperparameter optimization with dask for many models

## Improvements

- PR #144: Dockerfile update and docs for LinearRegression and Kalman Filter.
- PR #168: Add /ci/gpu/build.sh file to cuML
- PR #167: Integrating full-n-final ml-prims repo inside cuml
- PR #198: (ml-prims) Removal of *MG calls + fixed a bug in permute method
- PR #194: Added new ml-prims for supporting LASSO regression.
- PR #114: Building faiss C++ api into libcuml
- PR #64: Using FAISS C++ API in cuML and exposing bindings through cython
- PR #208: Issue ml-common-3: Math.h: swap thrust::for_each with binaryOp,unaryOp
- PR #224: Improve doc strings for readable rendering with readthedocs
- PR #209: Simplify README.md, move build instructions to BUILD.md
- PR #218: Fix RNG to use given seed and adjust RNG test tolerances.
- PR #225: Support for generating random integers
- PR #215: Refactored LinAlg::norm to Stats::rowNorm and added Stats::colNorm
- PR #234: Support for custom output type and passing index value to main_op in *Reduction kernels
- PR #230: Refactored the cuda_utils header
- PR #236: Refactored cuml python package structure to be more sklearn like
- PR #232: Added reduce_rows_by_key
- PR #246: Support for 2 vectors in the matrix vector operator
- PR #244: Fix for single GPU OLS and Ridge to support one column training data
- PR #271: Added get_params and set_params functions for linear and ridge regression
- PR #253: Fix for issue #250-reduce_rows_by_key failed memcheck for small nkeys
- PR #269: LinearRegression, Ridge Python docs update and cleaning
- PR #322: set_params updated
- PR #237: Update build instructions
- PR #275: Kmeans use of faster gpu_matrix
- PR #288: Add n_neighbors to NearestNeighbors constructor
- PR #302: Added FutureWarning for deprecation of current kmeans algorithm
- PR #312: Last minute cleanup before release
- PR #315: Documentation updating and enhancements
- PR #330: Added ignored argument to pca.fit_transform to map to sklearn's implemenation
- PR #342: Change default ABI to ON
- PR #572: Pulling DBSCAN components into reusable primitives


## Bug Fixes

- PR #193: Fix AttributeError in PCA and TSVD
- PR #211: Fixing inconsistent use of proper batch size calculation in DBSCAN
- PR #202: Adding back ability for users to define their own BLAS
- PR #201: Pass CMAKE CUDA path to faiss/configure script
- PR #200 Avoid using numpy via cimport in KNN
- PR #228: Bug fix: LinAlg::unaryOp with 0-length input
- PR #279: Removing faiss-gpu references in README
- PR #321: Fix release script typo
- PR #327: Update conda requirements for version 0.6 requirements
- PR #352: Correctly calculating numpy chunk sizing for kNN
- PR #345: Run python import as part of package build to trigger compilation
- PR #347: Lowering memory usage of kNN.
- PR #355: Fixing issues with very large numpy inputs to SPMG OLS and tSVD.
- PR #357: Removing FAISS requirement from README
- PR #362: Fix for matVecOp crashing on large input sizes
- PR #366: Index arithmetic issue fix with TxN_t class
- PR #376: Disabled kmeans tests since they are currently too sensitive (see #71)
- PR #380: Allow arbitrary data size on ingress for numba_utils.row_matrix
- PR #385: Fix for long import cuml time in containers and fix for setup_pip
- PR #630: Fixing a missing kneighbors in nearest neighbors python proxy

# cuML 0.5.1 (05 Feb 2019)

## Bug Fixes

- PR #189 Avoid using numpy via cimport to prevent ABI issues in Cython compilation


# cuML 0.5.0 (28 Jan 2019)

## New Features

- PR #66: OLS Linear Regression
- PR #44: Distance calculation ML primitives
- PR #69: Ridge (L2 Regularized) Linear Regression
- PR #103: Linear Kalman Filter
- PR #117: Pip install support
- PR #64: Device to device support from cuML device pointers into FAISS

## Improvements

- PR #56: Make OpenMP optional for building
- PR #67: Github issue templates
- PR #44: Refactored DBSCAN to use ML primitives
- PR #91: Pytest cleanup and sklearn toyset datasets based pytests for kmeans and dbscan
- PR #75: C++ example to use kmeans
- PR #117: Use cmake extension to find any zlib installed in system
- PR #94: Add cmake flag to set ABI compatibility
- PR #139: Move thirdparty submodules to root and add symlinks to new locations
- PR #151: Replace TravisCI testing and conda pkg builds with gpuCI
- PR #164: Add numba kernel for faster column to row major transform
- PR #114: Adding FAISS to cuml build

## Bug Fixes

- PR #48: CUDA 10 compilation warnings fix
- PR #51: Fixes to Dockerfile and docs for new build system
- PR #72: Fixes for GCC 7
- PR #96: Fix for kmeans stack overflow with high number of clusters
- PR #105: Fix for AttributeError in kmeans fit method
- PR #113: Removed old  glm python/cython files
- PR #118: Fix for AttributeError in kmeans predict method
- PR #125: Remove randomized solver option from PCA python bindings


# cuML 0.4.0 (05 Dec 2018)

## New Features

## Improvements

- PR #42: New build system: separation of libcuml.so and cuml python package
- PR #43: Added changelog.md

## Bug Fixes


# cuML 0.3.0 (30 Nov 2018)

## New Features

- PR #33: Added ability to call cuML algorithms using numpy arrays

## Improvements

- PR #24: Fix references of python package from cuML to cuml and start using versioneer for better versioning
- PR #40: Added support for refactored cuDF 0.3.0, updated Conda files
- PR #33: Major python test cleaning, all tests pass with cuDF 0.2.0 and 0.3.0. Preparation for new build system
- PR #34: Updated batch count calculation logic in DBSCAN
- PR #35: Beginning of DBSCAN refactor to use cuML mlprims and general improvements

## Bug Fixes

- PR #30: Fixed batch size bug in DBSCAN that caused crash. Also fixed various locations for potential integer overflows
- PR #28: Fix readthedocs build documentation
- PR #29: Fix pytests for cuml name change from cuML
- PR #33: Fixed memory bug that would cause segmentation faults due to numba releasing memory before it was used. Also fixed row major/column major bugs for different algorithms
- PR #36: Fix kmeans gtest to use device data
- PR #38: cuda\_free bug removed that caused google tests to sometimes pass and sometimes fail randomly
- PR #39: Updated cmake to correctly link with CUDA libraries, add CUDA runtime linking and include source files in compile target

# cuML 0.2.0 (02 Nov 2018)

## New Features

- PR #11: Kmeans algorithm added
- PR #7: FAISS KNN wrapper added
- PR #21: Added Conda install support

## Improvements

- PR #15: Added compatibility with cuDF (from prior pyGDF)
- PR #13: Added FAISS to Dockerfile
- PR #21: Added TravisCI build system for CI and Conda builds

## Bug Fixes

- PR #4: Fixed explained variance bug in TSVD
- PR #5: Notebook bug fixes and updated results


# cuML 0.1.0

Initial release including PCA, TSVD, DBSCAN, ml-prims and cython wrappers<|MERGE_RESOLUTION|>--- conflicted
+++ resolved
@@ -1,12 +1,9 @@
 # cuML 0.14.0 (Date TBD)
 
 ## New Features
-<<<<<<< HEAD
 - PR #1655: Adds python bindings for homogeneity score
 - PR #1704: Adds python bindings for completeness score
-=======
 - PR #1687: Adds python bindings for mutual info score
->>>>>>> f432ac67
 - PR #1980: prim: added a new write-only unary op prim
 - PR #1867: C++: add logging interface support in cuML based spdlog
 - PR #1902: Multi class inference in FIL C++ and importing multi-class forests from treelite
