# cuML 0.17.0 (Date TBD)

## New Features
- PR #3164: Expose silhouette score in Python
- PR #3160: Least Angle Regression (experimental)
- PR #2659: Add initial max inner product sparse knn
- PR #2836: Refactor UMAP to accept sparse inputs
- PR #3126: Experimental versions of GPU accelerated Kernel and Permutation SHAP

## Improvements
- PR #3077: Improve runtime for test_kmeans
- PR #3070: Speed up dask/test_datasets tests
- PR #3075: Speed up test_linear_model tests
- PR #3078: Speed up test_incremental_pca tests
- PR #2902: `matrix/matrix.cuh` in RAFT namespacing
- PR #2903: Moving linalg's gemm, gemv, transpose to RAFT namespaces
- PR #2905: `stats` prims `mean_center`, `sum` to RAFT namespaces
- PR #2904: Moving `linalg` basic math ops to RAFT namespaces
- PR #2956: Follow cuML array conventions in ARIMA and remove redundancy
- PR #3000: Pin cmake policies to cmake 3.17 version, bump project version to 0.17
- PR #3083: Improving test_make_blobs testing time
- PR #3223: Increase default SVM kernel cache to 2000 MiB
- PR #2906: Moving `linalg` decomp to RAFT namespaces
- PR #2988: FIL: use tree-per-class reduction for GROVE_PER_CLASS_FEW_CLASSES
- PR #2996: Removing the max_depth restriction for switching to the batched backend
- PR #3004: Remove Single Process Multi GPU (SPMG) code
- PR #3032: FIL: Add optimization parameter `blocks_per_sm` that will help all but tiniest models
- PR #3044: Move leftover `linalg` and `stats` to RAFT namespaces
- PR #3067: Deleting prims moved to RAFT and updating header paths
- PR #3074: Reducing dask coordinate descent test runtime
- PR #3096: Avoid memory transfers in CSR WeakCC for DBSCAN
- PR #3088: More readable and robust FIL C++ test management
- PR #3052: Speeding up MNMG KNN Cl&Re testing
- PR #3115: Speeding up MNMG UMAP testing
- PR #3112: Speed test_array
- PR #3111: Adding Cython to Code Coverage
- PR #3129: Update notebooks README
- PR #3002: Update flake8 Config To With Per File Settings
- PR #3135: Add QuasiNewton tests
- PR #3040: Improved Array Conversion with CumlArrayDescriptor and Decorators
- PR #3134: Improving the Deprecation Message Formatting in Documentation
- PR #3154: Adding estimator pickling demo notebooks (and docs)
- PR #3151: MNMG Logistic Regression via dask-glm
- PR #3113: Add tags and prefered memory order tags to estimators
- PR #3137: Reorganize Pytest Config and Add Quick Run Option
- PR #3144: Adding Ability to Set Arbitrary Cmake Flags in ./build.sh
- PR #3155: Eliminate unnecessary warnings from random projection test
- PR #3176: Add probabilistic SVM tests with various input array types
- PR #3180: FIL: `blocks_per_sm` support in Python
- PR #3186: Add gain to RF JSON dump
- PR #3219: Update CI to use XGBoost 1.3.0 RCs
- PR #3221: Update contributing doc for label support
- PR #3177: Make Multinomial Naive Bayes inherit from `ClassifierMixin` and use it for score
- PR #3241: Updating RAFT to latest
- PR #3240: Minor doc updates

## Bug Fixes
- PR #3218: Specify dependency branches in conda dev environment to avoid pip resolver issue
- PR #3196: Disable ascending=false path for sortColumnsPerRow
- PR #3051: MNMG KNN Cl&Re fix + multiple improvements
- PR #3179: Remove unused metrics.cu file
- PR #3069: Prevent conversion of DataFrames to Series in preprocessing
- PR #3065: Refactoring prims metrics function names from camelcase to underscore format
- PR #3033: Splitting ml metrics to individual files
- PR #3072: Fusing metrics and score directories in src_prims
- PR #3037: Avoid logging deadlock in multi-threaded C code
- PR #2983: Fix seeding of KISS99 RNG
- PR #3011: Fix unused initialize_embeddings parameter in Barnes-Hut t-SNE
- PR #3008: Check number of columns in check_array validator
- PR #3012: Increasing learning rate for SGD log loss and invscaling pytests
- PR #2950: Fix includes in UMAP
- PR #3194: Fix cuDF to cuPy conversion (missing value)
- PR #3021: Fix a hang in cuML RF experimental backend
- PR #3039: Update RF and decision tree parameter initializations in benchmark codes
- PR #3060: Speed up test suite `test_fil`
- PR #3061: Handle C++ exception thrown from FIL predict
- PR #3073: Update mathjax CDN URL for documentation
- PR #3062: Bumping xgboost version to match cuml version
- PR #3084: Fix artifacts in t-SNE results
- PR #3086: Reverting FIL Notebook Testing
- PR #3192: Enable pipeline usage for OneHotEncoder and LabelEncoder
- PR #3114: Fixed a typo in SVC's predict_proba AttributeError
- PR #3117: Fix two crashes in experimental RF backend
- PR #3119: Fix memset args for benchmark
- PR #3130: Return Python string from `dump_as_json()` of RF
- PR #3132: Add `min_samples_split` + Rename `min_rows_per_node` -> `min_samples_leaf`
- PR #3136: Fix stochastic gradient descent example
- PR #3152: Fix access to attributes of individual NB objects in dask NB
- PR #3156: Force local conda artifact install
- PR #3162: Removing accidentally checked in debug file
- PR #3191: Fix __repr__ function for preprocessing models
- PR #3175: Fix gtest pinned cmake version for build from source option
- PR #3182: Fix a bug in MSE metric calculation
- PR #3187: Update docstring to document behavior of `bootstrap=False`
- PR #3215: Add a missing `__syncthreads()`
- PR #3185: Add documentation for Distributed TFIDF Transformer
- PR #3190: Fix Attribute error on ICPA #3183 and PCA input type
- PR #3208: Fix EXITCODE override in notebook test script
- PR #3214: Correct flaky silhouette score test by setting atol
- PR #3216: Ignore splits that do not satisfy constraints
<<<<<<< HEAD
- PR #3243: Avoid unnecessary split for degenerate case where all labels are identical
=======
- PR #3239: Fix intermittent dask random forest failure
- PR #3245: Rename `rows_sample` -> `max_samples` to be consistent with sklearn's RF
>>>>>>> d0cd8c1b

# cuML 0.16.0 (23 Oct 2020)

## New Features
- PR #2922: Install RAFT headers with cuML
- PR #2909: Update allgatherv for compatibility with latest RAFT
- PR #2677: Ability to export RF trees as JSON
- PR #2698: Distributed TF-IDF transformer
- PR #2476: Porter Stemmer
- PR #2789: Dask LabelEncoder
- PR #2152: add FIL C++ benchmark
- PR #2638: Improve cython build with custom `build_ext`
- PR #2866: Support XGBoost-style multiclass models (gradient boosted decision trees) in FIL C++
- PR #2874: Issue warning for degraded accuracy with float64 models in Treelite
- PR #2881: Introduces experimental batched backend for random forest
- PR #2916: Add SKLearn multi-class GBDT model support in FIL

## Improvements
- PR #2947: Add more warnings for accuracy degradation with 64-bit models
- PR #2873: Remove empty marker kernel code for NVTX markers
- PR #2796: Remove tokens of length 1 by default for text vectorizers
- PR #2741: Use rapids build packages in conda environments
- PR #2735: Update seed to random_state in random forest and associated tests
- PR #2739: Use cusparse_wrappers.h from RAFT
- PR #2729: Replace `cupy.sparse` with `cupyx.scipy.sparse`
- PR #2749: Correct docs for python version used in cuml_dev conda environment
- PR #2747: Adopting raft::handle_t and raft::comms::comms_t in cuML
- PR #2762: Fix broken links and provide minor edits to docs
- PR #2723: Support and enable convert_dtype in estimator predict
- PR #2758: Match sklearn's default n_components behavior for PCA
- PR #2770: Fix doxygen version during cmake
- PR #2766: Update default RandomForestRegressor score function to use r2
- PR #2775: Enablinbg mg gtests w/ raft mpi comms
- PR #2783: Add pytest that will fail when GPU IDs in Dask cluster are not unique
- PR #2784: Add SparseCumlArray container for sparse index/data arrays
- PR #2785: Add in cuML-specific dev conda dependencies
- PR #2778: Add README for FIL
- PR #2799: Reenable lightgbm test with lower (1%) proba accuracy
- PR #2800: Align cuML's spdlog version with RMM's
- PR #2824: Make data conversions warnings be debug level
- PR #2835: Rng prims, utils, and dependencies in RAFT
- PR #2541: Improve Documentation Examples and Source Linking
- PR #2837: Make the FIL node reorder loop more obvious
- PR #2849: make num_classes significant in FLOAT_SCALAR case
- PR #2792: Project flash (new build process) script changes
- PR #2850: Clean up unused params in paramsPCA
- PR #2871: Add timing function to utils
- PR #2863: in FIL, rename leaf_value_t enums to more descriptive
- PR #2867: improve stability of FIL benchmark measurements
- PR #2798: Add python tests for FIL multiclass classification of lightgbm models
- PR #2892: Update ci/local/README.md
- PR #2910: Adding Support for CuPy 8.x
- PR #2914: Add tests for XGBoost multi-class models in FIL
- PR #2622: Simplify tSNE perplexity search
- PR #2930: Pin libfaiss to <=1.6.3
- PR #2928: Updating Estimators Derived from Base for Consistency
- PR #2942: Adding `cuml.experimental` to the Docs
- PR #3010: Improve gpuCI Scripts
- PR #3141: Move DistanceType enum to RAFT

## Bug Fixes
- PR #2973: Allow data imputation for nan values
- PR #2982: Adjust kneighbors classifier test threshold to avoid intermittent failure
- PR #2885: Changing test target for NVTX wrapper test
- PR #2882: Allow import on machines without GPUs
- PR #2875: Bug fix to enable colorful NVTX markers
- PR #2744: Supporting larger number of classes in KNeighborsClassifier
- PR #2769: Remove outdated doxygen options for 1.8.20
- PR #2787: Skip lightgbm test for version 3 and above temporarily
- PR #2805: Retain index in stratified splitting for dataframes
- PR #2781: Use Python print to correctly redirect spdlogs when sys.stdout is changed
- PR #2787: Skip lightgbm test for version 3 and above temporarily
- PR #2813: Fix memory access in generation of non-row-major random blobs
- PR #2810: Update Rf MNMG threshold to prevent sporadic test failure
- PR #2808: Relax Doxygen version required in CMake to coincide with integration repo
- PR #2818: Fix parsing of singlegpu option in build command
- PR #2827: Force use of whole dataset when sample bootstrapping is disabled
- PR #2829: Fixing description for labels in docs and removing row number constraint from PCA xform/inverse_xform
- PR #2832: Updating stress tests that fail with OOM
- PR #2831: Removing repeated capture and parameter in lambda function
- PR #2847: Workaround for TSNE lockup, change caching preference.
- PR #2842: KNN index preprocessors were using incorrect n_samples
- PR #2848: Fix typo in Python docstring for UMAP
- PR #2856: Fix LabelEncoder for filtered input
- PR #2855: Updates for RMM being header only
- PR #2844: Fix for OPG KNN Classifier & Regressor
- PR #2880: Fix bugs in Auto-ARIMA when s==None
- PR #2877: TSNE exception for n_components > 2
- PR #2879: Update unit test for LabelEncoder on filtered input
- PR #2932: Marking KBinsDiscretizer pytests as xfail
- PR #2925: Fixing Owner Bug When Slicing CumlArray Objects
- PR #2931: Fix notebook error handling in gpuCI
- PR #2941: Fixing dask tsvd stress test failure
- PR #2943: Remove unused shuffle_features parameter
- PR #2940: Correcting labels meta dtype for `cuml.dask.make_classification`
- PR #2965: Notebooks update
- PR #2955: Fix for conftest for singlegpu build
- PR #2968: Remove shuffle_features from RF param names
- PR #2957: Fix ols test size for stability
- PR #2972: Upgrade Treelite to 0.93
- PR #2981: Prevent unguarded import of sklearn in SVC
- PR #2984: Fix GPU test scripts gcov error
- PR #2990: Reduce MNMG kneighbors regressor test threshold
- PR #2997: Changing ARIMA `get/set_params` to `get/set_fit_params`

# cuML 0.15.0 (26 Aug 2020)

## New Features
- PR #2581: Added model persistence via joblib in each section of estimator_intro.ipynb
- PR #2554: Hashing Vectorizer and general vectorizer improvements
- PR #2240: Making Dask models pickleable
- PR #2267: CountVectorizer estimator
- PR #2261: Exposing new FAISS metrics through Python API
- PR #2287: Single-GPU TfidfTransformer implementation
- PR #2289: QR SVD solver for MNMG PCA
- PR #2312: column-major support for make_blobs
- PR #2172: Initial support for auto-ARIMA
- PR #2394: Adding cosine & correlation distance for KNN
- PR #2392: PCA can accept sparse inputs, and sparse prim for computing covariance
- PR #2465: Support pandas 1.0+
- PR #2550: Single GPU Target Encoder
- PR #2519: Precision recall curve using cupy
- PR #2500: Replace UMAP functionality dependency on nvgraph with RAFT Spectral Clustering
- PR #2502: cuML Implementation of `sklearn.metrics.pairwise_distances`
- PR #2520: TfidfVectorizer estimator
- PR #2211: MNMG KNN Classifier & Regressor
- PR #2461: Add KNN Sparse Output Functionality
- PR #2615: Incremental PCA
- PR #2594: Confidence intervals for ARIMA forecasts
- PR #2607: Add support for probability estimates in SVC
- PR #2618: SVM class and sample weights
- PR #2635: Decorator to generate docstrings with autodetection of parameters
- PR #2270: Multi class MNMG RF
- PR #2661: CUDA-11 support for single-gpu code
- PR #2322: Sparse FIL forests with 8-byte nodes
- PR #2675: Update conda recipes to support CUDA 11
- PR #2645: Add experimental, sklearn-based preprocessing

## Improvements
- PR #2336: Eliminate `rmm.device_array` usage
- PR #2262: Using fully shared PartDescriptor in MNMG decomposiition, linear models, and solvers
- PR #2310: Pinning ucx-py to 0.14 to make 0.15 CI pass
- PR #1945: enable clang tidy
- PR #2339: umap performance improvements
- PR #2308: Using fixture for Dask client to eliminate possiblity of not closing
- PR #2345: make C++ logger level definition to be the same as python layer
- PR #2329: Add short commit hash to conda package name
- PR #2362: Implement binary/multi-classification log loss with cupy
- PR #2363: Update threshold and make other changes for stress tests
- PR #2371: Updating MBSGD tests to use larger batches
- PR #2380: Pinning libcumlprims version to ease future updates
- PR #2405: Remove references to deprecated RMM headers.
- PR #2340: Import ARIMA in the root init file and fix the `test_fit_function` test
- PR #2408: Install meta packages for dependencies
- PR #2417: Move doc customization scripts to Jenkins
- PR #2427: Moving MNMG decomposition to cuml
- PR #2433: Add libcumlprims_mg to CMake
- PR #2420: Add and set convert_dtype default to True in estimator fit methods
- PR #2411: Refactor Mixin classes and use in classifier/regressor estimators
- PR #2442: fix setting RAFT_DIR from the RAFT_PATH env var
- PR #2469: Updating KNN c-api to document all arguments
- PR #2453: Add CumlArray to API doc
- PR #2440: Use Treelite Conda package
- PR #2403: Support for input and output type consistency in logistic regression predict_proba
- PR #2473: Add metrics.roc_auc_score to API docs. Additional readability and minor docs bug fixes
- PR #2468: Add `_n_features_in_` attribute to all single GPU estimators that implement fit
- PR #2489: Removing explicit FAISS build and adding dependency on libfaiss conda package
- PR #2480: Moving MNMG glm and solvers to cuml
- PR #2490: Moving MNMG KMeans to cuml
- PR #2483: Moving MNMG KNN to cuml
- PR #2492: Adding additional assertions to mnmg nearest neighbors pytests
- PR #2439: Update dask RF code to have print_detailed function
- PR #2431: Match output of classifier predict with target dtype
- PR #2237: Refactor RF cython code
- PR #2513: Fixing LGTM Analysis Issues
- PR #2099: Raise an error when float64 data is used with dask RF
- PR #2522: Renaming a few arguments in KNeighbors* to be more readable
- PR #2499: Provide access to `cuml.DBSCAN` core samples
- PR #2526: Removing PCA TSQR as a solver due to scalability issues
- PR #2536: Update conda upload versions for new supported CUDA/Python
- PR #2538: Remove Protobuf dependency
- PR #2553: Test pickle protocol 5 support
- PR #2570: Accepting single df or array input in train_test_split
- PR #2566: Remove deprecated cuDF from_gpu_matrix calls
- PR #2583: findpackage.cmake.in template for cmake dependencies
- PR #2577: Fully removing NVGraph dependency for CUDA 11 compatibility
- PR #2575: Speed up TfidfTransformer
- PR #2584: Removing dependency on sklearn's NotFittedError
- PR #2591: Generate benchmark datsets using `cuml.datasets`
- PR #2548: Fix limitation on number of rows usable with tSNE and refactor memory allocation
- PR #2589: including cuda-11 build fixes into raft
- PR #2599: Add Stratified train_test_split
- PR #2487: Set classes_ attribute during classifier fit
- PR #2605: Reduce memory usage in tSNE
- PR #2611: Adding building doxygen docs to gpu ci
- PR #2631: Enabling use of gtest conda package for build
- PR #2623: Fixing kmeans score() API to be compatible with Scikit-learn
- PR #2629: Add naive_bayes api docs
- PR #2643: 'dense' and 'sparse' values of `storage_type` for FIL
- PR #2691: Generic Base class attribute setter
- PR #2666: Update MBSGD documentation to mention that the model is experimental
- PR #2687: Update xgboost version to 1.2.0dev.rapidsai0.15
- PR #2684: CUDA 11 conda development environment yml and faiss patch
- PR #2648: Replace CNMeM with `rmm::mr::pool_memory_resource`.
- PR #2686: Improve SVM tests
- PR #2692: Changin LBFGS log level
- PR #2705: Add sum operator and base operator overloader functions to cumlarray
- PR #2701: Updating README + Adding ref to UMAP paper
- PR #2721: Update API docs
- PR #2730: Unpin cumlprims in conda recipes for release

## Bug Fixes
- PR #2369: Update RF code to fix set_params memory leak
- PR #2364: Fix for random projection
- PR #2373: Use Treelite Pip package in GPU testing
- PR #2376: Update documentation Links
- PR #2407: fixed batch count in DBScan for integer overflow case
- PR #2413: CumlArray and related methods updates to account for cuDF.Buffer contiguity update
- PR #2424: --singlegpu flag fix on build.sh script
- PR #2432: Using correct algo_name for UMAP in benchmark tests
- PR #2445: Restore access to coef_ property of Lasso
- PR #2441: Change p2p_enabled definition to work without ucx
- PR #2447: Drop `nvstrings`
- PR #2450: Update local build to use new gpuCI image
- PR #2454: Mark RF memleak test as XFAIL, because we can't detect memleak reliably
- PR #2455: Use correct field to store data type in `LabelEncoder.fit_transform`
- PR #2475: Fix typo in build.sh
- PR #2496: Fixing indentation for simulate_data in test_fil.py
- PR #2494: Set QN regularization strength consistent with scikit-learn
- PR #2486: Fix cupy input to kmeans init
- PR #2497: Changes to accomodate cuDF unsigned categorical changes
- PR #2209: Fix FIL benchmark for gpuarray-c input
- PR #2507: Import `treelite.sklearn`
- PR #2521: Fixing invalid smem calculation in KNeighborsCLassifier
- PR #2515: Increase tolerance for LogisticRegression test
- PR #2532: Updating doxygen in new MG headers
- PR #2521: Fixing invalid smem calculation in KNeighborsCLassifier
- PR #2515: Increase tolerance for LogisticRegression test
- PR #2545: Fix documentation of n_iter_without_progress in tSNE Python bindings
- PR #2543: Improve numerical stability of QN solver
- PR #2544: Fix Barnes-Hut tSNE not using specified post_learning_rate
- PR #2558: Disabled a long-running FIL test
- PR #2540: Update default value for n_epochs in UMAP to match documentation & sklearn API
- PR #2535: Fix issue with incorrect docker image being used in local build script
- PR #2542: Fix small memory leak in TSNE
- PR #2552: Fixed the length argument of updateDevice calls in RF test
- PR #2565: Fix cell allocation code to avoid loops in quad-tree. Prevent NaNs causing infinite descent
- PR #2563: Update scipy call for arima gradient test
- PR #2569: Fix for cuDF update
- PR #2508: Use keyword parameters in sklearn.datasets.make_* functions
- PR #2587: Attributes for estimators relying on solvers
- PR #2586: Fix SVC decision function data type
- PR #2573: Considering managed memory as device type on checking for KMeans
- PR #2574: Fixing include path in `tsvd_mg.pyx`
- PR #2506: Fix usage of CumlArray attributes on `cuml.common.base.Base`
- PR #2593: Fix inconsistency in train_test_split
- PR #2609: Fix small doxygen issues
- PR #2610: Remove cuDF tolist call
- PR #2613: Removing thresholds from kmeans score tests (SG+MG)
- PR #2616: Small test code fix for pandas dtype tests
- PR #2617: Fix floating point precision error in tSNE
- PR #2625: Update Estimator notebook to resolve errors
- PR #2634: singlegpu build option fixes
- PR #2641: [Breaking] Make `max_depth` in RF compatible with scikit-learn
- PR #2650: Make max_depth behave consistently for max_depth > 14
- PR #2651: AutoARIMA Python bug fix
- PR #2654: Fix for vectorizer concatenations
- PR #2655: Fix C++ RF predict function access of rows/samples array
- PR #2649: Cleanup sphinx doc warnings for 0.15
- PR #2668: Order conversion improvements to account for cupy behavior changes
- PR #2669: Revert PR 2655 Revert "Fixes C++ RF predict function"
- PR #2683: Fix incorrect "Bad CumlArray Use" error messages on test failures
- PR #2695: Fix debug build issue due to incorrect host/device method setup
- PR #2709: Fixing OneHotEncoder Overflow Error
- PR #2710: Fix SVC doc statement about predic_proba
- PR #2726: Return correct output type in QN
- PR #2711: Fix Dask RF failure intermittently
- PR #2718: Fix temp directory for py.test
- PR #2719: Set KNeighborsRegressor output dtype according to training target dtype
- PR #2720: Updates to outdated links
- PR #2722: Getting cuML covariance test passing w/ Cupy 7.8 & CUDA 11

# cuML 0.14.0 (03 Jun 2020)

## New Features
- PR #1994: Support for distributed OneHotEncoder
- PR #1892: One hot encoder implementation with cupy
- PR #1655: Adds python bindings for homogeneity score
- PR #1704: Adds python bindings for completeness score
- PR #1687: Adds python bindings for mutual info score
- PR #1980: prim: added a new write-only unary op prim
- PR #1867: C++: add logging interface support in cuML based spdlog
- PR #1902: Multi class inference in FIL C++ and importing multi-class forests from treelite
- PR #1906: UMAP MNMG
- PR #2067: python: wrap logging interface in cython
- PR #2083: Added dtype, order, and use_full_low_rank to MNMG `make_regression`
- PR #2074: SG and MNMG `make_classification`
- PR #2127: Added order to SG `make_blobs`, and switch from C++ to cupy based implementation
- PR #2057: Weighted k-means
- PR #2256: Add a `make_arima` generator
- PR #2245: ElasticNet, Lasso and Coordinate Descent MNMG
- PR #2242: Pandas input support with output as NumPy arrays by default
- PR #2551: Add cuML RF multiclass prediction using FIL from python
- PR #1728: Added notebook testing to gpuCI gpu build

## Improvements
- PR #1931: C++: enabled doxygen docs for all of the C++ codebase
- PR #1944: Support for dask_cudf.core.Series in _extract_partitions
- PR #1947: Cleaning up cmake
- PR #1927: Use Cython's `new_build_ext` (if available)
- PR #1946: Removed zlib dependency from cmake
- PR #1988: C++: cpp bench refactor
- PR #1873: Remove usage of nvstring and nvcat from LabelEncoder
- PR #1968: Update SVC SVR with cuML Array
- PR #1972: updates to our flow to use conda-forge's clang and clang-tools packages
- PR #1974: Reduce ARIMA testing time
- PR #1984: Enable Ninja build
- PR #1985: C++ UMAP parametrizable tests
- PR #2005: Adding missing algorithms to cuml benchmarks and notebook
- PR #2016: Add capability to setup.py and build.sh to fully clean all cython build files and artifacts
- PR #2044: A cuda-memcheck helper wrapper for devs
- PR #2018: Using `cuml.dask.part_utils.extract_partitions` and removing similar, duplicated code
- PR #2019: Enable doxygen build in our nightly doc build CI script
- PR #1996: Cythonize in parallel
- PR #2032: Reduce number of tests for MBSGD to improve CI running time
- PR #2031: Encapsulating UCX-py interactions in singleton
- PR #2029: Add C++ ARIMA log-likelihood benchmark
- PR #2085: Convert TSNE to use CumlArray
- PR #2051: Reduce the time required to run dask pca and dask tsvd tests
- PR #1981: Using CumlArray in kNN and DistributedDataHandler in dask kNN
- PR #2053: Introduce verbosity level in C++ layer instead of boolean `verbose` flag
- PR #2047: Make internal streams non-blocking w.r.t. NULL stream
- PR #2048: Random forest testing speedup
- PR #2058: Use CumlArray in Random Projection
- PR #2068: Updating knn class probabilities to use make_monotonic instead of binary search
- PR #2062: Adding random state to UMAP mnmg tests
- PR #2064: Speed-up K-Means test
- PR #2015: Renaming .h to .cuh in solver, dbscan and svm
- PR #2080: Improved import of sparse FIL forests from treelite
- PR #2090: Upgrade C++ build to C++14 standard
- PR #2089: CI: enabled cuda-memcheck on ml-prims unit-tests during nightly build
- PR #2128: Update Dask RF code to reduce the time required for GPU predict to run
- PR #2125: Build infrastructure to use RAFT
- PR #2131: Update Dask RF fit to use DistributedDataHandler
- PR #2055: Update the metrics notebook to use important cuML models
- PR #2095: Improved import of src_prims/utils.h, making it less ambiguous
- PR #2118: Updating SGD & mini-batch estimators to use CumlArray
- PR #2120: Speeding up dask RandomForest tests
- PR #1883: Use CumlArray in ARIMA
- PR #877: Adding definition of done criteria to wiki
- PR #2135: A few optimizations to UMAP fuzzy simplicial set
- PR #1914: Change the meaning of ARIMA's intercept to match the literature
- PR #2098: Renaming .h to .cuh in decision_tree, glm, pca
- PR #2150: Remove deprecated RMM calls in RMM allocator adapter
- PR #2146: Remove deprecated kalman filter
- PR #2151: Add pytest duration and pytest timeout
- PR #2156: Add Docker 19 support to local gpuci build
- PR #2178: Reduce duplicated code in RF
- PR #2124: Expand tutorial docs and sample notebook
- PR #2175: Allow CPU-only and dataset params for benchmark sweeps
- PR #2186: Refactor cython code to build OPG structs in common utils file
- PR #2180: Add fully single GPU singlegpu python build
- PR #2187: CMake improvements to manage conda environment dependencies
- PR #2185: Add has_sklearn function and use it in datasets/classification.
- PR #2193: Order-independent local shuffle in `cuml.dask.make_regression`
- PR #2204: Update python layer to use the logger interface
- PR #2184: Refoctor headers for holtwinters, rproj, tsvd, tsne, umap
- PR #2199: Remove unncessary notebooks
- PR #2195: Separating fit and transform calls in SG, MNMG PCA to save transform array memory consumption
- PR #2201: Re-enabling UMAP repro tests
- PR #2132: Add SVM C++ benchmarks
- PR #2196: Updates to benchmarks. Moving notebook
- PR #2208: Coordinate Descent, Lasso and ElasticNet CumlArray updates
- PR #2210: Updating KNN tests to evaluate multiple index partitions
- PR #2205: Use timeout to add 2 hour hard limit to dask tests
- PR #2212: Improve DBScan batch count / memory estimation
- PR #2213: Standardized include statements across all cpp source files, updated copyright on all modified files
- PR #2214: Remove utils folder and refactor to common folder
- PR #2220: Final refactoring of all src_prims header files following rules as specified in #1675
- PR #2225: input_to_cuml_array keep order option, test updates and cleanup
- PR #2244: Re-enable slow ARIMA tests as stress tests
- PR #2231: Using OPG structs from `cuml.common` in decomposition algorithms
- PR #2257: Update QN and LogisticRegression to use CumlArray
- PR #2259: Add CumlArray support to Naive Bayes
- PR #2252: Add benchmark for the Gram matrix prims
- PR #2263: Faster serialization for Treelite objects with RF
- PR #2264: Reduce build time for cuML by using make_blobs from libcuml++ interface
- PR #2269: Add docs targets to build.sh and fix python cuml.common docs
- PR #2271: Clarify doc for `_unique` default implementation in OneHotEncoder
- PR #2272: Add docs build.sh script to repository
- PR #2276: Ensure `CumlArray` provided `dtype` conforms
- PR #2281: Rely on cuDF's `Serializable` in `CumlArray`
- PR #2284: Reduce dataset size in SG RF notebook to reduce run time of sklearn
- PR #2285: Increase the threshold for elastic_net test in dask/test_coordinate_descent
- PR #2314: Update FIL default values, documentation and test
- PR #2316: 0.14 release docs additions and fixes
- PR #2320: Add prediction notes to RF docs
- PR #2323: Change verbose levels and parameter name to match Scikit-learn API
- PR #2324: Raise an error if n_bins > number of training samples in RF
- PR #2335: Throw a warning if treelite cannot be imported and `load_from_sklearn` is used

## Bug Fixes
- PR #1939: Fix syntax error in cuml.common.array
- PR #1941: Remove c++ cuda flag that was getting duplicated in CMake
- PR #1971: python: Correctly honor --singlegpu option and CUML_BUILD_PATH env variable
- PR #1969: Update libcumlprims to 0.14
- PR #1973: Add missing mg files for setup.py --singlegpu flag
- PR #1993: Set `umap_transform_reproducibility` tests to xfail
- PR #2004: Refactoring the arguments to `plant()` call
- PR #2017: Fixing memory issue in weak cc prim
- PR #2028: Skipping UMAP knn reproducibility tests until we figure out why its failing in CUDA 10.2
- PR #2024: Fixed cuda-memcheck errors with sample-without-replacement prim
- PR #1540: prims: support for custom math-type used for computation inside adjusted rand index prim
- PR #2077: dask-make blobs arguments to match sklearn
- PR #2059: Make all Scipy imports conditional
- PR #2078: Ignore negative cache indices in get_vecs
- PR #2084: Fixed cuda-memcheck errors with COO unit-tests
- PR #2087: Fixed cuda-memcheck errors with dispersion prim
- PR #2096: Fixed syntax error with nightly build command for memcheck unit-tests
- PR #2115: Fixed contingency matrix prim unit-tests for computing correct golden values
- PR #2107: Fix PCA transform
- PR #2109: input_to_cuml_array __cuda_array_interface__ bugfix
- PR #2117: cuDF __array__ exception small fixes
- PR #2139: CumlArray for adjusted_rand_score
- PR #2140: Returning self in fit model functions
- PR #2144: Remove GPU arch < 60 from CMake build
- PR #2153: Added missing namespaces to some Decision Tree files
- PR #2155: C++: fix doxygen build break
- PR #2161: Replacing depreciated bruteForceKnn
- PR #2162: Use stream in transpose prim
- PR #2165: Fit function test correction
- PR #2166: Fix handling of temp file in RF pickling
- PR #2176: C++: fix for adjusted rand index when input array is all zeros
- PR #2179: Fix clang tools version in libcuml recipe
- PR #2183: Fix RAFT in nightly package
- PR #2191: Fix placement of SVM parameter documentation and add examples
- PR #2212: Fix DBScan results (no propagation of labels through border points)
- PR #2215: Fix the printing of forest object
- PR #2217: Fix opg_utils naming to fix singlegpu build
- PR #2223: Fix bug in ARIMA C++ benchmark
- PR #2224: Temporary fix for CI until new Dask version is released
- PR #2228: Update to use __reduce_ex__ in CumlArray to override cudf.Buffer
- PR #2249: Fix bug in UMAP continuous target metrics
- PR #2258: Fix doxygen build break
- PR #2255: Set random_state for train_test_split function in dask RF
- PR #2275: Fix RF fit memory leak
- PR #2274: Fix parameter name verbose to verbosity in mnmg OneHotEncoder
- PR #2277: Updated cub repo path and branch name
- PR #2282: Fix memory leak in Dask RF concatenation
- PR #2301: Scaling KNN dask tests sample size with n GPUs
- PR #2293: Contiguity fixes for input_to_cuml_array and train_test_split
- PR #2295: Fix convert_to_dtype copy even with same dtype
- PR #2305: Fixed race condition in DBScan
- PR #2354: Fix broken links in README
- PR #2619: Explicitly skip raft test folder for pytest 6.0.0
- PR #2788: Set the minimum number of columns that can be sampled to 1 to fix 0 mem allocation error

# cuML 0.13.0 (31 Mar 2020)

## New Features
- PR #1777: Python bindings for entropy
- PR #1742: Mean squared error implementation with cupy
- PR #1817: Confusion matrix implementation with cupy (SNSG and MNMG)
- PR #1766: Mean absolute error implementation with cupy
- PR #1766: Mean squared log error implementation with cupy
- PR #1635: cuML Array shim and configurable output added to cluster methods
- PR #1586: Seasonal ARIMA
- PR #1683: cuml.dask make_regression
- PR #1689: Add framework for cuML Dask serializers
- PR #1709: Add `decision_function()` and `predict_proba()` for LogisticRegression
- PR #1714: Add `print_env.sh` file to gather important environment details
- PR #1750: LinearRegression CumlArray for configurable output
- PR #1814: ROC AUC score implementation with cupy
- PR #1767: Single GPU decomposition models configurable output
- PR #1646: Using FIL to predict in MNMG RF
- PR #1778: Make cuML Handle picklable
- PR #1738: cuml.dask refactor beginning and dask array input option for OLS, Ridge and KMeans
- PR #1874: Add predict_proba function to RF classifier
- PR #1815: Adding KNN parameter to UMAP
- PR #1978: Adding `predict_proba` function to dask RF

## Improvements
- PR #1644: Add `predict_proba()` for FIL binary classifier
- PR #1620: Pickling tests now automatically finds all model classes inheriting from cuml.Base
- PR #1637: Update to newer treelite version with XGBoost 1.0 compatibility
- PR #1632: Fix MBSGD models inheritance, they now inherits from cuml.Base
- PR #1628: Remove submodules from cuML
- PR #1755: Expose the build_treelite function for python
- PR #1649: Add the fil_sparse_format variable option to RF API
- PR #1647: storage_type=AUTO uses SPARSE for large models
- PR #1668: Update the warning statement thrown in RF when the seed is set but n_streams is not 1
- PR #1662: use of direct cusparse calls for coo2csr, instead of depending on nvgraph
- PR #1747: C++: dbscan performance improvements and cleanup
- PR #1697: Making trustworthiness batchable and using proper workspace
- PR #1721: Improving UMAP pytests
- PR #1717: Call `rmm_cupy_allocator` for CuPy allocations
- PR #1718: Import `using_allocator` from `cupy.cuda`
- PR #1723: Update RF Classifier to throw an exception for multi-class pickling
- PR #1726: Decorator to allocate CuPy arrays with RMM
- PR #1719: UMAP random seed reproducibility
- PR #1748: Test serializing `CumlArray` objects
- PR #1776: Refactoring pca/tsvd distributed
- PR #1762: Update CuPy requirement to 7
- PR #1768: C++: Different input and output types for add and subtract prims
- PR #1790: Add support for multiple seeding in k-means++
- PR #1805: Adding new Dask cuda serializers to naive bayes + a trivial perf update
- PR #1812: C++: bench: UMAP benchmark cases added
- PR #1795: Add capability to build CumlArray from bytearray/memoryview objects
- PR #1824: C++: improving the performance of UMAP algo
- PR #1816: Add ARIMA notebook
- PR #1856: Update docs for 0.13
- PR #1827: Add HPO demo Notebook
- PR #1825: `--nvtx` option in `build.sh`
- PR #1847: Update XGBoost version for CI
- PR #1837: Simplify cuML Array construction
- PR #1848: Rely on subclassing for cuML Array serialization
- PR #1866: Minimizing client memory pressure on Naive Bayes
- PR #1788: Removing complexity bottleneck in S-ARIMA
- PR #1873: Remove usage of nvstring and nvcat from LabelEncoder
- PR #1891: Additional improvements to naive bayes tree reduction

## Bug Fixes
- PR #1835 : Fix calling default RF Classification always
- PT #1904: replace cub sort
- PR #1833: Fix depth issue in shallow RF regression estimators
- PR #1770: Warn that KalmanFilter is deprecated
- PR #1775: Allow CumlArray to work with inputs that have no 'strides' in array interface
- PR #1594: Train-test split is now reproducible
- PR #1590: Fix destination directory structure for run-clang-format.py
- PR #1611: Fixing pickling errors for KNN classifier and regressor
- PR #1617: Fixing pickling issues for SVC and SVR
- PR #1634: Fix title in KNN docs
- PR #1627: Adding a check for multi-class data in RF classification
- PR #1654: Skip treelite patch if its already been applied
- PR #1661: Fix nvstring variable name
- PR #1673: Using struct for caching dlsym state in communicator
- PR #1659: TSNE - introduce 'convert_dtype' and refactor class attr 'Y' to 'embedding_'
- PR #1672: Solver 'svd' in Linear and Ridge Regressors when n_cols=1
- PR #1670: Lasso & ElasticNet - cuml Handle added
- PR #1671: Update for accessing cuDF Series pointer
- PR #1652: Support XGBoost 1.0+ models in FIL
- PR #1702: Fix LightGBM-FIL validation test
- PR #1701: test_score kmeans test passing with newer cupy version
- PR #1706: Remove multi-class bug from QuasiNewton
- PR #1699: Limit CuPy to <7.2 temporarily
- PR #1708: Correctly deallocate cuML handles in Cython
- PR #1730: Fixes to KF for test stability (mainly in CUDA 10.2)
- PR #1729: Fixing naive bayes UCX serialization problem in fit()
- PR #1749: bug fix rf classifier/regressor on seg fault in bench
- PR #1751: Updated RF documentation
- PR #1765: Update the checks for using RF GPU predict
- PR #1787: C++: unit-tests to check for RF accuracy. As well as a bug fix to improve RF accuracy
- PR #1793: Updated fil pyx to solve memory leakage issue
- PR #1810: Quickfix - chunkage in dask make_regression
- PR #1842: DistributedDataHandler not properly setting 'multiple'
- PR #1849: Critical fix in ARIMA initial estimate
- PR #1851: Fix for cuDF behavior change for multidimensional arrays
- PR #1852: Remove Thrust warnings
- PR #1868: Turning off IPC caching until it is fixed in UCX-py/UCX
- PR #1876: UMAP exponential decay parameters fix
- PR #1887: Fix hasattr for missing attributes on base models
- PR #1877: Remove resetting index in shuffling in train_test_split
- PR #1893: Updating UCX in comms to match current UCX-py
- PR #1888: Small train_test_split test fix
- PR #1899: Fix dask `extract_partitions()`, remove transformation as instance variable in PCA and TSVD and match sklearn APIs
- PR #1920: Temporarily raising threshold for UMAP reproducibility tests
- PR #1918: Create memleak fixture to skip memleak tests in CI for now
- PR #1926: Update batch matrix test margins
- PR #1925: Fix failing dask tests
- PR #1936: Update DaskRF regression test to xfail
- PR #1932: Isolating cause of make_blobs failure
- PR #1951: Dask Random forest regression CPU predict bug fix
- PR #1948: Adjust BatchedMargin margin and disable tests temporarily
- PR #1950: Fix UMAP test failure


# cuML 0.12.0 (04 Feb 2020)

## New Features
- PR #1483: prims: Fused L2 distance and nearest-neighbor prim
- PR #1494: bench: ml-prims benchmark
- PR #1514: bench: Fused L2 NN prim benchmark
- PR #1411: Cython side of MNMG OLS
- PR #1520: Cython side of MNMG Ridge Regression
- PR #1516: Suppor Vector Regression (epsilon-SVR)

## Improvements
- PR #1638: Update cuml/docs/README.md
- PR #1468: C++: updates to clang format flow to make it more usable among devs
- PR #1473: C++: lazy initialization of "costly" resources inside cumlHandle
- PR #1443: Added a new overloaded GEMM primitive
- PR #1489: Enabling deep trees using Gather tree builder
- PR #1463: Update FAISS submodule to 1.6.1
- PR #1488: Add codeowners
- PR #1432: Row-major (C-style) GPU arrays for benchmarks
- PR #1490: Use dask master instead of conda package for testing
- PR #1375: Naive Bayes & Distributed Naive Bayes
- PR #1377: Add GPU array support for FIL benchmarking
- PR #1493: kmeans: add tiling support for 1-NN computation and use fusedL2-1NN prim for L2 distance metric
- PR #1532: Update CuPy to >= 6.6 and allow 7.0
- PR #1528: Re-enabling KNN using dynamic library loading for UCX in communicator
- PR #1545: Add conda environment version updates to ci script
- PR #1541: Updates for libcudf++ Python refactor
- PR #1555: FIL-SKL, an SKLearn-based benchmark for FIL
- PR #1537: Improve pickling and scoring suppport for many models to support hyperopt
- PR #1551: Change custom kernel to cupy for col/row order transform
- PR #1533: C++: interface header file separation for SVM
- PR #1560: Helper function to allocate all new CuPy arrays with RMM memory management
- PR #1570: Relax nccl in conda recipes to >=2.4 (matching CI)
- PR #1578: Add missing function information to the cuML documenataion
- PR #1584: Add has_scipy utility function for runtime check
- PR #1583: API docs updates for 0.12
- PR #1591: Updated FIL documentation

## Bug Fixes
- PR #1470: Documentation: add make_regression, fix ARIMA section
- PR #1482: Updated the code to remove sklearn from the mbsgd stress test
- PR #1491: Update dev environments for 0.12
- PR #1512: Updating setup_cpu() in SpeedupComparisonRunner
- PR #1498: Add build.sh to code owners
- PR #1505: cmake: added correct dependencies for prims-bench build
- PR #1534: Removed TODO comment in create_ucp_listeners()
- PR #1548: Fixing umap extra unary op in knn graph
- PR #1547: Fixing MNMG kmeans score. Fixing UMAP pickling before fit(). Fixing UMAP test failures.
- PR #1557: Increasing threshold for kmeans score
- PR #1562: Increasing threshold even higher
- PR #1564: Fixed a typo in function cumlMPICommunicator_impl::syncStream
- PR #1569: Remove Scikit-learn exception and depedenncy in SVM
- PR #1575: Add missing dtype parameter in call to strides to order for CuPy 6.6 code path
- PR #1574: Updated the init file to include SVM
- PR #1589: Fixing the default value for RF and updating mnmg predict to accept cudf
- PR #1601: Fixed wrong datatype used in knn voting kernel

# cuML 0.11.0 (11 Dec 2019)

## New Features

- PR #1295: Cython side of MNMG PCA
- PR #1218: prims: histogram prim
- PR #1129: C++: Separate include folder for C++ API distribution
- PR #1282: OPG KNN MNMG Code (disabled for 0.11)
- PR #1242: Initial implementation of FIL sparse forests
- PR #1194: Initial ARIMA time-series modeling support.
- PR #1286: Importing treelite models as FIL sparse forests
- PR #1285: Fea minimum impurity decrease RF param
- PR #1301: Add make_regression to generate regression datasets
- PR #1322: RF pickling using treelite, protobuf and FIL
- PR #1332: Add option to cuml.dask make_blobs to produce dask array
- PR #1307: Add RF regression benchmark
- PR #1327: Update the code to build treelite with protobuf
- PR #1289: Add Python benchmarking support for FIL
- PR #1371: Cython side of MNMG tSVD
- PR #1386: Expose SVC decision function value

## Improvements
- PR #1170: Use git to clone subprojects instead of git submodules
- PR #1239: Updated the treelite version
- PR #1225: setup.py clone dependencies like cmake and correct include paths
- PR #1224: Refactored FIL to prepare for sparse trees
- PR #1249: Include libcuml.so C API in installed targets
- PR #1259: Conda dev environment updates and use libcumlprims current version in CI
- PR #1277: Change dependency order in cmake for better printing at compile time
- PR #1264: Add -s flag to GPU CI pytest for better error printing
- PR #1271: Updated the Ridge regression documentation
- PR #1283: Updated the cuMl docs to include MBSGD and adjusted_rand_score
- PR #1300: Lowercase parameter versions for FIL algorithms
- PR #1312: Update CuPy to version 6.5 and use conda-forge channel
- PR #1336: Import SciKit-Learn models into FIL
- PR #1314: Added options needed for ASVDb output (CUDA ver, etc.), added option
  to select algos
- PR #1335: Options to print available algorithms and datasets
  in the Python benchmark
- PR #1338: Remove BUILD_ABI references in CI scripts
- PR #1340: Updated unit tests to uses larger dataset
- PR #1351: Build treelite temporarily for GPU CI testing of FIL Scikit-learn
  model importing
- PR #1367: --test-split benchmark parameter for train-test split
- PR #1360: Improved tests for importing SciKit-Learn models into FIL
- PR #1368: Add --num-rows benchmark command line argument
- PR #1351: Build treelite temporarily for GPU CI testing of FIL Scikit-learn model importing
- PR #1366: Modify train_test_split to use CuPy and accept device arrays
- PR #1258: Documenting new MPI communicator for multi-node multi-GPU testing
- PR #1345: Removing deprecated should_downcast argument
- PR #1362: device_buffer in UMAP + Sparse prims
- PR #1376: AUTO value for FIL algorithm
- PR #1408: Updated pickle tests to delete the pre-pickled model to prevent pointer leakage
- PR #1357: Run benchmarks multiple times for CI
- PR #1382: ARIMA optimization: move functions to C++ side
- PR #1392: Updated RF code to reduce duplication of the code
- PR #1444: UCX listener running in its own isolated thread
- PR #1445: Improved performance of FIL sparse trees
- PR #1431: Updated API docs
- PR #1441: Remove unused CUDA conda labels
- PR #1439: Match sklearn 0.22 default n_estimators for RF and fix test errors
- PR #1461: Add kneighbors to API docs

## Bug Fixes
- PR #1281: Making rng.h threadsafe
- PR #1212: Fix cmake git cloning always running configure in subprojects
- PR #1261: Fix comms build errors due to cuml++ include folder changes
- PR #1267: Update build.sh for recent change of building comms in main CMakeLists
- PR #1278: Removed incorrect overloaded instance of eigJacobi
- PR #1302: Updates for numba 0.46
- PR #1313: Updated the RF tests to set the seed and n_streams
- PR #1319: Using machineName arg passed in instead of default for ASV reporting
- PR #1326: Fix illegal memory access in make_regression (bounds issue)
- PR #1330: Fix C++ unit test utils for better handling of differences near zero
- PR #1342: Fix to prevent memory leakage in Lasso and ElasticNet
- PR #1337: Fix k-means init from preset cluster centers
- PR #1354: Fix SVM gamma=scale implementation
- PR #1344: Change other solver based methods to create solver object in init
- PR #1373: Fixing a few small bugs in make_blobs and adding asserts to pytests
- PR #1361: Improve SMO error handling
- PR #1384: Lower expectations on batched matrix tests to prevent CI failures
- PR #1380: Fix memory leaks in ARIMA
- PR #1391: Lower expectations on batched matrix tests even more
- PR #1394: Warning added in svd for cuda version 10.1
- PR #1407: Resolved RF predict issues and updated RF docstring
- PR #1401: Patch for lbfgs solver for logistic regression with no l1 penalty
- PR #1416: train_test_split numba and rmm device_array output bugfix
- PR #1419: UMAP pickle tests are using wrong n_neighbors value for trustworthiness
- PR #1438: KNN Classifier to properly return Dataframe with Dataframe input
- PR #1425: Deprecate seed and use random_state similar to Scikit-learn in train_test_split
- PR #1458: Add joblib as an explicit requirement
- PR #1474: Defer knn mnmg to 0.12 nightly builds and disable ucx-py dependency

# cuML 0.10.0 (16 Oct 2019)

## New Features
- PR #1148: C++ benchmark tool for c++/CUDA code inside cuML
- PR #1071: Selective eigen solver of cuSolver
- PR #1073: Updating RF wrappers to use FIL for GPU accelerated prediction
- PR #1104: CUDA 10.1 support
- PR #1113: prims: new batched make-symmetric-matrix primitive
- PR #1112: prims: new batched-gemv primitive
- PR #855: Added benchmark tools
- PR #1149 Add YYMMDD to version tag for nightly conda packages
- PR #892: General Gram matrices prim
- PR #912: Support Vector Machine
- PR #1274: Updated the RF score function to use GPU predict

## Improvements
- PR #961: High Peformance RF; HIST algo
- PR #1028: Dockerfile updates after dir restructure. Conda env yaml to add statsmodels as a dependency
- PR #1047: Consistent OPG interface for kmeans, based on internal libcumlprims update
- PR #763: Add examples to train_test_split documentation
- PR #1093: Unified inference kernels for different FIL algorithms
- PR #1076: Paying off some UMAP / Spectral tech debt.
- PR #1086: Ensure RegressorMixin scorer uses device arrays
- PR #1110: Adding tests to use default values of parameters of the models
- PR #1108: input_to_host_array function in input_utils for input processing to host arrays
- PR #1114: K-means: Exposing useful params, removing unused params, proxying params in Dask
- PR #1138: Implementing ANY_RANK semantics on irecv
- PR #1142: prims: expose separate InType and OutType for unaryOp and binaryOp
- PR #1115: Moving dask_make_blobs to cuml.dask.datasets. Adding conversion to dask.DataFrame
- PR #1136: CUDA 10.1 CI updates
- PR #1135: K-means: add boundary cases for kmeans||, support finer control with convergence
- PR #1163: Some more correctness improvements. Better verbose printing
- PR #1165: Adding except + in all remaining cython
- PR #1186: Using LocalCUDACluster Pytest fixture
- PR #1173: Docs: Barnes Hut TSNE documentation
- PR #1176: Use new RMM API based on Cython
- PR #1219: Adding custom bench_func and verbose logging to cuml.benchmark
- PR #1247: Improved MNMG RF error checking

## Bug Fixes

- PR #1231: RF respect number of cuda streams from cuml handle
- PR #1230: Rf bugfix memleak in regression
- PR #1208: compile dbscan bug
- PR #1016: Use correct libcumlprims version in GPU CI
- PR #1040: Update version of numba in development conda yaml files
- PR #1043: Updates to accomodate cuDF python code reorganization
- PR #1044: Remove nvidia driver installation from ci/cpu/build.sh
- PR #991: Barnes Hut TSNE Memory Issue Fixes
- PR #1075: Pinning Dask version for consistent CI results
- PR #990: Barnes Hut TSNE Memory Issue Fixes
- PR #1066: Using proper set of workers to destroy nccl comms
- PR #1072: Remove pip requirements and setup
- PR #1074: Fix flake8 CI style check
- PR #1087: Accuracy improvement for sqrt/log in RF max_feature
- PR #1088: Change straggling numba python allocations to use RMM
- PR #1106: Pinning Distributed version to match Dask for consistent CI results
- PR #1116: TSNE CUDA 10.1 Bug Fixes
- PR #1132: DBSCAN Batching Bug Fix
- PR #1162: DASK RF random seed bug fix
- PR #1164: Fix check_dtype arg handling for input_to_dev_array
- PR #1171: SVM prediction bug fix
- PR #1177: Update dask and distributed to 2.5
- PR #1204: Fix SVM crash on Turing
- PR #1199: Replaced sprintf() with snprintf() in THROW()
- PR #1205: Update dask-cuda in yml envs
- PR #1211: Fixing Dask k-means transform bug and adding test
- PR #1236: Improve fix for SMO solvers potential crash on Turing
- PR #1251: Disable compiler optimization for CUDA 10.1 for distance prims
- PR #1260: Small bugfix for major conversion in input_utils
- PR #1276: Fix float64 prediction crash in test_random_forest

# cuML 0.9.0 (21 Aug 2019)

## New Features

- PR #894: Convert RF to treelite format
- PR #826: Jones transformation of params for ARIMA models timeSeries ml-prim
- PR #697: Silhouette Score metric ml-prim
- PR #674: KL Divergence metric ml-prim
- PR #787: homogeneity, completeness and v-measure metrics ml-prim
- PR #711: Mutual Information metric ml-prim
- PR #724: Entropy metric ml-prim
- PR #766: Expose score method based on inertia for KMeans
- PR #823: prims: cluster dispersion metric
- PR #816: Added inverse_transform() for LabelEncoder
- PR #789: prims: sampling without replacement
- PR #813: prims: Col major istance prim
- PR #635: Random Forest & Decision Tree Regression (Single-GPU)
- PR #819: Forest Inferencing Library (FIL)
- PR #829: C++: enable nvtx ranges
- PR #835: Holt-Winters algorithm
- PR #837: treelite for decision forest exchange format
- PR #871: Wrapper for FIL
- PR #870: make_blobs python function
- PR #881: wrappers for accuracy_score and adjusted_rand_score functions
- PR #840: Dask RF classification and regression
- PR #870: make_blobs python function
- PR #879: import of treelite models to FIL
- PR #892: General Gram matrices prim
- PR #883: Adding MNMG Kmeans
- PR #930: Dask RF
- PR #882: TSNE - T-Distributed Stochastic Neighbourhood Embedding
- PR #624: Internals API & Graph Based Dimensionality Reductions Callback
- PR #926: Wrapper for FIL
- PR #994: Adding MPI comm impl for testing / benchmarking MNMG CUDA
- PR #960: Enable using libcumlprims for MG algorithms/prims

## Improvements
- PR #822: build: build.sh update to club all make targets together
- PR #807: Added development conda yml files
- PR #840: Require cmake >= 3.14
- PR #832: Stateless Decision Tree and Random Forest API
- PR #857: Small modifications to comms for utilizing IB w/ Dask
- PR #851: Random forest Stateless API wrappers
- PR #865: High Performance RF
- PR #895: Pretty prints arguments!
- PR #920: Add an empty marker kernel for tracing purposes
- PR #915: syncStream added to cumlCommunicator
- PR #922: Random Forest support in FIL
- PR #911: Update headers to credit CannyLabs BH TSNE implementation
- PR #918: Streamline CUDA_REL environment variable
- PR #924: kmeans: updated APIs to be stateless, refactored code for mnmg support
- PR #950: global_bias support in FIL
- PR #773: Significant improvements to input checking of all classes and common input API for Python
- PR #957: Adding docs to RF & KMeans MNMG. Small fixes for release
- PR #965: Making dask-ml a hard dependency
- PR #976: Update api.rst for new 0.9 classes
- PR #973: Use cudaDeviceGetAttribute instead of relying on cudaDeviceProp object being passed
- PR #978: Update README for 0.9
- PR #1009: Fix references to notebooks-contrib
- PR #1015: Ability to control the number of internal streams in cumlHandle_impl via cumlHandle
- PR #1175: Add more modules to docs ToC

## Bug Fixes

- PR #923: Fix misshapen level/trend/season HoltWinters output
- PR #831: Update conda package dependencies to cudf 0.9
- PR #772: Add missing cython headers to SGD and CD
- PR #849: PCA no attribute trans_input_ transform bug fix
- PR #869: Removing incorrect information from KNN Docs
- PR #885: libclang installation fix for GPUCI
- PR #896: Fix typo in comms build instructions
- PR #921: Fix build scripts using incorrect cudf version
- PR #928: TSNE Stability Adjustments
- PR #934: Cache cudaDeviceProp in cumlHandle for perf reasons
- PR #932: Change default param value for RF classifier
- PR #949: Fix dtype conversion tests for unsupported cudf dtypes
- PR #908: Fix local build generated file ownerships
- PR #983: Change RF max_depth default to 16
- PR #987: Change default values for knn
- PR #988: Switch to exact tsne
- PR #991: Cleanup python code in cuml.dask.cluster
- PR #996: ucx_initialized being properly set in CommsContext
- PR #1007: Throws a well defined error when mutigpu is not enabled
- PR #1018: Hint location of nccl in build.sh for CI
- PR #1022: Using random_state to make K-Means MNMG tests deterministic
- PR #1034: Fix typos and formatting issues in RF docs
- PR #1052: Fix the rows_sample dtype to float

# cuML 0.8.0 (27 June 2019)

## New Features

- PR #652: Adjusted Rand Index metric ml-prim
- PR #679: Class label manipulation ml-prim
- PR #636: Rand Index metric ml-prim
- PR #515: Added Random Projection feature
- PR #504: Contingency matrix ml-prim
- PR #644: Add train_test_split utility for cuDF dataframes
- PR #612: Allow Cuda Array Interface, Numba inputs and input code refactor
- PR #641: C: Separate C-wrapper library build to generate libcuml.so
- PR #631: Add nvcategory based ordinal label encoder
- PR #681: Add MBSGDClassifier and MBSGDRegressor classes around SGD
- PR #705: Quasi Newton solver and LogisticRegression Python classes
- PR #670: Add test skipping functionality to build.sh
- PR #678: Random Forest Python class
- PR #684: prims: make_blobs primitive
- PR #673: prims: reduce cols by key primitive
- PR #812: Add cuML Communications API & consolidate Dask cuML

## Improvements

- PR #597: C++ cuML and ml-prims folder refactor
- PR #590: QN Recover from numeric errors
- PR #482: Introduce cumlHandle for pca and tsvd
- PR #573: Remove use of unnecessary cuDF column and series copies
- PR #601: Cython PEP8 cleanup and CI integration
- PR #596: Introduce cumlHandle for ols and ridge
- PR #579: Introduce cumlHandle for cd and sgd, and propagate C++ errors in cython level for cd and sgd
- PR #604: Adding cumlHandle to kNN, spectral methods, and UMAP
- PR #616: Enable clang-format for enforcing coding style
- PR #618: CI: Enable copyright header checks
- PR #622: Updated to use 0.8 dependencies
- PR #626: Added build.sh script, updated CI scripts and documentation
- PR #633: build: Auto-detection of GPU_ARCHS during cmake
- PR #650: Moving brute force kNN to prims. Creating stateless kNN API.
- PR #662: C++: Bulk clang-format updates
- PR #671: Added pickle pytests and correct pickling of Base class
- PR #675: atomicMin/Max(float, double) with integer atomics and bit flipping
- PR #677: build: 'deep-clean' to build.sh to clean faiss build as well
- PR #683: Use stateless c++ API in KNN so that it can be pickled properly
- PR #686: Use stateless c++ API in UMAP so that it can be pickled properly
- PR #695: prims: Refactor pairwise distance
- PR #707: Added stress test and updated documentation for RF
- PR #701: Added emacs temporary file patterns to .gitignore
- PR #606: C++: Added tests for host_buffer and improved device_buffer and host_buffer implementation
- PR #726: Updated RF docs and stress test
- PR #730: Update README and RF docs for 0.8
- PR #744: Random projections generating binomial on device. Fixing tests.
- PR #741: Update API docs for 0.8
- PR #754: Pickling of UMAP/KNN
- PR #753: Made PCA and TSVD picklable
- PR #746: LogisticRegression and QN API docstrings
- PR #820: Updating DEVELOPER GUIDE threading guidelines

## Bug Fixes
- PR #584: Added missing virtual destructor to deviceAllocator and hostAllocator
- PR #620: C++: Removed old unit-test files in ml-prims
- PR #627: C++: Fixed dbscan crash issue filed in 613
- PR #640: Remove setuptools from conda run dependency
- PR #646: Update link in contributing.md
- PR #649: Bug fix to LinAlg::reduce_rows_by_key prim filed in issue #648
- PR #666: fixes to gitutils.py to resolve both string decode and handling of uncommitted files
- PR #676: Fix template parameters in `bernoulli()` implementation.
- PR #685: Make CuPy optional to avoid nccl conda package conflicts
- PR #687: prims: updated tolerance for reduce_cols_by_key unit-tests
- PR #689: Removing extra prints from NearestNeighbors cython
- PR #718: Bug fix for DBSCAN and increasing batch size of sgd
- PR #719: Adding additional checks for dtype of the data
- PR #736: Bug fix for RF wrapper and .cu print function
- PR #547: Fixed issue if C++ compiler is specified via CXX during configure.
- PR #759: Configure Sphinx to render params correctly
- PR #762: Apply threshold to remove flakiness of UMAP tests.
- PR #768: Fixing memory bug from stateless refactor
- PR #782: Nearest neighbors checking properly whether memory should be freed
- PR #783: UMAP was using wrong size for knn computation
- PR #776: Hotfix for self.variables in RF
- PR #777: Fix numpy input bug
- PR #784: Fix jit of shuffle_idx python function
- PR #790: Fix rows_sample input type for RF
- PR #793: Fix for dtype conversion utility for numba arrays without cupy installed
- PR #806: Add a seed for sklearn model in RF test file
- PR #843: Rf quantile fix

# cuML 0.7.0 (10 May 2019)

## New Features

- PR #405: Quasi-Newton GLM Solvers
- PR #277: Add row- and column-wise weighted mean primitive
- PR #424: Add a grid-sync struct for inter-block synchronization
- PR #430: Add R-Squared Score to ml primitives
- PR #463: Add matrix gather to ml primitives
- PR #435: Expose cumlhandle in cython + developer guide
- PR #455: Remove default-stream arguement across ml-prims and cuML
- PR #375: cuml cpp shared library renamed to libcuml++.so
- PR #460: Random Forest & Decision Trees (Single-GPU, Classification)
- PR #491: Add doxygen build target for ml-prims
- PR #505: Add R-Squared Score to python interface
- PR #507: Add coordinate descent for lasso and elastic-net
- PR #511: Add a minmax ml-prim
- PR #516: Added Trustworthiness score feature
- PR #520: Add local build script to mimic gpuCI
- PR #503: Add column-wise matrix sort primitive
- PR #525: Add docs build script to cuML
- PR #528: Remove current KMeans and replace it with a new single GPU implementation built using ML primitives

## Improvements

- PR #481: Refactoring Quasi-Newton to use cumlHandle
- PR #467: Added validity check on cumlHandle_t
- PR #461: Rewrote permute and added column major version
- PR #440: README updates
- PR #295: Improve build-time and the interface e.g., enable bool-OutType, for distance()
- PR #390: Update docs version
- PR #272: Add stream parameters to cublas and cusolver wrapper functions
- PR #447: Added building and running mlprims tests to CI
- PR #445: Lower dbscan memory usage by computing adjacency matrix directly
- PR #431: Add support for fancy iterator input types to LinAlg::reduce_rows_by_key
- PR #394: Introducing cumlHandle API to dbscan and add example
- PR #500: Added CI check for black listed CUDA Runtime API calls
- PR #475: exposing cumlHandle for dbscan from python-side
- PR #395: Edited the CONTRIBUTING.md file
- PR #407: Test files to run stress, correctness and unit tests for cuml algos
- PR #512: generic copy method for copying buffers between device/host
- PR #533: Add cudatoolkit conda dependency
- PR #524: Use cmake find blas and find lapack to pass configure options to faiss
- PR #527: Added notes on UMAP differences from reference implementation
- PR #540: Use latest release version in update-version CI script
- PR #552: Re-enable assert in kmeans tests with xfail as needed
- PR #581: Add shared memory fast col major to row major function back with bound checks
- PR #592: More efficient matrix copy/reverse methods
- PR #721: Added pickle tests for DBSCAN and Random Projections

## Bug Fixes

- PR #334: Fixed segfault in `ML::cumlHandle_impl::destroyResources`
- PR #349: Developer guide clarifications for cumlHandle and cumlHandle_impl
- PR #398: Fix CI scripts to allow nightlies to be uploaded
- PR #399: Skip PCA tests to allow CI to run with driver 418
- PR #422: Issue in the PCA tests was solved and CI can run with driver 418
- PR #409: Add entry to gitmodules to ignore build artifacts
- PR #412: Fix for svdQR function in ml-prims
- PR #438: Code that depended on FAISS was building everytime.
- PR #358: Fixed an issue when switching streams on MLCommon::device_buffer and MLCommon::host_buffer
- PR #434: Fixing bug in CSR tests
- PR #443: Remove defaults channel from ci scripts
- PR #384: 64b index arithmetic updates to the kernels inside ml-prims
- PR #459: Fix for runtime library path of pip package
- PR #464: Fix for C++11 destructor warning in qn
- PR #466: Add support for column-major in LinAlg::*Norm methods
- PR #465: Fixing deadlock issue in GridSync due to consecutive sync calls
- PR #468: Fix dbscan example build failure
- PR #470: Fix resource leakage in Kalman filter python wrapper
- PR #473: Fix gather ml-prim test for change in rng uniform API
- PR #477: Fixes default stream initialization in cumlHandle
- PR #480: Replaced qn_fit() declaration with #include of file containing definition to fix linker error
- PR #495: Update cuDF and RMM versions in GPU ci test scripts
- PR #499: DEVELOPER_GUIDE.md: fixed links and clarified ML::detail::streamSyncer example
- PR #506: Re enable ml-prim tests in CI
- PR #508: Fix for an error with default argument in LinAlg::meanSquaredError
- PR #519: README.md Updates and adding BUILD.md back
- PR #526: Fix the issue of wrong results when fit and transform of PCA are called separately
- PR #531: Fixing missing arguments in updateDevice() for RF
- PR #543: Exposing dbscan batch size through cython API and fixing broken batching
- PR #551: Made use of ZLIB_LIBRARIES consistent between ml_test and ml_mg_test
- PR #557: Modified CI script to run cuML tests before building mlprims and removed lapack flag
- PR #578: Updated Readme.md to add lasso and elastic-net
- PR #580: Fixing cython garbage collection bug in KNN
- PR #577: Use find libz in prims cmake
- PR #594: fixed cuda-memcheck mean_center test failures


# cuML 0.6.1 (09 Apr 2019)

## Bug Fixes

- PR #462 Runtime library path fix for cuML pip package


# cuML 0.6.0 (22 Mar 2019)

## New Features

- PR #249: Single GPU Stochastic Gradient Descent for linear regression, logistic regression, and linear svm with L1, L2, and elastic-net penalties.
- PR #247: Added "proper" CUDA API to cuML
- PR #235: NearestNeighbors MG Support
- PR #261: UMAP Algorithm
- PR #290: NearestNeighbors numpy MG Support
- PR #303: Reusable spectral embedding / clustering
- PR #325: Initial support for single process multi-GPU OLS and tSVD
- PR #271: Initial support for hyperparameter optimization with dask for many models

## Improvements

- PR #144: Dockerfile update and docs for LinearRegression and Kalman Filter.
- PR #168: Add /ci/gpu/build.sh file to cuML
- PR #167: Integrating full-n-final ml-prims repo inside cuml
- PR #198: (ml-prims) Removal of *MG calls + fixed a bug in permute method
- PR #194: Added new ml-prims for supporting LASSO regression.
- PR #114: Building faiss C++ api into libcuml
- PR #64: Using FAISS C++ API in cuML and exposing bindings through cython
- PR #208: Issue ml-common-3: Math.h: swap thrust::for_each with binaryOp,unaryOp
- PR #224: Improve doc strings for readable rendering with readthedocs
- PR #209: Simplify README.md, move build instructions to BUILD.md
- PR #218: Fix RNG to use given seed and adjust RNG test tolerances.
- PR #225: Support for generating random integers
- PR #215: Refactored LinAlg::norm to Stats::rowNorm and added Stats::colNorm
- PR #234: Support for custom output type and passing index value to main_op in *Reduction kernels
- PR #230: Refactored the cuda_utils header
- PR #236: Refactored cuml python package structure to be more sklearn like
- PR #232: Added reduce_rows_by_key
- PR #246: Support for 2 vectors in the matrix vector operator
- PR #244: Fix for single GPU OLS and Ridge to support one column training data
- PR #271: Added get_params and set_params functions for linear and ridge regression
- PR #253: Fix for issue #250-reduce_rows_by_key failed memcheck for small nkeys
- PR #269: LinearRegression, Ridge Python docs update and cleaning
- PR #322: set_params updated
- PR #237: Update build instructions
- PR #275: Kmeans use of faster gpu_matrix
- PR #288: Add n_neighbors to NearestNeighbors constructor
- PR #302: Added FutureWarning for deprecation of current kmeans algorithm
- PR #312: Last minute cleanup before release
- PR #315: Documentation updating and enhancements
- PR #330: Added ignored argument to pca.fit_transform to map to sklearn's implemenation
- PR #342: Change default ABI to ON
- PR #572: Pulling DBSCAN components into reusable primitives


## Bug Fixes

- PR #193: Fix AttributeError in PCA and TSVD
- PR #211: Fixing inconsistent use of proper batch size calculation in DBSCAN
- PR #202: Adding back ability for users to define their own BLAS
- PR #201: Pass CMAKE CUDA path to faiss/configure script
- PR #200 Avoid using numpy via cimport in KNN
- PR #228: Bug fix: LinAlg::unaryOp with 0-length input
- PR #279: Removing faiss-gpu references in README
- PR #321: Fix release script typo
- PR #327: Update conda requirements for version 0.6 requirements
- PR #352: Correctly calculating numpy chunk sizing for kNN
- PR #345: Run python import as part of package build to trigger compilation
- PR #347: Lowering memory usage of kNN.
- PR #355: Fixing issues with very large numpy inputs to SPMG OLS and tSVD.
- PR #357: Removing FAISS requirement from README
- PR #362: Fix for matVecOp crashing on large input sizes
- PR #366: Index arithmetic issue fix with TxN_t class
- PR #376: Disabled kmeans tests since they are currently too sensitive (see #71)
- PR #380: Allow arbitrary data size on ingress for numba_utils.row_matrix
- PR #385: Fix for long import cuml time in containers and fix for setup_pip
- PR #630: Fixing a missing kneighbors in nearest neighbors python proxy

# cuML 0.5.1 (05 Feb 2019)

## Bug Fixes

- PR #189 Avoid using numpy via cimport to prevent ABI issues in Cython compilation


# cuML 0.5.0 (28 Jan 2019)

## New Features

- PR #66: OLS Linear Regression
- PR #44: Distance calculation ML primitives
- PR #69: Ridge (L2 Regularized) Linear Regression
- PR #103: Linear Kalman Filter
- PR #117: Pip install support
- PR #64: Device to device support from cuML device pointers into FAISS

## Improvements

- PR #56: Make OpenMP optional for building
- PR #67: Github issue templates
- PR #44: Refactored DBSCAN to use ML primitives
- PR #91: Pytest cleanup and sklearn toyset datasets based pytests for kmeans and dbscan
- PR #75: C++ example to use kmeans
- PR #117: Use cmake extension to find any zlib installed in system
- PR #94: Add cmake flag to set ABI compatibility
- PR #139: Move thirdparty submodules to root and add symlinks to new locations
- PR #151: Replace TravisCI testing and conda pkg builds with gpuCI
- PR #164: Add numba kernel for faster column to row major transform
- PR #114: Adding FAISS to cuml build

## Bug Fixes

- PR #48: CUDA 10 compilation warnings fix
- PR #51: Fixes to Dockerfile and docs for new build system
- PR #72: Fixes for GCC 7
- PR #96: Fix for kmeans stack overflow with high number of clusters
- PR #105: Fix for AttributeError in kmeans fit method
- PR #113: Removed old  glm python/cython files
- PR #118: Fix for AttributeError in kmeans predict method
- PR #125: Remove randomized solver option from PCA python bindings


# cuML 0.4.0 (05 Dec 2018)

## New Features

## Improvements

- PR #42: New build system: separation of libcuml.so and cuml python package
- PR #43: Added changelog.md

## Bug Fixes


# cuML 0.3.0 (30 Nov 2018)

## New Features

- PR #33: Added ability to call cuML algorithms using numpy arrays

## Improvements

- PR #24: Fix references of python package from cuML to cuml and start using versioneer for better versioning
- PR #40: Added support for refactored cuDF 0.3.0, updated Conda files
- PR #33: Major python test cleaning, all tests pass with cuDF 0.2.0 and 0.3.0. Preparation for new build system
- PR #34: Updated batch count calculation logic in DBSCAN
- PR #35: Beginning of DBSCAN refactor to use cuML mlprims and general improvements

## Bug Fixes

- PR #30: Fixed batch size bug in DBSCAN that caused crash. Also fixed various locations for potential integer overflows
- PR #28: Fix readthedocs build documentation
- PR #29: Fix pytests for cuml name change from cuML
- PR #33: Fixed memory bug that would cause segmentation faults due to numba releasing memory before it was used. Also fixed row major/column major bugs for different algorithms
- PR #36: Fix kmeans gtest to use device data
- PR #38: cuda\_free bug removed that caused google tests to sometimes pass and sometimes fail randomly
- PR #39: Updated cmake to correctly link with CUDA libraries, add CUDA runtime linking and include source files in compile target

# cuML 0.2.0 (02 Nov 2018)

## New Features

- PR #11: Kmeans algorithm added
- PR #7: FAISS KNN wrapper added
- PR #21: Added Conda install support

## Improvements

- PR #15: Added compatibility with cuDF (from prior pyGDF)
- PR #13: Added FAISS to Dockerfile
- PR #21: Added TravisCI build system for CI and Conda builds

## Bug Fixes

- PR #4: Fixed explained variance bug in TSVD
- PR #5: Notebook bug fixes and updated results


# cuML 0.1.0

Initial release including PCA, TSVD, DBSCAN, ml-prims and cython wrappers<|MERGE_RESOLUTION|>--- conflicted
+++ resolved
@@ -98,12 +98,9 @@
 - PR #3208: Fix EXITCODE override in notebook test script
 - PR #3214: Correct flaky silhouette score test by setting atol
 - PR #3216: Ignore splits that do not satisfy constraints
-<<<<<<< HEAD
+- PR #3239: Fix intermittent dask random forest failure
 - PR #3243: Avoid unnecessary split for degenerate case where all labels are identical
-=======
-- PR #3239: Fix intermittent dask random forest failure
 - PR #3245: Rename `rows_sample` -> `max_samples` to be consistent with sklearn's RF
->>>>>>> d0cd8c1b
 
 # cuML 0.16.0 (23 Oct 2020)
 
