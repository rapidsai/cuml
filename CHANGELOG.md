# cuML 0.16.0 (Date TBD)

## New Features
- PR #2922: Install RAFT headers with cuML
- PR #2909: Update allgatherv for compatibility with latest RAFT
- PR #2677: Ability to export RF trees as JSON
- PR #2698: Distributed TF-IDF transformer
- PR #2476: Porter Stemmer
- PR #2789: Dask LabelEncoder
- PR #2152: add FIL C++ benchmark
- PR #2638: Improve cython build with custom `build_ext`
- PR #2866: Support XGBoost-style multiclass models (gradient boosted decision trees) in FIL C++
- PR #2874: Issue warning for degraded accuracy with float64 models in Treelite
- PR #2881: Introduces experimental batched backend for random forest
- PR #2916: Add SKLearn multi-class GBDT model support in FIL

## Improvements
- PR #2873: Remove empty marker kernel code for NVTX markers
- PR #2796: Remove tokens of length 1 by default for text vectorizers
- PR #2741: Use rapids build packages in conda environments
- PR #2735: Update seed to random_state in random forest and associated tests
- PR #2739: Use cusparse_wrappers.h from RAFT
- PR #2729: Replace `cupy.sparse` with `cupyx.scipy.sparse`
- PR #2749: Correct docs for python version used in cuml_dev conda environment
- PR #2747: Adopting raft::handle_t and raft::comms::comms_t in cuML
- PR #2762: Fix broken links and provide minor edits to docs
- PR #2723: Support and enable convert_dtype in estimator predict
- PR #2758: Match sklearn's default n_components behavior for PCA
- PR #2770: Fix doxygen version during cmake
- PR #2766: Update default RandomForestRegressor score function to use r2
- PR #2775: Enablinbg mg gtests w/ raft mpi comms
- PR #2783: Add pytest that will fail when GPU IDs in Dask cluster are not unique
- PR #2784: Add SparseCumlArray container for sparse index/data arrays
- PR #2785: Add in cuML-specific dev conda dependencies
- PR #2778: Add README for FIL
- PR #2799: Reenable lightgbm test with lower (1%) proba accuracy
- PR #2800: Align cuML's spdlog version with RMM's
- PR #2824: Make data conversions warnings be debug level
- PR #2835: Rng prims, utils, and dependencies in RAFT
- PR #2541: Improve Documentation Examples and Source Linking
- PR #2837: Make the FIL node reorder loop more obvious
- PR #2849: make num_classes significant in FLOAT_SCALAR case
- PR #2792: Project flash (new build process) script changes
- PR #2850: Clean up unused params in paramsPCA
- PR #2871: Add timing function to utils
- PR #2863: in FIL, rename leaf_value_t enums to more descriptive
- PR #2867: improve stability of FIL benchmark measurements
- PR #2798: Add python tests for FIL multiclass classification of lightgbm models
- PR #2892: Update ci/local/README.md
- PR #2910: Adding Support for CuPy 8.x
- PR #2914: Add tests for XGBoost multi-class models in FIL
- PR #2930: Pin libfaiss to <=1.6.3
- PR #2928: Updating Estimators Derived from Base for Consistency
- PR #2942: Adding `cuml.experimental` to the Docs

## Bug Fixes
- PR #2885: Changing test target for NVTX wrapper test
- PR #2882: Allow import on machines without GPUs
- PR #2875: Bug fix to enable colorful NVTX markers
- PR #2744: Supporting larger number of classes in KNeighborsClassifier
- PR #2769: Remove outdated doxygen options for 1.8.20
- PR #2787: Skip lightgbm test for version 3 and above temporarily
- PR #2805: Retain index in stratified splitting for dataframes
- PR #2781: Use Python print to correctly redirect spdlogs when sys.stdout is changed
- PR #2787: Skip lightgbm test for version 3 and above temporarily
- PR #2813: Fix memory access in generation of non-row-major random blobs
- PR #2810: Update Rf MNMG threshold to prevent sporadic test failure
- PR #2808: Relax Doxygen version required in CMake to coincide with integration repo
- PR #2818: Fix parsing of singlegpu option in build command
- PR #2827: Force use of whole dataset when sample bootstrapping is disabled
- PR #2829: Fixing description for labels in docs and removing row number constraint from PCA xform/inverse_xform
- PR #2832: Updating stress tests that fail with OOM
- PR #2831: Removing repeated capture and parameter in lambda function
- PR #2847: Workaround for TSNE lockup, change caching preference.
- PR #2842: KNN index preprocessors were using incorrect n_samples
- PR #2848: Fix typo in Python docstring for UMAP
- PR #2856: Fix LabelEncoder for filtered input
- PR #2855: Updates for RMM being header only
- PR #2844: Fix for OPG KNN Classifier & Regressor
- PR #2880: Fix bugs in Auto-ARIMA when s==None
- PR #2877: TSNE exception for n_components > 2
- PR #2879: Update unit test for LabelEncoder on filtered input
- PR #2932: Marking KBinsDiscretizer pytests as xfail
- PR #2925: Fixing Owner Bug When Slicing CumlArray Objects
- PR #2931: Fix notebook error handling in gpuCI
- PR #2943: Remove unused shuffle_features parameter
- PR #2940: Correcting labels meta dtype for `cuml.dask.make_classification`
<<<<<<< HEAD
- PR #2968: Remove shuffle_features from RF param names
=======
- PR #2957: Fix ols test size for stability
>>>>>>> 6babcdf8

# cuML 0.15.0 (Date TBD)

## New Features
- PR #2581: Added model persistence via joblib in each section of estimator_intro.ipynb
- PR #2554: Hashing Vectorizer and general vectorizer improvements
- PR #2240: Making Dask models pickleable
- PR #2267: CountVectorizer estimator
- PR #2261: Exposing new FAISS metrics through Python API
- PR #2287: Single-GPU TfidfTransformer implementation
- PR #2289: QR SVD solver for MNMG PCA
- PR #2312: column-major support for make_blobs
- PR #2172: Initial support for auto-ARIMA
- PR #2394: Adding cosine & correlation distance for KNN
- PR #2392: PCA can accept sparse inputs, and sparse prim for computing covariance
- PR #2465: Support pandas 1.0+
- PR #2550: Single GPU Target Encoder
- PR #2519: Precision recall curve using cupy
- PR #2500: Replace UMAP functionality dependency on nvgraph with RAFT Spectral Clustering
- PR #2502: cuML Implementation of `sklearn.metrics.pairwise_distances`
- PR #2520: TfidfVectorizer estimator
- PR #2211: MNMG KNN Classifier & Regressor
- PR #2461: Add KNN Sparse Output Functionality
- PR #2615: Incremental PCA
- PR #2594: Confidence intervals for ARIMA forecasts
- PR #2607: Add support for probability estimates in SVC
- PR #2618: SVM class and sample weights
- PR #2635: Decorator to generate docstrings with autodetection of parameters
- PR #2270: Multi class MNMG RF
- PR #2661: CUDA-11 support for single-gpu code
- PR #2322: Sparse FIL forests with 8-byte nodes
- PR #2675: Update conda recipes to support CUDA 11
- PR #2645: Add experimental, sklearn-based preprocessing

## Improvements
- PR #2336: Eliminate `rmm.device_array` usage
- PR #2262: Using fully shared PartDescriptor in MNMG decomposiition, linear models, and solvers
- PR #2310: Pinning ucx-py to 0.14 to make 0.15 CI pass
- PR #1945: enable clang tidy
- PR #2339: umap performance improvements
- PR #2308: Using fixture for Dask client to eliminate possiblity of not closing
- PR #2345: make C++ logger level definition to be the same as python layer
- PR #2329: Add short commit hash to conda package name
- PR #2362: Implement binary/multi-classification log loss with cupy
- PR #2363: Update threshold and make other changes for stress tests
- PR #2371: Updating MBSGD tests to use larger batches
- PR #2380: Pinning libcumlprims version to ease future updates
- PR #2405: Remove references to deprecated RMM headers.
- PR #2340: Import ARIMA in the root init file and fix the `test_fit_function` test
- PR #2408: Install meta packages for dependencies
- PR #2417: Move doc customization scripts to Jenkins
- PR #2427: Moving MNMG decomposition to cuml
- PR #2433: Add libcumlprims_mg to CMake
- PR #2420: Add and set convert_dtype default to True in estimator fit methods
- PR #2411: Refactor Mixin classes and use in classifier/regressor estimators
- PR #2442: fix setting RAFT_DIR from the RAFT_PATH env var
- PR #2469: Updating KNN c-api to document all arguments
- PR #2453: Add CumlArray to API doc
- PR #2440: Use Treelite Conda package
- PR #2403: Support for input and output type consistency in logistic regression predict_proba
- PR #2473: Add metrics.roc_auc_score to API docs. Additional readability and minor docs bug fixes
- PR #2468: Add `_n_features_in_` attribute to all single GPU estimators that implement fit
- PR #2489: Removing explicit FAISS build and adding dependency on libfaiss conda package
- PR #2480: Moving MNMG glm and solvers to cuml
- PR #2490: Moving MNMG KMeans to cuml
- PR #2483: Moving MNMG KNN to cuml
- PR #2492: Adding additional assertions to mnmg nearest neighbors pytests
- PR #2439: Update dask RF code to have print_detailed function
- PR #2431: Match output of classifier predict with target dtype
- PR #2237: Refactor RF cython code
- PR #2513: Fixing LGTM Analysis Issues
- PR #2099: Raise an error when float64 data is used with dask RF
- PR #2522: Renaming a few arguments in KNeighbors* to be more readable
- PR #2499: Provide access to `cuml.DBSCAN` core samples
- PR #2526: Removing PCA TSQR as a solver due to scalability issues
- PR #2536: Update conda upload versions for new supported CUDA/Python
- PR #2538: Remove Protobuf dependency
- PR #2553: Test pickle protocol 5 support
- PR #2570: Accepting single df or array input in train_test_split
- PR #2566: Remove deprecated cuDF from_gpu_matrix calls
- PR #2583: findpackage.cmake.in template for cmake dependencies
- PR #2577: Fully removing NVGraph dependency for CUDA 11 compatibility
- PR #2575: Speed up TfidfTransformer
- PR #2584: Removing dependency on sklearn's NotFittedError
- PR #2591: Generate benchmark datsets using `cuml.datasets`
- PR #2548: Fix limitation on number of rows usable with tSNE and refactor memory allocation
- PR #2589: including cuda-11 build fixes into raft
- PR #2599: Add Stratified train_test_split
- PR #2487: Set classes_ attribute during classifier fit
- PR #2605: Reduce memory usage in tSNE
- PR #2611: Adding building doxygen docs to gpu ci
- PR #2631: Enabling use of gtest conda package for build
- PR #2623: Fixing kmeans score() API to be compatible with Scikit-learn
- PR #2629: Add naive_bayes api docs
- PR #2643: 'dense' and 'sparse' values of `storage_type` for FIL
- PR #2691: Generic Base class attribute setter
- PR #2666: Update MBSGD documentation to mention that the model is experimental
- PR #2687: Update xgboost version to 1.2.0dev.rapidsai0.15
- PR #2684: CUDA 11 conda development environment yml and faiss patch
- PR #2648: Replace CNMeM with `rmm::mr::pool_memory_resource`.
- PR #2686: Improve SVM tests
- PR #2692: Changin LBFGS log level
- PR #2705: Add sum operator and base operator overloader functions to cumlarray
- PR #2701: Updating README + Adding ref to UMAP paper
- PR #2721: Update API docs
- PR #2730: Unpin cumlprims in conda recipes for release

## Bug Fixes
- PR #2369: Update RF code to fix set_params memory leak
- PR #2364: Fix for random projection
- PR #2373: Use Treelite Pip package in GPU testing
- PR #2376: Update documentation Links
- PR #2407: fixed batch count in DBScan for integer overflow case
- PR #2413: CumlArray and related methods updates to account for cuDF.Buffer contiguity update
- PR #2424: --singlegpu flag fix on build.sh script
- PR #2432: Using correct algo_name for UMAP in benchmark tests
- PR #2445: Restore access to coef_ property of Lasso
- PR #2441: Change p2p_enabled definition to work without ucx
- PR #2447: Drop `nvstrings`
- PR #2450: Update local build to use new gpuCI image
- PR #2454: Mark RF memleak test as XFAIL, because we can't detect memleak reliably
- PR #2455: Use correct field to store data type in `LabelEncoder.fit_transform`
- PR #2475: Fix typo in build.sh
- PR #2496: Fixing indentation for simulate_data in test_fil.py
- PR #2494: Set QN regularization strength consistent with scikit-learn
- PR #2486: Fix cupy input to kmeans init
- PR #2497: Changes to accomodate cuDF unsigned categorical changes
- PR #2209: Fix FIL benchmark for gpuarray-c input
- PR #2507: Import `treelite.sklearn`
- PR #2521: Fixing invalid smem calculation in KNeighborsCLassifier
- PR #2515: Increase tolerance for LogisticRegression test
- PR #2532: Updating doxygen in new MG headers
- PR #2521: Fixing invalid smem calculation in KNeighborsCLassifier
- PR #2515: Increase tolerance for LogisticRegression test
- PR #2545: Fix documentation of n_iter_without_progress in tSNE Python bindings
- PR #2543: Improve numerical stability of QN solver
- PR #2544: Fix Barnes-Hut tSNE not using specified post_learning_rate
- PR #2558: Disabled a long-running FIL test
- PR #2540: Update default value for n_epochs in UMAP to match documentation & sklearn API
- PR #2535: Fix issue with incorrect docker image being used in local build script
- PR #2542: Fix small memory leak in TSNE
- PR #2552: Fixed the length argument of updateDevice calls in RF test
- PR #2565: Fix cell allocation code to avoid loops in quad-tree. Prevent NaNs causing infinite descent
- PR #2563: Update scipy call for arima gradient test
- PR #2569: Fix for cuDF update
- PR #2508: Use keyword parameters in sklearn.datasets.make_* functions
- PR #2587: Attributes for estimators relying on solvers
- PR #2586: Fix SVC decision function data type
- PR #2573: Considering managed memory as device type on checking for KMeans
- PR #2574: Fixing include path in `tsvd_mg.pyx`
- PR #2506: Fix usage of CumlArray attributes on `cuml.common.base.Base`
- PR #2593: Fix inconsistency in train_test_split
- PR #2609: Fix small doxygen issues
- PR #2610: Remove cuDF tolist call
- PR #2613: Removing thresholds from kmeans score tests (SG+MG)
- PR #2616: Small test code fix for pandas dtype tests
- PR #2617: Fix floating point precision error in tSNE
- PR #2625: Update Estimator notebook to resolve errors
- PR #2634: singlegpu build option fixes
- PR #2641: [Breaking] Make `max_depth` in RF compatible with scikit-learn
- PR #2650: Make max_depth behave consistently for max_depth > 14
- PR #2651: AutoARIMA Python bug fix
- PR #2654: Fix for vectorizer concatenations
- PR #2655: Fix C++ RF predict function access of rows/samples array
- PR #2649: Cleanup sphinx doc warnings for 0.15
- PR #2668: Order conversion improvements to account for cupy behavior changes
- PR #2669: Revert PR 2655 Revert "Fixes C++ RF predict function"
- PR #2683: Fix incorrect "Bad CumlArray Use" error messages on test failures
- PR #2695: Fix debug build issue due to incorrect host/device method setup
- PR #2709: Fixing OneHotEncoder Overflow Error
- PR #2710: Fix SVC doc statement about predic_proba
- PR #2726: Return correct output type in QN
- PR #2711: Fix Dask RF failure intermittently
- PR #2718: Fix temp directory for py.test
- PR #2719: Set KNeighborsRegressor output dtype according to training target dtype
- PR #2720: Updates to outdated links
- PR #2722: Getting cuML covariance test passing w/ Cupy 7.8 & CUDA 11

# cuML 0.14.0 (03 Jun 2020)

## New Features
- PR #1994: Support for distributed OneHotEncoder
- PR #1892: One hot encoder implementation with cupy
- PR #1655: Adds python bindings for homogeneity score
- PR #1704: Adds python bindings for completeness score
- PR #1687: Adds python bindings for mutual info score
- PR #1980: prim: added a new write-only unary op prim
- PR #1867: C++: add logging interface support in cuML based spdlog
- PR #1902: Multi class inference in FIL C++ and importing multi-class forests from treelite
- PR #1906: UMAP MNMG
- PR #2067: python: wrap logging interface in cython
- PR #2083: Added dtype, order, and use_full_low_rank to MNMG `make_regression`
- PR #2074: SG and MNMG `make_classification`
- PR #2127: Added order to SG `make_blobs`, and switch from C++ to cupy based implementation
- PR #2057: Weighted k-means
- PR #2256: Add a `make_arima` generator
- PR #2245: ElasticNet, Lasso and Coordinate Descent MNMG
- PR #2242: Pandas input support with output as NumPy arrays by default
- PR #2551: Add cuML RF multiclass prediction using FIL from python
- PR #1728: Added notebook testing to gpuCI gpu build

## Improvements
- PR #1931: C++: enabled doxygen docs for all of the C++ codebase
- PR #1944: Support for dask_cudf.core.Series in _extract_partitions
- PR #1947: Cleaning up cmake
- PR #1927: Use Cython's `new_build_ext` (if available)
- PR #1946: Removed zlib dependency from cmake
- PR #1988: C++: cpp bench refactor
- PR #1873: Remove usage of nvstring and nvcat from LabelEncoder
- PR #1968: Update SVC SVR with cuML Array
- PR #1972: updates to our flow to use conda-forge's clang and clang-tools packages
- PR #1974: Reduce ARIMA testing time
- PR #1984: Enable Ninja build
- PR #1985: C++ UMAP parametrizable tests
- PR #2005: Adding missing algorithms to cuml benchmarks and notebook
- PR #2016: Add capability to setup.py and build.sh to fully clean all cython build files and artifacts
- PR #2044: A cuda-memcheck helper wrapper for devs
- PR #2018: Using `cuml.dask.part_utils.extract_partitions` and removing similar, duplicated code
- PR #2019: Enable doxygen build in our nightly doc build CI script
- PR #1996: Cythonize in parallel
- PR #2032: Reduce number of tests for MBSGD to improve CI running time
- PR #2031: Encapsulating UCX-py interactions in singleton
- PR #2029: Add C++ ARIMA log-likelihood benchmark
- PR #2085: Convert TSNE to use CumlArray
- PR #2051: Reduce the time required to run dask pca and dask tsvd tests
- PR #1981: Using CumlArray in kNN and DistributedDataHandler in dask kNN
- PR #2053: Introduce verbosity level in C++ layer instead of boolean `verbose` flag
- PR #2047: Make internal streams non-blocking w.r.t. NULL stream
- PR #2048: Random forest testing speedup
- PR #2058: Use CumlArray in Random Projection
- PR #2068: Updating knn class probabilities to use make_monotonic instead of binary search
- PR #2062: Adding random state to UMAP mnmg tests
- PR #2064: Speed-up K-Means test
- PR #2015: Renaming .h to .cuh in solver, dbscan and svm
- PR #2080: Improved import of sparse FIL forests from treelite
- PR #2090: Upgrade C++ build to C++14 standard
- PR #2089: CI: enabled cuda-memcheck on ml-prims unit-tests during nightly build
- PR #2128: Update Dask RF code to reduce the time required for GPU predict to run
- PR #2125: Build infrastructure to use RAFT
- PR #2131: Update Dask RF fit to use DistributedDataHandler
- PR #2055: Update the metrics notebook to use important cuML models
- PR #2095: Improved import of src_prims/utils.h, making it less ambiguous
- PR #2118: Updating SGD & mini-batch estimators to use CumlArray
- PR #2120: Speeding up dask RandomForest tests
- PR #1883: Use CumlArray in ARIMA
- PR #877: Adding definition of done criteria to wiki
- PR #2135: A few optimizations to UMAP fuzzy simplicial set
- PR #1914: Change the meaning of ARIMA's intercept to match the literature
- PR #2098: Renaming .h to .cuh in decision_tree, glm, pca
- PR #2150: Remove deprecated RMM calls in RMM allocator adapter
- PR #2146: Remove deprecated kalman filter
- PR #2151: Add pytest duration and pytest timeout
- PR #2156: Add Docker 19 support to local gpuci build
- PR #2178: Reduce duplicated code in RF
- PR #2124: Expand tutorial docs and sample notebook
- PR #2175: Allow CPU-only and dataset params for benchmark sweeps
- PR #2186: Refactor cython code to build OPG structs in common utils file
- PR #2180: Add fully single GPU singlegpu python build
- PR #2187: CMake improvements to manage conda environment dependencies
- PR #2185: Add has_sklearn function and use it in datasets/classification.
- PR #2193: Order-independent local shuffle in `cuml.dask.make_regression`
- PR #2204: Update python layer to use the logger interface
- PR #2184: Refoctor headers for holtwinters, rproj, tsvd, tsne, umap
- PR #2199: Remove unncessary notebooks
- PR #2195: Separating fit and transform calls in SG, MNMG PCA to save transform array memory consumption
- PR #2201: Re-enabling UMAP repro tests
- PR #2132: Add SVM C++ benchmarks
- PR #2196: Updates to benchmarks. Moving notebook
- PR #2208: Coordinate Descent, Lasso and ElasticNet CumlArray updates
- PR #2210: Updating KNN tests to evaluate multiple index partitions
- PR #2205: Use timeout to add 2 hour hard limit to dask tests
- PR #2212: Improve DBScan batch count / memory estimation
- PR #2213: Standardized include statements across all cpp source files, updated copyright on all modified files
- PR #2214: Remove utils folder and refactor to common folder
- PR #2220: Final refactoring of all src_prims header files following rules as specified in #1675
- PR #2225: input_to_cuml_array keep order option, test updates and cleanup
- PR #2244: Re-enable slow ARIMA tests as stress tests
- PR #2231: Using OPG structs from `cuml.common` in decomposition algorithms
- PR #2257: Update QN and LogisticRegression to use CumlArray
- PR #2259: Add CumlArray support to Naive Bayes
- PR #2252: Add benchmark for the Gram matrix prims
- PR #2263: Faster serialization for Treelite objects with RF
- PR #2264: Reduce build time for cuML by using make_blobs from libcuml++ interface
- PR #2269: Add docs targets to build.sh and fix python cuml.common docs
- PR #2271: Clarify doc for `_unique` default implementation in OneHotEncoder
- PR #2272: Add docs build.sh script to repository
- PR #2276: Ensure `CumlArray` provided `dtype` conforms
- PR #2281: Rely on cuDF's `Serializable` in `CumlArray`
- PR #2284: Reduce dataset size in SG RF notebook to reduce run time of sklearn
- PR #2285: Increase the threshold for elastic_net test in dask/test_coordinate_descent
- PR #2314: Update FIL default values, documentation and test
- PR #2316: 0.14 release docs additions and fixes
- PR #2320: Add prediction notes to RF docs
- PR #2323: Change verbose levels and parameter name to match Scikit-learn API
- PR #2324: Raise an error if n_bins > number of training samples in RF
- PR #2335: Throw a warning if treelite cannot be imported and `load_from_sklearn` is used

## Bug Fixes
- PR #1939: Fix syntax error in cuml.common.array
- PR #1941: Remove c++ cuda flag that was getting duplicated in CMake
- PR #1971: python: Correctly honor --singlegpu option and CUML_BUILD_PATH env variable
- PR #1969: Update libcumlprims to 0.14
- PR #1973: Add missing mg files for setup.py --singlegpu flag
- PR #1993: Set `umap_transform_reproducibility` tests to xfail
- PR #2004: Refactoring the arguments to `plant()` call
- PR #2017: Fixing memory issue in weak cc prim
- PR #2028: Skipping UMAP knn reproducibility tests until we figure out why its failing in CUDA 10.2
- PR #2024: Fixed cuda-memcheck errors with sample-without-replacement prim
- PR #1540: prims: support for custom math-type used for computation inside adjusted rand index prim
- PR #2077: dask-make blobs arguments to match sklearn
- PR #2059: Make all Scipy imports conditional
- PR #2078: Ignore negative cache indices in get_vecs
- PR #2084: Fixed cuda-memcheck errors with COO unit-tests
- PR #2087: Fixed cuda-memcheck errors with dispersion prim
- PR #2096: Fixed syntax error with nightly build command for memcheck unit-tests
- PR #2115: Fixed contingency matrix prim unit-tests for computing correct golden values
- PR #2107: Fix PCA transform
- PR #2109: input_to_cuml_array __cuda_array_interface__ bugfix
- PR #2117: cuDF __array__ exception small fixes
- PR #2139: CumlArray for adjusted_rand_score
- PR #2140: Returning self in fit model functions
- PR #2144: Remove GPU arch < 60 from CMake build
- PR #2153: Added missing namespaces to some Decision Tree files
- PR #2155: C++: fix doxygen build break
- PR #2161: Replacing depreciated bruteForceKnn
- PR #2162: Use stream in transpose prim
- PR #2165: Fit function test correction
- PR #2166: Fix handling of temp file in RF pickling
- PR #2176: C++: fix for adjusted rand index when input array is all zeros
- PR #2179: Fix clang tools version in libcuml recipe
- PR #2183: Fix RAFT in nightly package
- PR #2191: Fix placement of SVM parameter documentation and add examples
- PR #2212: Fix DBScan results (no propagation of labels through border points)
- PR #2215: Fix the printing of forest object
- PR #2217: Fix opg_utils naming to fix singlegpu build
- PR #2223: Fix bug in ARIMA C++ benchmark
- PR #2224: Temporary fix for CI until new Dask version is released
- PR #2228: Update to use __reduce_ex__ in CumlArray to override cudf.Buffer
- PR #2249: Fix bug in UMAP continuous target metrics
- PR #2258: Fix doxygen build break
- PR #2255: Set random_state for train_test_split function in dask RF
- PR #2275: Fix RF fit memory leak
- PR #2274: Fix parameter name verbose to verbosity in mnmg OneHotEncoder
- PR #2277: Updated cub repo path and branch name
- PR #2282: Fix memory leak in Dask RF concatenation
- PR #2301: Scaling KNN dask tests sample size with n GPUs
- PR #2293: Contiguity fixes for input_to_cuml_array and train_test_split
- PR #2295: Fix convert_to_dtype copy even with same dtype
- PR #2305: Fixed race condition in DBScan
- PR #2354: Fix broken links in README
- PR #2619: Explicitly skip raft test folder for pytest 6.0.0
- PR #2788: Set the minimum number of columns that can be sampled to 1 to fix 0 mem allocation error

# cuML 0.13.0 (31 Mar 2020)

## New Features
- PR #1777: Python bindings for entropy
- PR #1742: Mean squared error implementation with cupy
- PR #1817: Confusion matrix implementation with cupy (SNSG and MNMG)
- PR #1766: Mean absolute error implementation with cupy
- PR #1766: Mean squared log error implementation with cupy
- PR #1635: cuML Array shim and configurable output added to cluster methods
- PR #1586: Seasonal ARIMA
- PR #1683: cuml.dask make_regression
- PR #1689: Add framework for cuML Dask serializers
- PR #1709: Add `decision_function()` and `predict_proba()` for LogisticRegression
- PR #1714: Add `print_env.sh` file to gather important environment details
- PR #1750: LinearRegression CumlArray for configurable output
- PR #1814: ROC AUC score implementation with cupy
- PR #1767: Single GPU decomposition models configurable output
- PR #1646: Using FIL to predict in MNMG RF
- PR #1778: Make cuML Handle picklable
- PR #1738: cuml.dask refactor beginning and dask array input option for OLS, Ridge and KMeans
- PR #1874: Add predict_proba function to RF classifier
- PR #1815: Adding KNN parameter to UMAP
- PR #1978: Adding `predict_proba` function to dask RF

## Improvements
- PR #1644: Add `predict_proba()` for FIL binary classifier
- PR #1620: Pickling tests now automatically finds all model classes inheriting from cuml.Base
- PR #1637: Update to newer treelite version with XGBoost 1.0 compatibility
- PR #1632: Fix MBSGD models inheritance, they now inherits from cuml.Base
- PR #1628: Remove submodules from cuML
- PR #1755: Expose the build_treelite function for python
- PR #1649: Add the fil_sparse_format variable option to RF API
- PR #1647: storage_type=AUTO uses SPARSE for large models
- PR #1668: Update the warning statement thrown in RF when the seed is set but n_streams is not 1
- PR #1662: use of direct cusparse calls for coo2csr, instead of depending on nvgraph
- PR #1747: C++: dbscan performance improvements and cleanup
- PR #1697: Making trustworthiness batchable and using proper workspace
- PR #1721: Improving UMAP pytests
- PR #1717: Call `rmm_cupy_allocator` for CuPy allocations
- PR #1718: Import `using_allocator` from `cupy.cuda`
- PR #1723: Update RF Classifier to throw an exception for multi-class pickling
- PR #1726: Decorator to allocate CuPy arrays with RMM
- PR #1719: UMAP random seed reproducibility
- PR #1748: Test serializing `CumlArray` objects
- PR #1776: Refactoring pca/tsvd distributed
- PR #1762: Update CuPy requirement to 7
- PR #1768: C++: Different input and output types for add and subtract prims
- PR #1790: Add support for multiple seeding in k-means++
- PR #1805: Adding new Dask cuda serializers to naive bayes + a trivial perf update
- PR #1812: C++: bench: UMAP benchmark cases added
- PR #1795: Add capability to build CumlArray from bytearray/memoryview objects
- PR #1824: C++: improving the performance of UMAP algo
- PR #1816: Add ARIMA notebook
- PR #1856: Update docs for 0.13
- PR #1827: Add HPO demo Notebook
- PR #1825: `--nvtx` option in `build.sh`
- PR #1847: Update XGBoost version for CI
- PR #1837: Simplify cuML Array construction
- PR #1848: Rely on subclassing for cuML Array serialization
- PR #1866: Minimizing client memory pressure on Naive Bayes
- PR #1788: Removing complexity bottleneck in S-ARIMA
- PR #1873: Remove usage of nvstring and nvcat from LabelEncoder
- PR #1891: Additional improvements to naive bayes tree reduction

## Bug Fixes
- PR #1835 : Fix calling default RF Classification always
- PT #1904: replace cub sort
- PR #1833: Fix depth issue in shallow RF regression estimators
- PR #1770: Warn that KalmanFilter is deprecated
- PR #1775: Allow CumlArray to work with inputs that have no 'strides' in array interface
- PR #1594: Train-test split is now reproducible
- PR #1590: Fix destination directory structure for run-clang-format.py
- PR #1611: Fixing pickling errors for KNN classifier and regressor
- PR #1617: Fixing pickling issues for SVC and SVR
- PR #1634: Fix title in KNN docs
- PR #1627: Adding a check for multi-class data in RF classification
- PR #1654: Skip treelite patch if its already been applied
- PR #1661: Fix nvstring variable name
- PR #1673: Using struct for caching dlsym state in communicator
- PR #1659: TSNE - introduce 'convert_dtype' and refactor class attr 'Y' to 'embedding_'
- PR #1672: Solver 'svd' in Linear and Ridge Regressors when n_cols=1
- PR #1670: Lasso & ElasticNet - cuml Handle added
- PR #1671: Update for accessing cuDF Series pointer
- PR #1652: Support XGBoost 1.0+ models in FIL
- PR #1702: Fix LightGBM-FIL validation test
- PR #1701: test_score kmeans test passing with newer cupy version
- PR #1706: Remove multi-class bug from QuasiNewton
- PR #1699: Limit CuPy to <7.2 temporarily
- PR #1708: Correctly deallocate cuML handles in Cython
- PR #1730: Fixes to KF for test stability (mainly in CUDA 10.2)
- PR #1729: Fixing naive bayes UCX serialization problem in fit()
- PR #1749: bug fix rf classifier/regressor on seg fault in bench
- PR #1751: Updated RF documentation
- PR #1765: Update the checks for using RF GPU predict
- PR #1787: C++: unit-tests to check for RF accuracy. As well as a bug fix to improve RF accuracy
- PR #1793: Updated fil pyx to solve memory leakage issue
- PR #1810: Quickfix - chunkage in dask make_regression
- PR #1842: DistributedDataHandler not properly setting 'multiple'
- PR #1849: Critical fix in ARIMA initial estimate
- PR #1851: Fix for cuDF behavior change for multidimensional arrays
- PR #1852: Remove Thrust warnings
- PR #1868: Turning off IPC caching until it is fixed in UCX-py/UCX
- PR #1876: UMAP exponential decay parameters fix
- PR #1887: Fix hasattr for missing attributes on base models
- PR #1877: Remove resetting index in shuffling in train_test_split
- PR #1893: Updating UCX in comms to match current UCX-py
- PR #1888: Small train_test_split test fix
- PR #1899: Fix dask `extract_partitions()`, remove transformation as instance variable in PCA and TSVD and match sklearn APIs
- PR #1920: Temporarily raising threshold for UMAP reproducibility tests
- PR #1918: Create memleak fixture to skip memleak tests in CI for now
- PR #1926: Update batch matrix test margins
- PR #1925: Fix failing dask tests
- PR #1936: Update DaskRF regression test to xfail
- PR #1932: Isolating cause of make_blobs failure
- PR #1951: Dask Random forest regression CPU predict bug fix
- PR #1948: Adjust BatchedMargin margin and disable tests temporarily
- PR #1950: Fix UMAP test failure


# cuML 0.12.0 (04 Feb 2020)

## New Features
- PR #1483: prims: Fused L2 distance and nearest-neighbor prim
- PR #1494: bench: ml-prims benchmark
- PR #1514: bench: Fused L2 NN prim benchmark
- PR #1411: Cython side of MNMG OLS
- PR #1520: Cython side of MNMG Ridge Regression
- PR #1516: Suppor Vector Regression (epsilon-SVR)

## Improvements
- PR #1638: Update cuml/docs/README.md
- PR #1468: C++: updates to clang format flow to make it more usable among devs
- PR #1473: C++: lazy initialization of "costly" resources inside cumlHandle
- PR #1443: Added a new overloaded GEMM primitive
- PR #1489: Enabling deep trees using Gather tree builder
- PR #1463: Update FAISS submodule to 1.6.1
- PR #1488: Add codeowners
- PR #1432: Row-major (C-style) GPU arrays for benchmarks
- PR #1490: Use dask master instead of conda package for testing
- PR #1375: Naive Bayes & Distributed Naive Bayes
- PR #1377: Add GPU array support for FIL benchmarking
- PR #1493: kmeans: add tiling support for 1-NN computation and use fusedL2-1NN prim for L2 distance metric
- PR #1532: Update CuPy to >= 6.6 and allow 7.0
- PR #1528: Re-enabling KNN using dynamic library loading for UCX in communicator
- PR #1545: Add conda environment version updates to ci script
- PR #1541: Updates for libcudf++ Python refactor
- PR #1555: FIL-SKL, an SKLearn-based benchmark for FIL
- PR #1537: Improve pickling and scoring suppport for many models to support hyperopt
- PR #1551: Change custom kernel to cupy for col/row order transform
- PR #1533: C++: interface header file separation for SVM
- PR #1560: Helper function to allocate all new CuPy arrays with RMM memory management
- PR #1570: Relax nccl in conda recipes to >=2.4 (matching CI)
- PR #1578: Add missing function information to the cuML documenataion
- PR #1584: Add has_scipy utility function for runtime check
- PR #1583: API docs updates for 0.12
- PR #1591: Updated FIL documentation

## Bug Fixes
- PR #1470: Documentation: add make_regression, fix ARIMA section
- PR #1482: Updated the code to remove sklearn from the mbsgd stress test
- PR #1491: Update dev environments for 0.12
- PR #1512: Updating setup_cpu() in SpeedupComparisonRunner
- PR #1498: Add build.sh to code owners
- PR #1505: cmake: added correct dependencies for prims-bench build
- PR #1534: Removed TODO comment in create_ucp_listeners()
- PR #1548: Fixing umap extra unary op in knn graph
- PR #1547: Fixing MNMG kmeans score. Fixing UMAP pickling before fit(). Fixing UMAP test failures.
- PR #1557: Increasing threshold for kmeans score
- PR #1562: Increasing threshold even higher
- PR #1564: Fixed a typo in function cumlMPICommunicator_impl::syncStream
- PR #1569: Remove Scikit-learn exception and depedenncy in SVM
- PR #1575: Add missing dtype parameter in call to strides to order for CuPy 6.6 code path
- PR #1574: Updated the init file to include SVM
- PR #1589: Fixing the default value for RF and updating mnmg predict to accept cudf
- PR #1601: Fixed wrong datatype used in knn voting kernel

# cuML 0.11.0 (11 Dec 2019)

## New Features

- PR #1295: Cython side of MNMG PCA
- PR #1218: prims: histogram prim
- PR #1129: C++: Separate include folder for C++ API distribution
- PR #1282: OPG KNN MNMG Code (disabled for 0.11)
- PR #1242: Initial implementation of FIL sparse forests
- PR #1194: Initial ARIMA time-series modeling support.
- PR #1286: Importing treelite models as FIL sparse forests
- PR #1285: Fea minimum impurity decrease RF param
- PR #1301: Add make_regression to generate regression datasets
- PR #1322: RF pickling using treelite, protobuf and FIL
- PR #1332: Add option to cuml.dask make_blobs to produce dask array
- PR #1307: Add RF regression benchmark
- PR #1327: Update the code to build treelite with protobuf
- PR #1289: Add Python benchmarking support for FIL
- PR #1371: Cython side of MNMG tSVD
- PR #1386: Expose SVC decision function value

## Improvements
- PR #1170: Use git to clone subprojects instead of git submodules
- PR #1239: Updated the treelite version
- PR #1225: setup.py clone dependencies like cmake and correct include paths
- PR #1224: Refactored FIL to prepare for sparse trees
- PR #1249: Include libcuml.so C API in installed targets
- PR #1259: Conda dev environment updates and use libcumlprims current version in CI
- PR #1277: Change dependency order in cmake for better printing at compile time
- PR #1264: Add -s flag to GPU CI pytest for better error printing
- PR #1271: Updated the Ridge regression documentation
- PR #1283: Updated the cuMl docs to include MBSGD and adjusted_rand_score
- PR #1300: Lowercase parameter versions for FIL algorithms
- PR #1312: Update CuPy to version 6.5 and use conda-forge channel
- PR #1336: Import SciKit-Learn models into FIL
- PR #1314: Added options needed for ASVDb output (CUDA ver, etc.), added option
  to select algos
- PR #1335: Options to print available algorithms and datasets
  in the Python benchmark
- PR #1338: Remove BUILD_ABI references in CI scripts
- PR #1340: Updated unit tests to uses larger dataset
- PR #1351: Build treelite temporarily for GPU CI testing of FIL Scikit-learn
  model importing
- PR #1367: --test-split benchmark parameter for train-test split
- PR #1360: Improved tests for importing SciKit-Learn models into FIL
- PR #1368: Add --num-rows benchmark command line argument
- PR #1351: Build treelite temporarily for GPU CI testing of FIL Scikit-learn model importing
- PR #1366: Modify train_test_split to use CuPy and accept device arrays
- PR #1258: Documenting new MPI communicator for multi-node multi-GPU testing
- PR #1345: Removing deprecated should_downcast argument
- PR #1362: device_buffer in UMAP + Sparse prims
- PR #1376: AUTO value for FIL algorithm
- PR #1408: Updated pickle tests to delete the pre-pickled model to prevent pointer leakage
- PR #1357: Run benchmarks multiple times for CI
- PR #1382: ARIMA optimization: move functions to C++ side
- PR #1392: Updated RF code to reduce duplication of the code
- PR #1444: UCX listener running in its own isolated thread
- PR #1445: Improved performance of FIL sparse trees
- PR #1431: Updated API docs
- PR #1441: Remove unused CUDA conda labels
- PR #1439: Match sklearn 0.22 default n_estimators for RF and fix test errors
- PR #1461: Add kneighbors to API docs

## Bug Fixes
- PR #1281: Making rng.h threadsafe
- PR #1212: Fix cmake git cloning always running configure in subprojects
- PR #1261: Fix comms build errors due to cuml++ include folder changes
- PR #1267: Update build.sh for recent change of building comms in main CMakeLists
- PR #1278: Removed incorrect overloaded instance of eigJacobi
- PR #1302: Updates for numba 0.46
- PR #1313: Updated the RF tests to set the seed and n_streams
- PR #1319: Using machineName arg passed in instead of default for ASV reporting
- PR #1326: Fix illegal memory access in make_regression (bounds issue)
- PR #1330: Fix C++ unit test utils for better handling of differences near zero
- PR #1342: Fix to prevent memory leakage in Lasso and ElasticNet
- PR #1337: Fix k-means init from preset cluster centers
- PR #1354: Fix SVM gamma=scale implementation
- PR #1344: Change other solver based methods to create solver object in init
- PR #1373: Fixing a few small bugs in make_blobs and adding asserts to pytests
- PR #1361: Improve SMO error handling
- PR #1384: Lower expectations on batched matrix tests to prevent CI failures
- PR #1380: Fix memory leaks in ARIMA
- PR #1391: Lower expectations on batched matrix tests even more
- PR #1394: Warning added in svd for cuda version 10.1
- PR #1407: Resolved RF predict issues and updated RF docstring
- PR #1401: Patch for lbfgs solver for logistic regression with no l1 penalty
- PR #1416: train_test_split numba and rmm device_array output bugfix
- PR #1419: UMAP pickle tests are using wrong n_neighbors value for trustworthiness
- PR #1438: KNN Classifier to properly return Dataframe with Dataframe input
- PR #1425: Deprecate seed and use random_state similar to Scikit-learn in train_test_split
- PR #1458: Add joblib as an explicit requirement
- PR #1474: Defer knn mnmg to 0.12 nightly builds and disable ucx-py dependency

# cuML 0.10.0 (16 Oct 2019)

## New Features
- PR #1148: C++ benchmark tool for c++/CUDA code inside cuML
- PR #1071: Selective eigen solver of cuSolver
- PR #1073: Updating RF wrappers to use FIL for GPU accelerated prediction
- PR #1104: CUDA 10.1 support
- PR #1113: prims: new batched make-symmetric-matrix primitive
- PR #1112: prims: new batched-gemv primitive
- PR #855: Added benchmark tools
- PR #1149 Add YYMMDD to version tag for nightly conda packages
- PR #892: General Gram matrices prim
- PR #912: Support Vector Machine
- PR #1274: Updated the RF score function to use GPU predict

## Improvements
- PR #961: High Peformance RF; HIST algo
- PR #1028: Dockerfile updates after dir restructure. Conda env yaml to add statsmodels as a dependency
- PR #1047: Consistent OPG interface for kmeans, based on internal libcumlprims update
- PR #763: Add examples to train_test_split documentation
- PR #1093: Unified inference kernels for different FIL algorithms
- PR #1076: Paying off some UMAP / Spectral tech debt.
- PR #1086: Ensure RegressorMixin scorer uses device arrays
- PR #1110: Adding tests to use default values of parameters of the models
- PR #1108: input_to_host_array function in input_utils for input processing to host arrays
- PR #1114: K-means: Exposing useful params, removing unused params, proxying params in Dask
- PR #1138: Implementing ANY_RANK semantics on irecv
- PR #1142: prims: expose separate InType and OutType for unaryOp and binaryOp
- PR #1115: Moving dask_make_blobs to cuml.dask.datasets. Adding conversion to dask.DataFrame
- PR #1136: CUDA 10.1 CI updates
- PR #1135: K-means: add boundary cases for kmeans||, support finer control with convergence
- PR #1163: Some more correctness improvements. Better verbose printing
- PR #1165: Adding except + in all remaining cython
- PR #1186: Using LocalCUDACluster Pytest fixture
- PR #1173: Docs: Barnes Hut TSNE documentation
- PR #1176: Use new RMM API based on Cython
- PR #1219: Adding custom bench_func and verbose logging to cuml.benchmark
- PR #1247: Improved MNMG RF error checking

## Bug Fixes

- PR #1231: RF respect number of cuda streams from cuml handle
- PR #1230: Rf bugfix memleak in regression
- PR #1208: compile dbscan bug
- PR #1016: Use correct libcumlprims version in GPU CI
- PR #1040: Update version of numba in development conda yaml files
- PR #1043: Updates to accomodate cuDF python code reorganization
- PR #1044: Remove nvidia driver installation from ci/cpu/build.sh
- PR #991: Barnes Hut TSNE Memory Issue Fixes
- PR #1075: Pinning Dask version for consistent CI results
- PR #990: Barnes Hut TSNE Memory Issue Fixes
- PR #1066: Using proper set of workers to destroy nccl comms
- PR #1072: Remove pip requirements and setup
- PR #1074: Fix flake8 CI style check
- PR #1087: Accuracy improvement for sqrt/log in RF max_feature
- PR #1088: Change straggling numba python allocations to use RMM
- PR #1106: Pinning Distributed version to match Dask for consistent CI results
- PR #1116: TSNE CUDA 10.1 Bug Fixes
- PR #1132: DBSCAN Batching Bug Fix
- PR #1162: DASK RF random seed bug fix
- PR #1164: Fix check_dtype arg handling for input_to_dev_array
- PR #1171: SVM prediction bug fix
- PR #1177: Update dask and distributed to 2.5
- PR #1204: Fix SVM crash on Turing
- PR #1199: Replaced sprintf() with snprintf() in THROW()
- PR #1205: Update dask-cuda in yml envs
- PR #1211: Fixing Dask k-means transform bug and adding test
- PR #1236: Improve fix for SMO solvers potential crash on Turing
- PR #1251: Disable compiler optimization for CUDA 10.1 for distance prims
- PR #1260: Small bugfix for major conversion in input_utils
- PR #1276: Fix float64 prediction crash in test_random_forest

# cuML 0.9.0 (21 Aug 2019)

## New Features

- PR #894: Convert RF to treelite format
- PR #826: Jones transformation of params for ARIMA models timeSeries ml-prim
- PR #697: Silhouette Score metric ml-prim
- PR #674: KL Divergence metric ml-prim
- PR #787: homogeneity, completeness and v-measure metrics ml-prim
- PR #711: Mutual Information metric ml-prim
- PR #724: Entropy metric ml-prim
- PR #766: Expose score method based on inertia for KMeans
- PR #823: prims: cluster dispersion metric
- PR #816: Added inverse_transform() for LabelEncoder
- PR #789: prims: sampling without replacement
- PR #813: prims: Col major istance prim
- PR #635: Random Forest & Decision Tree Regression (Single-GPU)
- PR #819: Forest Inferencing Library (FIL)
- PR #829: C++: enable nvtx ranges
- PR #835: Holt-Winters algorithm
- PR #837: treelite for decision forest exchange format
- PR #871: Wrapper for FIL
- PR #870: make_blobs python function
- PR #881: wrappers for accuracy_score and adjusted_rand_score functions
- PR #840: Dask RF classification and regression
- PR #870: make_blobs python function
- PR #879: import of treelite models to FIL
- PR #892: General Gram matrices prim
- PR #883: Adding MNMG Kmeans
- PR #930: Dask RF
- PR #882: TSNE - T-Distributed Stochastic Neighbourhood Embedding
- PR #624: Internals API & Graph Based Dimensionality Reductions Callback
- PR #926: Wrapper for FIL
- PR #994: Adding MPI comm impl for testing / benchmarking MNMG CUDA
- PR #960: Enable using libcumlprims for MG algorithms/prims

## Improvements
- PR #822: build: build.sh update to club all make targets together
- PR #807: Added development conda yml files
- PR #840: Require cmake >= 3.14
- PR #832: Stateless Decision Tree and Random Forest API
- PR #857: Small modifications to comms for utilizing IB w/ Dask
- PR #851: Random forest Stateless API wrappers
- PR #865: High Performance RF
- PR #895: Pretty prints arguments!
- PR #920: Add an empty marker kernel for tracing purposes
- PR #915: syncStream added to cumlCommunicator
- PR #922: Random Forest support in FIL
- PR #911: Update headers to credit CannyLabs BH TSNE implementation
- PR #918: Streamline CUDA_REL environment variable
- PR #924: kmeans: updated APIs to be stateless, refactored code for mnmg support
- PR #950: global_bias support in FIL
- PR #773: Significant improvements to input checking of all classes and common input API for Python
- PR #957: Adding docs to RF & KMeans MNMG. Small fixes for release
- PR #965: Making dask-ml a hard dependency
- PR #976: Update api.rst for new 0.9 classes
- PR #973: Use cudaDeviceGetAttribute instead of relying on cudaDeviceProp object being passed
- PR #978: Update README for 0.9
- PR #1009: Fix references to notebooks-contrib
- PR #1015: Ability to control the number of internal streams in cumlHandle_impl via cumlHandle
- PR #1175: Add more modules to docs ToC

## Bug Fixes

- PR #923: Fix misshapen level/trend/season HoltWinters output
- PR #831: Update conda package dependencies to cudf 0.9
- PR #772: Add missing cython headers to SGD and CD
- PR #849: PCA no attribute trans_input_ transform bug fix
- PR #869: Removing incorrect information from KNN Docs
- PR #885: libclang installation fix for GPUCI
- PR #896: Fix typo in comms build instructions
- PR #921: Fix build scripts using incorrect cudf version
- PR #928: TSNE Stability Adjustments
- PR #934: Cache cudaDeviceProp in cumlHandle for perf reasons
- PR #932: Change default param value for RF classifier
- PR #949: Fix dtype conversion tests for unsupported cudf dtypes
- PR #908: Fix local build generated file ownerships
- PR #983: Change RF max_depth default to 16
- PR #987: Change default values for knn
- PR #988: Switch to exact tsne
- PR #991: Cleanup python code in cuml.dask.cluster
- PR #996: ucx_initialized being properly set in CommsContext
- PR #1007: Throws a well defined error when mutigpu is not enabled
- PR #1018: Hint location of nccl in build.sh for CI
- PR #1022: Using random_state to make K-Means MNMG tests deterministic
- PR #1034: Fix typos and formatting issues in RF docs
- PR #1052: Fix the rows_sample dtype to float

# cuML 0.8.0 (27 June 2019)

## New Features

- PR #652: Adjusted Rand Index metric ml-prim
- PR #679: Class label manipulation ml-prim
- PR #636: Rand Index metric ml-prim
- PR #515: Added Random Projection feature
- PR #504: Contingency matrix ml-prim
- PR #644: Add train_test_split utility for cuDF dataframes
- PR #612: Allow Cuda Array Interface, Numba inputs and input code refactor
- PR #641: C: Separate C-wrapper library build to generate libcuml.so
- PR #631: Add nvcategory based ordinal label encoder
- PR #681: Add MBSGDClassifier and MBSGDRegressor classes around SGD
- PR #705: Quasi Newton solver and LogisticRegression Python classes
- PR #670: Add test skipping functionality to build.sh
- PR #678: Random Forest Python class
- PR #684: prims: make_blobs primitive
- PR #673: prims: reduce cols by key primitive
- PR #812: Add cuML Communications API & consolidate Dask cuML

## Improvements

- PR #597: C++ cuML and ml-prims folder refactor
- PR #590: QN Recover from numeric errors
- PR #482: Introduce cumlHandle for pca and tsvd
- PR #573: Remove use of unnecessary cuDF column and series copies
- PR #601: Cython PEP8 cleanup and CI integration
- PR #596: Introduce cumlHandle for ols and ridge
- PR #579: Introduce cumlHandle for cd and sgd, and propagate C++ errors in cython level for cd and sgd
- PR #604: Adding cumlHandle to kNN, spectral methods, and UMAP
- PR #616: Enable clang-format for enforcing coding style
- PR #618: CI: Enable copyright header checks
- PR #622: Updated to use 0.8 dependencies
- PR #626: Added build.sh script, updated CI scripts and documentation
- PR #633: build: Auto-detection of GPU_ARCHS during cmake
- PR #650: Moving brute force kNN to prims. Creating stateless kNN API.
- PR #662: C++: Bulk clang-format updates
- PR #671: Added pickle pytests and correct pickling of Base class
- PR #675: atomicMin/Max(float, double) with integer atomics and bit flipping
- PR #677: build: 'deep-clean' to build.sh to clean faiss build as well
- PR #683: Use stateless c++ API in KNN so that it can be pickled properly
- PR #686: Use stateless c++ API in UMAP so that it can be pickled properly
- PR #695: prims: Refactor pairwise distance
- PR #707: Added stress test and updated documentation for RF
- PR #701: Added emacs temporary file patterns to .gitignore
- PR #606: C++: Added tests for host_buffer and improved device_buffer and host_buffer implementation
- PR #726: Updated RF docs and stress test
- PR #730: Update README and RF docs for 0.8
- PR #744: Random projections generating binomial on device. Fixing tests.
- PR #741: Update API docs for 0.8
- PR #754: Pickling of UMAP/KNN
- PR #753: Made PCA and TSVD picklable
- PR #746: LogisticRegression and QN API docstrings
- PR #820: Updating DEVELOPER GUIDE threading guidelines

## Bug Fixes
- PR #584: Added missing virtual destructor to deviceAllocator and hostAllocator
- PR #620: C++: Removed old unit-test files in ml-prims
- PR #627: C++: Fixed dbscan crash issue filed in 613
- PR #640: Remove setuptools from conda run dependency
- PR #646: Update link in contributing.md
- PR #649: Bug fix to LinAlg::reduce_rows_by_key prim filed in issue #648
- PR #666: fixes to gitutils.py to resolve both string decode and handling of uncommitted files
- PR #676: Fix template parameters in `bernoulli()` implementation.
- PR #685: Make CuPy optional to avoid nccl conda package conflicts
- PR #687: prims: updated tolerance for reduce_cols_by_key unit-tests
- PR #689: Removing extra prints from NearestNeighbors cython
- PR #718: Bug fix for DBSCAN and increasing batch size of sgd
- PR #719: Adding additional checks for dtype of the data
- PR #736: Bug fix for RF wrapper and .cu print function
- PR #547: Fixed issue if C++ compiler is specified via CXX during configure.
- PR #759: Configure Sphinx to render params correctly
- PR #762: Apply threshold to remove flakiness of UMAP tests.
- PR #768: Fixing memory bug from stateless refactor
- PR #782: Nearest neighbors checking properly whether memory should be freed
- PR #783: UMAP was using wrong size for knn computation
- PR #776: Hotfix for self.variables in RF
- PR #777: Fix numpy input bug
- PR #784: Fix jit of shuffle_idx python function
- PR #790: Fix rows_sample input type for RF
- PR #793: Fix for dtype conversion utility for numba arrays without cupy installed
- PR #806: Add a seed for sklearn model in RF test file
- PR #843: Rf quantile fix

# cuML 0.7.0 (10 May 2019)

## New Features

- PR #405: Quasi-Newton GLM Solvers
- PR #277: Add row- and column-wise weighted mean primitive
- PR #424: Add a grid-sync struct for inter-block synchronization
- PR #430: Add R-Squared Score to ml primitives
- PR #463: Add matrix gather to ml primitives
- PR #435: Expose cumlhandle in cython + developer guide
- PR #455: Remove default-stream arguement across ml-prims and cuML
- PR #375: cuml cpp shared library renamed to libcuml++.so
- PR #460: Random Forest & Decision Trees (Single-GPU, Classification)
- PR #491: Add doxygen build target for ml-prims
- PR #505: Add R-Squared Score to python interface
- PR #507: Add coordinate descent for lasso and elastic-net
- PR #511: Add a minmax ml-prim
- PR #516: Added Trustworthiness score feature
- PR #520: Add local build script to mimic gpuCI
- PR #503: Add column-wise matrix sort primitive
- PR #525: Add docs build script to cuML
- PR #528: Remove current KMeans and replace it with a new single GPU implementation built using ML primitives

## Improvements

- PR #481: Refactoring Quasi-Newton to use cumlHandle
- PR #467: Added validity check on cumlHandle_t
- PR #461: Rewrote permute and added column major version
- PR #440: README updates
- PR #295: Improve build-time and the interface e.g., enable bool-OutType, for distance()
- PR #390: Update docs version
- PR #272: Add stream parameters to cublas and cusolver wrapper functions
- PR #447: Added building and running mlprims tests to CI
- PR #445: Lower dbscan memory usage by computing adjacency matrix directly
- PR #431: Add support for fancy iterator input types to LinAlg::reduce_rows_by_key
- PR #394: Introducing cumlHandle API to dbscan and add example
- PR #500: Added CI check for black listed CUDA Runtime API calls
- PR #475: exposing cumlHandle for dbscan from python-side
- PR #395: Edited the CONTRIBUTING.md file
- PR #407: Test files to run stress, correctness and unit tests for cuml algos
- PR #512: generic copy method for copying buffers between device/host
- PR #533: Add cudatoolkit conda dependency
- PR #524: Use cmake find blas and find lapack to pass configure options to faiss
- PR #527: Added notes on UMAP differences from reference implementation
- PR #540: Use latest release version in update-version CI script
- PR #552: Re-enable assert in kmeans tests with xfail as needed
- PR #581: Add shared memory fast col major to row major function back with bound checks
- PR #592: More efficient matrix copy/reverse methods
- PR #721: Added pickle tests for DBSCAN and Random Projections

## Bug Fixes

- PR #334: Fixed segfault in `ML::cumlHandle_impl::destroyResources`
- PR #349: Developer guide clarifications for cumlHandle and cumlHandle_impl
- PR #398: Fix CI scripts to allow nightlies to be uploaded
- PR #399: Skip PCA tests to allow CI to run with driver 418
- PR #422: Issue in the PCA tests was solved and CI can run with driver 418
- PR #409: Add entry to gitmodules to ignore build artifacts
- PR #412: Fix for svdQR function in ml-prims
- PR #438: Code that depended on FAISS was building everytime.
- PR #358: Fixed an issue when switching streams on MLCommon::device_buffer and MLCommon::host_buffer
- PR #434: Fixing bug in CSR tests
- PR #443: Remove defaults channel from ci scripts
- PR #384: 64b index arithmetic updates to the kernels inside ml-prims
- PR #459: Fix for runtime library path of pip package
- PR #464: Fix for C++11 destructor warning in qn
- PR #466: Add support for column-major in LinAlg::*Norm methods
- PR #465: Fixing deadlock issue in GridSync due to consecutive sync calls
- PR #468: Fix dbscan example build failure
- PR #470: Fix resource leakage in Kalman filter python wrapper
- PR #473: Fix gather ml-prim test for change in rng uniform API
- PR #477: Fixes default stream initialization in cumlHandle
- PR #480: Replaced qn_fit() declaration with #include of file containing definition to fix linker error
- PR #495: Update cuDF and RMM versions in GPU ci test scripts
- PR #499: DEVELOPER_GUIDE.md: fixed links and clarified ML::detail::streamSyncer example
- PR #506: Re enable ml-prim tests in CI
- PR #508: Fix for an error with default argument in LinAlg::meanSquaredError
- PR #519: README.md Updates and adding BUILD.md back
- PR #526: Fix the issue of wrong results when fit and transform of PCA are called separately
- PR #531: Fixing missing arguments in updateDevice() for RF
- PR #543: Exposing dbscan batch size through cython API and fixing broken batching
- PR #551: Made use of ZLIB_LIBRARIES consistent between ml_test and ml_mg_test
- PR #557: Modified CI script to run cuML tests before building mlprims and removed lapack flag
- PR #578: Updated Readme.md to add lasso and elastic-net
- PR #580: Fixing cython garbage collection bug in KNN
- PR #577: Use find libz in prims cmake
- PR #594: fixed cuda-memcheck mean_center test failures


# cuML 0.6.1 (09 Apr 2019)

## Bug Fixes

- PR #462 Runtime library path fix for cuML pip package


# cuML 0.6.0 (22 Mar 2019)

## New Features

- PR #249: Single GPU Stochastic Gradient Descent for linear regression, logistic regression, and linear svm with L1, L2, and elastic-net penalties.
- PR #247: Added "proper" CUDA API to cuML
- PR #235: NearestNeighbors MG Support
- PR #261: UMAP Algorithm
- PR #290: NearestNeighbors numpy MG Support
- PR #303: Reusable spectral embedding / clustering
- PR #325: Initial support for single process multi-GPU OLS and tSVD
- PR #271: Initial support for hyperparameter optimization with dask for many models

## Improvements

- PR #144: Dockerfile update and docs for LinearRegression and Kalman Filter.
- PR #168: Add /ci/gpu/build.sh file to cuML
- PR #167: Integrating full-n-final ml-prims repo inside cuml
- PR #198: (ml-prims) Removal of *MG calls + fixed a bug in permute method
- PR #194: Added new ml-prims for supporting LASSO regression.
- PR #114: Building faiss C++ api into libcuml
- PR #64: Using FAISS C++ API in cuML and exposing bindings through cython
- PR #208: Issue ml-common-3: Math.h: swap thrust::for_each with binaryOp,unaryOp
- PR #224: Improve doc strings for readable rendering with readthedocs
- PR #209: Simplify README.md, move build instructions to BUILD.md
- PR #218: Fix RNG to use given seed and adjust RNG test tolerances.
- PR #225: Support for generating random integers
- PR #215: Refactored LinAlg::norm to Stats::rowNorm and added Stats::colNorm
- PR #234: Support for custom output type and passing index value to main_op in *Reduction kernels
- PR #230: Refactored the cuda_utils header
- PR #236: Refactored cuml python package structure to be more sklearn like
- PR #232: Added reduce_rows_by_key
- PR #246: Support for 2 vectors in the matrix vector operator
- PR #244: Fix for single GPU OLS and Ridge to support one column training data
- PR #271: Added get_params and set_params functions for linear and ridge regression
- PR #253: Fix for issue #250-reduce_rows_by_key failed memcheck for small nkeys
- PR #269: LinearRegression, Ridge Python docs update and cleaning
- PR #322: set_params updated
- PR #237: Update build instructions
- PR #275: Kmeans use of faster gpu_matrix
- PR #288: Add n_neighbors to NearestNeighbors constructor
- PR #302: Added FutureWarning for deprecation of current kmeans algorithm
- PR #312: Last minute cleanup before release
- PR #315: Documentation updating and enhancements
- PR #330: Added ignored argument to pca.fit_transform to map to sklearn's implemenation
- PR #342: Change default ABI to ON
- PR #572: Pulling DBSCAN components into reusable primitives


## Bug Fixes

- PR #193: Fix AttributeError in PCA and TSVD
- PR #211: Fixing inconsistent use of proper batch size calculation in DBSCAN
- PR #202: Adding back ability for users to define their own BLAS
- PR #201: Pass CMAKE CUDA path to faiss/configure script
- PR #200 Avoid using numpy via cimport in KNN
- PR #228: Bug fix: LinAlg::unaryOp with 0-length input
- PR #279: Removing faiss-gpu references in README
- PR #321: Fix release script typo
- PR #327: Update conda requirements for version 0.6 requirements
- PR #352: Correctly calculating numpy chunk sizing for kNN
- PR #345: Run python import as part of package build to trigger compilation
- PR #347: Lowering memory usage of kNN.
- PR #355: Fixing issues with very large numpy inputs to SPMG OLS and tSVD.
- PR #357: Removing FAISS requirement from README
- PR #362: Fix for matVecOp crashing on large input sizes
- PR #366: Index arithmetic issue fix with TxN_t class
- PR #376: Disabled kmeans tests since they are currently too sensitive (see #71)
- PR #380: Allow arbitrary data size on ingress for numba_utils.row_matrix
- PR #385: Fix for long import cuml time in containers and fix for setup_pip
- PR #630: Fixing a missing kneighbors in nearest neighbors python proxy

# cuML 0.5.1 (05 Feb 2019)

## Bug Fixes

- PR #189 Avoid using numpy via cimport to prevent ABI issues in Cython compilation


# cuML 0.5.0 (28 Jan 2019)

## New Features

- PR #66: OLS Linear Regression
- PR #44: Distance calculation ML primitives
- PR #69: Ridge (L2 Regularized) Linear Regression
- PR #103: Linear Kalman Filter
- PR #117: Pip install support
- PR #64: Device to device support from cuML device pointers into FAISS

## Improvements

- PR #56: Make OpenMP optional for building
- PR #67: Github issue templates
- PR #44: Refactored DBSCAN to use ML primitives
- PR #91: Pytest cleanup and sklearn toyset datasets based pytests for kmeans and dbscan
- PR #75: C++ example to use kmeans
- PR #117: Use cmake extension to find any zlib installed in system
- PR #94: Add cmake flag to set ABI compatibility
- PR #139: Move thirdparty submodules to root and add symlinks to new locations
- PR #151: Replace TravisCI testing and conda pkg builds with gpuCI
- PR #164: Add numba kernel for faster column to row major transform
- PR #114: Adding FAISS to cuml build

## Bug Fixes

- PR #48: CUDA 10 compilation warnings fix
- PR #51: Fixes to Dockerfile and docs for new build system
- PR #72: Fixes for GCC 7
- PR #96: Fix for kmeans stack overflow with high number of clusters
- PR #105: Fix for AttributeError in kmeans fit method
- PR #113: Removed old  glm python/cython files
- PR #118: Fix for AttributeError in kmeans predict method
- PR #125: Remove randomized solver option from PCA python bindings


# cuML 0.4.0 (05 Dec 2018)

## New Features

## Improvements

- PR #42: New build system: separation of libcuml.so and cuml python package
- PR #43: Added changelog.md

## Bug Fixes


# cuML 0.3.0 (30 Nov 2018)

## New Features

- PR #33: Added ability to call cuML algorithms using numpy arrays

## Improvements

- PR #24: Fix references of python package from cuML to cuml and start using versioneer for better versioning
- PR #40: Added support for refactored cuDF 0.3.0, updated Conda files
- PR #33: Major python test cleaning, all tests pass with cuDF 0.2.0 and 0.3.0. Preparation for new build system
- PR #34: Updated batch count calculation logic in DBSCAN
- PR #35: Beginning of DBSCAN refactor to use cuML mlprims and general improvements

## Bug Fixes

- PR #30: Fixed batch size bug in DBSCAN that caused crash. Also fixed various locations for potential integer overflows
- PR #28: Fix readthedocs build documentation
- PR #29: Fix pytests for cuml name change from cuML
- PR #33: Fixed memory bug that would cause segmentation faults due to numba releasing memory before it was used. Also fixed row major/column major bugs for different algorithms
- PR #36: Fix kmeans gtest to use device data
- PR #38: cuda\_free bug removed that caused google tests to sometimes pass and sometimes fail randomly
- PR #39: Updated cmake to correctly link with CUDA libraries, add CUDA runtime linking and include source files in compile target

# cuML 0.2.0 (02 Nov 2018)

## New Features

- PR #11: Kmeans algorithm added
- PR #7: FAISS KNN wrapper added
- PR #21: Added Conda install support

## Improvements

- PR #15: Added compatibility with cuDF (from prior pyGDF)
- PR #13: Added FAISS to Dockerfile
- PR #21: Added TravisCI build system for CI and Conda builds

## Bug Fixes

- PR #4: Fixed explained variance bug in TSVD
- PR #5: Notebook bug fixes and updated results


# cuML 0.1.0

Initial release including PCA, TSVD, DBSCAN, ml-prims and cython wrappers<|MERGE_RESOLUTION|>--- conflicted
+++ resolved
@@ -85,11 +85,8 @@
 - PR #2931: Fix notebook error handling in gpuCI
 - PR #2943: Remove unused shuffle_features parameter
 - PR #2940: Correcting labels meta dtype for `cuml.dask.make_classification`
-<<<<<<< HEAD
 - PR #2968: Remove shuffle_features from RF param names
-=======
 - PR #2957: Fix ols test size for stability
->>>>>>> 6babcdf8
 
 # cuML 0.15.0 (Date TBD)
 
