--- conflicted
+++ resolved
@@ -41,14 +41,11 @@
 - PR #2789: Dask LabelEncoder
 - PR #2152: add FIL C++ benchmark
 - PR #2638: Improve cython build with custom `build_ext`
-<<<<<<< HEAD
-- PR #2780: Multiple KNN strategies
-=======
 - PR #2866: Support XGBoost-style multiclass models (gradient boosted decision trees) in FIL C++
 - PR #2874: Issue warning for degraded accuracy with float64 models in Treelite
 - PR #2881: Introduces experimental batched backend for random forest
 - PR #2916: Add SKLearn multi-class GBDT model support in FIL
->>>>>>> 7dbd33d0
+- PR #2780: Multiple KNN strategies
 
 ## Improvements
 - PR #2947: Add more warnings for accuracy degradation with 64-bit models
