--- conflicted
+++ resolved
@@ -49,12 +49,9 @@
 - PR #3155: Eliminate unnecessary warnings from random projection test
 - PR #3176: Add probabilistic SVM tests with various input array types
 - PR #3180: FIL: `blocks_per_sm` support in Python
-<<<<<<< HEAD
 - PR #3219: Update CI to use XGBoost 1.3.0 RCs
-=======
 - PR #3221: Update contributing doc for label support
 - PR #3177: Make Multinomial Naive Bayes inherit from `ClassifierMixin` and use it for score
->>>>>>> 75979a68
 
 ## Bug Fixes
 - PR #3218: Specify dependency branches in conda dev environment to avoid pip resolver issue
