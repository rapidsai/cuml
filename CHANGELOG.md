--- conflicted
+++ resolved
@@ -42,13 +42,10 @@
 - PR #2871: Add timing function to utils
 - PR #2863: in FIL, rename leaf_value_t enums to more descriptive
 - PR #2867: improve stability of FIL benchmark measurements
-<<<<<<< HEAD
-- PR #2914: Add tests for XGBoost multi-class models in FIL
-=======
 - PR #2798: Add python tests for FIL multiclass classification of lightgbm models
->>>>>>> 8020bde1
 - PR #2892 Update ci/local/README.md
 - PR #2910: Adding Support for CuPy 8.x
+- PR #2914: Add tests for XGBoost multi-class models in FIL
 
 ## Bug Fixes
 - PR #2882: Allow import on machines without GPUs
