# cuML 0.14.0 (Date TBD)

## New Features

## Improvements
- PR #1931: C++: enabled doxygen docs for all of the C++ codebase
- PR #1944: Support for dask_cudf.core.Series in _extract_partitions
- PR #1947: Cleaning up cmake
- PR #1927: Use Cython's `new_build_ext` (if available)
- PR #1946: Removed zlib dependency from cmake
- PR #1968: Update SVC SVR with cuML Array
- PR #1972: updates to our flow to use conda-forge's clang and clang-tools packages
- PR #1974: Reduce ARIMA testing time
- PR #1984: Enable Ninja build
<<<<<<< HEAD
- PR #2018: Using `cuml.dask.part_utils.extract_partitions` and removing similar, duplicated code
=======
- PR #1996: Cythonize in parallel
- PR #2031: Encapsulating UCX-py interactions in singleton
- PR #2029: Add C++ ARIMA log-likelihood benchmark
>>>>>>> 9389fe31

## Bug Fixes
- PR #1939: Fix syntax error in cuml.common.array
- PR #1941: Remove c++ cuda flag that was getting duplicated in CMake
- PR #1971: python: Correctly honor --singlegpu option and CUML_BUILD_PATH env variable
- PR #1969: Update libcumlprims to 0.14
- PR #1973: Add missing mg files for setup.py --singlegpu flag
- PR #1993: Set `umap_transform_reproducibility` tests to xfail
- PR #2028: Skipping UMAP knn reproducibility tests until we figure out why its failing in CUDA 10.2
- PR #2024: Fixed cuda-memcheck errors with sample-without-replacement prim

# cuML 0.13.0 (Date TBD)

## New Features
- PR #1777: Python bindings for entropy
- PR #1742: Mean squared error implementation with cupy
- PR #1766: Mean absolute error implementation with cupy
- PR #1766: Mean squared log error implementation with cupy
- PR #1635: cuML Array shim and configurable output added to cluster methods
- PR #1586: Seasonal ARIMA
- PR #1683: cuml.dask make_regression
- PR #1689: Add framework for cuML Dask serializers
- PR #1709: Add `decision_function()` and `predict_proba()` for LogisticRegression
- PR #1714: Add `print_env.sh` file to gather important environment details
- PR #1750: LinearRegression CumlArray for configurable output
- PR #1767: Single GPU decomposition models configurable output
- PR #1646: Using FIL to predict in MNMG RF
- PR #1778: Make cuML Handle picklable
- PR #1738: cuml.dask refactor beginning and dask array input option for OLS, Ridge and KMeans
- PR #1874: Add predict_proba function to RF classifier
- PR #1815: Adding KNN parameter to UMAP

## Improvements
- PR #1644: Add `predict_proba()` for FIL binary classifier
- PR #1620: Pickling tests now automatically finds all model classes inheriting from cuml.Base
- PR #1637: Update to newer treelite version with XGBoost 1.0 compatibility
- PR #1632: Fix MBSGD models inheritance, they now inherits from cuml.Base
- PR #1628: Remove submodules from cuML
- PR #1755: Expose the build_treelite function for python
- PR #1649: Add the fil_sparse_format variable option to RF API
- PR #1647: storage_type=AUTO uses SPARSE for large models
- PR #1668: Update the warning statement thrown in RF when the seed is set but n_streams is not 1
- PR #1662: use of direct cusparse calls for coo2csr, instead of depending on nvgraph
- PR #1747: C++: dbscan performance improvements and cleanup
- PR #1697: Making trustworthiness batchable and using proper workspace
- PR #1721: Improving UMAP pytests
- PR #1717: Call `rmm_cupy_allocator` for CuPy allocations
- PR #1718: Import `using_allocator` from `cupy.cuda`
- PR #1723: Update RF Classifier to throw an exception for multi-class pickling
- PR #1726: Decorator to allocate CuPy arrays with RMM
- PR #1719: UMAP random seed reproducibility
- PR #1748: Test serializing `CumlArray` objects
- PR #1776: Refactoring pca/tsvd distributed
- PR #1762: Update CuPy requirement to 7
- PR #1768: C++: Different input and output types for add and subtract prims
- PR #1790: Add support for multiple seeding in k-means++
- PR #1805: Adding new Dask cuda serializers to naive bayes + a trivial perf update
- PR #1812: C++: bench: UMAP benchmark cases added
- PR #1795: Add capability to build CumlArray from bytearray/memoryview objects
- PR #1824: C++: improving the performance of UMAP algo
- PR #1816: Add ARIMA notebook
- PR #1856: Update docs for 0.13
- PR #1827: Add HPO demo Notebook
- PR #1825: `--nvtx` option in `build.sh`
- PR #1847: Update XGBoost version for CI
- PR #1837: Simplify cuML Array construction
- PR #1848: Rely on subclassing for cuML Array serialization
- PR #1866: Minimizing client memory pressure on Naive Bayes
- PR #1788: Removing complexity bottleneck in S-ARIMA
- PR #1891: Additional improvements to naive bayes tree reduction

## Bug Fixes
- PR #1835 : Fix calling default RF Classification always
- PT #1904: replace cub sort
- PR #1833: Fix depth issue in shallow RF regression estimators
- PR #1770: Warn that KalmanFilter is deprecated
- PR #1775: Allow CumlArray to work with inputs that have no 'strides' in array interface
- PR #1594: Train-test split is now reproducible
- PR #1590: Fix destination directory structure for run-clang-format.py
- PR #1611: Fixing pickling errors for KNN classifier and regressor
- PR #1617: Fixing pickling issues for SVC and SVR
- PR #1634: Fix title in KNN docs
- PR #1627: Adding a check for multi-class data in RF classification
- PR #1654: Skip treelite patch if its already been applied
- PR #1661: Fix nvstring variable name
- PR #1673: Using struct for caching dlsym state in communicator
- PR #1659: TSNE - introduce 'convert_dtype' and refactor class attr 'Y' to 'embedding_'
- PR #1672: Solver 'svd' in Linear and Ridge Regressors when n_cols=1
- PR #1670: Lasso & ElasticNet - cuml Handle added
- PR #1671: Update for accessing cuDF Series pointer
- PR #1652: Support XGBoost 1.0+ models in FIL
- PR #1702: Fix LightGBM-FIL validation test
- PR #1701: test_score kmeans test passing with newer cupy version
- PR #1706: Remove multi-class bug from QuasiNewton
- PR #1699: Limit CuPy to <7.2 temporarily
- PR #1708: Correctly deallocate cuML handles in Cython
- PR #1730: Fixes to KF for test stability (mainly in CUDA 10.2)
- PR #1729: Fixing naive bayes UCX serialization problem in fit()
- PR #1749: bug fix rf classifier/regressor on seg fault in bench
- PR #1751: Updated RF documentation
- PR #1765: Update the checks for using RF GPU predict
- PR #1787: C++: unit-tests to check for RF accuracy. As well as a bug fix to improve RF accuracy
- PR #1793: Updated fil pyx to solve memory leakage issue
- PR #1810: Quickfix - chunkage in dask make_regression
- PR #1842: DistributedDataHandler not properly setting 'multiple'
- PR #1849: Critical fix in ARIMA initial estimate
- PR #1851: Fix for cuDF behavior change for multidimensional arrays
- PR #1852: Remove Thrust warnings
- PR #1868: Turning off IPC caching until it is fixed in UCX-py/UCX
- PR #1876: UMAP exponential decay parameters fix
- PR #1887: Fix hasattr for missing attributes on base models
- PR #1877: Remove resetting index in shuffling in train_test_split
- PR #1893: Updating UCX in comms to match current UCX-py
- PR #1888: Small train_test_split test fix
- PR #1899: Fix dask `extract_partitions()`, remove transformation as instance variable in PCA and TSVD and match sklearn APIs
- PR #1920: Temporarily raising threshold for UMAP reproducibility tests
- PR #1918: Create memleak fixture to skip memleak tests in CI for now
- PR #1926: Update batch matrix test margins
- PR #1925: Fix failing dask tests
- PR #1936: Update DaskRF regression test to xfail
- PR #1932: Isolating cause of make_blobs failure
- PR #1951: Dask Random forest regression CPU predict bug fix
- PR #1948: Adjust BatchedMargin margin and disable tests temporarily
- PR #1950: Fix UMAP test failure



# cuML 0.12.0 (04 Feb 2020)

## New Features
- PR #1483: prims: Fused L2 distance and nearest-neighbor prim
- PR #1494: bench: ml-prims benchmark
- PR #1514: bench: Fused L2 NN prim benchmark
- PR #1411: Cython side of MNMG OLS
- PR #1520: Cython side of MNMG Ridge Regression
- PR #1516: Suppor Vector Regression (epsilon-SVR)

## Improvements
- PR #1638: Update cuml/docs/README.md
- PR #1468: C++: updates to clang format flow to make it more usable among devs
- PR #1473: C++: lazy initialization of "costly" resources inside cumlHandle
- PR #1443: Added a new overloaded GEMM primitive
- PR #1489: Enabling deep trees using Gather tree builder
- PR #1463: Update FAISS submodule to 1.6.1
- PR #1488: Add codeowners
- PR #1432: Row-major (C-style) GPU arrays for benchmarks
- PR #1490: Use dask master instead of conda package for testing
- PR #1375: Naive Bayes & Distributed Naive Bayes
- PR #1377: Add GPU array support for FIL benchmarking
- PR #1493: kmeans: add tiling support for 1-NN computation and use fusedL2-1NN prim for L2 distance metric
- PR #1532: Update CuPy to >= 6.6 and allow 7.0
- PR #1528: Re-enabling KNN using dynamic library loading for UCX in communicator
- PR #1545: Add conda environment version updates to ci script
- PR #1541: Updates for libcudf++ Python refactor
- PR #1555: FIL-SKL, an SKLearn-based benchmark for FIL
- PR #1537: Improve pickling and scoring suppport for many models to support hyperopt
- PR #1551: Change custom kernel to cupy for col/row order transform
- PR #1533: C++: interface header file separation for SVM
- PR #1560: Helper function to allocate all new CuPy arrays with RMM memory management
- PR #1570: Relax nccl in conda recipes to >=2.4 (matching CI)
- PR #1578: Add missing function information to the cuML documenataion
- PR #1584: Add has_scipy utility function for runtime check
- PR #1583: API docs updates for 0.12
- PR #1591: Updated FIL documentation

## Bug Fixes
- PR #1470: Documentation: add make_regression, fix ARIMA section
- PR #1482: Updated the code to remove sklearn from the mbsgd stress test
- PR #1491: Update dev environments for 0.12
- PR #1512: Updating setup_cpu() in SpeedupComparisonRunner
- PR #1498: Add build.sh to code owners
- PR #1505: cmake: added correct dependencies for prims-bench build
- PR #1534: Removed TODO comment in create_ucp_listeners()
- PR #1548: Fixing umap extra unary op in knn graph
- PR #1547: Fixing MNMG kmeans score. Fixing UMAP pickling before fit(). Fixing UMAP test failures.
- PR #1557: Increasing threshold for kmeans score
- PR #1562: Increasing threshold even higher
- PR #1564: Fixed a typo in function cumlMPICommunicator_impl::syncStream
- PR #1569: Remove Scikit-learn exception and depedenncy in SVM
- PR #1575: Add missing dtype parameter in call to strides to order for CuPy 6.6 code path
- PR #1574: Updated the init file to include SVM
- PR #1589: Fixing the default value for RF and updating mnmg predict to accept cudf
- PR #1601: Fixed wrong datatype used in knn voting kernel

# cuML 0.11.0 (11 Dec 2019)

## New Features

- PR #1295: Cython side of MNMG PCA
- PR #1218: prims: histogram prim
- PR #1129: C++: Separate include folder for C++ API distribution
- PR #1282: OPG KNN MNMG Code (disabled for 0.11)
- PR #1242: Initial implementation of FIL sparse forests
- PR #1194: Initial ARIMA time-series modeling support.
- PR #1286: Importing treelite models as FIL sparse forests
- PR #1285: Fea minimum impurity decrease RF param
- PR #1301: Add make_regression to generate regression datasets
- PR #1322: RF pickling using treelite, protobuf and FIL
- PR #1332: Add option to cuml.dask make_blobs to produce dask array
- PR #1307: Add RF regression benchmark
- PR #1327: Update the code to build treelite with protobuf
- PR #1289: Add Python benchmarking support for FIL
- PR #1371: Cython side of MNMG tSVD
- PR #1386: Expose SVC decision function value

## Improvements
- PR #1170: Use git to clone subprojects instead of git submodules
- PR #1239: Updated the treelite version
- PR #1225: setup.py clone dependencies like cmake and correct include paths
- PR #1224: Refactored FIL to prepare for sparse trees
- PR #1249: Include libcuml.so C API in installed targets
- PR #1259: Conda dev environment updates and use libcumlprims current version in CI
- PR #1277: Change dependency order in cmake for better printing at compile time
- PR #1264: Add -s flag to GPU CI pytest for better error printing
- PR #1271: Updated the Ridge regression documentation
- PR #1283: Updated the cuMl docs to include MBSGD and adjusted_rand_score
- PR #1300: Lowercase parameter versions for FIL algorithms
- PR #1312: Update CuPy to version 6.5 and use conda-forge channel
- PR #1336: Import SciKit-Learn models into FIL
- PR #1314: Added options needed for ASVDb output (CUDA ver, etc.), added option
  to select algos
- PR #1335: Options to print available algorithms and datasets
  in the Python benchmark
- PR #1338: Remove BUILD_ABI references in CI scripts
- PR #1340: Updated unit tests to uses larger dataset
- PR #1351: Build treelite temporarily for GPU CI testing of FIL Scikit-learn
  model importing
- PR #1367: --test-split benchmark parameter for train-test split
- PR #1360: Improved tests for importing SciKit-Learn models into FIL
- PR #1368: Add --num-rows benchmark command line argument
- PR #1351: Build treelite temporarily for GPU CI testing of FIL Scikit-learn model importing
- PR #1366: Modify train_test_split to use CuPy and accept device arrays
- PR #1258: Documenting new MPI communicator for multi-node multi-GPU testing
- PR #1345: Removing deprecated should_downcast argument
- PR #1362: device_buffer in UMAP + Sparse prims
- PR #1376: AUTO value for FIL algorithm
- PR #1408: Updated pickle tests to delete the pre-pickled model to prevent pointer leakage
- PR #1357: Run benchmarks multiple times for CI
- PR #1382: ARIMA optimization: move functions to C++ side
- PR #1392: Updated RF code to reduce duplication of the code
- PR #1444: UCX listener running in its own isolated thread
- PR #1445: Improved performance of FIL sparse trees
- PR #1431: Updated API docs
- PR #1441: Remove unused CUDA conda labels
- PR #1439: Match sklearn 0.22 default n_estimators for RF and fix test errors
- PR #1461: Add kneighbors to API docs

## Bug Fixes
- PR #1281: Making rng.h threadsafe
- PR #1212: Fix cmake git cloning always running configure in subprojects
- PR #1261: Fix comms build errors due to cuml++ include folder changes
- PR #1267: Update build.sh for recent change of building comms in main CMakeLists
- PR #1278: Removed incorrect overloaded instance of eigJacobi
- PR #1302: Updates for numba 0.46
- PR #1313: Updated the RF tests to set the seed and n_streams
- PR #1319: Using machineName arg passed in instead of default for ASV reporting
- PR #1326: Fix illegal memory access in make_regression (bounds issue)
- PR #1330: Fix C++ unit test utils for better handling of differences near zero
- PR #1342: Fix to prevent memory leakage in Lasso and ElasticNet
- PR #1337: Fix k-means init from preset cluster centers
- PR #1354: Fix SVM gamma=scale implementation
- PR #1344: Change other solver based methods to create solver object in init
- PR #1373: Fixing a few small bugs in make_blobs and adding asserts to pytests
- PR #1361: Improve SMO error handling
- PR #1384: Lower expectations on batched matrix tests to prevent CI failures
- PR #1380: Fix memory leaks in ARIMA
- PR #1391: Lower expectations on batched matrix tests even more
- PR #1394: Warning added in svd for cuda version 10.1
- PR #1407: Resolved RF predict issues and updated RF docstring
- PR #1401: Patch for lbfgs solver for logistic regression with no l1 penalty
- PR #1416: train_test_split numba and rmm device_array output bugfix
- PR #1419: UMAP pickle tests are using wrong n_neighbors value for trustworthiness
- PR #1438: KNN Classifier to properly return Dataframe with Dataframe input
- PR #1425: Deprecate seed and use random_state similar to Scikit-learn in train_test_split
- PR #1458: Add joblib as an explicit requirement
- PR #1474: Defer knn mnmg to 0.12 nightly builds and disable ucx-py dependency

# cuML 0.10.0 (16 Oct 2019)

## New Features
- PR #1148: C++ benchmark tool for c++/CUDA code inside cuML
- PR #1071: Selective eigen solver of cuSolver
- PR #1073: Updating RF wrappers to use FIL for GPU accelerated prediction
- PR #1104: CUDA 10.1 support
- PR #1113: prims: new batched make-symmetric-matrix primitive
- PR #1112: prims: new batched-gemv primitive
- PR #855: Added benchmark tools
- PR #1149 Add YYMMDD to version tag for nightly conda packages
- PR #892: General Gram matrices prim
- PR #912: Support Vector Machine
- PR #1274: Updated the RF score function to use GPU predict

## Improvements
- PR #961: High Peformance RF; HIST algo
- PR #1028: Dockerfile updates after dir restructure. Conda env yaml to add statsmodels as a dependency
- PR #1047: Consistent OPG interface for kmeans, based on internal libcumlprims update
- PR #763: Add examples to train_test_split documentation
- PR #1093: Unified inference kernels for different FIL algorithms
- PR #1076: Paying off some UMAP / Spectral tech debt.
- PR #1086: Ensure RegressorMixin scorer uses device arrays
- PR #1110: Adding tests to use default values of parameters of the models
- PR #1108: input_to_host_array function in input_utils for input processing to host arrays
- PR #1114: K-means: Exposing useful params, removing unused params, proxying params in Dask
- PR #1138: Implementing ANY_RANK semantics on irecv
- PR #1142: prims: expose separate InType and OutType for unaryOp and binaryOp
- PR #1115: Moving dask_make_blobs to cuml.dask.datasets. Adding conversion to dask.DataFrame
- PR #1136: CUDA 10.1 CI updates
- PR #1135: K-means: add boundary cases for kmeans||, support finer control with convergence
- PR #1163: Some more correctness improvements. Better verbose printing
- PR #1165: Adding except + in all remaining cython
- PR #1186: Using LocalCUDACluster Pytest fixture
- PR #1173: Docs: Barnes Hut TSNE documentation
- PR #1176: Use new RMM API based on Cython
- PR #1219: Adding custom bench_func and verbose logging to cuml.benchmark
- PR #1247: Improved MNMG RF error checking

## Bug Fixes

- PR #1231: RF respect number of cuda streams from cuml handle
- PR #1230: Rf bugfix memleak in regression
- PR #1208: compile dbscan bug
- PR #1016: Use correct libcumlprims version in GPU CI
- PR #1040: Update version of numba in development conda yaml files
- PR #1043: Updates to accomodate cuDF python code reorganization
- PR #1044: Remove nvidia driver installation from ci/cpu/build.sh
- PR #991: Barnes Hut TSNE Memory Issue Fixes
- PR #1075: Pinning Dask version for consistent CI results
- PR #990: Barnes Hut TSNE Memory Issue Fixes
- PR #1066: Using proper set of workers to destroy nccl comms
- PR #1072: Remove pip requirements and setup
- PR #1074: Fix flake8 CI style check
- PR #1087: Accuracy improvement for sqrt/log in RF max_feature
- PR #1088: Change straggling numba python allocations to use RMM
- PR #1106: Pinning Distributed version to match Dask for consistent CI results
- PR #1116: TSNE CUDA 10.1 Bug Fixes
- PR #1132: DBSCAN Batching Bug Fix
- PR #1162: DASK RF random seed bug fix
- PR #1164: Fix check_dtype arg handling for input_to_dev_array
- PR #1171: SVM prediction bug fix
- PR #1177: Update dask and distributed to 2.5
- PR #1204: Fix SVM crash on Turing
- PR #1199: Replaced sprintf() with snprintf() in THROW()
- PR #1205: Update dask-cuda in yml envs
- PR #1211: Fixing Dask k-means transform bug and adding test
- PR #1236: Improve fix for SMO solvers potential crash on Turing
- PR #1251: Disable compiler optimization for CUDA 10.1 for distance prims
- PR #1260: Small bugfix for major conversion in input_utils
- PR #1276: Fix float64 prediction crash in test_random_forest

# cuML 0.9.0 (21 Aug 2019)

## New Features

- PR #894: Convert RF to treelite format
- PR #826: Jones transformation of params for ARIMA models timeSeries ml-prim
- PR #697: Silhouette Score metric ml-prim
- PR #674: KL Divergence metric ml-prim
- PR #787: homogeneity, completeness and v-measure metrics ml-prim
- PR #711: Mutual Information metric ml-prim
- PR #724: Entropy metric ml-prim
- PR #766: Expose score method based on inertia for KMeans
- PR #823: prims: cluster dispersion metric
- PR #816: Added inverse_transform() for LabelEncoder
- PR #789: prims: sampling without replacement
- PR #813: prims: Col major istance prim
- PR #635: Random Forest & Decision Tree Regression (Single-GPU)
- PR #819: Forest Inferencing Library (FIL)
- PR #829: C++: enable nvtx ranges
- PR #835: Holt-Winters algorithm
- PR #837: treelite for decision forest exchange format
- PR #871: Wrapper for FIL
- PR #870: make_blobs python function
- PR #881: wrappers for accuracy_score and adjusted_rand_score functions
- PR #840: Dask RF classification and regression
- PR #870: make_blobs python function
- PR #879: import of treelite models to FIL
- PR #892: General Gram matrices prim
- PR #883: Adding MNMG Kmeans
- PR #930: Dask RF
- PR #882: TSNE - T-Distributed Stochastic Neighbourhood Embedding
- PR #624: Internals API & Graph Based Dimensionality Reductions Callback
- PR #926: Wrapper for FIL
- PR #994: Adding MPI comm impl for testing / benchmarking MNMG CUDA
- PR #960: Enable using libcumlprims for MG algorithms/prims

## Improvements
- PR #822: build: build.sh update to club all make targets together
- PR #807: Added development conda yml files
- PR #840: Require cmake >= 3.14
- PR #832: Stateless Decision Tree and Random Forest API
- PR #857: Small modifications to comms for utilizing IB w/ Dask
- PR #851: Random forest Stateless API wrappers
- PR #865: High Performance RF
- PR #895: Pretty prints arguments!
- PR #920: Add an empty marker kernel for tracing purposes
- PR #915: syncStream added to cumlCommunicator
- PR #922: Random Forest support in FIL
- PR #911: Update headers to credit CannyLabs BH TSNE implementation
- PR #918: Streamline CUDA_REL environment variable
- PR #924: kmeans: updated APIs to be stateless, refactored code for mnmg support
- PR #950: global_bias support in FIL
- PR #773: Significant improvements to input checking of all classes and common input API for Python
- PR #957: Adding docs to RF & KMeans MNMG. Small fixes for release
- PR #965: Making dask-ml a hard dependency
- PR #976: Update api.rst for new 0.9 classes
- PR #973: Use cudaDeviceGetAttribute instead of relying on cudaDeviceProp object being passed
- PR #978: Update README for 0.9
- PR #1009: Fix references to notebooks-contrib
- PR #1015: Ability to control the number of internal streams in cumlHandle_impl via cumlHandle
- PR #1175: Add more modules to docs ToC

## Bug Fixes

- PR #923: Fix misshapen level/trend/season HoltWinters output
- PR #831: Update conda package dependencies to cudf 0.9
- PR #772: Add missing cython headers to SGD and CD
- PR #849: PCA no attribute trans_input_ transform bug fix
- PR #869: Removing incorrect information from KNN Docs
- PR #885: libclang installation fix for GPUCI
- PR #896: Fix typo in comms build instructions
- PR #921: Fix build scripts using incorrect cudf version
- PR #928: TSNE Stability Adjustments
- PR #934: Cache cudaDeviceProp in cumlHandle for perf reasons
- PR #932: Change default param value for RF classifier
- PR #949: Fix dtype conversion tests for unsupported cudf dtypes
- PR #908: Fix local build generated file ownerships
- PR #983: Change RF max_depth default to 16
- PR #987: Change default values for knn
- PR #988: Switch to exact tsne
- PR #991: Cleanup python code in cuml.dask.cluster
- PR #996: ucx_initialized being properly set in CommsContext
- PR #1007: Throws a well defined error when mutigpu is not enabled
- PR #1018: Hint location of nccl in build.sh for CI
- PR #1022: Using random_state to make K-Means MNMG tests deterministic
- PR #1034: Fix typos and formatting issues in RF docs
- PR #1052: Fix the rows_sample dtype to float

# cuML 0.8.0 (27 June 2019)

## New Features

- PR #652: Adjusted Rand Index metric ml-prim
- PR #679: Class label manipulation ml-prim
- PR #636: Rand Index metric ml-prim
- PR #515: Added Random Projection feature
- PR #504: Contingency matrix ml-prim
- PR #644: Add train_test_split utility for cuDF dataframes
- PR #612: Allow Cuda Array Interface, Numba inputs and input code refactor
- PR #641: C: Separate C-wrapper library build to generate libcuml.so
- PR #631: Add nvcategory based ordinal label encoder
- PR #681: Add MBSGDClassifier and MBSGDRegressor classes around SGD
- PR #705: Quasi Newton solver and LogisticRegression Python classes
- PR #670: Add test skipping functionality to build.sh
- PR #678: Random Forest Python class
- PR #684: prims: make_blobs primitive
- PR #673: prims: reduce cols by key primitive
- PR #812: Add cuML Communications API & consolidate Dask cuML

## Improvements

- PR #597: C++ cuML and ml-prims folder refactor
- PR #590: QN Recover from numeric errors
- PR #482: Introduce cumlHandle for pca and tsvd
- PR #573: Remove use of unnecessary cuDF column and series copies
- PR #601: Cython PEP8 cleanup and CI integration
- PR #596: Introduce cumlHandle for ols and ridge
- PR #579: Introduce cumlHandle for cd and sgd, and propagate C++ errors in cython level for cd and sgd
- PR #604: Adding cumlHandle to kNN, spectral methods, and UMAP
- PR #616: Enable clang-format for enforcing coding style
- PR #618: CI: Enable copyright header checks
- PR #622: Updated to use 0.8 dependencies
- PR #626: Added build.sh script, updated CI scripts and documentation
- PR #633: build: Auto-detection of GPU_ARCHS during cmake
- PR #650: Moving brute force kNN to prims. Creating stateless kNN API.
- PR #662: C++: Bulk clang-format updates
- PR #671: Added pickle pytests and correct pickling of Base class
- PR #675: atomicMin/Max(float, double) with integer atomics and bit flipping
- PR #677: build: 'deep-clean' to build.sh to clean faiss build as well
- PR #683: Use stateless c++ API in KNN so that it can be pickled properly
- PR #686: Use stateless c++ API in UMAP so that it can be pickled properly
- PR #695: prims: Refactor pairwise distance
- PR #707: Added stress test and updated documentation for RF
- PR #701: Added emacs temporary file patterns to .gitignore
- PR #606: C++: Added tests for host_buffer and improved device_buffer and host_buffer implementation
- PR #726: Updated RF docs and stress test
- PR #730: Update README and RF docs for 0.8
- PR #744: Random projections generating binomial on device. Fixing tests.
- PR #741: Update API docs for 0.8
- PR #754: Pickling of UMAP/KNN
- PR #753: Made PCA and TSVD picklable
- PR #746: LogisticRegression and QN API docstrings
- PR #820: Updating DEVELOPER GUIDE threading guidelines

## Bug Fixes
- PR #584: Added missing virtual destructor to deviceAllocator and hostAllocator
- PR #620: C++: Removed old unit-test files in ml-prims
- PR #627: C++: Fixed dbscan crash issue filed in 613
- PR #640: Remove setuptools from conda run dependency
- PR #646: Update link in contributing.md
- PR #649: Bug fix to LinAlg::reduce_rows_by_key prim filed in issue #648
- PR #666: fixes to gitutils.py to resolve both string decode and handling of uncommitted files
- PR #676: Fix template parameters in `bernoulli()` implementation.
- PR #685: Make CuPy optional to avoid nccl conda package conflicts
- PR #687: prims: updated tolerance for reduce_cols_by_key unit-tests
- PR #689: Removing extra prints from NearestNeighbors cython
- PR #718: Bug fix for DBSCAN and increasing batch size of sgd
- PR #719: Adding additional checks for dtype of the data
- PR #736: Bug fix for RF wrapper and .cu print function
- PR #547: Fixed issue if C++ compiler is specified via CXX during configure.
- PR #759: Configure Sphinx to render params correctly
- PR #762: Apply threshold to remove flakiness of UMAP tests.
- PR #768: Fixing memory bug from stateless refactor
- PR #782: Nearest neighbors checking properly whether memory should be freed
- PR #783: UMAP was using wrong size for knn computation
- PR #776: Hotfix for self.variables in RF
- PR #777: Fix numpy input bug
- PR #784: Fix jit of shuffle_idx python function
- PR #790: Fix rows_sample input type for RF
- PR #793: Fix for dtype conversion utility for numba arrays without cupy installed
- PR #806: Add a seed for sklearn model in RF test file
- PR #843: Rf quantile fix

# cuML 0.7.0 (10 May 2019)

## New Features

- PR #405: Quasi-Newton GLM Solvers
- PR #277: Add row- and column-wise weighted mean primitive
- PR #424: Add a grid-sync struct for inter-block synchronization
- PR #430: Add R-Squared Score to ml primitives
- PR #463: Add matrix gather to ml primitives
- PR #435: Expose cumlhandle in cython + developer guide
- PR #455: Remove default-stream arguement across ml-prims and cuML
- PR #375: cuml cpp shared library renamed to libcuml++.so
- PR #460: Random Forest & Decision Trees (Single-GPU, Classification)
- PR #491: Add doxygen build target for ml-prims
- PR #505: Add R-Squared Score to python interface
- PR #507: Add coordinate descent for lasso and elastic-net
- PR #511: Add a minmax ml-prim
- PR #516: Added Trustworthiness score feature
- PR #520: Add local build script to mimic gpuCI
- PR #503: Add column-wise matrix sort primitive
- PR #525: Add docs build script to cuML
- PR #528: Remove current KMeans and replace it with a new single GPU implementation built using ML primitives

## Improvements

- PR #481: Refactoring Quasi-Newton to use cumlHandle
- PR #467: Added validity check on cumlHandle_t
- PR #461: Rewrote permute and added column major version
- PR #440: README updates
- PR #295: Improve build-time and the interface e.g., enable bool-OutType, for distance()
- PR #390: Update docs version
- PR #272: Add stream parameters to cublas and cusolver wrapper functions
- PR #447: Added building and running mlprims tests to CI
- PR #445: Lower dbscan memory usage by computing adjacency matrix directly
- PR #431: Add support for fancy iterator input types to LinAlg::reduce_rows_by_key
- PR #394: Introducing cumlHandle API to dbscan and add example
- PR #500: Added CI check for black listed CUDA Runtime API calls
- PR #475: exposing cumlHandle for dbscan from python-side
- PR #395: Edited the CONTRIBUTING.md file
- PR #407: Test files to run stress, correctness and unit tests for cuml algos
- PR #512: generic copy method for copying buffers between device/host
- PR #533: Add cudatoolkit conda dependency
- PR #524: Use cmake find blas and find lapack to pass configure options to faiss
- PR #527: Added notes on UMAP differences from reference implementation
- PR #540: Use latest release version in update-version CI script
- PR #552: Re-enable assert in kmeans tests with xfail as needed
- PR #581: Add shared memory fast col major to row major function back with bound checks
- PR #592: More efficient matrix copy/reverse methods
- PR #721: Added pickle tests for DBSCAN and Random Projections

## Bug Fixes

- PR #334: Fixed segfault in `ML::cumlHandle_impl::destroyResources`
- PR #349: Developer guide clarifications for cumlHandle and cumlHandle_impl
- PR #398: Fix CI scripts to allow nightlies to be uploaded
- PR #399: Skip PCA tests to allow CI to run with driver 418
- PR #422: Issue in the PCA tests was solved and CI can run with driver 418
- PR #409: Add entry to gitmodules to ignore build artifacts
- PR #412: Fix for svdQR function in ml-prims
- PR #438: Code that depended on FAISS was building everytime.
- PR #358: Fixed an issue when switching streams on MLCommon::device_buffer and MLCommon::host_buffer
- PR #434: Fixing bug in CSR tests
- PR #443: Remove defaults channel from ci scripts
- PR #384: 64b index arithmetic updates to the kernels inside ml-prims
- PR #459: Fix for runtime library path of pip package
- PR #464: Fix for C++11 destructor warning in qn
- PR #466: Add support for column-major in LinAlg::*Norm methods
- PR #465: Fixing deadlock issue in GridSync due to consecutive sync calls
- PR #468: Fix dbscan example build failure
- PR #470: Fix resource leakage in Kalman filter python wrapper
- PR #473: Fix gather ml-prim test for change in rng uniform API
- PR #477: Fixes default stream initialization in cumlHandle
- PR #480: Replaced qn_fit() declaration with #include of file containing definition to fix linker error
- PR #495: Update cuDF and RMM versions in GPU ci test scripts
- PR #499: DEVELOPER_GUIDE.md: fixed links and clarified ML::detail::streamSyncer example
- PR #506: Re enable ml-prim tests in CI
- PR #508: Fix for an error with default argument in LinAlg::meanSquaredError
- PR #519: README.md Updates and adding BUILD.md back
- PR #526: Fix the issue of wrong results when fit and transform of PCA are called separately
- PR #531: Fixing missing arguments in updateDevice() for RF
- PR #543: Exposing dbscan batch size through cython API and fixing broken batching
- PR #551: Made use of ZLIB_LIBRARIES consistent between ml_test and ml_mg_test
- PR #557: Modified CI script to run cuML tests before building mlprims and removed lapack flag
- PR #578: Updated Readme.md to add lasso and elastic-net
- PR #580: Fixing cython garbage collection bug in KNN
- PR #577: Use find libz in prims cmake
- PR #594: fixed cuda-memcheck mean_center test failures


# cuML 0.6.1 (09 Apr 2019)

## Bug Fixes

- PR #462 Runtime library path fix for cuML pip package


# cuML 0.6.0 (22 Mar 2019)

## New Features

- PR #249: Single GPU Stochastic Gradient Descent for linear regression, logistic regression, and linear svm with L1, L2, and elastic-net penalties.
- PR #247: Added "proper" CUDA API to cuML
- PR #235: NearestNeighbors MG Support
- PR #261: UMAP Algorithm
- PR #290: NearestNeighbors numpy MG Support
- PR #303: Reusable spectral embedding / clustering
- PR #325: Initial support for single process multi-GPU OLS and tSVD
- PR #271: Initial support for hyperparameter optimization with dask for many models

## Improvements

- PR #144: Dockerfile update and docs for LinearRegression and Kalman Filter.
- PR #168: Add /ci/gpu/build.sh file to cuML
- PR #167: Integrating full-n-final ml-prims repo inside cuml
- PR #198: (ml-prims) Removal of *MG calls + fixed a bug in permute method
- PR #194: Added new ml-prims for supporting LASSO regression.
- PR #114: Building faiss C++ api into libcuml
- PR #64: Using FAISS C++ API in cuML and exposing bindings through cython
- PR #208: Issue ml-common-3: Math.h: swap thrust::for_each with binaryOp,unaryOp
- PR #224: Improve doc strings for readable rendering with readthedocs
- PR #209: Simplify README.md, move build instructions to BUILD.md
- PR #218: Fix RNG to use given seed and adjust RNG test tolerances.
- PR #225: Support for generating random integers
- PR #215: Refactored LinAlg::norm to Stats::rowNorm and added Stats::colNorm
- PR #234: Support for custom output type and passing index value to main_op in *Reduction kernels
- PR #230: Refactored the cuda_utils header
- PR #236: Refactored cuml python package structure to be more sklearn like
- PR #232: Added reduce_rows_by_key
- PR #246: Support for 2 vectors in the matrix vector operator
- PR #244: Fix for single GPU OLS and Ridge to support one column training data
- PR #271: Added get_params and set_params functions for linear and ridge regression
- PR #253: Fix for issue #250-reduce_rows_by_key failed memcheck for small nkeys
- PR #269: LinearRegression, Ridge Python docs update and cleaning
- PR #322: set_params updated
- PR #237: Update build instructions
- PR #275: Kmeans use of faster gpu_matrix
- PR #288: Add n_neighbors to NearestNeighbors constructor
- PR #302: Added FutureWarning for deprecation of current kmeans algorithm
- PR #312: Last minute cleanup before release
- PR #315: Documentation updating and enhancements
- PR #330: Added ignored argument to pca.fit_transform to map to sklearn's implemenation
- PR #342: Change default ABI to ON
- PR #572: Pulling DBSCAN components into reusable primitives


## Bug Fixes

- PR #193: Fix AttributeError in PCA and TSVD
- PR #211: Fixing inconsistent use of proper batch size calculation in DBSCAN
- PR #202: Adding back ability for users to define their own BLAS
- PR #201: Pass CMAKE CUDA path to faiss/configure script
- PR #200 Avoid using numpy via cimport in KNN
- PR #228: Bug fix: LinAlg::unaryOp with 0-length input
- PR #279: Removing faiss-gpu references in README
- PR #321: Fix release script typo
- PR #327: Update conda requirements for version 0.6 requirements
- PR #352: Correctly calculating numpy chunk sizing for kNN
- PR #345: Run python import as part of package build to trigger compilation
- PR #347: Lowering memory usage of kNN.
- PR #355: Fixing issues with very large numpy inputs to SPMG OLS and tSVD.
- PR #357: Removing FAISS requirement from README
- PR #362: Fix for matVecOp crashing on large input sizes
- PR #366: Index arithmetic issue fix with TxN_t class
- PR #376: Disabled kmeans tests since they are currently too sensitive (see #71)
- PR #380: Allow arbitrary data size on ingress for numba_utils.row_matrix
- PR #385: Fix for long import cuml time in containers and fix for setup_pip
- PR #630: Fixing a missing kneighbors in nearest neighbors python proxy

# cuML 0.5.1 (05 Feb 2019)

## Bug Fixes

- PR #189 Avoid using numpy via cimport to prevent ABI issues in Cython compilation


# cuML 0.5.0 (28 Jan 2019)

## New Features

- PR #66: OLS Linear Regression
- PR #44: Distance calculation ML primitives
- PR #69: Ridge (L2 Regularized) Linear Regression
- PR #103: Linear Kalman Filter
- PR #117: Pip install support
- PR #64: Device to device support from cuML device pointers into FAISS

## Improvements

- PR #56: Make OpenMP optional for building
- PR #67: Github issue templates
- PR #44: Refactored DBSCAN to use ML primitives
- PR #91: Pytest cleanup and sklearn toyset datasets based pytests for kmeans and dbscan
- PR #75: C++ example to use kmeans
- PR #117: Use cmake extension to find any zlib installed in system
- PR #94: Add cmake flag to set ABI compatibility
- PR #139: Move thirdparty submodules to root and add symlinks to new locations
- PR #151: Replace TravisCI testing and conda pkg builds with gpuCI
- PR #164: Add numba kernel for faster column to row major transform
- PR #114: Adding FAISS to cuml build

## Bug Fixes

- PR #48: CUDA 10 compilation warnings fix
- PR #51: Fixes to Dockerfile and docs for new build system
- PR #72: Fixes for GCC 7
- PR #96: Fix for kmeans stack overflow with high number of clusters
- PR #105: Fix for AttributeError in kmeans fit method
- PR #113: Removed old  glm python/cython files
- PR #118: Fix for AttributeError in kmeans predict method
- PR #125: Remove randomized solver option from PCA python bindings


# cuML 0.4.0 (05 Dec 2018)

## New Features

## Improvements

- PR #42: New build system: separation of libcuml.so and cuml python package
- PR #43: Added changelog.md

## Bug Fixes


# cuML 0.3.0 (30 Nov 2018)

## New Features

- PR #33: Added ability to call cuML algorithms using numpy arrays

## Improvements

- PR #24: Fix references of python package from cuML to cuml and start using versioneer for better versioning
- PR #40: Added support for refactored cuDF 0.3.0, updated Conda files
- PR #33: Major python test cleaning, all tests pass with cuDF 0.2.0 and 0.3.0. Preparation for new build system
- PR #34: Updated batch count calculation logic in DBSCAN
- PR #35: Beginning of DBSCAN refactor to use cuML mlprims and general improvements

## Bug Fixes

- PR #30: Fixed batch size bug in DBSCAN that caused crash. Also fixed various locations for potential integer overflows
- PR #28: Fix readthedocs build documentation
- PR #29: Fix pytests for cuml name change from cuML
- PR #33: Fixed memory bug that would cause segmentation faults due to numba releasing memory before it was used. Also fixed row major/column major bugs for different algorithms
- PR #36: Fix kmeans gtest to use device data
- PR #38: cuda\_free bug removed that caused google tests to sometimes pass and sometimes fail randomly
- PR #39: Updated cmake to correctly link with CUDA libraries, add CUDA runtime linking and include source files in compile target

# cuML 0.2.0 (02 Nov 2018)

## New Features

- PR #11: Kmeans algorithm added
- PR #7: FAISS KNN wrapper added
- PR #21: Added Conda install support

## Improvements

- PR #15: Added compatibility with cuDF (from prior pyGDF)
- PR #13: Added FAISS to Dockerfile
- PR #21: Added TravisCI build system for CI and Conda builds

## Bug Fixes

- PR #4: Fixed explained variance bug in TSVD
- PR #5: Notebook bug fixes and updated results


# cuML 0.1.0

Initial release including PCA, TSVD, DBSCAN, ml-prims and cython wrappers<|MERGE_RESOLUTION|>--- conflicted
+++ resolved
@@ -12,13 +12,10 @@
 - PR #1972: updates to our flow to use conda-forge's clang and clang-tools packages
 - PR #1974: Reduce ARIMA testing time
 - PR #1984: Enable Ninja build
-<<<<<<< HEAD
 - PR #2018: Using `cuml.dask.part_utils.extract_partitions` and removing similar, duplicated code
-=======
 - PR #1996: Cythonize in parallel
 - PR #2031: Encapsulating UCX-py interactions in singleton
 - PR #2029: Add C++ ARIMA log-likelihood benchmark
->>>>>>> 9389fe31
 
 ## Bug Fixes
 - PR #1939: Fix syntax error in cuml.common.array
