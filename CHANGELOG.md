# cuML 0.17.0 (Date TBD)

## New Features
- PR #3164: Expose silhouette score in Python
- PR #3160: Least Angle Regression
- PR #3214: Correct flaky silhouette score test by setting atol
- PR #2659: Add initial max inner product sparse knn
- PR #2836: Refactor UMAP to accept sparse inputs
- PR #3126: Experimental versions of GPU accelerated Kernel and Permutation SHAP
- PR #3186: Add gain to RF JSON dump

## Improvements
- PR #3077: Improve runtime for test_kmeans
- PR #3070: Speed up dask/test_datasets tests
- PR #3075: Speed up test_linear_model tests
- PR #3078: Speed up test_incremental_pca tests
- PR #2902: `matrix/matrix.cuh` in RAFT namespacing
- PR #2903: Moving linalg's gemm, gemv, transpose to RAFT namespaces
- PR #2905: `stats` prims `mean_center`, `sum` to RAFT namespaces
- PR #2904: Moving `linalg` basic math ops to RAFT namespaces
- PR #2956: Follow cuML array conventions in ARIMA and remove redundancy
- PR #3000: Pin cmake policies to cmake 3.17 version, bump project version to 0.17
- PR #3083: Improving test_make_blobs testing time
- PR #3223: Increase default SVM kernel cache to 2000 MiB
- PR #2906: Moving `linalg` decomp to RAFT namespaces
- PR #2988: FIL: use tree-per-class reduction for GROVE_PER_CLASS_FEW_CLASSES
- PR #2996: Removing the max_depth restriction for switching to the batched backend
- PR #3004: Remove Single Process Multi GPU (SPMG) code
- PR #3032: FIL: Add optimization parameter `blocks_per_sm` that will help all but tiniest models
- PR #3044: Move leftover `linalg` and `stats` to RAFT namespaces
- PR #3067: Deleting prims moved to RAFT and updating header paths
- PR #3074: Reducing dask coordinate descent test runtime
- PR #3096: Avoid memory transfers in CSR WeakCC for DBSCAN
- PR #3088: More readable and robust FIL C++ test management
- PR #3052: Speeding up MNMG KNN Cl&Re testing
- PR #3115: Speeding up MNMG UMAP testing
- PR #3112: Speed test_array
- PR #3111: Adding Cython to Code Coverage
- PR #3129:  Update notebooks README
- PR #3002: Update flake8 Config To With Per File Settings
- PR #3135: Add QuasiNewton tests
- PR #3040: Improved Array Conversion with CumlArrayDescriptor and Decorators
- PR #3134: Improving the Deprecation Message Formatting in Documentation
- PR #3154: Adding estimator pickling demo notebooks (and docs)
- PR #3151: MNMG Logistic Regression via dask-glm
- PR #3113: Add tags and prefered memory order tags to estimators
- PR #3137: Reorganize Pytest Config and Add Quick Run Option
- PR #3144: Adding Ability to Set Arbitrary Cmake Flags in ./build.sh
- PR #3155: Eliminate unnecessary warnings from random projection test
- PR #3176: Add probabilistic SVM tests with various input array types
- PR #3180: FIL: `blocks_per_sm` support in Python
- PR #3177: Make Multinomial Naive Bayes inherit from `ClassifierMixin` and use it for score

## Bug Fixes
- PR #3218: Specify dependency branches in conda dev environment to avoid pip resolver issue
- PR #3196: Disable ascending=false path for sortColumnsPerRow
- PR #3051: MNMG KNN Cl&Re fix + multiple improvements
- PR #3179: Remove unused metrics.cu file
- PR #3069: Prevent conversion of DataFrames to Series in preprocessing
- PR #3065: Refactoring prims metrics function names from camelcase to underscore format
- PR #3033: Splitting ml metrics to individual files
- PR #3072: Fusing metrics and score directories in src_prims
- PR #3037: Avoid logging deadlock in multi-threaded C code
- PR #2983: Fix seeding of KISS99 RNG
- PR #3011: Fix unused initialize_embeddings parameter in Barnes-Hut t-SNE
- PR #3008: Check number of columns in check_array validator
- PR #3012: Increasing learning rate for SGD log loss and invscaling pytests
- PR #2950: Fix includes in UMAP
- PR #3194: Fix cuDF to cuPy conversion (missing value)
- PR #3021: Fix a hang in cuML RF experimental backend
- PR #3039: Update RF and decision tree parameter initializations in benchmark codes
- PR #3060: Speed up test suite `test_fil`
- PR #3061: Handle C++ exception thrown from FIL predict
- PR #3073: Update mathjax CDN URL for documentation
- PR #3062: Bumping xgboost version to match cuml version
- PR #3084: Fix artifacts in t-SNE results
- PR #3086: Reverting FIL Notebook Testing
- PR #3192: Enable pipeline usage for OneHotEncoder and LabelEncoder
- PR #3114: Fixed a typo in SVC's predict_proba AttributeError
- PR #3117: Fix two crashes in experimental RF backend
- PR #3119: Fix memset args for benchmark
- PR #3130: Return Python string from `dump_as_json()` of RF
- PR #3132: Add `min_samples_split` + Rename `min_rows_per_node` -> `min_samples_leaf`
- PR #3136: Fix stochastic gradient descent example
- PR #3152: Fix access to attributes of individual NB objects in dask NB
- PR #3156: Force local conda artifact install
- PR #3162: Removing accidentally checked in debug file
- PR #3175: Fix gtest pinned cmake version for build from source option
- PR #3182: Fix a bug in MSE metric calculation
- PR #3215: Add a missing `__syncthreads()`
- PR #3185: Add documentation for Distributed TFIDF Transformer
- PR #3190: Fix Attribute error on ICPA #3183 and PCA input type
- PR #3208: Fix EXITCODE override in notebook test script


# cuML 0.16.0 (23 Oct 2020)

## New Features
- PR #2922: Install RAFT headers with cuML
- PR #2909: Update allgatherv for compatibility with latest RAFT
- PR #2677: Ability to export RF trees as JSON
- PR #2698: Distributed TF-IDF transformer
- PR #2476: Porter Stemmer
- PR #2789: Dask LabelEncoder
- PR #2152: add FIL C++ benchmark
- PR #2638: Improve cython build with custom `build_ext`
- PR #2866: Support XGBoost-style multiclass models (gradient boosted decision trees) in FIL C++
- PR #2874: Issue warning for degraded accuracy with float64 models in Treelite
- PR #2881: Introduces experimental batched backend for random forest
- PR #2916: Add SKLearn multi-class GBDT model support in FIL

## Improvements
- PR #2947: Add more warnings for accuracy degradation with 64-bit models
- PR #2873: Remove empty marker kernel code for NVTX markers
- PR #2796: Remove tokens of length 1 by default for text vectorizers
- PR #2741: Use rapids build packages in conda environments
- PR #2735: Update seed to random_state in random forest and associated tests
- PR #2739: Use cusparse_wrappers.h from RAFT
- PR #2729: Replace `cupy.sparse` with `cupyx.scipy.sparse`
- PR #2749: Correct docs for python version used in cuml_dev conda environment
- PR #2747: Adopting raft::handle_t and raft::comms::comms_t in cuML
- PR #2762: Fix broken links and provide minor edits to docs
- PR #2723: Support and enable convert_dtype in estimator predict
- PR #2758: Match sklearn's default n_components behavior for PCA
- PR #2770: Fix doxygen version during cmake
- PR #2766: Update default RandomForestRegressor score function to use r2
- PR #2775: Enablinbg mg gtests w/ raft mpi comms
- PR #2783: Add pytest that will fail when GPU IDs in Dask cluster are not unique
- PR #2784: Add SparseCumlArray container for sparse index/data arrays
- PR #2785: Add in cuML-specific dev conda dependencies
- PR #2778: Add README for FIL
- PR #2799: Reenable lightgbm test with lower (1%) proba accuracy
- PR #2800: Align cuML's spdlog version with RMM's
- PR #2824: Make data conversions warnings be debug level
- PR #2835: Rng prims, utils, and dependencies in RAFT
- PR #2541: Improve Documentation Examples and Source Linking
- PR #2837: Make the FIL node reorder loop more obvious
- PR #2849: make num_classes significant in FLOAT_SCALAR case
- PR #2792: Project flash (new build process) script changes
- PR #2850: Clean up unused params in paramsPCA
- PR #2871: Add timing function to utils
- PR #2863: in FIL, rename leaf_value_t enums to more descriptive
- PR #2867: improve stability of FIL benchmark measurements
- PR #2798: Add python tests for FIL multiclass classification of lightgbm models
- PR #2892: Update ci/local/README.md
- PR #2910: Adding Support for CuPy 8.x
- PR #2914: Add tests for XGBoost multi-class models in FIL
- PR #2622: Simplify tSNE perplexity search
- PR #2930: Pin libfaiss to <=1.6.3
- PR #2928: Updating Estimators Derived from Base for Consistency
- PR #2942: Adding `cuml.experimental` to the Docs
<<<<<<< HEAD
- PR #2975: Change example sections in docstring to doctest format
=======
- PR #3010: Improve gpuCI Scripts
- PR #3141: Move DistanceType enum to RAFT
>>>>>>> 936995f0

## Bug Fixes
- PR #2973: Allow data imputation for nan values
- PR #2982: Adjust kneighbors classifier test threshold to avoid intermittent failure
- PR #2885: Changing test target for NVTX wrapper test
- PR #2882: Allow import on machines without GPUs
- PR #2875: Bug fix to enable colorful NVTX markers
- PR #2744: Supporting larger number of classes in KNeighborsClassifier
- PR #2769: Remove outdated doxygen options for 1.8.20
- PR #2787: Skip lightgbm test for version 3 and above temporarily
- PR #2805: Retain index in stratified splitting for dataframes
- PR #2781: Use Python print to correctly redirect spdlogs when sys.stdout is changed
- PR #2787: Skip lightgbm test for version 3 and above temporarily
- PR #2813: Fix memory access in generation of non-row-major random blobs
- PR #2810: Update Rf MNMG threshold to prevent sporadic test failure
- PR #2808: Relax Doxygen version required in CMake to coincide with integration repo
- PR #2818: Fix parsing of singlegpu option in build command
- PR #2827: Force use of whole dataset when sample bootstrapping is disabled
- PR #2829: Fixing description for labels in docs and removing row number constraint from PCA xform/inverse_xform
- PR #2832: Updating stress tests that fail with OOM
- PR #2831: Removing repeated capture and parameter in lambda function
- PR #2847: Workaround for TSNE lockup, change caching preference.
- PR #2842: KNN index preprocessors were using incorrect n_samples
- PR #2848: Fix typo in Python docstring for UMAP
- PR #2856: Fix LabelEncoder for filtered input
- PR #2855: Updates for RMM being header only
- PR #2844: Fix for OPG KNN Classifier & Regressor
- PR #2880: Fix bugs in Auto-ARIMA when s==None
- PR #2877: TSNE exception for n_components > 2
- PR #2879: Update unit test for LabelEncoder on filtered input
- PR #2932: Marking KBinsDiscretizer pytests as xfail
- PR #2925: Fixing Owner Bug When Slicing CumlArray Objects
- PR #2931: Fix notebook error handling in gpuCI
- PR #2941: Fixing dask tsvd stress test failure
- PR #2943: Remove unused shuffle_features parameter
- PR #2940: Correcting labels meta dtype for `cuml.dask.make_classification`
- PR #2965: Notebooks update
- PR #2955: Fix for conftest for singlegpu build
- PR #2968: Remove shuffle_features from RF param names
- PR #2957: Fix ols test size for stability
- PR #2972: Upgrade Treelite to 0.93
- PR #2981: Prevent unguarded import of sklearn in SVC
- PR #2984: Fix GPU test scripts gcov error
- PR #2990: Reduce MNMG kneighbors regressor test threshold
- PR #2997: Changing ARIMA `get/set_params` to `get/set_fit_params`

# cuML 0.15.0 (26 Aug 2020)

## New Features
- PR #2581: Added model persistence via joblib in each section of estimator_intro.ipynb
- PR #2554: Hashing Vectorizer and general vectorizer improvements
- PR #2240: Making Dask models pickleable
- PR #2267: CountVectorizer estimator
- PR #2261: Exposing new FAISS metrics through Python API
- PR #2287: Single-GPU TfidfTransformer implementation
- PR #2289: QR SVD solver for MNMG PCA
- PR #2312: column-major support for make_blobs
- PR #2172: Initial support for auto-ARIMA
- PR #2394: Adding cosine & correlation distance for KNN
- PR #2392: PCA can accept sparse inputs, and sparse prim for computing covariance
- PR #2465: Support pandas 1.0+
- PR #2550: Single GPU Target Encoder
- PR #2519: Precision recall curve using cupy
- PR #2500: Replace UMAP functionality dependency on nvgraph with RAFT Spectral Clustering
- PR #2502: cuML Implementation of `sklearn.metrics.pairwise_distances`
- PR #2520: TfidfVectorizer estimator
- PR #2211: MNMG KNN Classifier & Regressor
- PR #2461: Add KNN Sparse Output Functionality
- PR #2615: Incremental PCA
- PR #2594: Confidence intervals for ARIMA forecasts
- PR #2607: Add support for probability estimates in SVC
- PR #2618: SVM class and sample weights
- PR #2635: Decorator to generate docstrings with autodetection of parameters
- PR #2270: Multi class MNMG RF
- PR #2661: CUDA-11 support for single-gpu code
- PR #2322: Sparse FIL forests with 8-byte nodes
- PR #2675: Update conda recipes to support CUDA 11
- PR #2645: Add experimental, sklearn-based preprocessing

## Improvements
- PR #2336: Eliminate `rmm.device_array` usage
- PR #2262: Using fully shared PartDescriptor in MNMG decomposiition, linear models, and solvers
- PR #2310: Pinning ucx-py to 0.14 to make 0.15 CI pass
- PR #1945: enable clang tidy
- PR #2339: umap performance improvements
- PR #2308: Using fixture for Dask client to eliminate possiblity of not closing
- PR #2345: make C++ logger level definition to be the same as python layer
- PR #2329: Add short commit hash to conda package name
- PR #2362: Implement binary/multi-classification log loss with cupy
- PR #2363: Update threshold and make other changes for stress tests
- PR #2371: Updating MBSGD tests to use larger batches
- PR #2380: Pinning libcumlprims version to ease future updates
- PR #2405: Remove references to deprecated RMM headers.
- PR #2340: Import ARIMA in the root init file and fix the `test_fit_function` test
- PR #2408: Install meta packages for dependencies
- PR #2417: Move doc customization scripts to Jenkins
- PR #2427: Moving MNMG decomposition to cuml
- PR #2433: Add libcumlprims_mg to CMake
- PR #2420: Add and set convert_dtype default to True in estimator fit methods
- PR #2411: Refactor Mixin classes and use in classifier/regressor estimators
- PR #2442: fix setting RAFT_DIR from the RAFT_PATH env var
- PR #2469: Updating KNN c-api to document all arguments
- PR #2453: Add CumlArray to API doc
- PR #2440: Use Treelite Conda package
- PR #2403: Support for input and output type consistency in logistic regression predict_proba
- PR #2473: Add metrics.roc_auc_score to API docs. Additional readability and minor docs bug fixes
- PR #2468: Add `_n_features_in_` attribute to all single GPU estimators that implement fit
- PR #2489: Removing explicit FAISS build and adding dependency on libfaiss conda package
- PR #2480: Moving MNMG glm and solvers to cuml
- PR #2490: Moving MNMG KMeans to cuml
- PR #2483: Moving MNMG KNN to cuml
- PR #2492: Adding additional assertions to mnmg nearest neighbors pytests
- PR #2439: Update dask RF code to have print_detailed function
- PR #2431: Match output of classifier predict with target dtype
- PR #2237: Refactor RF cython code
- PR #2513: Fixing LGTM Analysis Issues
- PR #2099: Raise an error when float64 data is used with dask RF
- PR #2522: Renaming a few arguments in KNeighbors* to be more readable
- PR #2499: Provide access to `cuml.DBSCAN` core samples
- PR #2526: Removing PCA TSQR as a solver due to scalability issues
- PR #2536: Update conda upload versions for new supported CUDA/Python
- PR #2538: Remove Protobuf dependency
- PR #2553: Test pickle protocol 5 support
- PR #2570: Accepting single df or array input in train_test_split
- PR #2566: Remove deprecated cuDF from_gpu_matrix calls
- PR #2583: findpackage.cmake.in template for cmake dependencies
- PR #2577: Fully removing NVGraph dependency for CUDA 11 compatibility
- PR #2575: Speed up TfidfTransformer
- PR #2584: Removing dependency on sklearn's NotFittedError
- PR #2591: Generate benchmark datsets using `cuml.datasets`
- PR #2548: Fix limitation on number of rows usable with tSNE and refactor memory allocation
- PR #2589: including cuda-11 build fixes into raft
- PR #2599: Add Stratified train_test_split
- PR #2487: Set classes_ attribute during classifier fit
- PR #2605: Reduce memory usage in tSNE
- PR #2611: Adding building doxygen docs to gpu ci
- PR #2631: Enabling use of gtest conda package for build
- PR #2623: Fixing kmeans score() API to be compatible with Scikit-learn
- PR #2629: Add naive_bayes api docs
- PR #2643: 'dense' and 'sparse' values of `storage_type` for FIL
- PR #2691: Generic Base class attribute setter
- PR #2666: Update MBSGD documentation to mention that the model is experimental
- PR #2687: Update xgboost version to 1.2.0dev.rapidsai0.15
- PR #2684: CUDA 11 conda development environment yml and faiss patch
- PR #2648: Replace CNMeM with `rmm::mr::pool_memory_resource`.
- PR #2686: Improve SVM tests
- PR #2692: Changin LBFGS log level
- PR #2705: Add sum operator and base operator overloader functions to cumlarray
- PR #2701: Updating README + Adding ref to UMAP paper
- PR #2721: Update API docs
- PR #2730: Unpin cumlprims in conda recipes for release

## Bug Fixes
- PR #2369: Update RF code to fix set_params memory leak
- PR #2364: Fix for random projection
- PR #2373: Use Treelite Pip package in GPU testing
- PR #2376: Update documentation Links
- PR #2407: fixed batch count in DBScan for integer overflow case
- PR #2413: CumlArray and related methods updates to account for cuDF.Buffer contiguity update
- PR #2424: --singlegpu flag fix on build.sh script
- PR #2432: Using correct algo_name for UMAP in benchmark tests
- PR #2445: Restore access to coef_ property of Lasso
- PR #2441: Change p2p_enabled definition to work without ucx
- PR #2447: Drop `nvstrings`
- PR #2450: Update local build to use new gpuCI image
- PR #2454: Mark RF memleak test as XFAIL, because we can't detect memleak reliably
- PR #2455: Use correct field to store data type in `LabelEncoder.fit_transform`
- PR #2475: Fix typo in build.sh
- PR #2496: Fixing indentation for simulate_data in test_fil.py
- PR #2494: Set QN regularization strength consistent with scikit-learn
- PR #2486: Fix cupy input to kmeans init
- PR #2497: Changes to accomodate cuDF unsigned categorical changes
- PR #2209: Fix FIL benchmark for gpuarray-c input
- PR #2507: Import `treelite.sklearn`
- PR #2521: Fixing invalid smem calculation in KNeighborsCLassifier
- PR #2515: Increase tolerance for LogisticRegression test
- PR #2532: Updating doxygen in new MG headers
- PR #2521: Fixing invalid smem calculation in KNeighborsCLassifier
- PR #2515: Increase tolerance for LogisticRegression test
- PR #2545: Fix documentation of n_iter_without_progress in tSNE Python bindings
- PR #2543: Improve numerical stability of QN solver
- PR #2544: Fix Barnes-Hut tSNE not using specified post_learning_rate
- PR #2558: Disabled a long-running FIL test
- PR #2540: Update default value for n_epochs in UMAP to match documentation & sklearn API
- PR #2535: Fix issue with incorrect docker image being used in local build script
- PR #2542: Fix small memory leak in TSNE
- PR #2552: Fixed the length argument of updateDevice calls in RF test
- PR #2565: Fix cell allocation code to avoid loops in quad-tree. Prevent NaNs causing infinite descent
- PR #2563: Update scipy call for arima gradient test
- PR #2569: Fix for cuDF update
- PR #2508: Use keyword parameters in sklearn.datasets.make_* functions
- PR #2587: Attributes for estimators relying on solvers
- PR #2586: Fix SVC decision function data type
- PR #2573: Considering managed memory as device type on checking for KMeans
- PR #2574: Fixing include path in `tsvd_mg.pyx`
- PR #2506: Fix usage of CumlArray attributes on `cuml.common.base.Base`
- PR #2593: Fix inconsistency in train_test_split
- PR #2609: Fix small doxygen issues
- PR #2610: Remove cuDF tolist call
- PR #2613: Removing thresholds from kmeans score tests (SG+MG)
- PR #2616: Small test code fix for pandas dtype tests
- PR #2617: Fix floating point precision error in tSNE
- PR #2625: Update Estimator notebook to resolve errors
- PR #2634: singlegpu build option fixes
- PR #2641: [Breaking] Make `max_depth` in RF compatible with scikit-learn
- PR #2650: Make max_depth behave consistently for max_depth > 14
- PR #2651: AutoARIMA Python bug fix
- PR #2654: Fix for vectorizer concatenations
- PR #2655: Fix C++ RF predict function access of rows/samples array
- PR #2649: Cleanup sphinx doc warnings for 0.15
- PR #2668: Order conversion improvements to account for cupy behavior changes
- PR #2669: Revert PR 2655 Revert "Fixes C++ RF predict function"
- PR #2683: Fix incorrect "Bad CumlArray Use" error messages on test failures
- PR #2695: Fix debug build issue due to incorrect host/device method setup
- PR #2709: Fixing OneHotEncoder Overflow Error
- PR #2710: Fix SVC doc statement about predic_proba
- PR #2726: Return correct output type in QN
- PR #2711: Fix Dask RF failure intermittently
- PR #2718: Fix temp directory for py.test
- PR #2719: Set KNeighborsRegressor output dtype according to training target dtype
- PR #2720: Updates to outdated links
- PR #2722: Getting cuML covariance test passing w/ Cupy 7.8 & CUDA 11

# cuML 0.14.0 (03 Jun 2020)

## New Features
- PR #1994: Support for distributed OneHotEncoder
- PR #1892: One hot encoder implementation with cupy
- PR #1655: Adds python bindings for homogeneity score
- PR #1704: Adds python bindings for completeness score
- PR #1687: Adds python bindings for mutual info score
- PR #1980: prim: added a new write-only unary op prim
- PR #1867: C++: add logging interface support in cuML based spdlog
- PR #1902: Multi class inference in FIL C++ and importing multi-class forests from treelite
- PR #1906: UMAP MNMG
- PR #2067: python: wrap logging interface in cython
- PR #2083: Added dtype, order, and use_full_low_rank to MNMG `make_regression`
- PR #2074: SG and MNMG `make_classification`
- PR #2127: Added order to SG `make_blobs`, and switch from C++ to cupy based implementation
- PR #2057: Weighted k-means
- PR #2256: Add a `make_arima` generator
- PR #2245: ElasticNet, Lasso and Coordinate Descent MNMG
- PR #2242: Pandas input support with output as NumPy arrays by default
- PR #2551: Add cuML RF multiclass prediction using FIL from python
- PR #1728: Added notebook testing to gpuCI gpu build

## Improvements
- PR #1931: C++: enabled doxygen docs for all of the C++ codebase
- PR #1944: Support for dask_cudf.core.Series in _extract_partitions
- PR #1947: Cleaning up cmake
- PR #1927: Use Cython's `new_build_ext` (if available)
- PR #1946: Removed zlib dependency from cmake
- PR #1988: C++: cpp bench refactor
- PR #1873: Remove usage of nvstring and nvcat from LabelEncoder
- PR #1968: Update SVC SVR with cuML Array
- PR #1972: updates to our flow to use conda-forge's clang and clang-tools packages
- PR #1974: Reduce ARIMA testing time
- PR #1984: Enable Ninja build
- PR #1985: C++ UMAP parametrizable tests
- PR #2005: Adding missing algorithms to cuml benchmarks and notebook
- PR #2016: Add capability to setup.py and build.sh to fully clean all cython build files and artifacts
- PR #2044: A cuda-memcheck helper wrapper for devs
- PR #2018: Using `cuml.dask.part_utils.extract_partitions` and removing similar, duplicated code
- PR #2019: Enable doxygen build in our nightly doc build CI script
- PR #1996: Cythonize in parallel
- PR #2032: Reduce number of tests for MBSGD to improve CI running time
- PR #2031: Encapsulating UCX-py interactions in singleton
- PR #2029: Add C++ ARIMA log-likelihood benchmark
- PR #2085: Convert TSNE to use CumlArray
- PR #2051: Reduce the time required to run dask pca and dask tsvd tests
- PR #1981: Using CumlArray in kNN and DistributedDataHandler in dask kNN
- PR #2053: Introduce verbosity level in C++ layer instead of boolean `verbose` flag
- PR #2047: Make internal streams non-blocking w.r.t. NULL stream
- PR #2048: Random forest testing speedup
- PR #2058: Use CumlArray in Random Projection
- PR #2068: Updating knn class probabilities to use make_monotonic instead of binary search
- PR #2062: Adding random state to UMAP mnmg tests
- PR #2064: Speed-up K-Means test
- PR #2015: Renaming .h to .cuh in solver, dbscan and svm
- PR #2080: Improved import of sparse FIL forests from treelite
- PR #2090: Upgrade C++ build to C++14 standard
- PR #2089: CI: enabled cuda-memcheck on ml-prims unit-tests during nightly build
- PR #2128: Update Dask RF code to reduce the time required for GPU predict to run
- PR #2125: Build infrastructure to use RAFT
- PR #2131: Update Dask RF fit to use DistributedDataHandler
- PR #2055: Update the metrics notebook to use important cuML models
- PR #2095: Improved import of src_prims/utils.h, making it less ambiguous
- PR #2118: Updating SGD & mini-batch estimators to use CumlArray
- PR #2120: Speeding up dask RandomForest tests
- PR #1883: Use CumlArray in ARIMA
- PR #877: Adding definition of done criteria to wiki
- PR #2135: A few optimizations to UMAP fuzzy simplicial set
- PR #1914: Change the meaning of ARIMA's intercept to match the literature
- PR #2098: Renaming .h to .cuh in decision_tree, glm, pca
- PR #2150: Remove deprecated RMM calls in RMM allocator adapter
- PR #2146: Remove deprecated kalman filter
- PR #2151: Add pytest duration and pytest timeout
- PR #2156: Add Docker 19 support to local gpuci build
- PR #2178: Reduce duplicated code in RF
- PR #2124: Expand tutorial docs and sample notebook
- PR #2175: Allow CPU-only and dataset params for benchmark sweeps
- PR #2186: Refactor cython code to build OPG structs in common utils file
- PR #2180: Add fully single GPU singlegpu python build
- PR #2187: CMake improvements to manage conda environment dependencies
- PR #2185: Add has_sklearn function and use it in datasets/classification.
- PR #2193: Order-independent local shuffle in `cuml.dask.make_regression`
- PR #2204: Update python layer to use the logger interface
- PR #2184: Refoctor headers for holtwinters, rproj, tsvd, tsne, umap
- PR #2199: Remove unncessary notebooks
- PR #2195: Separating fit and transform calls in SG, MNMG PCA to save transform array memory consumption
- PR #2201: Re-enabling UMAP repro tests
- PR #2132: Add SVM C++ benchmarks
- PR #2196: Updates to benchmarks. Moving notebook
- PR #2208: Coordinate Descent, Lasso and ElasticNet CumlArray updates
- PR #2210: Updating KNN tests to evaluate multiple index partitions
- PR #2205: Use timeout to add 2 hour hard limit to dask tests
- PR #2212: Improve DBScan batch count / memory estimation
- PR #2213: Standardized include statements across all cpp source files, updated copyright on all modified files
- PR #2214: Remove utils folder and refactor to common folder
- PR #2220: Final refactoring of all src_prims header files following rules as specified in #1675
- PR #2225: input_to_cuml_array keep order option, test updates and cleanup
- PR #2244: Re-enable slow ARIMA tests as stress tests
- PR #2231: Using OPG structs from `cuml.common` in decomposition algorithms
- PR #2257: Update QN and LogisticRegression to use CumlArray
- PR #2259: Add CumlArray support to Naive Bayes
- PR #2252: Add benchmark for the Gram matrix prims
- PR #2263: Faster serialization for Treelite objects with RF
- PR #2264: Reduce build time for cuML by using make_blobs from libcuml++ interface
- PR #2269: Add docs targets to build.sh and fix python cuml.common docs
- PR #2271: Clarify doc for `_unique` default implementation in OneHotEncoder
- PR #2272: Add docs build.sh script to repository
- PR #2276: Ensure `CumlArray` provided `dtype` conforms
- PR #2281: Rely on cuDF's `Serializable` in `CumlArray`
- PR #2284: Reduce dataset size in SG RF notebook to reduce run time of sklearn
- PR #2285: Increase the threshold for elastic_net test in dask/test_coordinate_descent
- PR #2314: Update FIL default values, documentation and test
- PR #2316: 0.14 release docs additions and fixes
- PR #2320: Add prediction notes to RF docs
- PR #2323: Change verbose levels and parameter name to match Scikit-learn API
- PR #2324: Raise an error if n_bins > number of training samples in RF
- PR #2335: Throw a warning if treelite cannot be imported and `load_from_sklearn` is used

## Bug Fixes
- PR #1939: Fix syntax error in cuml.common.array
- PR #1941: Remove c++ cuda flag that was getting duplicated in CMake
- PR #1971: python: Correctly honor --singlegpu option and CUML_BUILD_PATH env variable
- PR #1969: Update libcumlprims to 0.14
- PR #1973: Add missing mg files for setup.py --singlegpu flag
- PR #1993: Set `umap_transform_reproducibility` tests to xfail
- PR #2004: Refactoring the arguments to `plant()` call
- PR #2017: Fixing memory issue in weak cc prim
- PR #2028: Skipping UMAP knn reproducibility tests until we figure out why its failing in CUDA 10.2
- PR #2024: Fixed cuda-memcheck errors with sample-without-replacement prim
- PR #1540: prims: support for custom math-type used for computation inside adjusted rand index prim
- PR #2077: dask-make blobs arguments to match sklearn
- PR #2059: Make all Scipy imports conditional
- PR #2078: Ignore negative cache indices in get_vecs
- PR #2084: Fixed cuda-memcheck errors with COO unit-tests
- PR #2087: Fixed cuda-memcheck errors with dispersion prim
- PR #2096: Fixed syntax error with nightly build command for memcheck unit-tests
- PR #2115: Fixed contingency matrix prim unit-tests for computing correct golden values
- PR #2107: Fix PCA transform
- PR #2109: input_to_cuml_array __cuda_array_interface__ bugfix
- PR #2117: cuDF __array__ exception small fixes
- PR #2139: CumlArray for adjusted_rand_score
- PR #2140: Returning self in fit model functions
- PR #2144: Remove GPU arch < 60 from CMake build
- PR #2153: Added missing namespaces to some Decision Tree files
- PR #2155: C++: fix doxygen build break
- PR #2161: Replacing depreciated bruteForceKnn
- PR #2162: Use stream in transpose prim
- PR #2165: Fit function test correction
- PR #2166: Fix handling of temp file in RF pickling
- PR #2176: C++: fix for adjusted rand index when input array is all zeros
- PR #2179: Fix clang tools version in libcuml recipe
- PR #2183: Fix RAFT in nightly package
- PR #2191: Fix placement of SVM parameter documentation and add examples
- PR #2212: Fix DBScan results (no propagation of labels through border points)
- PR #2215: Fix the printing of forest object
- PR #2217: Fix opg_utils naming to fix singlegpu build
- PR #2223: Fix bug in ARIMA C++ benchmark
- PR #2224: Temporary fix for CI until new Dask version is released
- PR #2228: Update to use __reduce_ex__ in CumlArray to override cudf.Buffer
- PR #2249: Fix bug in UMAP continuous target metrics
- PR #2258: Fix doxygen build break
- PR #2255: Set random_state for train_test_split function in dask RF
- PR #2275: Fix RF fit memory leak
- PR #2274: Fix parameter name verbose to verbosity in mnmg OneHotEncoder
- PR #2277: Updated cub repo path and branch name
- PR #2282: Fix memory leak in Dask RF concatenation
- PR #2301: Scaling KNN dask tests sample size with n GPUs
- PR #2293: Contiguity fixes for input_to_cuml_array and train_test_split
- PR #2295: Fix convert_to_dtype copy even with same dtype
- PR #2305: Fixed race condition in DBScan
- PR #2354: Fix broken links in README
- PR #2619: Explicitly skip raft test folder for pytest 6.0.0
- PR #2788: Set the minimum number of columns that can be sampled to 1 to fix 0 mem allocation error

# cuML 0.13.0 (31 Mar 2020)

## New Features
- PR #1777: Python bindings for entropy
- PR #1742: Mean squared error implementation with cupy
- PR #1817: Confusion matrix implementation with cupy (SNSG and MNMG)
- PR #1766: Mean absolute error implementation with cupy
- PR #1766: Mean squared log error implementation with cupy
- PR #1635: cuML Array shim and configurable output added to cluster methods
- PR #1586: Seasonal ARIMA
- PR #1683: cuml.dask make_regression
- PR #1689: Add framework for cuML Dask serializers
- PR #1709: Add `decision_function()` and `predict_proba()` for LogisticRegression
- PR #1714: Add `print_env.sh` file to gather important environment details
- PR #1750: LinearRegression CumlArray for configurable output
- PR #1814: ROC AUC score implementation with cupy
- PR #1767: Single GPU decomposition models configurable output
- PR #1646: Using FIL to predict in MNMG RF
- PR #1778: Make cuML Handle picklable
- PR #1738: cuml.dask refactor beginning and dask array input option for OLS, Ridge and KMeans
- PR #1874: Add predict_proba function to RF classifier
- PR #1815: Adding KNN parameter to UMAP
- PR #1978: Adding `predict_proba` function to dask RF

## Improvements
- PR #1644: Add `predict_proba()` for FIL binary classifier
- PR #1620: Pickling tests now automatically finds all model classes inheriting from cuml.Base
- PR #1637: Update to newer treelite version with XGBoost 1.0 compatibility
- PR #1632: Fix MBSGD models inheritance, they now inherits from cuml.Base
- PR #1628: Remove submodules from cuML
- PR #1755: Expose the build_treelite function for python
- PR #1649: Add the fil_sparse_format variable option to RF API
- PR #1647: storage_type=AUTO uses SPARSE for large models
- PR #1668: Update the warning statement thrown in RF when the seed is set but n_streams is not 1
- PR #1662: use of direct cusparse calls for coo2csr, instead of depending on nvgraph
- PR #1747: C++: dbscan performance improvements and cleanup
- PR #1697: Making trustworthiness batchable and using proper workspace
- PR #1721: Improving UMAP pytests
- PR #1717: Call `rmm_cupy_allocator` for CuPy allocations
- PR #1718: Import `using_allocator` from `cupy.cuda`
- PR #1723: Update RF Classifier to throw an exception for multi-class pickling
- PR #1726: Decorator to allocate CuPy arrays with RMM
- PR #1719: UMAP random seed reproducibility
- PR #1748: Test serializing `CumlArray` objects
- PR #1776: Refactoring pca/tsvd distributed
- PR #1762: Update CuPy requirement to 7
- PR #1768: C++: Different input and output types for add and subtract prims
- PR #1790: Add support for multiple seeding in k-means++
- PR #1805: Adding new Dask cuda serializers to naive bayes + a trivial perf update
- PR #1812: C++: bench: UMAP benchmark cases added
- PR #1795: Add capability to build CumlArray from bytearray/memoryview objects
- PR #1824: C++: improving the performance of UMAP algo
- PR #1816: Add ARIMA notebook
- PR #1856: Update docs for 0.13
- PR #1827: Add HPO demo Notebook
- PR #1825: `--nvtx` option in `build.sh`
- PR #1847: Update XGBoost version for CI
- PR #1837: Simplify cuML Array construction
- PR #1848: Rely on subclassing for cuML Array serialization
- PR #1866: Minimizing client memory pressure on Naive Bayes
- PR #1788: Removing complexity bottleneck in S-ARIMA
- PR #1873: Remove usage of nvstring and nvcat from LabelEncoder
- PR #1891: Additional improvements to naive bayes tree reduction

## Bug Fixes
- PR #1835 : Fix calling default RF Classification always
- PT #1904: replace cub sort
- PR #1833: Fix depth issue in shallow RF regression estimators
- PR #1770: Warn that KalmanFilter is deprecated
- PR #1775: Allow CumlArray to work with inputs that have no 'strides' in array interface
- PR #1594: Train-test split is now reproducible
- PR #1590: Fix destination directory structure for run-clang-format.py
- PR #1611: Fixing pickling errors for KNN classifier and regressor
- PR #1617: Fixing pickling issues for SVC and SVR
- PR #1634: Fix title in KNN docs
- PR #1627: Adding a check for multi-class data in RF classification
- PR #1654: Skip treelite patch if its already been applied
- PR #1661: Fix nvstring variable name
- PR #1673: Using struct for caching dlsym state in communicator
- PR #1659: TSNE - introduce 'convert_dtype' and refactor class attr 'Y' to 'embedding_'
- PR #1672: Solver 'svd' in Linear and Ridge Regressors when n_cols=1
- PR #1670: Lasso & ElasticNet - cuml Handle added
- PR #1671: Update for accessing cuDF Series pointer
- PR #1652: Support XGBoost 1.0+ models in FIL
- PR #1702: Fix LightGBM-FIL validation test
- PR #1701: test_score kmeans test passing with newer cupy version
- PR #1706: Remove multi-class bug from QuasiNewton
- PR #1699: Limit CuPy to <7.2 temporarily
- PR #1708: Correctly deallocate cuML handles in Cython
- PR #1730: Fixes to KF for test stability (mainly in CUDA 10.2)
- PR #1729: Fixing naive bayes UCX serialization problem in fit()
- PR #1749: bug fix rf classifier/regressor on seg fault in bench
- PR #1751: Updated RF documentation
- PR #1765: Update the checks for using RF GPU predict
- PR #1787: C++: unit-tests to check for RF accuracy. As well as a bug fix to improve RF accuracy
- PR #1793: Updated fil pyx to solve memory leakage issue
- PR #1810: Quickfix - chunkage in dask make_regression
- PR #1842: DistributedDataHandler not properly setting 'multiple'
- PR #1849: Critical fix in ARIMA initial estimate
- PR #1851: Fix for cuDF behavior change for multidimensional arrays
- PR #1852: Remove Thrust warnings
- PR #1868: Turning off IPC caching until it is fixed in UCX-py/UCX
- PR #1876: UMAP exponential decay parameters fix
- PR #1887: Fix hasattr for missing attributes on base models
- PR #1877: Remove resetting index in shuffling in train_test_split
- PR #1893: Updating UCX in comms to match current UCX-py
- PR #1888: Small train_test_split test fix
- PR #1899: Fix dask `extract_partitions()`, remove transformation as instance variable in PCA and TSVD and match sklearn APIs
- PR #1920: Temporarily raising threshold for UMAP reproducibility tests
- PR #1918: Create memleak fixture to skip memleak tests in CI for now
- PR #1926: Update batch matrix test margins
- PR #1925: Fix failing dask tests
- PR #1936: Update DaskRF regression test to xfail
- PR #1932: Isolating cause of make_blobs failure
- PR #1951: Dask Random forest regression CPU predict bug fix
- PR #1948: Adjust BatchedMargin margin and disable tests temporarily
- PR #1950: Fix UMAP test failure


# cuML 0.12.0 (04 Feb 2020)

## New Features
- PR #1483: prims: Fused L2 distance and nearest-neighbor prim
- PR #1494: bench: ml-prims benchmark
- PR #1514: bench: Fused L2 NN prim benchmark
- PR #1411: Cython side of MNMG OLS
- PR #1520: Cython side of MNMG Ridge Regression
- PR #1516: Suppor Vector Regression (epsilon-SVR)

## Improvements
- PR #1638: Update cuml/docs/README.md
- PR #1468: C++: updates to clang format flow to make it more usable among devs
- PR #1473: C++: lazy initialization of "costly" resources inside cumlHandle
- PR #1443: Added a new overloaded GEMM primitive
- PR #1489: Enabling deep trees using Gather tree builder
- PR #1463: Update FAISS submodule to 1.6.1
- PR #1488: Add codeowners
- PR #1432: Row-major (C-style) GPU arrays for benchmarks
- PR #1490: Use dask master instead of conda package for testing
- PR #1375: Naive Bayes & Distributed Naive Bayes
- PR #1377: Add GPU array support for FIL benchmarking
- PR #1493: kmeans: add tiling support for 1-NN computation and use fusedL2-1NN prim for L2 distance metric
- PR #1532: Update CuPy to >= 6.6 and allow 7.0
- PR #1528: Re-enabling KNN using dynamic library loading for UCX in communicator
- PR #1545: Add conda environment version updates to ci script
- PR #1541: Updates for libcudf++ Python refactor
- PR #1555: FIL-SKL, an SKLearn-based benchmark for FIL
- PR #1537: Improve pickling and scoring suppport for many models to support hyperopt
- PR #1551: Change custom kernel to cupy for col/row order transform
- PR #1533: C++: interface header file separation for SVM
- PR #1560: Helper function to allocate all new CuPy arrays with RMM memory management
- PR #1570: Relax nccl in conda recipes to >=2.4 (matching CI)
- PR #1578: Add missing function information to the cuML documenataion
- PR #1584: Add has_scipy utility function for runtime check
- PR #1583: API docs updates for 0.12
- PR #1591: Updated FIL documentation

## Bug Fixes
- PR #1470: Documentation: add make_regression, fix ARIMA section
- PR #1482: Updated the code to remove sklearn from the mbsgd stress test
- PR #1491: Update dev environments for 0.12
- PR #1512: Updating setup_cpu() in SpeedupComparisonRunner
- PR #1498: Add build.sh to code owners
- PR #1505: cmake: added correct dependencies for prims-bench build
- PR #1534: Removed TODO comment in create_ucp_listeners()
- PR #1548: Fixing umap extra unary op in knn graph
- PR #1547: Fixing MNMG kmeans score. Fixing UMAP pickling before fit(). Fixing UMAP test failures.
- PR #1557: Increasing threshold for kmeans score
- PR #1562: Increasing threshold even higher
- PR #1564: Fixed a typo in function cumlMPICommunicator_impl::syncStream
- PR #1569: Remove Scikit-learn exception and depedenncy in SVM
- PR #1575: Add missing dtype parameter in call to strides to order for CuPy 6.6 code path
- PR #1574: Updated the init file to include SVM
- PR #1589: Fixing the default value for RF and updating mnmg predict to accept cudf
- PR #1601: Fixed wrong datatype used in knn voting kernel

# cuML 0.11.0 (11 Dec 2019)

## New Features

- PR #1295: Cython side of MNMG PCA
- PR #1218: prims: histogram prim
- PR #1129: C++: Separate include folder for C++ API distribution
- PR #1282: OPG KNN MNMG Code (disabled for 0.11)
- PR #1242: Initial implementation of FIL sparse forests
- PR #1194: Initial ARIMA time-series modeling support.
- PR #1286: Importing treelite models as FIL sparse forests
- PR #1285: Fea minimum impurity decrease RF param
- PR #1301: Add make_regression to generate regression datasets
- PR #1322: RF pickling using treelite, protobuf and FIL
- PR #1332: Add option to cuml.dask make_blobs to produce dask array
- PR #1307: Add RF regression benchmark
- PR #1327: Update the code to build treelite with protobuf
- PR #1289: Add Python benchmarking support for FIL
- PR #1371: Cython side of MNMG tSVD
- PR #1386: Expose SVC decision function value

## Improvements
- PR #1170: Use git to clone subprojects instead of git submodules
- PR #1239: Updated the treelite version
- PR #1225: setup.py clone dependencies like cmake and correct include paths
- PR #1224: Refactored FIL to prepare for sparse trees
- PR #1249: Include libcuml.so C API in installed targets
- PR #1259: Conda dev environment updates and use libcumlprims current version in CI
- PR #1277: Change dependency order in cmake for better printing at compile time
- PR #1264: Add -s flag to GPU CI pytest for better error printing
- PR #1271: Updated the Ridge regression documentation
- PR #1283: Updated the cuMl docs to include MBSGD and adjusted_rand_score
- PR #1300: Lowercase parameter versions for FIL algorithms
- PR #1312: Update CuPy to version 6.5 and use conda-forge channel
- PR #1336: Import SciKit-Learn models into FIL
- PR #1314: Added options needed for ASVDb output (CUDA ver, etc.), added option
  to select algos
- PR #1335: Options to print available algorithms and datasets
  in the Python benchmark
- PR #1338: Remove BUILD_ABI references in CI scripts
- PR #1340: Updated unit tests to uses larger dataset
- PR #1351: Build treelite temporarily for GPU CI testing of FIL Scikit-learn
  model importing
- PR #1367: --test-split benchmark parameter for train-test split
- PR #1360: Improved tests for importing SciKit-Learn models into FIL
- PR #1368: Add --num-rows benchmark command line argument
- PR #1351: Build treelite temporarily for GPU CI testing of FIL Scikit-learn model importing
- PR #1366: Modify train_test_split to use CuPy and accept device arrays
- PR #1258: Documenting new MPI communicator for multi-node multi-GPU testing
- PR #1345: Removing deprecated should_downcast argument
- PR #1362: device_buffer in UMAP + Sparse prims
- PR #1376: AUTO value for FIL algorithm
- PR #1408: Updated pickle tests to delete the pre-pickled model to prevent pointer leakage
- PR #1357: Run benchmarks multiple times for CI
- PR #1382: ARIMA optimization: move functions to C++ side
- PR #1392: Updated RF code to reduce duplication of the code
- PR #1444: UCX listener running in its own isolated thread
- PR #1445: Improved performance of FIL sparse trees
- PR #1431: Updated API docs
- PR #1441: Remove unused CUDA conda labels
- PR #1439: Match sklearn 0.22 default n_estimators for RF and fix test errors
- PR #1461: Add kneighbors to API docs

## Bug Fixes
- PR #1281: Making rng.h threadsafe
- PR #1212: Fix cmake git cloning always running configure in subprojects
- PR #1261: Fix comms build errors due to cuml++ include folder changes
- PR #1267: Update build.sh for recent change of building comms in main CMakeLists
- PR #1278: Removed incorrect overloaded instance of eigJacobi
- PR #1302: Updates for numba 0.46
- PR #1313: Updated the RF tests to set the seed and n_streams
- PR #1319: Using machineName arg passed in instead of default for ASV reporting
- PR #1326: Fix illegal memory access in make_regression (bounds issue)
- PR #1330: Fix C++ unit test utils for better handling of differences near zero
- PR #1342: Fix to prevent memory leakage in Lasso and ElasticNet
- PR #1337: Fix k-means init from preset cluster centers
- PR #1354: Fix SVM gamma=scale implementation
- PR #1344: Change other solver based methods to create solver object in init
- PR #1373: Fixing a few small bugs in make_blobs and adding asserts to pytests
- PR #1361: Improve SMO error handling
- PR #1384: Lower expectations on batched matrix tests to prevent CI failures
- PR #1380: Fix memory leaks in ARIMA
- PR #1391: Lower expectations on batched matrix tests even more
- PR #1394: Warning added in svd for cuda version 10.1
- PR #1407: Resolved RF predict issues and updated RF docstring
- PR #1401: Patch for lbfgs solver for logistic regression with no l1 penalty
- PR #1416: train_test_split numba and rmm device_array output bugfix
- PR #1419: UMAP pickle tests are using wrong n_neighbors value for trustworthiness
- PR #1438: KNN Classifier to properly return Dataframe with Dataframe input
- PR #1425: Deprecate seed and use random_state similar to Scikit-learn in train_test_split
- PR #1458: Add joblib as an explicit requirement
- PR #1474: Defer knn mnmg to 0.12 nightly builds and disable ucx-py dependency

# cuML 0.10.0 (16 Oct 2019)

## New Features
- PR #1148: C++ benchmark tool for c++/CUDA code inside cuML
- PR #1071: Selective eigen solver of cuSolver
- PR #1073: Updating RF wrappers to use FIL for GPU accelerated prediction
- PR #1104: CUDA 10.1 support
- PR #1113: prims: new batched make-symmetric-matrix primitive
- PR #1112: prims: new batched-gemv primitive
- PR #855: Added benchmark tools
- PR #1149 Add YYMMDD to version tag for nightly conda packages
- PR #892: General Gram matrices prim
- PR #912: Support Vector Machine
- PR #1274: Updated the RF score function to use GPU predict

## Improvements
- PR #961: High Peformance RF; HIST algo
- PR #1028: Dockerfile updates after dir restructure. Conda env yaml to add statsmodels as a dependency
- PR #1047: Consistent OPG interface for kmeans, based on internal libcumlprims update
- PR #763: Add examples to train_test_split documentation
- PR #1093: Unified inference kernels for different FIL algorithms
- PR #1076: Paying off some UMAP / Spectral tech debt.
- PR #1086: Ensure RegressorMixin scorer uses device arrays
- PR #1110: Adding tests to use default values of parameters of the models
- PR #1108: input_to_host_array function in input_utils for input processing to host arrays
- PR #1114: K-means: Exposing useful params, removing unused params, proxying params in Dask
- PR #1138: Implementing ANY_RANK semantics on irecv
- PR #1142: prims: expose separate InType and OutType for unaryOp and binaryOp
- PR #1115: Moving dask_make_blobs to cuml.dask.datasets. Adding conversion to dask.DataFrame
- PR #1136: CUDA 10.1 CI updates
- PR #1135: K-means: add boundary cases for kmeans||, support finer control with convergence
- PR #1163: Some more correctness improvements. Better verbose printing
- PR #1165: Adding except + in all remaining cython
- PR #1186: Using LocalCUDACluster Pytest fixture
- PR #1173: Docs: Barnes Hut TSNE documentation
- PR #1176: Use new RMM API based on Cython
- PR #1219: Adding custom bench_func and verbose logging to cuml.benchmark
- PR #1247: Improved MNMG RF error checking

## Bug Fixes

- PR #1231: RF respect number of cuda streams from cuml handle
- PR #1230: Rf bugfix memleak in regression
- PR #1208: compile dbscan bug
- PR #1016: Use correct libcumlprims version in GPU CI
- PR #1040: Update version of numba in development conda yaml files
- PR #1043: Updates to accomodate cuDF python code reorganization
- PR #1044: Remove nvidia driver installation from ci/cpu/build.sh
- PR #991: Barnes Hut TSNE Memory Issue Fixes
- PR #1075: Pinning Dask version for consistent CI results
- PR #990: Barnes Hut TSNE Memory Issue Fixes
- PR #1066: Using proper set of workers to destroy nccl comms
- PR #1072: Remove pip requirements and setup
- PR #1074: Fix flake8 CI style check
- PR #1087: Accuracy improvement for sqrt/log in RF max_feature
- PR #1088: Change straggling numba python allocations to use RMM
- PR #1106: Pinning Distributed version to match Dask for consistent CI results
- PR #1116: TSNE CUDA 10.1 Bug Fixes
- PR #1132: DBSCAN Batching Bug Fix
- PR #1162: DASK RF random seed bug fix
- PR #1164: Fix check_dtype arg handling for input_to_dev_array
- PR #1171: SVM prediction bug fix
- PR #1177: Update dask and distributed to 2.5
- PR #1204: Fix SVM crash on Turing
- PR #1199: Replaced sprintf() with snprintf() in THROW()
- PR #1205: Update dask-cuda in yml envs
- PR #1211: Fixing Dask k-means transform bug and adding test
- PR #1236: Improve fix for SMO solvers potential crash on Turing
- PR #1251: Disable compiler optimization for CUDA 10.1 for distance prims
- PR #1260: Small bugfix for major conversion in input_utils
- PR #1276: Fix float64 prediction crash in test_random_forest

# cuML 0.9.0 (21 Aug 2019)

## New Features

- PR #894: Convert RF to treelite format
- PR #826: Jones transformation of params for ARIMA models timeSeries ml-prim
- PR #697: Silhouette Score metric ml-prim
- PR #674: KL Divergence metric ml-prim
- PR #787: homogeneity, completeness and v-measure metrics ml-prim
- PR #711: Mutual Information metric ml-prim
- PR #724: Entropy metric ml-prim
- PR #766: Expose score method based on inertia for KMeans
- PR #823: prims: cluster dispersion metric
- PR #816: Added inverse_transform() for LabelEncoder
- PR #789: prims: sampling without replacement
- PR #813: prims: Col major istance prim
- PR #635: Random Forest & Decision Tree Regression (Single-GPU)
- PR #819: Forest Inferencing Library (FIL)
- PR #829: C++: enable nvtx ranges
- PR #835: Holt-Winters algorithm
- PR #837: treelite for decision forest exchange format
- PR #871: Wrapper for FIL
- PR #870: make_blobs python function
- PR #881: wrappers for accuracy_score and adjusted_rand_score functions
- PR #840: Dask RF classification and regression
- PR #870: make_blobs python function
- PR #879: import of treelite models to FIL
- PR #892: General Gram matrices prim
- PR #883: Adding MNMG Kmeans
- PR #930: Dask RF
- PR #882: TSNE - T-Distributed Stochastic Neighbourhood Embedding
- PR #624: Internals API & Graph Based Dimensionality Reductions Callback
- PR #926: Wrapper for FIL
- PR #994: Adding MPI comm impl for testing / benchmarking MNMG CUDA
- PR #960: Enable using libcumlprims for MG algorithms/prims

## Improvements
- PR #822: build: build.sh update to club all make targets together
- PR #807: Added development conda yml files
- PR #840: Require cmake >= 3.14
- PR #832: Stateless Decision Tree and Random Forest API
- PR #857: Small modifications to comms for utilizing IB w/ Dask
- PR #851: Random forest Stateless API wrappers
- PR #865: High Performance RF
- PR #895: Pretty prints arguments!
- PR #920: Add an empty marker kernel for tracing purposes
- PR #915: syncStream added to cumlCommunicator
- PR #922: Random Forest support in FIL
- PR #911: Update headers to credit CannyLabs BH TSNE implementation
- PR #918: Streamline CUDA_REL environment variable
- PR #924: kmeans: updated APIs to be stateless, refactored code for mnmg support
- PR #950: global_bias support in FIL
- PR #773: Significant improvements to input checking of all classes and common input API for Python
- PR #957: Adding docs to RF & KMeans MNMG. Small fixes for release
- PR #965: Making dask-ml a hard dependency
- PR #976: Update api.rst for new 0.9 classes
- PR #973: Use cudaDeviceGetAttribute instead of relying on cudaDeviceProp object being passed
- PR #978: Update README for 0.9
- PR #1009: Fix references to notebooks-contrib
- PR #1015: Ability to control the number of internal streams in cumlHandle_impl via cumlHandle
- PR #1175: Add more modules to docs ToC

## Bug Fixes

- PR #923: Fix misshapen level/trend/season HoltWinters output
- PR #831: Update conda package dependencies to cudf 0.9
- PR #772: Add missing cython headers to SGD and CD
- PR #849: PCA no attribute trans_input_ transform bug fix
- PR #869: Removing incorrect information from KNN Docs
- PR #885: libclang installation fix for GPUCI
- PR #896: Fix typo in comms build instructions
- PR #921: Fix build scripts using incorrect cudf version
- PR #928: TSNE Stability Adjustments
- PR #934: Cache cudaDeviceProp in cumlHandle for perf reasons
- PR #932: Change default param value for RF classifier
- PR #949: Fix dtype conversion tests for unsupported cudf dtypes
- PR #908: Fix local build generated file ownerships
- PR #983: Change RF max_depth default to 16
- PR #987: Change default values for knn
- PR #988: Switch to exact tsne
- PR #991: Cleanup python code in cuml.dask.cluster
- PR #996: ucx_initialized being properly set in CommsContext
- PR #1007: Throws a well defined error when mutigpu is not enabled
- PR #1018: Hint location of nccl in build.sh for CI
- PR #1022: Using random_state to make K-Means MNMG tests deterministic
- PR #1034: Fix typos and formatting issues in RF docs
- PR #1052: Fix the rows_sample dtype to float

# cuML 0.8.0 (27 June 2019)

## New Features

- PR #652: Adjusted Rand Index metric ml-prim
- PR #679: Class label manipulation ml-prim
- PR #636: Rand Index metric ml-prim
- PR #515: Added Random Projection feature
- PR #504: Contingency matrix ml-prim
- PR #644: Add train_test_split utility for cuDF dataframes
- PR #612: Allow Cuda Array Interface, Numba inputs and input code refactor
- PR #641: C: Separate C-wrapper library build to generate libcuml.so
- PR #631: Add nvcategory based ordinal label encoder
- PR #681: Add MBSGDClassifier and MBSGDRegressor classes around SGD
- PR #705: Quasi Newton solver and LogisticRegression Python classes
- PR #670: Add test skipping functionality to build.sh
- PR #678: Random Forest Python class
- PR #684: prims: make_blobs primitive
- PR #673: prims: reduce cols by key primitive
- PR #812: Add cuML Communications API & consolidate Dask cuML

## Improvements

- PR #597: C++ cuML and ml-prims folder refactor
- PR #590: QN Recover from numeric errors
- PR #482: Introduce cumlHandle for pca and tsvd
- PR #573: Remove use of unnecessary cuDF column and series copies
- PR #601: Cython PEP8 cleanup and CI integration
- PR #596: Introduce cumlHandle for ols and ridge
- PR #579: Introduce cumlHandle for cd and sgd, and propagate C++ errors in cython level for cd and sgd
- PR #604: Adding cumlHandle to kNN, spectral methods, and UMAP
- PR #616: Enable clang-format for enforcing coding style
- PR #618: CI: Enable copyright header checks
- PR #622: Updated to use 0.8 dependencies
- PR #626: Added build.sh script, updated CI scripts and documentation
- PR #633: build: Auto-detection of GPU_ARCHS during cmake
- PR #650: Moving brute force kNN to prims. Creating stateless kNN API.
- PR #662: C++: Bulk clang-format updates
- PR #671: Added pickle pytests and correct pickling of Base class
- PR #675: atomicMin/Max(float, double) with integer atomics and bit flipping
- PR #677: build: 'deep-clean' to build.sh to clean faiss build as well
- PR #683: Use stateless c++ API in KNN so that it can be pickled properly
- PR #686: Use stateless c++ API in UMAP so that it can be pickled properly
- PR #695: prims: Refactor pairwise distance
- PR #707: Added stress test and updated documentation for RF
- PR #701: Added emacs temporary file patterns to .gitignore
- PR #606: C++: Added tests for host_buffer and improved device_buffer and host_buffer implementation
- PR #726: Updated RF docs and stress test
- PR #730: Update README and RF docs for 0.8
- PR #744: Random projections generating binomial on device. Fixing tests.
- PR #741: Update API docs for 0.8
- PR #754: Pickling of UMAP/KNN
- PR #753: Made PCA and TSVD picklable
- PR #746: LogisticRegression and QN API docstrings
- PR #820: Updating DEVELOPER GUIDE threading guidelines

## Bug Fixes
- PR #584: Added missing virtual destructor to deviceAllocator and hostAllocator
- PR #620: C++: Removed old unit-test files in ml-prims
- PR #627: C++: Fixed dbscan crash issue filed in 613
- PR #640: Remove setuptools from conda run dependency
- PR #646: Update link in contributing.md
- PR #649: Bug fix to LinAlg::reduce_rows_by_key prim filed in issue #648
- PR #666: fixes to gitutils.py to resolve both string decode and handling of uncommitted files
- PR #676: Fix template parameters in `bernoulli()` implementation.
- PR #685: Make CuPy optional to avoid nccl conda package conflicts
- PR #687: prims: updated tolerance for reduce_cols_by_key unit-tests
- PR #689: Removing extra prints from NearestNeighbors cython
- PR #718: Bug fix for DBSCAN and increasing batch size of sgd
- PR #719: Adding additional checks for dtype of the data
- PR #736: Bug fix for RF wrapper and .cu print function
- PR #547: Fixed issue if C++ compiler is specified via CXX during configure.
- PR #759: Configure Sphinx to render params correctly
- PR #762: Apply threshold to remove flakiness of UMAP tests.
- PR #768: Fixing memory bug from stateless refactor
- PR #782: Nearest neighbors checking properly whether memory should be freed
- PR #783: UMAP was using wrong size for knn computation
- PR #776: Hotfix for self.variables in RF
- PR #777: Fix numpy input bug
- PR #784: Fix jit of shuffle_idx python function
- PR #790: Fix rows_sample input type for RF
- PR #793: Fix for dtype conversion utility for numba arrays without cupy installed
- PR #806: Add a seed for sklearn model in RF test file
- PR #843: Rf quantile fix

# cuML 0.7.0 (10 May 2019)

## New Features

- PR #405: Quasi-Newton GLM Solvers
- PR #277: Add row- and column-wise weighted mean primitive
- PR #424: Add a grid-sync struct for inter-block synchronization
- PR #430: Add R-Squared Score to ml primitives
- PR #463: Add matrix gather to ml primitives
- PR #435: Expose cumlhandle in cython + developer guide
- PR #455: Remove default-stream arguement across ml-prims and cuML
- PR #375: cuml cpp shared library renamed to libcuml++.so
- PR #460: Random Forest & Decision Trees (Single-GPU, Classification)
- PR #491: Add doxygen build target for ml-prims
- PR #505: Add R-Squared Score to python interface
- PR #507: Add coordinate descent for lasso and elastic-net
- PR #511: Add a minmax ml-prim
- PR #516: Added Trustworthiness score feature
- PR #520: Add local build script to mimic gpuCI
- PR #503: Add column-wise matrix sort primitive
- PR #525: Add docs build script to cuML
- PR #528: Remove current KMeans and replace it with a new single GPU implementation built using ML primitives

## Improvements

- PR #481: Refactoring Quasi-Newton to use cumlHandle
- PR #467: Added validity check on cumlHandle_t
- PR #461: Rewrote permute and added column major version
- PR #440: README updates
- PR #295: Improve build-time and the interface e.g., enable bool-OutType, for distance()
- PR #390: Update docs version
- PR #272: Add stream parameters to cublas and cusolver wrapper functions
- PR #447: Added building and running mlprims tests to CI
- PR #445: Lower dbscan memory usage by computing adjacency matrix directly
- PR #431: Add support for fancy iterator input types to LinAlg::reduce_rows_by_key
- PR #394: Introducing cumlHandle API to dbscan and add example
- PR #500: Added CI check for black listed CUDA Runtime API calls
- PR #475: exposing cumlHandle for dbscan from python-side
- PR #395: Edited the CONTRIBUTING.md file
- PR #407: Test files to run stress, correctness and unit tests for cuml algos
- PR #512: generic copy method for copying buffers between device/host
- PR #533: Add cudatoolkit conda dependency
- PR #524: Use cmake find blas and find lapack to pass configure options to faiss
- PR #527: Added notes on UMAP differences from reference implementation
- PR #540: Use latest release version in update-version CI script
- PR #552: Re-enable assert in kmeans tests with xfail as needed
- PR #581: Add shared memory fast col major to row major function back with bound checks
- PR #592: More efficient matrix copy/reverse methods
- PR #721: Added pickle tests for DBSCAN and Random Projections

## Bug Fixes

- PR #334: Fixed segfault in `ML::cumlHandle_impl::destroyResources`
- PR #349: Developer guide clarifications for cumlHandle and cumlHandle_impl
- PR #398: Fix CI scripts to allow nightlies to be uploaded
- PR #399: Skip PCA tests to allow CI to run with driver 418
- PR #422: Issue in the PCA tests was solved and CI can run with driver 418
- PR #409: Add entry to gitmodules to ignore build artifacts
- PR #412: Fix for svdQR function in ml-prims
- PR #438: Code that depended on FAISS was building everytime.
- PR #358: Fixed an issue when switching streams on MLCommon::device_buffer and MLCommon::host_buffer
- PR #434: Fixing bug in CSR tests
- PR #443: Remove defaults channel from ci scripts
- PR #384: 64b index arithmetic updates to the kernels inside ml-prims
- PR #459: Fix for runtime library path of pip package
- PR #464: Fix for C++11 destructor warning in qn
- PR #466: Add support for column-major in LinAlg::*Norm methods
- PR #465: Fixing deadlock issue in GridSync due to consecutive sync calls
- PR #468: Fix dbscan example build failure
- PR #470: Fix resource leakage in Kalman filter python wrapper
- PR #473: Fix gather ml-prim test for change in rng uniform API
- PR #477: Fixes default stream initialization in cumlHandle
- PR #480: Replaced qn_fit() declaration with #include of file containing definition to fix linker error
- PR #495: Update cuDF and RMM versions in GPU ci test scripts
- PR #499: DEVELOPER_GUIDE.md: fixed links and clarified ML::detail::streamSyncer example
- PR #506: Re enable ml-prim tests in CI
- PR #508: Fix for an error with default argument in LinAlg::meanSquaredError
- PR #519: README.md Updates and adding BUILD.md back
- PR #526: Fix the issue of wrong results when fit and transform of PCA are called separately
- PR #531: Fixing missing arguments in updateDevice() for RF
- PR #543: Exposing dbscan batch size through cython API and fixing broken batching
- PR #551: Made use of ZLIB_LIBRARIES consistent between ml_test and ml_mg_test
- PR #557: Modified CI script to run cuML tests before building mlprims and removed lapack flag
- PR #578: Updated Readme.md to add lasso and elastic-net
- PR #580: Fixing cython garbage collection bug in KNN
- PR #577: Use find libz in prims cmake
- PR #594: fixed cuda-memcheck mean_center test failures


# cuML 0.6.1 (09 Apr 2019)

## Bug Fixes

- PR #462 Runtime library path fix for cuML pip package


# cuML 0.6.0 (22 Mar 2019)

## New Features

- PR #249: Single GPU Stochastic Gradient Descent for linear regression, logistic regression, and linear svm with L1, L2, and elastic-net penalties.
- PR #247: Added "proper" CUDA API to cuML
- PR #235: NearestNeighbors MG Support
- PR #261: UMAP Algorithm
- PR #290: NearestNeighbors numpy MG Support
- PR #303: Reusable spectral embedding / clustering
- PR #325: Initial support for single process multi-GPU OLS and tSVD
- PR #271: Initial support for hyperparameter optimization with dask for many models

## Improvements

- PR #144: Dockerfile update and docs for LinearRegression and Kalman Filter.
- PR #168: Add /ci/gpu/build.sh file to cuML
- PR #167: Integrating full-n-final ml-prims repo inside cuml
- PR #198: (ml-prims) Removal of *MG calls + fixed a bug in permute method
- PR #194: Added new ml-prims for supporting LASSO regression.
- PR #114: Building faiss C++ api into libcuml
- PR #64: Using FAISS C++ API in cuML and exposing bindings through cython
- PR #208: Issue ml-common-3: Math.h: swap thrust::for_each with binaryOp,unaryOp
- PR #224: Improve doc strings for readable rendering with readthedocs
- PR #209: Simplify README.md, move build instructions to BUILD.md
- PR #218: Fix RNG to use given seed and adjust RNG test tolerances.
- PR #225: Support for generating random integers
- PR #215: Refactored LinAlg::norm to Stats::rowNorm and added Stats::colNorm
- PR #234: Support for custom output type and passing index value to main_op in *Reduction kernels
- PR #230: Refactored the cuda_utils header
- PR #236: Refactored cuml python package structure to be more sklearn like
- PR #232: Added reduce_rows_by_key
- PR #246: Support for 2 vectors in the matrix vector operator
- PR #244: Fix for single GPU OLS and Ridge to support one column training data
- PR #271: Added get_params and set_params functions for linear and ridge regression
- PR #253: Fix for issue #250-reduce_rows_by_key failed memcheck for small nkeys
- PR #269: LinearRegression, Ridge Python docs update and cleaning
- PR #322: set_params updated
- PR #237: Update build instructions
- PR #275: Kmeans use of faster gpu_matrix
- PR #288: Add n_neighbors to NearestNeighbors constructor
- PR #302: Added FutureWarning for deprecation of current kmeans algorithm
- PR #312: Last minute cleanup before release
- PR #315: Documentation updating and enhancements
- PR #330: Added ignored argument to pca.fit_transform to map to sklearn's implemenation
- PR #342: Change default ABI to ON
- PR #572: Pulling DBSCAN components into reusable primitives


## Bug Fixes

- PR #193: Fix AttributeError in PCA and TSVD
- PR #211: Fixing inconsistent use of proper batch size calculation in DBSCAN
- PR #202: Adding back ability for users to define their own BLAS
- PR #201: Pass CMAKE CUDA path to faiss/configure script
- PR #200 Avoid using numpy via cimport in KNN
- PR #228: Bug fix: LinAlg::unaryOp with 0-length input
- PR #279: Removing faiss-gpu references in README
- PR #321: Fix release script typo
- PR #327: Update conda requirements for version 0.6 requirements
- PR #352: Correctly calculating numpy chunk sizing for kNN
- PR #345: Run python import as part of package build to trigger compilation
- PR #347: Lowering memory usage of kNN.
- PR #355: Fixing issues with very large numpy inputs to SPMG OLS and tSVD.
- PR #357: Removing FAISS requirement from README
- PR #362: Fix for matVecOp crashing on large input sizes
- PR #366: Index arithmetic issue fix with TxN_t class
- PR #376: Disabled kmeans tests since they are currently too sensitive (see #71)
- PR #380: Allow arbitrary data size on ingress for numba_utils.row_matrix
- PR #385: Fix for long import cuml time in containers and fix for setup_pip
- PR #630: Fixing a missing kneighbors in nearest neighbors python proxy

# cuML 0.5.1 (05 Feb 2019)

## Bug Fixes

- PR #189 Avoid using numpy via cimport to prevent ABI issues in Cython compilation


# cuML 0.5.0 (28 Jan 2019)

## New Features

- PR #66: OLS Linear Regression
- PR #44: Distance calculation ML primitives
- PR #69: Ridge (L2 Regularized) Linear Regression
- PR #103: Linear Kalman Filter
- PR #117: Pip install support
- PR #64: Device to device support from cuML device pointers into FAISS

## Improvements

- PR #56: Make OpenMP optional for building
- PR #67: Github issue templates
- PR #44: Refactored DBSCAN to use ML primitives
- PR #91: Pytest cleanup and sklearn toyset datasets based pytests for kmeans and dbscan
- PR #75: C++ example to use kmeans
- PR #117: Use cmake extension to find any zlib installed in system
- PR #94: Add cmake flag to set ABI compatibility
- PR #139: Move thirdparty submodules to root and add symlinks to new locations
- PR #151: Replace TravisCI testing and conda pkg builds with gpuCI
- PR #164: Add numba kernel for faster column to row major transform
- PR #114: Adding FAISS to cuml build

## Bug Fixes

- PR #48: CUDA 10 compilation warnings fix
- PR #51: Fixes to Dockerfile and docs for new build system
- PR #72: Fixes for GCC 7
- PR #96: Fix for kmeans stack overflow with high number of clusters
- PR #105: Fix for AttributeError in kmeans fit method
- PR #113: Removed old  glm python/cython files
- PR #118: Fix for AttributeError in kmeans predict method
- PR #125: Remove randomized solver option from PCA python bindings


# cuML 0.4.0 (05 Dec 2018)

## New Features

## Improvements

- PR #42: New build system: separation of libcuml.so and cuml python package
- PR #43: Added changelog.md

## Bug Fixes


# cuML 0.3.0 (30 Nov 2018)

## New Features

- PR #33: Added ability to call cuML algorithms using numpy arrays

## Improvements

- PR #24: Fix references of python package from cuML to cuml and start using versioneer for better versioning
- PR #40: Added support for refactored cuDF 0.3.0, updated Conda files
- PR #33: Major python test cleaning, all tests pass with cuDF 0.2.0 and 0.3.0. Preparation for new build system
- PR #34: Updated batch count calculation logic in DBSCAN
- PR #35: Beginning of DBSCAN refactor to use cuML mlprims and general improvements

## Bug Fixes

- PR #30: Fixed batch size bug in DBSCAN that caused crash. Also fixed various locations for potential integer overflows
- PR #28: Fix readthedocs build documentation
- PR #29: Fix pytests for cuml name change from cuML
- PR #33: Fixed memory bug that would cause segmentation faults due to numba releasing memory before it was used. Also fixed row major/column major bugs for different algorithms
- PR #36: Fix kmeans gtest to use device data
- PR #38: cuda\_free bug removed that caused google tests to sometimes pass and sometimes fail randomly
- PR #39: Updated cmake to correctly link with CUDA libraries, add CUDA runtime linking and include source files in compile target

# cuML 0.2.0 (02 Nov 2018)

## New Features

- PR #11: Kmeans algorithm added
- PR #7: FAISS KNN wrapper added
- PR #21: Added Conda install support

## Improvements

- PR #15: Added compatibility with cuDF (from prior pyGDF)
- PR #13: Added FAISS to Dockerfile
- PR #21: Added TravisCI build system for CI and Conda builds

## Bug Fixes

- PR #4: Fixed explained variance bug in TSVD
- PR #5: Notebook bug fixes and updated results


# cuML 0.1.0

Initial release including PCA, TSVD, DBSCAN, ml-prims and cython wrappers<|MERGE_RESOLUTION|>--- conflicted
+++ resolved
@@ -50,6 +50,7 @@
 - PR #3176: Add probabilistic SVM tests with various input array types
 - PR #3180: FIL: `blocks_per_sm` support in Python
 - PR #3177: Make Multinomial Naive Bayes inherit from `ClassifierMixin` and use it for score
+- PR #2975: Change example sections in docstring to doctest format
 
 ## Bug Fixes
 - PR #3218: Specify dependency branches in conda dev environment to avoid pip resolver issue
@@ -149,12 +150,8 @@
 - PR #2930: Pin libfaiss to <=1.6.3
 - PR #2928: Updating Estimators Derived from Base for Consistency
 - PR #2942: Adding `cuml.experimental` to the Docs
-<<<<<<< HEAD
-- PR #2975: Change example sections in docstring to doctest format
-=======
 - PR #3010: Improve gpuCI Scripts
 - PR #3141: Move DistanceType enum to RAFT
->>>>>>> 936995f0
 
 ## Bug Fixes
 - PR #2973: Allow data imputation for nan values
