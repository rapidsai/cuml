--- conflicted
+++ resolved
@@ -60,11 +60,8 @@
 - PR #2553: Test pickle protocol 5 support
 - PR #2570: Accepting single df or array input in train_test_split
 - PR #2566: Remove deprecated cuDF from_gpu_matrix calls
-<<<<<<< HEAD
 - PR #2577: Fully removing NVGraph dependency for CUDA 11 compatibility
-=======
 - PR #2575: Speed up TfidfTransformer
->>>>>>> 140c4c9f
 
 ## Bug Fixes
 - PR #2369: Update RF code to fix set_params memory leak
