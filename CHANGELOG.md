--- conflicted
+++ resolved
@@ -55,9 +55,7 @@
 - PR #2237: Refactor RF cython code
 - PR #2513: Fixing LGTM Analysis Issues
 - PR #2099: Raise an error when float64 data is used with dask RF
-<<<<<<< HEAD
 - PR #2522: Renaming a few arguments in KNeighbors* to be more readable
-=======
 - PR #2499: Provide access to `cuml.DBSCAN` core samples
 - PR #2526: Removing PCA TSQR as a solver due to scalability issues
 - PR #2536: Update conda upload versions for new supported CUDA/Python
@@ -74,7 +72,6 @@
 - PR #2589: including cuda-11 build fixes into raft
 - PR #2487: Set classes_ attribute during classifier fit
 - PR #2605: Reduce memory usage in tSNE
->>>>>>> ec55deb3
 
 ## Bug Fixes
 - PR #2369: Update RF code to fix set_params memory leak
@@ -98,11 +95,11 @@
 - PR #2497: Changes to accomodate cuDF unsigned categorical changes
 - PR #2209: Fix FIL benchmark for gpuarray-c input
 - PR #2507: Import `treelite.sklearn`
+- PR #2521: Fixing invalid smem calculation in KNeighborsCLassifier
+- PR #2515: Increase tolerance for LogisticRegression test
 - PR #2532: Updating doxygen in new MG headers
 - PR #2521: Fixing invalid smem calculation in KNeighborsCLassifier
 - PR #2515: Increase tolerance for LogisticRegression test
-<<<<<<< HEAD
-=======
 - PR #2545: Fix documentation of n_iter_without_progress in tSNE Python bindings
 - PR #2543: Improve numerical stability of QN solver
 - PR #2544: Fix Barnes-Hut tSNE not using specified post_learning_rate
@@ -117,7 +114,6 @@
 - PR #2586: Fix SVC decision function data type
 - PR #2573: Considering managed memory as device type on checking for KMeans
 - PR #2574: Fixing include path in `tsvd_mg.pyx`
->>>>>>> ec55deb3
 
 # cuML 0.14.0 (03 Jun 2020)
 
