--- conflicted
+++ resolved
@@ -5,6 +5,7 @@
 ## Improvements
 
 ## Bug Fixes
+- PR #1594: Train-test split is now reproducible
 
 
 # cuML 0.12.0 (Date TBD)
@@ -58,11 +59,7 @@
 - PR #1569: Remove Scikit-learn exception and depedenncy in SVM
 - PR #1575: Add missing dtype parameter in call to strides to order for CuPy 6.6 code path
 - PR #1574: Updated the init file to include SVM
-<<<<<<< HEAD
-- PR #1594: Train-test split is now reproducible
-=======
 - PR #1589: Fixing the default value for RF and updating mnmg predict to accept cudf
->>>>>>> 94a48421
 
 # cuML 0.11.0 (11 Dec 2019)
 
