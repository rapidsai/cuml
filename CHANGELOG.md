--- conflicted
+++ resolved
@@ -24,11 +24,8 @@
 - PR #2607: Add support for probability estimates in SVC
 - PR #2618: SVM class and sample weights
 - PR #2661: CUDA-11 support for single-gpu code
-<<<<<<< HEAD
-=======
 - PR #2322: Sparse FIL forests with 8-byte nodes
 - PR #2675: Update conda recipes to support CUDA 11
->>>>>>> ddf8eb31
 
 ## Improvements
 - PR #2336: Eliminate `rmm.device_array` usage
