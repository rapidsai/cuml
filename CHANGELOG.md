--- conflicted
+++ resolved
@@ -28,11 +28,8 @@
 - PR #2058: Use CumlArray in Random Projection
 - PR #2015: Renaming .h to .cuh in solver, dbscan and svm
 - PR #2080: Improved import of sparse FIL forests from treelite
-<<<<<<< HEAD
 - PR #2090: Upgrade C++ build to C++14 standard
-=======
 - PR #2089: CI: enabled cuda-memcheck on ml-prims unit-tests during nightly build
->>>>>>> d1f31062
 
 ## Bug Fixes
 - PR #1939: Fix syntax error in cuml.common.array
