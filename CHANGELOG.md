--- conflicted
+++ resolved
@@ -27,12 +27,9 @@
 - PR #3112: Speed test_array
 - PR #3111: Adding Cython to Code Coverage
 - PR #3129:  Update notebooks README
-<<<<<<< HEAD
 - PR #3135: Add QuasiNewton tests
-=======
 - PR #3040: Improved Array Conversion with CumlArrayDescriptor and Decorators
 - PR #3134: Improving the Deprecation Message Formatting in Documentation
->>>>>>> 77da916b
 
 ## Bug Fixes
 - PR #3065: Refactoring prims metrics function names from camelcase to underscore format
