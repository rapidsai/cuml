<<<<<<< HEAD
# cuML 22.12.00 (Date TBD)

Please see https://github.com/rapidsai/cuml/releases/tag/v22.12.00a for the latest changes to this development branch.

# cuML 22.10.00 (Date TBD)
=======
# cuML 22.10.00 (12 Oct 2022)
>>>>>>> 3da503cc

## 🐛 Bug Fixes

- Skipping some hdbscan tests when cuda version is &lt;= 11.2. ([#4916](https://github.com/rapidsai/cuml/pull/4916)) [@cjnolet](https://github.com/cjnolet)
- Fix HDBSCAN python namespace ([#4895](https://github.com/rapidsai/cuml/pull/4895)) [@cjnolet](https://github.com/cjnolet)
- Cupy 11 fixes ([#4889](https://github.com/rapidsai/cuml/pull/4889)) [@dantegd](https://github.com/dantegd)
- Fix small fp precision failure in linear regression doctest test ([#4884](https://github.com/rapidsai/cuml/pull/4884)) [@lowener](https://github.com/lowener)
- Remove unused cuDF imports ([#4873](https://github.com/rapidsai/cuml/pull/4873)) [@beckernick](https://github.com/beckernick)
- Update for thrust 1.17 and fixes to accommodate for cuDF Buffer refactor ([#4871](https://github.com/rapidsai/cuml/pull/4871)) [@dantegd](https://github.com/dantegd)
- Use rapids-cmake 22.10 best practice for RAPIDS.cmake location ([#4862](https://github.com/rapidsai/cuml/pull/4862)) [@robertmaynard](https://github.com/robertmaynard)
- Patch for nightly test&amp;bench ([#4840](https://github.com/rapidsai/cuml/pull/4840)) [@viclafargue](https://github.com/viclafargue)
- Fixed Large memory requirements for SimpleImputer strategy median #4794 ([#4817](https://github.com/rapidsai/cuml/pull/4817)) [@erikrene](https://github.com/erikrene)
- Transforms RandomForest estimators non-consecutive labels to consecutive labels where appropriate ([#4780](https://github.com/rapidsai/cuml/pull/4780)) [@VamsiTallam95](https://github.com/VamsiTallam95)

## 📖 Documentation

- Document that minimum required CMake version is now 3.23.1 ([#4899](https://github.com/rapidsai/cuml/pull/4899)) [@robertmaynard](https://github.com/robertmaynard)
- Update KMeans notebook for clarity ([#4886](https://github.com/rapidsai/cuml/pull/4886)) [@beckernick](https://github.com/beckernick)

## 🚀 New Features

- Allow cupy 11 ([#4880](https://github.com/rapidsai/cuml/pull/4880)) [@galipremsagar](https://github.com/galipremsagar)
- Add `sample_weight` to Coordinate Descent solver (Lasso and ElasticNet) ([#4867](https://github.com/rapidsai/cuml/pull/4867)) [@lowener](https://github.com/lowener)
- Import treelite models into FIL in a different precision ([#4839](https://github.com/rapidsai/cuml/pull/4839)) [@canonizer](https://github.com/canonizer)
- #4783 Added nan_euclidean distance metric to pairwise_distances ([#4797](https://github.com/rapidsai/cuml/pull/4797)) [@Sreekiran096](https://github.com/Sreekiran096)
- `PowerTransformer`, `QuantileTransformer` and `KernelCenterer` ([#4755](https://github.com/rapidsai/cuml/pull/4755)) [@viclafargue](https://github.com/viclafargue)
- Add &quot;median&quot; to TargetEncoder ([#4722](https://github.com/rapidsai/cuml/pull/4722)) [@daxiongshu](https://github.com/daxiongshu)
- New Feature StratifiedKFold ([#3109](https://github.com/rapidsai/cuml/pull/3109)) [@daxiongshu](https://github.com/daxiongshu)

## 🛠️ Improvements

- Updating python to use pylibraft ([#4887](https://github.com/rapidsai/cuml/pull/4887)) [@cjnolet](https://github.com/cjnolet)
- Upgrade Treelite to 3.0.0 ([#4885](https://github.com/rapidsai/cuml/pull/4885)) [@hcho3](https://github.com/hcho3)
- Statically link all CUDA toolkit libraries ([#4881](https://github.com/rapidsai/cuml/pull/4881)) [@trxcllnt](https://github.com/trxcllnt)
- approximate_predict function for HDBSCAN ([#4872](https://github.com/rapidsai/cuml/pull/4872)) [@tarang-jain](https://github.com/tarang-jain)
- Pin `dask` and `distributed` for release ([#4859](https://github.com/rapidsai/cuml/pull/4859)) [@galipremsagar](https://github.com/galipremsagar)
- Remove Raft deprecated headers ([#4858](https://github.com/rapidsai/cuml/pull/4858)) [@lowener](https://github.com/lowener)
- Fix forward-merge conflicts ([#4857](https://github.com/rapidsai/cuml/pull/4857)) [@ajschmidt8](https://github.com/ajschmidt8)
- Update the NVTX bench helper for the new nsys utility ([#4826](https://github.com/rapidsai/cuml/pull/4826)) [@viclafargue](https://github.com/viclafargue)
- All points membership vector for HDBSCAN ([#4800](https://github.com/rapidsai/cuml/pull/4800)) [@tarang-jain](https://github.com/tarang-jain)
- TSNE and UMAP allow several distance types ([#4779](https://github.com/rapidsai/cuml/pull/4779)) [@tarang-jain](https://github.com/tarang-jain)
- Convert fp32 datasets to fp64 in ARIMA and AutoARIMA + update notebook to avoid deprecation warnings with positional parameters ([#4195](https://github.com/rapidsai/cuml/pull/4195)) [@Nyrio](https://github.com/Nyrio)

# cuML 22.08.00 (17 Aug 2022)

## 🚨 Breaking Changes

- Update Python build to scikit-build ([#4818](https://github.com/rapidsai/cuml/pull/4818)) [@dantegd](https://github.com/dantegd)
- Bump `xgboost` to `1.6.0` from `1.5.2` ([#4777](https://github.com/rapidsai/cuml/pull/4777)) [@galipremsagar](https://github.com/galipremsagar)

## 🐛 Bug Fixes

- Revert &quot;Allow CuPy 11&quot; ([#4847](https://github.com/rapidsai/cuml/pull/4847)) [@galipremsagar](https://github.com/galipremsagar)
- Fix RAFT_NVTX option not set ([#4825](https://github.com/rapidsai/cuml/pull/4825)) [@achirkin](https://github.com/achirkin)
- Fix KNN error message. ([#4782](https://github.com/rapidsai/cuml/pull/4782)) [@trivialfis](https://github.com/trivialfis)
- Update raft pinnings in dev yml files ([#4778](https://github.com/rapidsai/cuml/pull/4778)) [@galipremsagar](https://github.com/galipremsagar)
- Bump `xgboost` to `1.6.0` from `1.5.2` ([#4777](https://github.com/rapidsai/cuml/pull/4777)) [@galipremsagar](https://github.com/galipremsagar)
- Fixes exception when using predict_proba on fitted Pipeline object with a ColumnTransformer step ([#4774](https://github.com/rapidsai/cuml/pull/4774)) [@VamsiTallam95](https://github.com/VamsiTallam95)
- Regression errors failing with mixed data type combinations ([#4770](https://github.com/rapidsai/cuml/pull/4770)) [@shaswat-indian](https://github.com/shaswat-indian)

## 📖 Documentation

- Use common code in python docs and defer `js` loading ([#4852](https://github.com/rapidsai/cuml/pull/4852)) [@galipremsagar](https://github.com/galipremsagar)
- Centralize common css &amp; js code in docs ([#4844](https://github.com/rapidsai/cuml/pull/4844)) [@galipremsagar](https://github.com/galipremsagar)
- Add ComplementNB to the documentation ([#4805](https://github.com/rapidsai/cuml/pull/4805)) [@lowener](https://github.com/lowener)
- Fix forward-merge branch-22.06 to branch-22.08 ([#4789](https://github.com/rapidsai/cuml/pull/4789)) [@divyegala](https://github.com/divyegala)

## 🚀 New Features

- Update Python build to scikit-build ([#4818](https://github.com/rapidsai/cuml/pull/4818)) [@dantegd](https://github.com/dantegd)
- Vectorizers to accept Pandas Series as input ([#4811](https://github.com/rapidsai/cuml/pull/4811)) [@shaswat-indian](https://github.com/shaswat-indian)
- Cython wrapper for v-measure ([#4785](https://github.com/rapidsai/cuml/pull/4785)) [@shaswat-indian](https://github.com/shaswat-indian)

## 🛠️ Improvements

- Pin `dask` &amp; `distributed` for release ([#4850](https://github.com/rapidsai/cuml/pull/4850)) [@galipremsagar](https://github.com/galipremsagar)
- Allow CuPy 11 ([#4837](https://github.com/rapidsai/cuml/pull/4837)) [@jakirkham](https://github.com/jakirkham)
- Remove duplicate adj_to_csr implementation ([#4829](https://github.com/rapidsai/cuml/pull/4829)) [@ahendriksen](https://github.com/ahendriksen)
- Update conda environment files to UCX 1.13.0 ([#4813](https://github.com/rapidsai/cuml/pull/4813)) [@pentschev](https://github.com/pentschev)
- Update conda recipes to UCX 1.13.0 ([#4809](https://github.com/rapidsai/cuml/pull/4809)) [@pentschev](https://github.com/pentschev)
- Fix #3414: remove naive versions dbscan algorithms ([#4804](https://github.com/rapidsai/cuml/pull/4804)) [@ahendriksen](https://github.com/ahendriksen)
- Accelerate adjacency matrix to CSR conversion for DBSCAN ([#4803](https://github.com/rapidsai/cuml/pull/4803)) [@ahendriksen](https://github.com/ahendriksen)
- Pin max version of `cuda-python` to `11.7.0` ([#4793](https://github.com/rapidsai/cuml/pull/4793)) [@Ethyling](https://github.com/Ethyling)
- Allow cosine distance metric in dbscan ([#4776](https://github.com/rapidsai/cuml/pull/4776)) [@tarang-jain](https://github.com/tarang-jain)
- Unpin `dask` &amp; `distributed` for development ([#4771](https://github.com/rapidsai/cuml/pull/4771)) [@galipremsagar](https://github.com/galipremsagar)
- Clean up Thrust includes. ([#4675](https://github.com/rapidsai/cuml/pull/4675)) [@bdice](https://github.com/bdice)
- Improvements in feature sampling ([#4278](https://github.com/rapidsai/cuml/pull/4278)) [@vinaydes](https://github.com/vinaydes)

# cuML 22.06.00 (7 Jun 2022)

## 🐛 Bug Fixes

- Fix sg benchmark build. ([#4766](https://github.com/rapidsai/cuml/pull/4766)) [@trivialfis](https://github.com/trivialfis)
- Resolve KRR hypothesis test failure ([#4761](https://github.com/rapidsai/cuml/pull/4761)) [@RAMitchell](https://github.com/RAMitchell)
- Fix `KBinsDiscretizer` `bin_edges_` ([#4735](https://github.com/rapidsai/cuml/pull/4735)) [@viclafargue](https://github.com/viclafargue)
- FIX Accept small floats in RandomForest ([#4717](https://github.com/rapidsai/cuml/pull/4717)) [@thomasjpfan](https://github.com/thomasjpfan)
- Remove import of `scalar_broadcast_to` from stemmer ([#4706](https://github.com/rapidsai/cuml/pull/4706)) [@viclafargue](https://github.com/viclafargue)
- Replace 22.04.x with 22.06.x in yaml files ([#4692](https://github.com/rapidsai/cuml/pull/4692)) [@daxiongshu](https://github.com/daxiongshu)
- Replace cudf.logical_not with ~ ([#4669](https://github.com/rapidsai/cuml/pull/4669)) [@canonizer](https://github.com/canonizer)

## 📖 Documentation

- Fix docs builds ([#4733](https://github.com/rapidsai/cuml/pull/4733)) [@ajschmidt8](https://github.com/ajschmidt8)
- Change &quot;principals&quot; to &quot;principles&quot; ([#4695](https://github.com/rapidsai/cuml/pull/4695)) [@cakiki](https://github.com/cakiki)
- Update pydoc and promote `ColumnTransformer` out of experimental ([#4509](https://github.com/rapidsai/cuml/pull/4509)) [@viclafargue](https://github.com/viclafargue)

## 🚀 New Features

- float64 support in FIL functions ([#4655](https://github.com/rapidsai/cuml/pull/4655)) [@canonizer](https://github.com/canonizer)
- float64 support in FIL core ([#4646](https://github.com/rapidsai/cuml/pull/4646)) [@canonizer](https://github.com/canonizer)
- Allow &quot;LabelEncoder&quot; to accept cupy and numpy arrays as input. ([#4620](https://github.com/rapidsai/cuml/pull/4620)) [@daxiongshu](https://github.com/daxiongshu)
- MNMG Logistic Regression (dask-glm wrapper) ([#3512](https://github.com/rapidsai/cuml/pull/3512)) [@daxiongshu](https://github.com/daxiongshu)

## 🛠️ Improvements

- Pin `dask` &amp; `distributed` for release ([#4758](https://github.com/rapidsai/cuml/pull/4758)) [@galipremsagar](https://github.com/galipremsagar)
- Simplicial set functions ([#4756](https://github.com/rapidsai/cuml/pull/4756)) [@viclafargue](https://github.com/viclafargue)
- Upgrade Treelite to 2.4.0 ([#4752](https://github.com/rapidsai/cuml/pull/4752)) [@hcho3](https://github.com/hcho3)
- Simplify recipes ([#4749](https://github.com/rapidsai/cuml/pull/4749)) [@Ethyling](https://github.com/Ethyling)
- Inference for float64 random forests using FIL ([#4739](https://github.com/rapidsai/cuml/pull/4739)) [@canonizer](https://github.com/canonizer)
- MNT Removes unused optim_batch_size from UMAP&#39;s docstring ([#4732](https://github.com/rapidsai/cuml/pull/4732)) [@thomasjpfan](https://github.com/thomasjpfan)
- Require UCX 1.12.1+ ([#4720](https://github.com/rapidsai/cuml/pull/4720)) [@jakirkham](https://github.com/jakirkham)
- Allow enabling raft NVTX markers when raft is installed ([#4718](https://github.com/rapidsai/cuml/pull/4718)) [@achirkin](https://github.com/achirkin)
- Fix identifier collision ([#4716](https://github.com/rapidsai/cuml/pull/4716)) [@viclafargue](https://github.com/viclafargue)
- Use raft::span in TreeExplainer ([#4714](https://github.com/rapidsai/cuml/pull/4714)) [@hcho3](https://github.com/hcho3)
- Expose simplicial set functions ([#4711](https://github.com/rapidsai/cuml/pull/4711)) [@viclafargue](https://github.com/viclafargue)
- Refactor `tests` in `cuml` ([#4703](https://github.com/rapidsai/cuml/pull/4703)) [@galipremsagar](https://github.com/galipremsagar)
- Use conda to build python packages during GPU tests ([#4702](https://github.com/rapidsai/cuml/pull/4702)) [@Ethyling](https://github.com/Ethyling)
- Update pinning to allow newer CMake versions. ([#4698](https://github.com/rapidsai/cuml/pull/4698)) [@vyasr](https://github.com/vyasr)
- TreeExplainer extensions ([#4697](https://github.com/rapidsai/cuml/pull/4697)) [@RAMitchell](https://github.com/RAMitchell)
- Add sample_weight for Ridge ([#4696](https://github.com/rapidsai/cuml/pull/4696)) [@lowener](https://github.com/lowener)
- Unpin `dask` &amp; `distributed` for development ([#4693](https://github.com/rapidsai/cuml/pull/4693)) [@galipremsagar](https://github.com/galipremsagar)
- float64 support in treelite-&gt;FIL import and Python layer ([#4690](https://github.com/rapidsai/cuml/pull/4690)) [@canonizer](https://github.com/canonizer)
- Enable building static libs ([#4673](https://github.com/rapidsai/cuml/pull/4673)) [@trxcllnt](https://github.com/trxcllnt)
- Treeshap hypothesis tests ([#4671](https://github.com/rapidsai/cuml/pull/4671)) [@RAMitchell](https://github.com/RAMitchell)
- float64 support in multi-sum and child_index() ([#4648](https://github.com/rapidsai/cuml/pull/4648)) [@canonizer](https://github.com/canonizer)
- Add libcuml-tests package ([#4635](https://github.com/rapidsai/cuml/pull/4635)) [@Ethyling](https://github.com/Ethyling)
- Random ball cover algorithm for 3D data ([#4582](https://github.com/rapidsai/cuml/pull/4582)) [@cjnolet](https://github.com/cjnolet)
- Use conda compilers ([#4577](https://github.com/rapidsai/cuml/pull/4577)) [@Ethyling](https://github.com/Ethyling)
- Build packages using mambabuild ([#4542](https://github.com/rapidsai/cuml/pull/4542)) [@Ethyling](https://github.com/Ethyling)

# cuML 22.04.00 (6 Apr 2022)

## 🚨 Breaking Changes

- Moving more ling prims to raft ([#4567](https://github.com/rapidsai/cuml/pull/4567)) [@cjnolet](https://github.com/cjnolet)
- Refactor QN solver: pass parameters via a POD struct ([#4511](https://github.com/rapidsai/cuml/pull/4511)) [@achirkin](https://github.com/achirkin)

## 🐛 Bug Fixes

- Fix single-GPU build by separating multi-GPU decomposition utils from single GPU ([#4645](https://github.com/rapidsai/cuml/pull/4645)) [@dantegd](https://github.com/dantegd)
- RF: fix stream bug causing performance regressions ([#4644](https://github.com/rapidsai/cuml/pull/4644)) [@venkywonka](https://github.com/venkywonka)
- XFail test_hinge_loss temporarily ([#4621](https://github.com/rapidsai/cuml/pull/4621)) [@lowener](https://github.com/lowener)
- cuml now supports building non static treelite ([#4598](https://github.com/rapidsai/cuml/pull/4598)) [@robertmaynard](https://github.com/robertmaynard)
- Fix mean_squared_error with cudf series ([#4584](https://github.com/rapidsai/cuml/pull/4584)) [@daxiongshu](https://github.com/daxiongshu)
- Fix for nightly CI tests: Use CUDA_REL variable in gpu build.sh script ([#4581](https://github.com/rapidsai/cuml/pull/4581)) [@dantegd](https://github.com/dantegd)
- Fix the TargetEncoder when transforming dataframe/series with custom index ([#4578](https://github.com/rapidsai/cuml/pull/4578)) [@daxiongshu](https://github.com/daxiongshu)
- Removing sign from pca assertions for now. ([#4559](https://github.com/rapidsai/cuml/pull/4559)) [@cjnolet](https://github.com/cjnolet)
- Fix compatibility of OneHotEncoder fit ([#4544](https://github.com/rapidsai/cuml/pull/4544)) [@lowener](https://github.com/lowener)
- Fix worker streams in OLS-eig executing in an unsafe order ([#4539](https://github.com/rapidsai/cuml/pull/4539)) [@achirkin](https://github.com/achirkin)
- Remove xfail from test_hinge_loss ([#4504](https://github.com/rapidsai/cuml/pull/4504)) [@Nanthini10](https://github.com/Nanthini10)
- Fix automerge #4501 ([#4502](https://github.com/rapidsai/cuml/pull/4502)) [@dantegd](https://github.com/dantegd)
- Remove classmethod of SimpleImputer ([#4439](https://github.com/rapidsai/cuml/pull/4439)) [@lowener](https://github.com/lowener)

## 📖 Documentation

- RF: Fix improper documentation in dask-RF ([#4666](https://github.com/rapidsai/cuml/pull/4666)) [@venkywonka](https://github.com/venkywonka)
- Add doctest ([#4618](https://github.com/rapidsai/cuml/pull/4618)) [@lowener](https://github.com/lowener)
- Fix document layouts in Parameters sections ([#4609](https://github.com/rapidsai/cuml/pull/4609)) [@Yosshi999](https://github.com/Yosshi999)
- Updates to consistency of MNMG PCA/TSVD solvers (docs + code consolidation) ([#4556](https://github.com/rapidsai/cuml/pull/4556)) [@cjnolet](https://github.com/cjnolet)

## 🚀 New Features

- Add a dummy argument `deep` to `TargetEncoder.get_params()` ([#4601](https://github.com/rapidsai/cuml/pull/4601)) [@daxiongshu](https://github.com/daxiongshu)
- Add Complement Naive Bayes ([#4595](https://github.com/rapidsai/cuml/pull/4595)) [@lowener](https://github.com/lowener)
- Add get_params() to TargetEncoder ([#4588](https://github.com/rapidsai/cuml/pull/4588)) [@daxiongshu](https://github.com/daxiongshu)
- Target Encoder with variance statistics ([#4483](https://github.com/rapidsai/cuml/pull/4483)) [@daxiongshu](https://github.com/daxiongshu)
- Interruptible execution ([#4463](https://github.com/rapidsai/cuml/pull/4463)) [@achirkin](https://github.com/achirkin)
- Configurable libcuml++ per algorithm ([#4296](https://github.com/rapidsai/cuml/pull/4296)) [@dantegd](https://github.com/dantegd)

## 🛠️ Improvements

- Adding some prints when hdbscan assertion fails ([#4656](https://github.com/rapidsai/cuml/pull/4656)) [@cjnolet](https://github.com/cjnolet)
- Temporarily disable new `ops-bot` functionality ([#4652](https://github.com/rapidsai/cuml/pull/4652)) [@ajschmidt8](https://github.com/ajschmidt8)
- Use CPMFindPackage to retrieve `cumlprims_mg` ([#4649](https://github.com/rapidsai/cuml/pull/4649)) [@trxcllnt](https://github.com/trxcllnt)
- Pin `dask` &amp; `distributed` versions ([#4647](https://github.com/rapidsai/cuml/pull/4647)) [@galipremsagar](https://github.com/galipremsagar)
- Remove RAFT MM includes ([#4637](https://github.com/rapidsai/cuml/pull/4637)) [@viclafargue](https://github.com/viclafargue)
- Add option to build RAFT artifacts statically into libcuml++ ([#4633](https://github.com/rapidsai/cuml/pull/4633)) [@dantegd](https://github.com/dantegd)
- Upgrade `dask` &amp; `distributed` minimum version ([#4632](https://github.com/rapidsai/cuml/pull/4632)) [@galipremsagar](https://github.com/galipremsagar)
- Add `.github/ops-bot.yaml` config file ([#4630](https://github.com/rapidsai/cuml/pull/4630)) [@ajschmidt8](https://github.com/ajschmidt8)
- Small fixes for certain test failures ([#4628](https://github.com/rapidsai/cuml/pull/4628)) [@vinaydes](https://github.com/vinaydes)
- Templatizing FIL types to add float64 support ([#4625](https://github.com/rapidsai/cuml/pull/4625)) [@canonizer](https://github.com/canonizer)
- Fitsne as default tsne method ([#4597](https://github.com/rapidsai/cuml/pull/4597)) [@lowener](https://github.com/lowener)
- Add `get_feature_names` to OneHotEncoder ([#4596](https://github.com/rapidsai/cuml/pull/4596)) [@viclafargue](https://github.com/viclafargue)
- Fix OOM and cudaContext crash in C++ benchmarks ([#4594](https://github.com/rapidsai/cuml/pull/4594)) [@RAMitchell](https://github.com/RAMitchell)
- Using Pyraft and automatically cloning when raft pin changes ([#4593](https://github.com/rapidsai/cuml/pull/4593)) [@cjnolet](https://github.com/cjnolet)
- Upgrade Treelite to 2.3.0 ([#4590](https://github.com/rapidsai/cuml/pull/4590)) [@hcho3](https://github.com/hcho3)
- Sphinx warnings as errors ([#4585](https://github.com/rapidsai/cuml/pull/4585)) [@RAMitchell](https://github.com/RAMitchell)
- Adding missing FAISS license ([#4579](https://github.com/rapidsai/cuml/pull/4579)) [@cjnolet](https://github.com/cjnolet)
- Add QN solver to ElasticNet and Lasso models ([#4576](https://github.com/rapidsai/cuml/pull/4576)) [@achirkin](https://github.com/achirkin)
- Move remaining stats prims to raft ([#4568](https://github.com/rapidsai/cuml/pull/4568)) [@cjnolet](https://github.com/cjnolet)
- Moving more ling prims to raft ([#4567](https://github.com/rapidsai/cuml/pull/4567)) [@cjnolet](https://github.com/cjnolet)
- Adding libraft conda dependencies ([#4564](https://github.com/rapidsai/cuml/pull/4564)) [@cjnolet](https://github.com/cjnolet)
- Fix RF integer overflow ([#4563](https://github.com/rapidsai/cuml/pull/4563)) [@RAMitchell](https://github.com/RAMitchell)
- Add CMake `install` rules for tests ([#4551](https://github.com/rapidsai/cuml/pull/4551)) [@ajschmidt8](https://github.com/ajschmidt8)
- Faster GLM preprocessing by fusing kernels ([#4549](https://github.com/rapidsai/cuml/pull/4549)) [@achirkin](https://github.com/achirkin)
- RAFT API updates for lap, label, cluster, and spectral apis ([#4548](https://github.com/rapidsai/cuml/pull/4548)) [@cjnolet](https://github.com/cjnolet)
- Moving cusparse wrappers to detail API in RAFT. ([#4547](https://github.com/rapidsai/cuml/pull/4547)) [@cjnolet](https://github.com/cjnolet)
- Unpin max `dask` and `distributed` versions ([#4546](https://github.com/rapidsai/cuml/pull/4546)) [@galipremsagar](https://github.com/galipremsagar)
- Kernel density estimation ([#4545](https://github.com/rapidsai/cuml/pull/4545)) [@RAMitchell](https://github.com/RAMitchell)
- Update `xgboost` version in CI ([#4541](https://github.com/rapidsai/cuml/pull/4541)) [@ajschmidt8](https://github.com/ajschmidt8)
- replaces `ccache` with `sccache` ([#4534](https://github.com/rapidsai/cuml/pull/4534)) [@AyodeAwe](https://github.com/AyodeAwe)
- Remove RAFT memory management (2/2) ([#4526](https://github.com/rapidsai/cuml/pull/4526)) [@viclafargue](https://github.com/viclafargue)
- Updating RAFT linalg headers ([#4515](https://github.com/rapidsai/cuml/pull/4515)) [@divyegala](https://github.com/divyegala)
- Refactor QN solver: pass parameters via a POD struct ([#4511](https://github.com/rapidsai/cuml/pull/4511)) [@achirkin](https://github.com/achirkin)
- Kernel ridge regression ([#4492](https://github.com/rapidsai/cuml/pull/4492)) [@RAMitchell](https://github.com/RAMitchell)
- QN solvers: Use different gradient norms for different for different loss functions. ([#4491](https://github.com/rapidsai/cuml/pull/4491)) [@achirkin](https://github.com/achirkin)
- RF: Variable binning and other minor refactoring ([#4479](https://github.com/rapidsai/cuml/pull/4479)) [@venkywonka](https://github.com/venkywonka)
- Rewrite CD solver using more BLAS ([#4446](https://github.com/rapidsai/cuml/pull/4446)) [@achirkin](https://github.com/achirkin)
- Add support for sample_weights in LinearRegression ([#4428](https://github.com/rapidsai/cuml/pull/4428)) [@lowener](https://github.com/lowener)
- Nightly automated benchmark ([#4414](https://github.com/rapidsai/cuml/pull/4414)) [@viclafargue](https://github.com/viclafargue)
- Use FAISS with RMM ([#4297](https://github.com/rapidsai/cuml/pull/4297)) [@viclafargue](https://github.com/viclafargue)
- Split C++ tests into separate binaries ([#4295](https://github.com/rapidsai/cuml/pull/4295)) [@dantegd](https://github.com/dantegd)

# cuML 22.02.00 (2 Feb 2022)

## 🚨 Breaking Changes

- Move NVTX range helpers to raft ([#4445](https://github.com/rapidsai/cuml/pull/4445)) [@achirkin](https://github.com/achirkin)

## 🐛 Bug Fixes

- Always upload libcuml ([#4530](https://github.com/rapidsai/cuml/pull/4530)) [@raydouglass](https://github.com/raydouglass)
- Fix RAFT pin to main branch ([#4508](https://github.com/rapidsai/cuml/pull/4508)) [@dantegd](https://github.com/dantegd)
- Pin `dask` &amp; `distributed` ([#4505](https://github.com/rapidsai/cuml/pull/4505)) [@galipremsagar](https://github.com/galipremsagar)
- Replace use of RMM provided CUDA bindings with CUDA Python ([#4499](https://github.com/rapidsai/cuml/pull/4499)) [@shwina](https://github.com/shwina)
- Dataframe Index as columns in ColumnTransformer ([#4481](https://github.com/rapidsai/cuml/pull/4481)) [@viclafargue](https://github.com/viclafargue)
- Support compilation with Thrust 1.15 ([#4469](https://github.com/rapidsai/cuml/pull/4469)) [@robertmaynard](https://github.com/robertmaynard)
- fix minor ASAN issues in UMAPAlgo::Optimize::find_params_ab() ([#4405](https://github.com/rapidsai/cuml/pull/4405)) [@yitao-li](https://github.com/yitao-li)

## 📖 Documentation

- Remove comment numerical warning ([#4408](https://github.com/rapidsai/cuml/pull/4408)) [@viclafargue](https://github.com/viclafargue)
- Fix docstring for npermutations in PermutationExplainer ([#4402](https://github.com/rapidsai/cuml/pull/4402)) [@hcho3](https://github.com/hcho3)

## 🚀 New Features

- Combine and expose SVC&#39;s support vectors when fitting multi-class data ([#4454](https://github.com/rapidsai/cuml/pull/4454)) [@NV-jpt](https://github.com/NV-jpt)
- Accept fold index for TargetEncoder ([#4453](https://github.com/rapidsai/cuml/pull/4453)) [@daxiongshu](https://github.com/daxiongshu)
- Move NVTX range helpers to raft ([#4445](https://github.com/rapidsai/cuml/pull/4445)) [@achirkin](https://github.com/achirkin)

## 🛠️ Improvements

- Fix packages upload ([#4517](https://github.com/rapidsai/cuml/pull/4517)) [@Ethyling](https://github.com/Ethyling)
- Testing split fused l2 knn compilation units ([#4514](https://github.com/rapidsai/cuml/pull/4514)) [@cjnolet](https://github.com/cjnolet)
- Prepare upload scripts for Python 3.7 removal ([#4500](https://github.com/rapidsai/cuml/pull/4500)) [@Ethyling](https://github.com/Ethyling)
- Renaming macros with their RAFT counterparts ([#4496](https://github.com/rapidsai/cuml/pull/4496)) [@divyegala](https://github.com/divyegala)
- Allow CuPy 10 ([#4487](https://github.com/rapidsai/cuml/pull/4487)) [@jakirkham](https://github.com/jakirkham)
- Upgrade Treelite to 2.2.1 ([#4484](https://github.com/rapidsai/cuml/pull/4484)) [@hcho3](https://github.com/hcho3)
- Unpin `dask` and `distributed` ([#4482](https://github.com/rapidsai/cuml/pull/4482)) [@galipremsagar](https://github.com/galipremsagar)
- Support categorical splits in in TreeExplainer ([#4473](https://github.com/rapidsai/cuml/pull/4473)) [@hcho3](https://github.com/hcho3)
- Remove RAFT memory management ([#4468](https://github.com/rapidsai/cuml/pull/4468)) [@viclafargue](https://github.com/viclafargue)
- Add missing imports tests ([#4452](https://github.com/rapidsai/cuml/pull/4452)) [@Ethyling](https://github.com/Ethyling)
- Update CUDA 11.5 conda environment to use 22.02 pinnings. ([#4450](https://github.com/rapidsai/cuml/pull/4450)) [@bdice](https://github.com/bdice)
- Support cuML / scikit-learn RF classifiers in TreeExplainer ([#4447](https://github.com/rapidsai/cuml/pull/4447)) [@hcho3](https://github.com/hcho3)
- Remove `IncludeCategories` from `.clang-format` ([#4438](https://github.com/rapidsai/cuml/pull/4438)) [@codereport](https://github.com/codereport)
- Simplify perplexity normalization in t-SNE ([#4425](https://github.com/rapidsai/cuml/pull/4425)) [@zbjornson](https://github.com/zbjornson)
- Unify dense and sparse tests ([#4417](https://github.com/rapidsai/cuml/pull/4417)) [@levsnv](https://github.com/levsnv)
- Update ucx-py version on release using rvc ([#4411](https://github.com/rapidsai/cuml/pull/4411)) [@Ethyling](https://github.com/Ethyling)
- Universal Treelite tree walk function for FIL ([#4407](https://github.com/rapidsai/cuml/pull/4407)) [@levsnv](https://github.com/levsnv)
- Update to UCX-Py 0.24 ([#4396](https://github.com/rapidsai/cuml/pull/4396)) [@pentschev](https://github.com/pentschev)
- Using sparse public API functions from RAFT ([#4389](https://github.com/rapidsai/cuml/pull/4389)) [@cjnolet](https://github.com/cjnolet)
- Add a warning to prefer LinearSVM over SVM(kernel=&#39;linear&#39;) ([#4382](https://github.com/rapidsai/cuml/pull/4382)) [@achirkin](https://github.com/achirkin)
- Hiding cusparse deprecation warnings ([#4373](https://github.com/rapidsai/cuml/pull/4373)) [@cjnolet](https://github.com/cjnolet)
- Unify dense and sparse import in FIL ([#4328](https://github.com/rapidsai/cuml/pull/4328)) [@levsnv](https://github.com/levsnv)
- Integrating RAFT handle updates ([#4313](https://github.com/rapidsai/cuml/pull/4313)) [@divyegala](https://github.com/divyegala)
- Use RAFT template instantations for distances ([#4302](https://github.com/rapidsai/cuml/pull/4302)) [@cjnolet](https://github.com/cjnolet)
- RF: code re-organization to enhance build parallelism ([#4299](https://github.com/rapidsai/cuml/pull/4299)) [@venkywonka](https://github.com/venkywonka)
- Add option to build faiss and treelite shared libs, inherit common dependencies from raft ([#4256](https://github.com/rapidsai/cuml/pull/4256)) [@trxcllnt](https://github.com/trxcllnt)

# cuML 21.12.00 (9 Dec 2021)

## 🚨 Breaking Changes

- Fix indexing of PCA to use safer types ([#4255](https://github.com/rapidsai/cuml/pull/4255)) [@lowener](https://github.com/lowener)
- RF: Add Gamma and Inverse Gaussian loss criteria ([#4216](https://github.com/rapidsai/cuml/pull/4216)) [@venkywonka](https://github.com/venkywonka)
- update RF docs ([#4138](https://github.com/rapidsai/cuml/pull/4138)) [@venkywonka](https://github.com/venkywonka)

## 🐛 Bug Fixes

- Update conda recipe to have explicit libcusolver ([#4392](https://github.com/rapidsai/cuml/pull/4392)) [@dantegd](https://github.com/dantegd)
- Restore FIL convention of inlining code ([#4366](https://github.com/rapidsai/cuml/pull/4366)) [@levsnv](https://github.com/levsnv)
- Fix SVR intercept AttributeError ([#4358](https://github.com/rapidsai/cuml/pull/4358)) [@lowener](https://github.com/lowener)
- Fix `is_stable_build` logic for CI scripts ([#4350](https://github.com/rapidsai/cuml/pull/4350)) [@ajschmidt8](https://github.com/ajschmidt8)
- Temporarily disable rmm devicebuffer in array.py ([#4333](https://github.com/rapidsai/cuml/pull/4333)) [@dantegd](https://github.com/dantegd)
- Fix categorical test in python ([#4326](https://github.com/rapidsai/cuml/pull/4326)) [@levsnv](https://github.com/levsnv)
- Revert &quot;Merge pull request #4319 from AyodeAwe/branch-21.12&quot; ([#4325](https://github.com/rapidsai/cuml/pull/4325)) [@ajschmidt8](https://github.com/ajschmidt8)
- Preserve indexing in methods when applied to DataFrame and Series objects ([#4317](https://github.com/rapidsai/cuml/pull/4317)) [@dantegd](https://github.com/dantegd)
- Fix potential CUDA context poison when negative (invalid) categories provided to FIL model ([#4314](https://github.com/rapidsai/cuml/pull/4314)) [@levsnv](https://github.com/levsnv)
- Using sparse expanded distances where possible ([#4310](https://github.com/rapidsai/cuml/pull/4310)) [@cjnolet](https://github.com/cjnolet)
- Fix for `mean_squared_error` ([#4287](https://github.com/rapidsai/cuml/pull/4287)) [@viclafargue](https://github.com/viclafargue)
- Fix for Categorical Naive Bayes sparse handling ([#4277](https://github.com/rapidsai/cuml/pull/4277)) [@lowener](https://github.com/lowener)
- Throw an explicit excpetion if the input array is empty in DBSCAN.fit #4273 ([#4275](https://github.com/rapidsai/cuml/pull/4275)) [@viktorkovesd](https://github.com/viktorkovesd)
- Fix KernelExplainer returning TypeError for certain input ([#4272](https://github.com/rapidsai/cuml/pull/4272)) [@Nanthini10](https://github.com/Nanthini10)
- Remove most warnings from pytest suite ([#4196](https://github.com/rapidsai/cuml/pull/4196)) [@dantegd](https://github.com/dantegd)

## 📖 Documentation

- Add experimental GPUTreeSHAP to API doc ([#4398](https://github.com/rapidsai/cuml/pull/4398)) [@hcho3](https://github.com/hcho3)
- Fix GLM typo on device/host pointer ([#4320](https://github.com/rapidsai/cuml/pull/4320)) [@lowener](https://github.com/lowener)
- update RF docs ([#4138](https://github.com/rapidsai/cuml/pull/4138)) [@venkywonka](https://github.com/venkywonka)

## 🚀 New Features

- Add GPUTreeSHAP to cuML explainer module (experimental) ([#4351](https://github.com/rapidsai/cuml/pull/4351)) [@hcho3](https://github.com/hcho3)
- Enable training single GPU cuML models using Dask DataFrames and Series ([#4300](https://github.com/rapidsai/cuml/pull/4300)) [@ChrisJar](https://github.com/ChrisJar)
- LinearSVM using QN solvers ([#4268](https://github.com/rapidsai/cuml/pull/4268)) [@achirkin](https://github.com/achirkin)
- Add support for exogenous variables to ARIMA ([#4221](https://github.com/rapidsai/cuml/pull/4221)) [@Nyrio](https://github.com/Nyrio)
- Use opt-in shared memory carveout for FIL ([#3759](https://github.com/rapidsai/cuml/pull/3759)) [@levsnv](https://github.com/levsnv)
- Symbolic Regression/Classification C/C++ ([#3638](https://github.com/rapidsai/cuml/pull/3638)) [@vimarsh6739](https://github.com/vimarsh6739)

## 🛠️ Improvements

- Fix Changelog Merge Conflicts for `branch-21.12` ([#4393](https://github.com/rapidsai/cuml/pull/4393)) [@ajschmidt8](https://github.com/ajschmidt8)
- Pin max `dask` and `distributed` to `2012.11.2` ([#4390](https://github.com/rapidsai/cuml/pull/4390)) [@galipremsagar](https://github.com/galipremsagar)
- Fix forward merge #4349 ([#4374](https://github.com/rapidsai/cuml/pull/4374)) [@dantegd](https://github.com/dantegd)
- Upgrade `clang` to `11.1.0` ([#4372](https://github.com/rapidsai/cuml/pull/4372)) [@galipremsagar](https://github.com/galipremsagar)
- Update clang-format version in docs; allow unanchored version string ([#4365](https://github.com/rapidsai/cuml/pull/4365)) [@zbjornson](https://github.com/zbjornson)
- Add CUDA 11.5 developer environment ([#4364](https://github.com/rapidsai/cuml/pull/4364)) [@dantegd](https://github.com/dantegd)
- Fix aliasing violation in t-SNE ([#4363](https://github.com/rapidsai/cuml/pull/4363)) [@zbjornson](https://github.com/zbjornson)
- Promote FITSNE from experimental ([#4361](https://github.com/rapidsai/cuml/pull/4361)) [@lowener](https://github.com/lowener)
- Fix unnecessary f32/f64 conversions in t-SNE KL calc ([#4331](https://github.com/rapidsai/cuml/pull/4331)) [@zbjornson](https://github.com/zbjornson)
- Update rapids-cmake version ([#4330](https://github.com/rapidsai/cuml/pull/4330)) [@dantegd](https://github.com/dantegd)
- rapids-cmake version update to 21.12 ([#4327](https://github.com/rapidsai/cuml/pull/4327)) [@dantegd](https://github.com/dantegd)
- Use compute-sanitizer instead of cuda-memcheck ([#4324](https://github.com/rapidsai/cuml/pull/4324)) [@teju85](https://github.com/teju85)
- Ability to pass fp64 type to cuml benchmarks ([#4323](https://github.com/rapidsai/cuml/pull/4323)) [@teju85](https://github.com/teju85)
- Split treelite fil import from `forest` object definition ([#4306](https://github.com/rapidsai/cuml/pull/4306)) [@levsnv](https://github.com/levsnv)
- update xgboost version ([#4301](https://github.com/rapidsai/cuml/pull/4301)) [@msadang](https://github.com/msadang)
- Accounting for RAFT updates to matrix, stats, and random implementations in detail ([#4294](https://github.com/rapidsai/cuml/pull/4294)) [@divyegala](https://github.com/divyegala)
- Update cudf matrix calls for to_numpy and to_cupy ([#4293](https://github.com/rapidsai/cuml/pull/4293)) [@dantegd](https://github.com/dantegd)
- Update `conda` recipes for Enhanced Compatibility effort ([#4288](https://github.com/rapidsai/cuml/pull/4288)) [@ajschmidt8](https://github.com/ajschmidt8)
- Increase parallelism from 4 to 8 jobs in CI ([#4286](https://github.com/rapidsai/cuml/pull/4286)) [@dantegd](https://github.com/dantegd)
- RAFT distance prims public API update ([#4280](https://github.com/rapidsai/cuml/pull/4280)) [@cjnolet](https://github.com/cjnolet)
- Update to UCX-Py 0.23 ([#4274](https://github.com/rapidsai/cuml/pull/4274)) [@pentschev](https://github.com/pentschev)
- In FIL, clip blocks_per_sm to one wave instead of asserting ([#4271](https://github.com/rapidsai/cuml/pull/4271)) [@levsnv](https://github.com/levsnv)
- Update of &quot;Gracefully accept &#39;n_jobs&#39;, a common sklearn parameter, in NearestNeighbors Estimator&quot; ([#4267](https://github.com/rapidsai/cuml/pull/4267)) [@NV-jpt](https://github.com/NV-jpt)
- Improve numerical stability of the Kalman filter for ARIMA ([#4259](https://github.com/rapidsai/cuml/pull/4259)) [@Nyrio](https://github.com/Nyrio)
- Fix indexing of PCA to use safer types ([#4255](https://github.com/rapidsai/cuml/pull/4255)) [@lowener](https://github.com/lowener)
- Change calculation of ARIMA confidence intervals ([#4248](https://github.com/rapidsai/cuml/pull/4248)) [@Nyrio](https://github.com/Nyrio)
- Unpin `dask` &amp; `distributed` in CI ([#4235](https://github.com/rapidsai/cuml/pull/4235)) [@galipremsagar](https://github.com/galipremsagar)
- RF: Add Gamma and Inverse Gaussian loss criteria ([#4216](https://github.com/rapidsai/cuml/pull/4216)) [@venkywonka](https://github.com/venkywonka)
- Exposing KL divergence in TSNE ([#4208](https://github.com/rapidsai/cuml/pull/4208)) [@viclafargue](https://github.com/viclafargue)
- Unify template parameter dispatch for FIL inference and shared memory footprint estimation ([#4013](https://github.com/rapidsai/cuml/pull/4013)) [@levsnv](https://github.com/levsnv)

# cuML 21.10.00 (7 Oct 2021)

## 🚨 Breaking Changes

- RF: python api behaviour refactor ([#4207](https://github.com/rapidsai/cuml/pull/4207)) [@venkywonka](https://github.com/venkywonka)
- Implement vector leaf for random forest ([#4191](https://github.com/rapidsai/cuml/pull/4191)) [@RAMitchell](https://github.com/RAMitchell)
- Random forest refactoring ([#4166](https://github.com/rapidsai/cuml/pull/4166)) [@RAMitchell](https://github.com/RAMitchell)
- RF: Add Poisson deviance impurity criterion ([#4156](https://github.com/rapidsai/cuml/pull/4156)) [@venkywonka](https://github.com/venkywonka)
- avoid paramsSolver::{n_rows,n_cols} shadowing their base class counterparts ([#4130](https://github.com/rapidsai/cuml/pull/4130)) [@yitao-li](https://github.com/yitao-li)
- Apply modifications to account for RAFT changes ([#4077](https://github.com/rapidsai/cuml/pull/4077)) [@viclafargue](https://github.com/viclafargue)

## 🐛 Bug Fixes

- Update scikit-learn version in conda dev envs to 0.24 ([#4241](https://github.com/rapidsai/cuml/pull/4241)) [@dantegd](https://github.com/dantegd)
- Using pinned host memory for Random Forest and DBSCAN ([#4215](https://github.com/rapidsai/cuml/pull/4215)) [@divyegala](https://github.com/divyegala)
- Make sure we keep the rapids-cmake and cuml cal version in sync ([#4213](https://github.com/rapidsai/cuml/pull/4213)) [@robertmaynard](https://github.com/robertmaynard)
- Add thrust_create_target to install export in CMakeLists ([#4209](https://github.com/rapidsai/cuml/pull/4209)) [@dantegd](https://github.com/dantegd)
- Change the error type to match sklearn. ([#4198](https://github.com/rapidsai/cuml/pull/4198)) [@achirkin](https://github.com/achirkin)
- Fixing remaining hdbscan bug ([#4179](https://github.com/rapidsai/cuml/pull/4179)) [@cjnolet](https://github.com/cjnolet)
- Fix for cuDF changes to cudf.core ([#4168](https://github.com/rapidsai/cuml/pull/4168)) [@dantegd](https://github.com/dantegd)
- Fixing UMAP reproducibility pytest failures in 11.4 by using random init for now ([#4152](https://github.com/rapidsai/cuml/pull/4152)) [@cjnolet](https://github.com/cjnolet)
- avoid paramsSolver::{n_rows,n_cols} shadowing their base class counterparts ([#4130](https://github.com/rapidsai/cuml/pull/4130)) [@yitao-li](https://github.com/yitao-li)
- Use the new RAPIDS.cmake to fetch rapids-cmake ([#4102](https://github.com/rapidsai/cuml/pull/4102)) [@robertmaynard](https://github.com/robertmaynard)

## 📖 Documentation

- Expose train_test_split in API doc ([#4234](https://github.com/rapidsai/cuml/pull/4234)) [@hcho3](https://github.com/hcho3)
- Adding docs for `.get_feature_names()` inside `TfidfVectorizer` ([#4226](https://github.com/rapidsai/cuml/pull/4226)) [@mayankanand007](https://github.com/mayankanand007)
- Removing experimental flag from hdbscan description in docs ([#4211](https://github.com/rapidsai/cuml/pull/4211)) [@cjnolet](https://github.com/cjnolet)
- updated build instructions ([#4200](https://github.com/rapidsai/cuml/pull/4200)) [@shaneding](https://github.com/shaneding)
- Forward-merge branch-21.08 to branch-21.10 ([#4171](https://github.com/rapidsai/cuml/pull/4171)) [@jakirkham](https://github.com/jakirkham)

## 🚀 New Features

- Experimental option to build libcuml++ only with FIL ([#4225](https://github.com/rapidsai/cuml/pull/4225)) [@dantegd](https://github.com/dantegd)
- FIL to import categorical models from treelite ([#4173](https://github.com/rapidsai/cuml/pull/4173)) [@levsnv](https://github.com/levsnv)
- Add hamming, jensen-shannon, kl-divergence, correlation and russellrao distance metrics ([#4155](https://github.com/rapidsai/cuml/pull/4155)) [@mdoijade](https://github.com/mdoijade)
- Add Categorical Naive Bayes ([#4150](https://github.com/rapidsai/cuml/pull/4150)) [@lowener](https://github.com/lowener)
- FIL to infer categorical forests and generate them in C++ tests ([#4092](https://github.com/rapidsai/cuml/pull/4092)) [@levsnv](https://github.com/levsnv)
- Add Gaussian Naive Bayes ([#4079](https://github.com/rapidsai/cuml/pull/4079)) [@lowener](https://github.com/lowener)
- ARIMA - Add support for missing observations and padding ([#4058](https://github.com/rapidsai/cuml/pull/4058)) [@Nyrio](https://github.com/Nyrio)

## 🛠️ Improvements

- Pin max `dask` and `distributed` versions to 2021.09.1 ([#4229](https://github.com/rapidsai/cuml/pull/4229)) [@galipremsagar](https://github.com/galipremsagar)
- Fea/umap refine ([#4228](https://github.com/rapidsai/cuml/pull/4228)) [@AjayThorve](https://github.com/AjayThorve)
- Upgrade Treelite to 2.1.0 ([#4220](https://github.com/rapidsai/cuml/pull/4220)) [@hcho3](https://github.com/hcho3)
- Add option to clone RAFT even if it is in the environment ([#4217](https://github.com/rapidsai/cuml/pull/4217)) [@dantegd](https://github.com/dantegd)
- RF: python api behaviour refactor ([#4207](https://github.com/rapidsai/cuml/pull/4207)) [@venkywonka](https://github.com/venkywonka)
- Pytest updates for Scikit-learn 0.24 ([#4205](https://github.com/rapidsai/cuml/pull/4205)) [@dantegd](https://github.com/dantegd)
- Faster glm ols-via-eigendecomposition algorithm ([#4201](https://github.com/rapidsai/cuml/pull/4201)) [@achirkin](https://github.com/achirkin)
- Implement vector leaf for random forest ([#4191](https://github.com/rapidsai/cuml/pull/4191)) [@RAMitchell](https://github.com/RAMitchell)
- Refactor kmeans sampling code ([#4190](https://github.com/rapidsai/cuml/pull/4190)) [@Nanthini10](https://github.com/Nanthini10)
- Gracefully accept &#39;n_jobs&#39;, a common sklearn parameter, in NearestNeighbors Estimator ([#4178](https://github.com/rapidsai/cuml/pull/4178)) [@NV-jpt](https://github.com/NV-jpt)
- Update with rapids cmake new features ([#4175](https://github.com/rapidsai/cuml/pull/4175)) [@robertmaynard](https://github.com/robertmaynard)
- Update to UCX-Py 0.22 ([#4174](https://github.com/rapidsai/cuml/pull/4174)) [@pentschev](https://github.com/pentschev)
- Random forest refactoring ([#4166](https://github.com/rapidsai/cuml/pull/4166)) [@RAMitchell](https://github.com/RAMitchell)
- Fix log level for dask tree_reduce ([#4163](https://github.com/rapidsai/cuml/pull/4163)) [@lowener](https://github.com/lowener)
- Add CUDA 11.4 development environment ([#4160](https://github.com/rapidsai/cuml/pull/4160)) [@dantegd](https://github.com/dantegd)
- RF: Add Poisson deviance impurity criterion ([#4156](https://github.com/rapidsai/cuml/pull/4156)) [@venkywonka](https://github.com/venkywonka)
- Split FIL infer_k into phases to speed up compilation (when a patch is applied) ([#4148](https://github.com/rapidsai/cuml/pull/4148)) [@levsnv](https://github.com/levsnv)
- RF node queue rewrite ([#4125](https://github.com/rapidsai/cuml/pull/4125)) [@RAMitchell](https://github.com/RAMitchell)
- Remove max version pin for `dask` &amp; `distributed` on development branch ([#4118](https://github.com/rapidsai/cuml/pull/4118)) [@galipremsagar](https://github.com/galipremsagar)
- Correct name of a cmake function in get_spdlog.cmake ([#4106](https://github.com/rapidsai/cuml/pull/4106)) [@robertmaynard](https://github.com/robertmaynard)
- Apply modifications to account for RAFT changes ([#4077](https://github.com/rapidsai/cuml/pull/4077)) [@viclafargue](https://github.com/viclafargue)
- Warnings are errors ([#4075](https://github.com/rapidsai/cuml/pull/4075)) [@harrism](https://github.com/harrism)
- ENH Replace gpuci_conda_retry with gpuci_mamba_retry ([#4065](https://github.com/rapidsai/cuml/pull/4065)) [@dillon-cullinan](https://github.com/dillon-cullinan)
- Changes to NearestNeighbors to call 2d random ball cover ([#4003](https://github.com/rapidsai/cuml/pull/4003)) [@cjnolet](https://github.com/cjnolet)
- support space in workspace ([#3752](https://github.com/rapidsai/cuml/pull/3752)) [@jolorunyomi](https://github.com/jolorunyomi)

# cuML 21.08.00 (4 Aug 2021)

## 🚨 Breaking Changes

- Remove deprecated target_weights in UMAP ([#4081](https://github.com/rapidsai/cuml/pull/4081)) [@lowener](https://github.com/lowener)
- Upgrade Treelite to 2.0.0 ([#4072](https://github.com/rapidsai/cuml/pull/4072)) [@hcho3](https://github.com/hcho3)
- RF/DT cleanup ([#4005](https://github.com/rapidsai/cuml/pull/4005)) [@venkywonka](https://github.com/venkywonka)
- RF: memset and batch size optimization for computing splits ([#4001](https://github.com/rapidsai/cuml/pull/4001)) [@venkywonka](https://github.com/venkywonka)
- Remove old RF backend ([#3868](https://github.com/rapidsai/cuml/pull/3868)) [@RAMitchell](https://github.com/RAMitchell)
- Enable warp-per-tree inference in FIL for regression and binary classification ([#3760](https://github.com/rapidsai/cuml/pull/3760)) [@levsnv](https://github.com/levsnv)

## 🐛 Bug Fixes

- Disabling umap reproducibility tests for cuda 11.4 ([#4128](https://github.com/rapidsai/cuml/pull/4128)) [@cjnolet](https://github.com/cjnolet)
- Fix for crash in RF when `max_leaves` parameter is specified ([#4126](https://github.com/rapidsai/cuml/pull/4126)) [@vinaydes](https://github.com/vinaydes)
- Running umap mnmg test twice ([#4112](https://github.com/rapidsai/cuml/pull/4112)) [@cjnolet](https://github.com/cjnolet)
- Minimal fix for `SparseRandomProjection` ([#4100](https://github.com/rapidsai/cuml/pull/4100)) [@viclafargue](https://github.com/viclafargue)
- Creating copy of `components` in PCA transform and inverse transform ([#4099](https://github.com/rapidsai/cuml/pull/4099)) [@divyegala](https://github.com/divyegala)
- Fix SVM model parameter handling in case n_support=0 ([#4097](https://github.com/rapidsai/cuml/pull/4097)) [@tfeher](https://github.com/tfeher)
- Fix set_params for linear models ([#4096](https://github.com/rapidsai/cuml/pull/4096)) [@lowener](https://github.com/lowener)
- Fix train test split pytest comparison ([#4062](https://github.com/rapidsai/cuml/pull/4062)) [@dantegd](https://github.com/dantegd)
- Fix fit_transform on KMeans ([#4055](https://github.com/rapidsai/cuml/pull/4055)) [@lowener](https://github.com/lowener)
- Fixing -1 key access in 1nn reduce op in HDBSCAN ([#4052](https://github.com/rapidsai/cuml/pull/4052)) [@divyegala](https://github.com/divyegala)
- Disable installing gbench to avoid container permission issues ([#4049](https://github.com/rapidsai/cuml/pull/4049)) [@dantegd](https://github.com/dantegd)
- Fix double fit crash in preprocessing models ([#4040](https://github.com/rapidsai/cuml/pull/4040)) [@viclafargue](https://github.com/viclafargue)
- Always add `faiss` library alias if it&#39;s missing ([#4028](https://github.com/rapidsai/cuml/pull/4028)) [@trxcllnt](https://github.com/trxcllnt)
- Fixing intermittent HBDSCAN pytest failure in CI ([#4025](https://github.com/rapidsai/cuml/pull/4025)) [@divyegala](https://github.com/divyegala)
- HDBSCAN bug on A100 ([#4024](https://github.com/rapidsai/cuml/pull/4024)) [@divyegala](https://github.com/divyegala)
- Add treelite include paths to treelite targets ([#4023](https://github.com/rapidsai/cuml/pull/4023)) [@trxcllnt](https://github.com/trxcllnt)
- Add Treelite_BINARY_DIR include to `cuml++` build interface include paths ([#4018](https://github.com/rapidsai/cuml/pull/4018)) [@trxcllnt](https://github.com/trxcllnt)
- Small ARIMA-related bug fixes in Hessenberg reduction and make_arima ([#4017](https://github.com/rapidsai/cuml/pull/4017)) [@Nyrio](https://github.com/Nyrio)
- Update setup.py ([#4015](https://github.com/rapidsai/cuml/pull/4015)) [@ajschmidt8](https://github.com/ajschmidt8)
- Update `treelite` version in `get_treelite.cmake` ([#4014](https://github.com/rapidsai/cuml/pull/4014)) [@ajschmidt8](https://github.com/ajschmidt8)
- Fix build with latest RAFT branch-21.08 ([#4012](https://github.com/rapidsai/cuml/pull/4012)) [@trxcllnt](https://github.com/trxcllnt)
- Skipping hdbscan pytests when gpu is a100 ([#4007](https://github.com/rapidsai/cuml/pull/4007)) [@cjnolet](https://github.com/cjnolet)
- Using 64-bit array lengths to increase scale of pca &amp; tsvd ([#3983](https://github.com/rapidsai/cuml/pull/3983)) [@cjnolet](https://github.com/cjnolet)
- Fix MNMG test in Dask RF ([#3964](https://github.com/rapidsai/cuml/pull/3964)) [@hcho3](https://github.com/hcho3)
- Use nested include in destination of install headers to avoid docker permission issues ([#3962](https://github.com/rapidsai/cuml/pull/3962)) [@dantegd](https://github.com/dantegd)
- Fix automerge #3939 ([#3952](https://github.com/rapidsai/cuml/pull/3952)) [@dantegd](https://github.com/dantegd)
- Update UCX-Py version to 0.21 ([#3950](https://github.com/rapidsai/cuml/pull/3950)) [@pentschev](https://github.com/pentschev)
- Fix kernel and line info in cmake ([#3941](https://github.com/rapidsai/cuml/pull/3941)) [@dantegd](https://github.com/dantegd)
- Fix for multi GPU PCA compute failing bug after transform and added error handling when n_components is not passed ([#3912](https://github.com/rapidsai/cuml/pull/3912)) [@akaanirban](https://github.com/akaanirban)
- Tolerate QN linesearch failures when it&#39;s harmless ([#3791](https://github.com/rapidsai/cuml/pull/3791)) [@achirkin](https://github.com/achirkin)

## 📖 Documentation

- Improve docstrings for silhouette score metrics. ([#4026](https://github.com/rapidsai/cuml/pull/4026)) [@bdice](https://github.com/bdice)
- Update CHANGELOG.md link ([#3956](https://github.com/rapidsai/cuml/pull/3956)) [@Salonijain27](https://github.com/Salonijain27)
- Update documentation build examples to be generator agnostic ([#3909](https://github.com/rapidsai/cuml/pull/3909)) [@robertmaynard](https://github.com/robertmaynard)
- Improve FIL code readability and documentation ([#3056](https://github.com/rapidsai/cuml/pull/3056)) [@levsnv](https://github.com/levsnv)

## 🚀 New Features

- Add Multinomial and Bernoulli Naive Bayes variants ([#4053](https://github.com/rapidsai/cuml/pull/4053)) [@lowener](https://github.com/lowener)
- Add weighted K-Means sampling for SHAP ([#4051](https://github.com/rapidsai/cuml/pull/4051)) [@Nanthini10](https://github.com/Nanthini10)
- Use chebyshev, canberra, hellinger and minkowski distance metrics ([#3990](https://github.com/rapidsai/cuml/pull/3990)) [@mdoijade](https://github.com/mdoijade)
- Implement vector leaf prediction for fil. ([#3917](https://github.com/rapidsai/cuml/pull/3917)) [@RAMitchell](https://github.com/RAMitchell)
- change TargetEncoder&#39;s smooth argument from ratio to count ([#3876](https://github.com/rapidsai/cuml/pull/3876)) [@daxiongshu](https://github.com/daxiongshu)
- Enable warp-per-tree inference in FIL for regression and binary classification ([#3760](https://github.com/rapidsai/cuml/pull/3760)) [@levsnv](https://github.com/levsnv)

## 🛠️ Improvements

- Remove clang/clang-tools from conda recipe ([#4109](https://github.com/rapidsai/cuml/pull/4109)) [@dantegd](https://github.com/dantegd)
- Pin dask version ([#4108](https://github.com/rapidsai/cuml/pull/4108)) [@galipremsagar](https://github.com/galipremsagar)
- ANN warnings/tests updates ([#4101](https://github.com/rapidsai/cuml/pull/4101)) [@viclafargue](https://github.com/viclafargue)
- Removing local memory operations from computeSplitKernel and other optimizations ([#4083](https://github.com/rapidsai/cuml/pull/4083)) [@vinaydes](https://github.com/vinaydes)
- Fix libfaiss dependency to not expressly depend on conda-forge ([#4082](https://github.com/rapidsai/cuml/pull/4082)) [@Ethyling](https://github.com/Ethyling)
- Remove deprecated target_weights in UMAP ([#4081](https://github.com/rapidsai/cuml/pull/4081)) [@lowener](https://github.com/lowener)
- Upgrade Treelite to 2.0.0 ([#4072](https://github.com/rapidsai/cuml/pull/4072)) [@hcho3](https://github.com/hcho3)
- Optimize dtype conversion for FIL ([#4070](https://github.com/rapidsai/cuml/pull/4070)) [@dantegd](https://github.com/dantegd)
- Adding quick notes to HDBSCAN public API docs as to why discrepancies may occur between cpu and gpu impls. ([#4061](https://github.com/rapidsai/cuml/pull/4061)) [@cjnolet](https://github.com/cjnolet)
- Update `conda` environment name for CI ([#4039](https://github.com/rapidsai/cuml/pull/4039)) [@ajschmidt8](https://github.com/ajschmidt8)
- Rewrite random forest gtests ([#4038](https://github.com/rapidsai/cuml/pull/4038)) [@RAMitchell](https://github.com/RAMitchell)
- Updating Clang Version to 11.0.0 ([#4029](https://github.com/rapidsai/cuml/pull/4029)) [@codereport](https://github.com/codereport)
- Raise ARIMA parameter limits from 4 to 8 ([#4022](https://github.com/rapidsai/cuml/pull/4022)) [@Nyrio](https://github.com/Nyrio)
- Testing extract clusters in HDBSCAN ([#4009](https://github.com/rapidsai/cuml/pull/4009)) [@divyegala](https://github.com/divyegala)
- ARIMA - Kalman loop rewrite: single megakernel instead of host loop ([#4006](https://github.com/rapidsai/cuml/pull/4006)) [@Nyrio](https://github.com/Nyrio)
- RF/DT cleanup ([#4005](https://github.com/rapidsai/cuml/pull/4005)) [@venkywonka](https://github.com/venkywonka)
- Exposing condensed hierarchy through cython for easier unit-level testing ([#4004](https://github.com/rapidsai/cuml/pull/4004)) [@cjnolet](https://github.com/cjnolet)
- Use the 21.08 branch of rapids-cmake as rmm requires it ([#4002](https://github.com/rapidsai/cuml/pull/4002)) [@robertmaynard](https://github.com/robertmaynard)
- RF: memset and batch size optimization for computing splits ([#4001](https://github.com/rapidsai/cuml/pull/4001)) [@venkywonka](https://github.com/venkywonka)
- Reducing cluster size to number of selected clusters. Returning stability scores ([#3987](https://github.com/rapidsai/cuml/pull/3987)) [@cjnolet](https://github.com/cjnolet)
- HDBSCAN: Lazy-loading (and caching) condensed &amp; single-linkage tree objects ([#3986](https://github.com/rapidsai/cuml/pull/3986)) [@cjnolet](https://github.com/cjnolet)
- Fix `21.08` forward-merge conflicts ([#3982](https://github.com/rapidsai/cuml/pull/3982)) [@ajschmidt8](https://github.com/ajschmidt8)
- Update Dask/Distributed version ([#3978](https://github.com/rapidsai/cuml/pull/3978)) [@pentschev](https://github.com/pentschev)
- Use clang-tools on x86 only ([#3969](https://github.com/rapidsai/cuml/pull/3969)) [@jakirkham](https://github.com/jakirkham)
- Promote `trustworthiness_score` to public header, add missing includes, update dependencies ([#3968](https://github.com/rapidsai/cuml/pull/3968)) [@trxcllnt](https://github.com/trxcllnt)
- Moving FAISS ANN wrapper to raft ([#3963](https://github.com/rapidsai/cuml/pull/3963)) [@cjnolet](https://github.com/cjnolet)
- Add MG weighted k-means ([#3959](https://github.com/rapidsai/cuml/pull/3959)) [@lowener](https://github.com/lowener)
- Remove unused code in UMAP. ([#3931](https://github.com/rapidsai/cuml/pull/3931)) [@trivialfis](https://github.com/trivialfis)
- Fix automerge #3900 and correct package versions in meta packages ([#3918](https://github.com/rapidsai/cuml/pull/3918)) [@dantegd](https://github.com/dantegd)
- Adaptive stress tests when GPU memory capacity is insufficient ([#3916](https://github.com/rapidsai/cuml/pull/3916)) [@lowener](https://github.com/lowener)
- Fix merge conflicts ([#3892](https://github.com/rapidsai/cuml/pull/3892)) [@ajschmidt8](https://github.com/ajschmidt8)
- Remove old RF backend ([#3868](https://github.com/rapidsai/cuml/pull/3868)) [@RAMitchell](https://github.com/RAMitchell)
- Refactor to extract random forest objectives ([#3854](https://github.com/rapidsai/cuml/pull/3854)) [@RAMitchell](https://github.com/RAMitchell)

# cuML 21.06.00 (9 Jun 2021)

## 🚨 Breaking Changes

- Remove Base.enable_rmm_pool method as it is no longer needed ([#3875](https://github.com/rapidsai/cuml/pull/3875)) [@teju85](https://github.com/teju85)
- RF: Make experimental-backend default for regression tasks and deprecate old-backend. ([#3872](https://github.com/rapidsai/cuml/pull/3872)) [@venkywonka](https://github.com/venkywonka)
- Deterministic UMAP with floating point rounding. ([#3848](https://github.com/rapidsai/cuml/pull/3848)) [@trivialfis](https://github.com/trivialfis)
- Fix RF regression performance ([#3845](https://github.com/rapidsai/cuml/pull/3845)) [@RAMitchell](https://github.com/RAMitchell)
- Add feature to print forest shape in FIL upon importing ([#3763](https://github.com/rapidsai/cuml/pull/3763)) [@levsnv](https://github.com/levsnv)
- Remove &#39;seed&#39; and &#39;output_type&#39; deprecated features ([#3739](https://github.com/rapidsai/cuml/pull/3739)) [@lowener](https://github.com/lowener)

## 🐛 Bug Fixes

- Disable UMAP deterministic test on CTK11.2 ([#3942](https://github.com/rapidsai/cuml/pull/3942)) [@trivialfis](https://github.com/trivialfis)
- Revert #3869 ([#3933](https://github.com/rapidsai/cuml/pull/3933)) [@hcho3](https://github.com/hcho3)
- RF: fix the bug in `pdf_to_cdf` device function that causes hang when `n_bins &gt; TPB &amp;&amp; n_bins % TPB != 0` ([#3921](https://github.com/rapidsai/cuml/pull/3921)) [@venkywonka](https://github.com/venkywonka)
- Fix number of permutations in pytest and getting handle for cuml models ([#3920](https://github.com/rapidsai/cuml/pull/3920)) [@dantegd](https://github.com/dantegd)
- Fix typo in umap `target_weight` parameter ([#3914](https://github.com/rapidsai/cuml/pull/3914)) [@lowener](https://github.com/lowener)
- correct compliation of cuml c library ([#3908](https://github.com/rapidsai/cuml/pull/3908)) [@robertmaynard](https://github.com/robertmaynard)
- Correct install path for include folder to avoid double nesting ([#3901](https://github.com/rapidsai/cuml/pull/3901)) [@dantegd](https://github.com/dantegd)
- Add type check for y in train_test_split ([#3886](https://github.com/rapidsai/cuml/pull/3886)) [@Nanthini10](https://github.com/Nanthini10)
- Fix for MNMG test_rf_classification_dask_fil_predict_proba ([#3831](https://github.com/rapidsai/cuml/pull/3831)) [@lowener](https://github.com/lowener)
- Fix MNMG test test_rf_regression_dask_fil ([#3830](https://github.com/rapidsai/cuml/pull/3830)) [@hcho3](https://github.com/hcho3)
- AgglomerativeClustering support single cluster and ignore only zero distances from self-loops ([#3824](https://github.com/rapidsai/cuml/pull/3824)) [@cjnolet](https://github.com/cjnolet)

## 📖 Documentation

- Small doc fixes for 21.06 release ([#3936](https://github.com/rapidsai/cuml/pull/3936)) [@dantegd](https://github.com/dantegd)
- Document ability to export cuML RF to predict on other machines ([#3890](https://github.com/rapidsai/cuml/pull/3890)) [@hcho3](https://github.com/hcho3)

## 🚀 New Features

- Deterministic UMAP with floating point rounding. ([#3848](https://github.com/rapidsai/cuml/pull/3848)) [@trivialfis](https://github.com/trivialfis)
- HDBSCAN ([#3821](https://github.com/rapidsai/cuml/pull/3821)) [@cjnolet](https://github.com/cjnolet)
- Add feature to print forest shape in FIL upon importing ([#3763](https://github.com/rapidsai/cuml/pull/3763)) [@levsnv](https://github.com/levsnv)

## 🛠️ Improvements

- Pin dask ot 2021.5.1 for 21.06 release ([#3937](https://github.com/rapidsai/cuml/pull/3937)) [@dantegd](https://github.com/dantegd)
- Upgrade xgboost to 1.4.2 ([#3925](https://github.com/rapidsai/cuml/pull/3925)) [@dantegd](https://github.com/dantegd)
- Use UCX-Py 0.20 ([#3911](https://github.com/rapidsai/cuml/pull/3911)) [@jakirkham](https://github.com/jakirkham)
- Upgrade NCCL to 2.9.9 ([#3902](https://github.com/rapidsai/cuml/pull/3902)) [@dantegd](https://github.com/dantegd)
- Update conda developer environments ([#3898](https://github.com/rapidsai/cuml/pull/3898)) [@viclafargue](https://github.com/viclafargue)
- ARIMA: pre-allocation of temporary memory to reduce latencies ([#3895](https://github.com/rapidsai/cuml/pull/3895)) [@Nyrio](https://github.com/Nyrio)
- Condense TSNE parameters into a struct ([#3884](https://github.com/rapidsai/cuml/pull/3884)) [@lowener](https://github.com/lowener)
- Update `CHANGELOG.md` links for calver ([#3883](https://github.com/rapidsai/cuml/pull/3883)) [@ajschmidt8](https://github.com/ajschmidt8)
- Make sure `__init__` is called in graph callback. ([#3881](https://github.com/rapidsai/cuml/pull/3881)) [@trivialfis](https://github.com/trivialfis)
- Update docs build script ([#3877](https://github.com/rapidsai/cuml/pull/3877)) [@ajschmidt8](https://github.com/ajschmidt8)
- Remove Base.enable_rmm_pool method as it is no longer needed ([#3875](https://github.com/rapidsai/cuml/pull/3875)) [@teju85](https://github.com/teju85)
- RF: Make experimental-backend default for regression tasks and deprecate old-backend. ([#3872](https://github.com/rapidsai/cuml/pull/3872)) [@venkywonka](https://github.com/venkywonka)
- Enable probability output from RF binary classifier (alternative implementaton) ([#3869](https://github.com/rapidsai/cuml/pull/3869)) [@hcho3](https://github.com/hcho3)
- CI test speed improvement ([#3851](https://github.com/rapidsai/cuml/pull/3851)) [@lowener](https://github.com/lowener)
- Fix RF regression performance ([#3845](https://github.com/rapidsai/cuml/pull/3845)) [@RAMitchell](https://github.com/RAMitchell)
- Update to CMake 3.20 features, `rapids-cmake` and `CPM` ([#3844](https://github.com/rapidsai/cuml/pull/3844)) [@dantegd](https://github.com/dantegd)
- Support sparse input features in QN solvers and Logistic Regression ([#3827](https://github.com/rapidsai/cuml/pull/3827)) [@achirkin](https://github.com/achirkin)
- Trustworthiness score improvements ([#3826](https://github.com/rapidsai/cuml/pull/3826)) [@viclafargue](https://github.com/viclafargue)
- Performance optimization of RF split kernels by removing empty cycles ([#3818](https://github.com/rapidsai/cuml/pull/3818)) [@vinaydes](https://github.com/vinaydes)
- Correct deprecate positional args decorator for CalVer ([#3784](https://github.com/rapidsai/cuml/pull/3784)) [@lowener](https://github.com/lowener)
- ColumnTransformer &amp; FunctionTransformer ([#3745](https://github.com/rapidsai/cuml/pull/3745)) [@viclafargue](https://github.com/viclafargue)
- Remove &#39;seed&#39; and &#39;output_type&#39; deprecated features ([#3739](https://github.com/rapidsai/cuml/pull/3739)) [@lowener](https://github.com/lowener)

# cuML 0.19.0 (21 Apr 2021)

## 🚨 Breaking Changes

- Use the new RF backend by default for classification ([#3686](https://github.com//rapidsai/cuml/pull/3686)) [@hcho3](https://github.com/hcho3)
- Deprecating quantile-per-tree and removing three previously deprecated Random Forest parameters ([#3667](https://github.com//rapidsai/cuml/pull/3667)) [@vinaydes](https://github.com/vinaydes)
- Update predict() / predict_proba() of RF to match sklearn ([#3609](https://github.com//rapidsai/cuml/pull/3609)) [@hcho3](https://github.com/hcho3)
- Upgrade FAISS to 1.7.x ([#3509](https://github.com//rapidsai/cuml/pull/3509)) [@viclafargue](https://github.com/viclafargue)
- cuML&#39;s estimator Base class for preprocessing models ([#3270](https://github.com//rapidsai/cuml/pull/3270)) [@viclafargue](https://github.com/viclafargue)

## 🐛 Bug Fixes

- Fix brute force KNN distance metric issue ([#3755](https://github.com//rapidsai/cuml/pull/3755)) [@viclafargue](https://github.com/viclafargue)
- Fix min_max_axis ([#3735](https://github.com//rapidsai/cuml/pull/3735)) [@viclafargue](https://github.com/viclafargue)
- Fix NaN errors observed with ARIMA in CUDA 11.2 builds ([#3730](https://github.com//rapidsai/cuml/pull/3730)) [@Nyrio](https://github.com/Nyrio)
- Fix random state generator ([#3716](https://github.com//rapidsai/cuml/pull/3716)) [@viclafargue](https://github.com/viclafargue)
- Fixes the out of memory access issue for computeSplit kernels ([#3715](https://github.com//rapidsai/cuml/pull/3715)) [@vinaydes](https://github.com/vinaydes)
- Fixing umap gtest failure under cuda 11.2. ([#3696](https://github.com//rapidsai/cuml/pull/3696)) [@cjnolet](https://github.com/cjnolet)
- Fix irreproducibility issue in RF classification ([#3693](https://github.com//rapidsai/cuml/pull/3693)) [@vinaydes](https://github.com/vinaydes)
- BUG fix BatchedLevelAlgo DtClsTest &amp; DtRegTest failing tests ([#3690](https://github.com//rapidsai/cuml/pull/3690)) [@venkywonka](https://github.com/venkywonka)
- Restore the functionality of RF score() ([#3685](https://github.com//rapidsai/cuml/pull/3685)) [@hcho3](https://github.com/hcho3)
- Use main build.sh to build docs in docs CI ([#3681](https://github.com//rapidsai/cuml/pull/3681)) [@dantegd](https://github.com/dantegd)
- Revert &quot;Update conda recipes pinning of repo dependencies&quot; ([#3680](https://github.com//rapidsai/cuml/pull/3680)) [@raydouglass](https://github.com/raydouglass)
- Skip tests that fail on CUDA 11.2 ([#3679](https://github.com//rapidsai/cuml/pull/3679)) [@dantegd](https://github.com/dantegd)
- Dask KNN Cl&amp;Re 1D labels ([#3668](https://github.com//rapidsai/cuml/pull/3668)) [@viclafargue](https://github.com/viclafargue)
- Update conda recipes pinning of repo dependencies ([#3666](https://github.com//rapidsai/cuml/pull/3666)) [@mike-wendt](https://github.com/mike-wendt)
- OOB access in GLM SoftMax ([#3642](https://github.com//rapidsai/cuml/pull/3642)) [@divyegala](https://github.com/divyegala)
- SilhouetteScore C++ tests seed ([#3640](https://github.com//rapidsai/cuml/pull/3640)) [@divyegala](https://github.com/divyegala)
- SimpleImputer fix ([#3624](https://github.com//rapidsai/cuml/pull/3624)) [@viclafargue](https://github.com/viclafargue)
- Silhouette Score `make_monotonic` for non-monotonic label set ([#3619](https://github.com//rapidsai/cuml/pull/3619)) [@divyegala](https://github.com/divyegala)
- Fixing support for empty rows in sparse Jaccard / Cosine ([#3612](https://github.com//rapidsai/cuml/pull/3612)) [@cjnolet](https://github.com/cjnolet)
- Fix train_test_split with stratify option ([#3611](https://github.com//rapidsai/cuml/pull/3611)) [@Nanthini10](https://github.com/Nanthini10)
- Update predict() / predict_proba() of RF to match sklearn ([#3609](https://github.com//rapidsai/cuml/pull/3609)) [@hcho3](https://github.com/hcho3)
- Change dask and distributed branch to main ([#3593](https://github.com//rapidsai/cuml/pull/3593)) [@dantegd](https://github.com/dantegd)
- Fixes memory allocation for experimental backend and improves quantile computations ([#3586](https://github.com//rapidsai/cuml/pull/3586)) [@vinaydes](https://github.com/vinaydes)
- Add ucx-proc package back that got lost during an auto merge conflict ([#3550](https://github.com//rapidsai/cuml/pull/3550)) [@dantegd](https://github.com/dantegd)
- Fix failing Hellinger gtest ([#3549](https://github.com//rapidsai/cuml/pull/3549)) [@cjnolet](https://github.com/cjnolet)
- Directly invoke make for non-CMake docs target ([#3534](https://github.com//rapidsai/cuml/pull/3534)) [@wphicks](https://github.com/wphicks)
- Fix Codecov.io Coverage Upload for Branch Builds ([#3524](https://github.com//rapidsai/cuml/pull/3524)) [@mdemoret-nv](https://github.com/mdemoret-nv)
- Ensure global_output_type is thread-safe ([#3497](https://github.com//rapidsai/cuml/pull/3497)) [@wphicks](https://github.com/wphicks)
- List as input for SimpleImputer ([#3489](https://github.com//rapidsai/cuml/pull/3489)) [@viclafargue](https://github.com/viclafargue)

## 📖 Documentation

- Add sparse docstring comments ([#3712](https://github.com//rapidsai/cuml/pull/3712)) [@JohnZed](https://github.com/JohnZed)
- FIL and Dask demo ([#3698](https://github.com//rapidsai/cuml/pull/3698)) [@miroenev](https://github.com/miroenev)
- Deprecating quantile-per-tree and removing three previously deprecated Random Forest parameters ([#3667](https://github.com//rapidsai/cuml/pull/3667)) [@vinaydes](https://github.com/vinaydes)
- Fixing Indentation for Docstring Generators ([#3650](https://github.com//rapidsai/cuml/pull/3650)) [@mdemoret-nv](https://github.com/mdemoret-nv)
- Update doc to indicate ExtraTree support ([#3635](https://github.com//rapidsai/cuml/pull/3635)) [@hcho3](https://github.com/hcho3)
- Update doc, now that FIL supports multi-class classification ([#3634](https://github.com//rapidsai/cuml/pull/3634)) [@hcho3](https://github.com/hcho3)
- Document model_type=&#39;xgboost_json&#39; in FIL ([#3633](https://github.com//rapidsai/cuml/pull/3633)) [@hcho3](https://github.com/hcho3)
- Including log loss metric to the documentation website ([#3617](https://github.com//rapidsai/cuml/pull/3617)) [@lowener](https://github.com/lowener)
- Update the build doc regarding the use of GCC 7.5 ([#3605](https://github.com//rapidsai/cuml/pull/3605)) [@hcho3](https://github.com/hcho3)
- Update One-Hot Encoder doc ([#3600](https://github.com//rapidsai/cuml/pull/3600)) [@lowener](https://github.com/lowener)
- Fix documentation of KMeans ([#3595](https://github.com//rapidsai/cuml/pull/3595)) [@lowener](https://github.com/lowener)

## 🚀 New Features

- Reduce the size of the cuml libraries ([#3702](https://github.com//rapidsai/cuml/pull/3702)) [@robertmaynard](https://github.com/robertmaynard)
- Use ninja as default CMake generator ([#3664](https://github.com//rapidsai/cuml/pull/3664)) [@wphicks](https://github.com/wphicks)
- Single-Linkage Hierarchical Clustering Python Wrapper ([#3631](https://github.com//rapidsai/cuml/pull/3631)) [@cjnolet](https://github.com/cjnolet)
- Support for precomputed distance matrix in DBSCAN ([#3585](https://github.com//rapidsai/cuml/pull/3585)) [@Nyrio](https://github.com/Nyrio)
- Adding haversine to brute force knn ([#3579](https://github.com//rapidsai/cuml/pull/3579)) [@cjnolet](https://github.com/cjnolet)
- Support for sample_weight parameter in LogisticRegression ([#3572](https://github.com//rapidsai/cuml/pull/3572)) [@viclafargue](https://github.com/viclafargue)
- Provide &quot;--ccache&quot; flag for build.sh ([#3566](https://github.com//rapidsai/cuml/pull/3566)) [@wphicks](https://github.com/wphicks)
- Eliminate unnecessary includes discovered by cppclean ([#3564](https://github.com//rapidsai/cuml/pull/3564)) [@wphicks](https://github.com/wphicks)
- Single-linkage Hierarchical Clustering C++ ([#3545](https://github.com//rapidsai/cuml/pull/3545)) [@cjnolet](https://github.com/cjnolet)
- Expose sparse distances via semiring to Python API ([#3516](https://github.com//rapidsai/cuml/pull/3516)) [@lowener](https://github.com/lowener)
- Use cmake --build in build.sh to facilitate switching build tools ([#3487](https://github.com//rapidsai/cuml/pull/3487)) [@wphicks](https://github.com/wphicks)
- Add cython hinge_loss ([#3409](https://github.com//rapidsai/cuml/pull/3409)) [@Nanthini10](https://github.com/Nanthini10)
- Adding CodeCov Info for Dask Tests ([#3338](https://github.com//rapidsai/cuml/pull/3338)) [@mdemoret-nv](https://github.com/mdemoret-nv)
- Add predict_proba() to XGBoost-style models in FIL C++ ([#2894](https://github.com//rapidsai/cuml/pull/2894)) [@levsnv](https://github.com/levsnv)

## 🛠️ Improvements

- Updating docs, readme, and umap param tests for 0.19 ([#3731](https://github.com//rapidsai/cuml/pull/3731)) [@cjnolet](https://github.com/cjnolet)
- Locking RAFT hash for 0.19 ([#3721](https://github.com//rapidsai/cuml/pull/3721)) [@cjnolet](https://github.com/cjnolet)
- Upgrade to Treelite 1.1.0 ([#3708](https://github.com//rapidsai/cuml/pull/3708)) [@hcho3](https://github.com/hcho3)
- Update to XGBoost 1.4.0rc1 ([#3699](https://github.com//rapidsai/cuml/pull/3699)) [@hcho3](https://github.com/hcho3)
- Use the new RF backend by default for classification ([#3686](https://github.com//rapidsai/cuml/pull/3686)) [@hcho3](https://github.com/hcho3)
- Update LogisticRegression documentation ([#3677](https://github.com//rapidsai/cuml/pull/3677)) [@viclafargue](https://github.com/viclafargue)
- Preprocessing out of experimental ([#3676](https://github.com//rapidsai/cuml/pull/3676)) [@viclafargue](https://github.com/viclafargue)
- ENH Decision Tree new backend `computeSplit*Kernel` histogram calculation optimization ([#3674](https://github.com//rapidsai/cuml/pull/3674)) [@venkywonka](https://github.com/venkywonka)
- Remove `check_cupy8` ([#3669](https://github.com//rapidsai/cuml/pull/3669)) [@viclafargue](https://github.com/viclafargue)
- Use custom conda build directory for ccache integration ([#3658](https://github.com//rapidsai/cuml/pull/3658)) [@dillon-cullinan](https://github.com/dillon-cullinan)
- Disable three flaky tests ([#3657](https://github.com//rapidsai/cuml/pull/3657)) [@hcho3](https://github.com/hcho3)
- CUDA 11.2 developer environment ([#3648](https://github.com//rapidsai/cuml/pull/3648)) [@dantegd](https://github.com/dantegd)
- Store data frequencies in tree nodes of RF ([#3647](https://github.com//rapidsai/cuml/pull/3647)) [@hcho3](https://github.com/hcho3)
- Row major Gram matrices ([#3639](https://github.com//rapidsai/cuml/pull/3639)) [@tfeher](https://github.com/tfeher)
- Converting all Estimator Constructors to Keyword Arguments ([#3636](https://github.com//rapidsai/cuml/pull/3636)) [@mdemoret-nv](https://github.com/mdemoret-nv)
- Adding make_pipeline + test score with pipeline ([#3632](https://github.com//rapidsai/cuml/pull/3632)) [@viclafargue](https://github.com/viclafargue)
- ENH Decision Tree new backend `computeSplitClassificationKernel` histogram calculation and occupancy optimization ([#3616](https://github.com//rapidsai/cuml/pull/3616)) [@venkywonka](https://github.com/venkywonka)
- Revert &quot;ENH Fix stale GHA and prevent duplicates &quot; ([#3614](https://github.com//rapidsai/cuml/pull/3614)) [@mike-wendt](https://github.com/mike-wendt)
- ENH Fix stale GHA and prevent duplicates ([#3613](https://github.com//rapidsai/cuml/pull/3613)) [@mike-wendt](https://github.com/mike-wendt)
- KNN from RAFT ([#3603](https://github.com//rapidsai/cuml/pull/3603)) [@viclafargue](https://github.com/viclafargue)
- Update Changelog Link ([#3601](https://github.com//rapidsai/cuml/pull/3601)) [@ajschmidt8](https://github.com/ajschmidt8)
- Move SHAP explainers out of experimental ([#3596](https://github.com//rapidsai/cuml/pull/3596)) [@dantegd](https://github.com/dantegd)
- Fixing compatibility issue with CUDA array interface ([#3594](https://github.com//rapidsai/cuml/pull/3594)) [@lowener](https://github.com/lowener)
- Remove cutlass usage in row major input for euclidean exp/unexp, cosine and L1 distance matrix ([#3589](https://github.com//rapidsai/cuml/pull/3589)) [@mdoijade](https://github.com/mdoijade)
- Test FIL probabilities with absolute error thresholds in python ([#3582](https://github.com//rapidsai/cuml/pull/3582)) [@levsnv](https://github.com/levsnv)
- Removing sparse prims and fused l2 nn prim from cuml ([#3578](https://github.com//rapidsai/cuml/pull/3578)) [@cjnolet](https://github.com/cjnolet)
- Prepare Changelog for Automation ([#3570](https://github.com//rapidsai/cuml/pull/3570)) [@ajschmidt8](https://github.com/ajschmidt8)
- Print debug message if SVM convergence is poor ([#3562](https://github.com//rapidsai/cuml/pull/3562)) [@tfeher](https://github.com/tfeher)
- Fix merge conflicts in 3552 ([#3557](https://github.com//rapidsai/cuml/pull/3557)) [@ajschmidt8](https://github.com/ajschmidt8)
- Additional distance metrics for ANN ([#3533](https://github.com//rapidsai/cuml/pull/3533)) [@viclafargue](https://github.com/viclafargue)
- Improve warning message when QN solver reaches max_iter ([#3515](https://github.com//rapidsai/cuml/pull/3515)) [@tfeher](https://github.com/tfeher)
- Fix merge conflicts in 3502 ([#3513](https://github.com//rapidsai/cuml/pull/3513)) [@ajschmidt8](https://github.com/ajschmidt8)
- Upgrade FAISS to 1.7.x ([#3509](https://github.com//rapidsai/cuml/pull/3509)) [@viclafargue](https://github.com/viclafargue)
- ENH Pass ccache variables to conda recipe &amp; use Ninja in CI ([#3508](https://github.com//rapidsai/cuml/pull/3508)) [@Ethyling](https://github.com/Ethyling)
- Fix forward-merger conflicts in #3502 ([#3506](https://github.com//rapidsai/cuml/pull/3506)) [@dantegd](https://github.com/dantegd)
- Sklearn meta-estimators into namespace ([#3493](https://github.com//rapidsai/cuml/pull/3493)) [@viclafargue](https://github.com/viclafargue)
- Add flexibility to copyright checker ([#3466](https://github.com//rapidsai/cuml/pull/3466)) [@lowener](https://github.com/lowener)
- Update sparse KNN to use rmm device buffer ([#3460](https://github.com//rapidsai/cuml/pull/3460)) [@lowener](https://github.com/lowener)
- Fix forward-merger conflicts in #3444 ([#3455](https://github.com//rapidsai/cuml/pull/3455)) [@ajschmidt8](https://github.com/ajschmidt8)
- Replace ML::MetricType with raft::distance::DistanceType ([#3389](https://github.com//rapidsai/cuml/pull/3389)) [@lowener](https://github.com/lowener)
- RF param initialization cython and C++ layer cleanup ([#3358](https://github.com//rapidsai/cuml/pull/3358)) [@venkywonka](https://github.com/venkywonka)
- MNMG RF broadcast feature ([#3349](https://github.com//rapidsai/cuml/pull/3349)) [@viclafargue](https://github.com/viclafargue)
- cuML&#39;s estimator Base class for preprocessing models ([#3270](https://github.com//rapidsai/cuml/pull/3270)) [@viclafargue](https://github.com/viclafargue)
- Make `_get_tags` a class/static method ([#3257](https://github.com//rapidsai/cuml/pull/3257)) [@dantegd](https://github.com/dantegd)
- NVTX Markers for RF and RF-backend ([#3014](https://github.com//rapidsai/cuml/pull/3014)) [@venkywonka](https://github.com/venkywonka)

# cuML 0.18.0 (24 Feb 2021)

## Breaking Changes 🚨

- cuml.experimental SHAP improvements (#3433) @dantegd
- Enable feature sampling for the experimental backend of Random Forest (#3364) @vinaydes
- re-enable cuML&#39;s copyright checker script (#3363) @teju85
- Batched Silhouette Score (#3362) @divyegala
- Update failing MNMG tests (#3348) @viclafargue
- Rename print_summary() of Dask RF to get_summary_text(); it now returns string to the client (#3341) @hcho3
- Rename dump_as_json() -&gt; get_json(); expose it from Dask RF (#3340) @hcho3
- MNMG KNN consolidation (#3307) @viclafargue
- Return confusion matrix as int unless float weights are used (#3275) @lowener
- Approximate Nearest Neighbors (#2780) @viclafargue

## Bug Fixes 🐛

- HOTFIX Add ucx-proc package back that got lost during an auto merge conflict (#3551) @dantegd
- Non project-flash CI ml test 18.04 issue debugging and bugfixing (#3495) @dantegd
- Temporarily xfail KBinsDiscretizer uniform tests (#3494) @wphicks
- Fix illegal memory accesses when NITEMS &gt; 1, and nrows % NITEMS != 0. (#3480) @canonizer
- Update call to dask client persist (#3474) @dantegd
- Adding warning for IVFPQ (#3472) @viclafargue
- Fix failing sparse NN test in CI by allowing small number of index discrepancies (#3454) @cjnolet
- Exempting thirdparty code from copyright checks (#3453) @lowener
- Relaxing Batched SilhouetteScore Test Constraint (#3452) @divyegala
- Mark kbinsdiscretizer quantile tests as xfail (#3450) @wphicks
- Fixing documentation on SimpleImputer (#3447) @lowener
- Skipping IVFPQ (#3429) @viclafargue
- Adding tol to dask test_kmeans (#3426) @lowener
- Fix memory bug for SVM with large n_rows (#3420) @tfeher
- Allow linear regression for  with CUDA &gt;=11.0 (#3417) @wphicks
- Fix vectorizer tests by restoring sort behavior in groupby (#3416) @JohnZed
- Ensure make_classification respects output type (#3415) @wphicks
- Clean Up `#include` Dependencies (#3402) @mdemoret-nv
- Fix Nearest Neighbor Stress Test (#3401) @lowener
- Fix array_equal in tests (#3400) @viclafargue
- Improving Copyright Check When Not Running in CI (#3398) @mdemoret-nv
- Also xfail zlib errors when downloading newsgroups data (#3393) @JohnZed
- Fix for ANN memory release bug (#3391) @viclafargue
- XFail Holt Winters test where statsmodels has known issues with gcc 9.3.0 (#3385) @JohnZed
- FIX Update cupy to &gt;= 7.8 and remove unused build.sh script (#3378) @dantegd
- re-enable cuML&#39;s copyright checker script (#3363) @teju85
- Update failing MNMG tests (#3348) @viclafargue
- Rename print_summary() of Dask RF to get_summary_text(); it now returns string to the client (#3341) @hcho3
- Fixing `make_blobs` to Respect the Global Output Type (#3339) @mdemoret-nv
- Fix permutation explainer (#3332) @RAMitchell
- k-means bug fix in debug build (#3321) @akkamesh
- Fix for default arguments of PCA (#3320) @lowener
- Provide workaround for cupy.percentile bug (#3315) @wphicks
- Fix SVR unit test parameter (#3294) @tfeher
- Add xfail on fetching 20newsgroup dataset (test_naive_bayes) (#3291) @lowener
- Remove unused keyword in PorterStemmer code (#3289) @wphicks
- Remove static specifier in DecisionTree unit test for C++14 compliance (#3281) @wphicks
- Correct pure virtual declaration in manifold_inputs_t (#3279) @wphicks

## Documentation 📖

- Correct import path in docs for experimental preprocessing features (#3488) @wphicks
- Minor doc updates for 0.18 (#3475) @JohnZed
- Improve Python Docs with Default Role (#3445) @mdemoret-nv
- Fixing Python Documentation Errors and Warnings (#3428) @mdemoret-nv
- Remove outdated references to changelog in CONTRIBUTING.md (#3328) @wphicks
- Adding highlighting to bibtex in readme (#3296) @cjnolet

## New Features 🚀

- Improve runtime performance of RF to Treelite conversion (#3410) @wphicks
- Parallelize Treelite to FIL conversion over trees (#3396) @wphicks
- Parallelize RF to Treelite conversion over trees (#3395) @wphicks
- Allow saving Dask RandomForest models immediately after training (fixes #3331) (#3388) @jameslamb
- genetic programming initial structures (#3387) @teju85
- MNMG DBSCAN (#3382) @Nyrio
- FIL to use L1 cache when input columns don&#39;t fit into shared memory (#3370) @levsnv
- Enable feature sampling for the experimental backend of Random Forest (#3364) @vinaydes
- Batched Silhouette Score (#3362) @divyegala
- Rename dump_as_json() -&gt; get_json(); expose it from Dask RF (#3340) @hcho3
- Exposing model_selection in a similar way to scikit-learn (#3329) @ptartan21
- Promote IncrementalPCA from experimental in 0.18 release (#3327) @lowener
- Create labeler.yml (#3324) @jolorunyomi
- Add slow high-precision mode to KNN (#3304) @wphicks
- Sparse TSNE (#3293) @divyegala
- Sparse Generalized SPMV (semiring) Primitive (#3146) @cjnolet
- Multiclass meta estimator wrappers and multiclass SVC (#3092) @tfeher
- Approximate Nearest Neighbors (#2780) @viclafargue
- Add KNN parameter to t-SNE (#2592) @aleksficek

## Improvements 🛠️

- Update stale GHA with exemptions &amp; new labels (#3507) @mike-wendt
- Add GHA to mark issues/prs as stale/rotten (#3500) @Ethyling
- Fix naive bayes inputs (#3448) @cjnolet
- Prepare Changelog for Automation (#3442) @ajschmidt8
- cuml.experimental SHAP improvements (#3433) @dantegd
- Speed up knn tests (#3411) @JohnZed
- Replacing sklearn functions with cuml in RF MNMG notebook (#3408) @lowener
- Auto-label PRs based on their content (#3407) @jolorunyomi
- Use stable 1.0.0 version of Treelite (#3394) @hcho3
- API update to match RAFT PR #120 (#3386) @drobison00
- Update linear models to use RMM memory allocation (#3365) @lowener
- Updating dense pairwise distance enum names (#3352) @cjnolet
- Upgrade Treelite module (#3316) @hcho3
- Removed FIL node types with `_t` suffix (#3314) @canonizer
- MNMG KNN consolidation (#3307) @viclafargue
- Updating PyTests to Stay Below 4 Gb Limit (#3306) @mdemoret-nv
- Refactoring: move internal FIL interface to a separate file (#3292) @canonizer
- Return confusion matrix as int unless float weights are used (#3275) @lowener
- 018 add unfitted error pca &amp; tests on IPCA (#3272) @lowener
- Linear models predict function consolidation (#3256) @dantegd
- Preparing sparse primitives for movement to RAFT (#3157) @cjnolet

# cuML 0.17.0 (10 Dec 2020)

## New Features
- PR #3164: Expose silhouette score in Python
- PR #3160: Least Angle Regression (experimental)
- PR #2659: Add initial max inner product sparse knn
- PR #3092: Multiclass meta estimator wrappers and multiclass SVC
- PR #2836: Refactor UMAP to accept sparse inputs
- PR #2894: predict_proba in FIL C++ for XGBoost-style multi-class models
- PR #3126: Experimental versions of GPU accelerated Kernel and Permutation SHAP

## Improvements
- PR #3077: Improve runtime for test_kmeans
- PR #3070: Speed up dask/test_datasets tests
- PR #3075: Speed up test_linear_model tests
- PR #3078: Speed up test_incremental_pca tests
- PR #2902: `matrix/matrix.cuh` in RAFT namespacing
- PR #2903: Moving linalg's gemm, gemv, transpose to RAFT namespaces
- PR #2905: `stats` prims `mean_center`, `sum` to RAFT namespaces
- PR #2904: Moving `linalg` basic math ops to RAFT namespaces
- PR #2956: Follow cuML array conventions in ARIMA and remove redundancy
- PR #3000: Pin cmake policies to cmake 3.17 version, bump project version to 0.17
- PR #3083: Improving test_make_blobs testing time
- PR #3223: Increase default SVM kernel cache to 2000 MiB
- PR #2906: Moving `linalg` decomp to RAFT namespaces
- PR #2988: FIL: use tree-per-class reduction for GROVE_PER_CLASS_FEW_CLASSES
- PR #2996: Removing the max_depth restriction for switching to the batched backend
- PR #3004: Remove Single Process Multi GPU (SPMG) code
- PR #3032: FIL: Add optimization parameter `blocks_per_sm` that will help all but tiniest models
- PR #3044: Move leftover `linalg` and `stats` to RAFT namespaces
- PR #3067: Deleting prims moved to RAFT and updating header paths
- PR #3074: Reducing dask coordinate descent test runtime
- PR #3096: Avoid memory transfers in CSR WeakCC for DBSCAN
- PR #3088: More readable and robust FIL C++ test management
- PR #3052: Speeding up MNMG KNN Cl&Re testing
- PR #3115: Speeding up MNMG UMAP testing
- PR #3112: Speed test_array
- PR #3111: Adding Cython to Code Coverage
- PR #3129: Update notebooks README
- PR #3002: Update flake8 Config To With Per File Settings
- PR #3135: Add QuasiNewton tests
- PR #3040: Improved Array Conversion with CumlArrayDescriptor and Decorators
- PR #3134: Improving the Deprecation Message Formatting in Documentation
- PR #3154: Adding estimator pickling demo notebooks (and docs)
- PR #3151: MNMG Logistic Regression via dask-glm
- PR #3113: Add tags and prefered memory order tags to estimators
- PR #3137: Reorganize Pytest Config and Add Quick Run Option
- PR #3144: Adding Ability to Set Arbitrary Cmake Flags in ./build.sh
- PR #3155: Eliminate unnecessary warnings from random projection test
- PR #3176: Add probabilistic SVM tests with various input array types
- PR #3180: FIL: `blocks_per_sm` support in Python
- PR #3186: Add gain to RF JSON dump
- PR #3219: Update CI to use XGBoost 1.3.0 RCs
- PR #3221: Update contributing doc for label support
- PR #3177: Make Multinomial Naive Bayes inherit from `ClassifierMixin` and use it for score
- PR #3241: Updating RAFT to latest
- PR #3240: Minor doc updates
- PR #3275: Return confusion matrix as int unless float weights are used

## Bug Fixes
- PR #3218: Specify dependency branches in conda dev environment to avoid pip resolver issue
- PR #3196: Disable ascending=false path for sortColumnsPerRow
- PR #3051: MNMG KNN Cl&Re fix + multiple improvements
- PR #3179: Remove unused metrics.cu file
- PR #3069: Prevent conversion of DataFrames to Series in preprocessing
- PR #3065: Refactoring prims metrics function names from camelcase to underscore format
- PR #3033: Splitting ml metrics to individual files
- PR #3072: Fusing metrics and score directories in src_prims
- PR #3037: Avoid logging deadlock in multi-threaded C code
- PR #2983: Fix seeding of KISS99 RNG
- PR #3011: Fix unused initialize_embeddings parameter in Barnes-Hut t-SNE
- PR #3008: Check number of columns in check_array validator
- PR #3012: Increasing learning rate for SGD log loss and invscaling pytests
- PR #2950: Fix includes in UMAP
- PR #3194: Fix cuDF to cuPy conversion (missing value)
- PR #3021: Fix a hang in cuML RF experimental backend
- PR #3039: Update RF and decision tree parameter initializations in benchmark codes
- PR #3060: Speed up test suite `test_fil`
- PR #3061: Handle C++ exception thrown from FIL predict
- PR #3073: Update mathjax CDN URL for documentation
- PR #3062: Bumping xgboost version to match cuml version
- PR #3084: Fix artifacts in t-SNE results
- PR #3086: Reverting FIL Notebook Testing
- PR #3192: Enable pipeline usage for OneHotEncoder and LabelEncoder
- PR #3114: Fixed a typo in SVC's predict_proba AttributeError
- PR #3117: Fix two crashes in experimental RF backend
- PR #3119: Fix memset args for benchmark
- PR #3130: Return Python string from `dump_as_json()` of RF
- PR #3132: Add `min_samples_split` + Rename `min_rows_per_node` -> `min_samples_leaf`
- PR #3136: Fix stochastic gradient descent example
- PR #3152: Fix access to attributes of individual NB objects in dask NB
- PR #3156: Force local conda artifact install
- PR #3162: Removing accidentally checked in debug file
- PR #3191: Fix __repr__ function for preprocessing models
- PR #3175: Fix gtest pinned cmake version for build from source option
- PR #3182: Fix a bug in MSE metric calculation
- PR #3187: Update docstring to document behavior of `bootstrap=False`
- PR #3215: Add a missing `__syncthreads()`
- PR #3246: Fix MNMG KNN doc (adding batch_size)
- PR #3185: Add documentation for Distributed TFIDF Transformer
- PR #3190: Fix Attribute error on ICPA #3183 and PCA input type
- PR #3208: Fix EXITCODE override in notebook test script
- PR #3250: Fixing label binarizer bug with multiple partitions
- PR #3214: Correct flaky silhouette score test by setting atol
- PR #3216: Ignore splits that do not satisfy constraints
- PR #3239: Fix intermittent dask random forest failure
- PR #3243: Avoid unnecessary split for degenerate case where all labels are identical
- PR #3245: Rename `rows_sample` -> `max_samples` to be consistent with sklearn's RF
- PR #3282: Add secondary test to kernel explainer pytests for stability in Volta

# cuML 0.16.0 (23 Oct 2020)

## New Features
- PR #2922: Install RAFT headers with cuML
- PR #2909: Update allgatherv for compatibility with latest RAFT
- PR #2677: Ability to export RF trees as JSON
- PR #2698: Distributed TF-IDF transformer
- PR #2476: Porter Stemmer
- PR #2789: Dask LabelEncoder
- PR #2152: add FIL C++ benchmark
- PR #2638: Improve cython build with custom `build_ext`
- PR #2866: Support XGBoost-style multiclass models (gradient boosted decision trees) in FIL C++
- PR #2874: Issue warning for degraded accuracy with float64 models in Treelite
- PR #2881: Introduces experimental batched backend for random forest
- PR #2916: Add SKLearn multi-class GBDT model support in FIL

## Improvements
- PR #2947: Add more warnings for accuracy degradation with 64-bit models
- PR #2873: Remove empty marker kernel code for NVTX markers
- PR #2796: Remove tokens of length 1 by default for text vectorizers
- PR #2741: Use rapids build packages in conda environments
- PR #2735: Update seed to random_state in random forest and associated tests
- PR #2739: Use cusparse_wrappers.h from RAFT
- PR #2729: Replace `cupy.sparse` with `cupyx.scipy.sparse`
- PR #2749: Correct docs for python version used in cuml_dev conda environment
- PR #2747: Adopting raft::handle_t and raft::comms::comms_t in cuML
- PR #2762: Fix broken links and provide minor edits to docs
- PR #2723: Support and enable convert_dtype in estimator predict
- PR #2758: Match sklearn's default n_components behavior for PCA
- PR #2770: Fix doxygen version during cmake
- PR #2766: Update default RandomForestRegressor score function to use r2
- PR #2775: Enablinbg mg gtests w/ raft mpi comms
- PR #2783: Add pytest that will fail when GPU IDs in Dask cluster are not unique
- PR #2784: Add SparseCumlArray container for sparse index/data arrays
- PR #2785: Add in cuML-specific dev conda dependencies
- PR #2778: Add README for FIL
- PR #2799: Reenable lightgbm test with lower (1%) proba accuracy
- PR #2800: Align cuML's spdlog version with RMM's
- PR #2824: Make data conversions warnings be debug level
- PR #2835: Rng prims, utils, and dependencies in RAFT
- PR #2541: Improve Documentation Examples and Source Linking
- PR #2837: Make the FIL node reorder loop more obvious
- PR #2849: make num_classes significant in FLOAT_SCALAR case
- PR #2792: Project flash (new build process) script changes
- PR #2850: Clean up unused params in paramsPCA
- PR #2871: Add timing function to utils
- PR #2863: in FIL, rename leaf_value_t enums to more descriptive
- PR #2867: improve stability of FIL benchmark measurements
- PR #2798: Add python tests for FIL multiclass classification of lightgbm models
- PR #2892: Update ci/local/README.md
- PR #2910: Adding Support for CuPy 8.x
- PR #2914: Add tests for XGBoost multi-class models in FIL
- PR #2622: Simplify tSNE perplexity search
- PR #2930: Pin libfaiss to <=1.6.3
- PR #2928: Updating Estimators Derived from Base for Consistency
- PR #2942: Adding `cuml.experimental` to the Docs
- PR #3010: Improve gpuCI Scripts
- PR #3141: Move DistanceType enum to RAFT

## Bug Fixes
- PR #2973: Allow data imputation for nan values
- PR #2982: Adjust kneighbors classifier test threshold to avoid intermittent failure
- PR #2885: Changing test target for NVTX wrapper test
- PR #2882: Allow import on machines without GPUs
- PR #2875: Bug fix to enable colorful NVTX markers
- PR #2744: Supporting larger number of classes in KNeighborsClassifier
- PR #2769: Remove outdated doxygen options for 1.8.20
- PR #2787: Skip lightgbm test for version 3 and above temporarily
- PR #2805: Retain index in stratified splitting for dataframes
- PR #2781: Use Python print to correctly redirect spdlogs when sys.stdout is changed
- PR #2787: Skip lightgbm test for version 3 and above temporarily
- PR #2813: Fix memory access in generation of non-row-major random blobs
- PR #2810: Update Rf MNMG threshold to prevent sporadic test failure
- PR #2808: Relax Doxygen version required in CMake to coincide with integration repo
- PR #2818: Fix parsing of singlegpu option in build command
- PR #2827: Force use of whole dataset when sample bootstrapping is disabled
- PR #2829: Fixing description for labels in docs and removing row number constraint from PCA xform/inverse_xform
- PR #2832: Updating stress tests that fail with OOM
- PR #2831: Removing repeated capture and parameter in lambda function
- PR #2847: Workaround for TSNE lockup, change caching preference.
- PR #2842: KNN index preprocessors were using incorrect n_samples
- PR #2848: Fix typo in Python docstring for UMAP
- PR #2856: Fix LabelEncoder for filtered input
- PR #2855: Updates for RMM being header only
- PR #2844: Fix for OPG KNN Classifier & Regressor
- PR #2880: Fix bugs in Auto-ARIMA when s==None
- PR #2877: TSNE exception for n_components > 2
- PR #2879: Update unit test for LabelEncoder on filtered input
- PR #2932: Marking KBinsDiscretizer pytests as xfail
- PR #2925: Fixing Owner Bug When Slicing CumlArray Objects
- PR #2931: Fix notebook error handling in gpuCI
- PR #2941: Fixing dask tsvd stress test failure
- PR #2943: Remove unused shuffle_features parameter
- PR #2940: Correcting labels meta dtype for `cuml.dask.make_classification`
- PR #2965: Notebooks update
- PR #2955: Fix for conftest for singlegpu build
- PR #2968: Remove shuffle_features from RF param names
- PR #2957: Fix ols test size for stability
- PR #2972: Upgrade Treelite to 0.93
- PR #2981: Prevent unguarded import of sklearn in SVC
- PR #2984: Fix GPU test scripts gcov error
- PR #2990: Reduce MNMG kneighbors regressor test threshold
- PR #2997: Changing ARIMA `get/set_params` to `get/set_fit_params`

# cuML 0.15.0 (26 Aug 2020)

## New Features
- PR #2581: Added model persistence via joblib in each section of estimator_intro.ipynb
- PR #2554: Hashing Vectorizer and general vectorizer improvements
- PR #2240: Making Dask models pickleable
- PR #2267: CountVectorizer estimator
- PR #2261: Exposing new FAISS metrics through Python API
- PR #2287: Single-GPU TfidfTransformer implementation
- PR #2289: QR SVD solver for MNMG PCA
- PR #2312: column-major support for make_blobs
- PR #2172: Initial support for auto-ARIMA
- PR #2394: Adding cosine & correlation distance for KNN
- PR #2392: PCA can accept sparse inputs, and sparse prim for computing covariance
- PR #2465: Support pandas 1.0+
- PR #2550: Single GPU Target Encoder
- PR #2519: Precision recall curve using cupy
- PR #2500: Replace UMAP functionality dependency on nvgraph with RAFT Spectral Clustering
- PR #2502: cuML Implementation of `sklearn.metrics.pairwise_distances`
- PR #2520: TfidfVectorizer estimator
- PR #2211: MNMG KNN Classifier & Regressor
- PR #2461: Add KNN Sparse Output Functionality
- PR #2615: Incremental PCA
- PR #2594: Confidence intervals for ARIMA forecasts
- PR #2607: Add support for probability estimates in SVC
- PR #2618: SVM class and sample weights
- PR #2635: Decorator to generate docstrings with autodetection of parameters
- PR #2270: Multi class MNMG RF
- PR #2661: CUDA-11 support for single-gpu code
- PR #2322: Sparse FIL forests with 8-byte nodes
- PR #2675: Update conda recipes to support CUDA 11
- PR #2645: Add experimental, sklearn-based preprocessing

## Improvements
- PR #2336: Eliminate `rmm.device_array` usage
- PR #2262: Using fully shared PartDescriptor in MNMG decomposiition, linear models, and solvers
- PR #2310: Pinning ucx-py to 0.14 to make 0.15 CI pass
- PR #1945: enable clang tidy
- PR #2339: umap performance improvements
- PR #2308: Using fixture for Dask client to eliminate possiblity of not closing
- PR #2345: make C++ logger level definition to be the same as python layer
- PR #2329: Add short commit hash to conda package name
- PR #2362: Implement binary/multi-classification log loss with cupy
- PR #2363: Update threshold and make other changes for stress tests
- PR #2371: Updating MBSGD tests to use larger batches
- PR #2380: Pinning libcumlprims version to ease future updates
- PR #2405: Remove references to deprecated RMM headers.
- PR #2340: Import ARIMA in the root init file and fix the `test_fit_function` test
- PR #2408: Install meta packages for dependencies
- PR #2417: Move doc customization scripts to Jenkins
- PR #2427: Moving MNMG decomposition to cuml
- PR #2433: Add libcumlprims_mg to CMake
- PR #2420: Add and set convert_dtype default to True in estimator fit methods
- PR #2411: Refactor Mixin classes and use in classifier/regressor estimators
- PR #2442: fix setting RAFT_DIR from the RAFT_PATH env var
- PR #2469: Updating KNN c-api to document all arguments
- PR #2453: Add CumlArray to API doc
- PR #2440: Use Treelite Conda package
- PR #2403: Support for input and output type consistency in logistic regression predict_proba
- PR #2473: Add metrics.roc_auc_score to API docs. Additional readability and minor docs bug fixes
- PR #2468: Add `_n_features_in_` attribute to all single GPU estimators that implement fit
- PR #2489: Removing explicit FAISS build and adding dependency on libfaiss conda package
- PR #2480: Moving MNMG glm and solvers to cuml
- PR #2490: Moving MNMG KMeans to cuml
- PR #2483: Moving MNMG KNN to cuml
- PR #2492: Adding additional assertions to mnmg nearest neighbors pytests
- PR #2439: Update dask RF code to have print_detailed function
- PR #2431: Match output of classifier predict with target dtype
- PR #2237: Refactor RF cython code
- PR #2513: Fixing LGTM Analysis Issues
- PR #2099: Raise an error when float64 data is used with dask RF
- PR #2522: Renaming a few arguments in KNeighbors* to be more readable
- PR #2499: Provide access to `cuml.DBSCAN` core samples
- PR #2526: Removing PCA TSQR as a solver due to scalability issues
- PR #2536: Update conda upload versions for new supported CUDA/Python
- PR #2538: Remove Protobuf dependency
- PR #2553: Test pickle protocol 5 support
- PR #2570: Accepting single df or array input in train_test_split
- PR #2566: Remove deprecated cuDF from_gpu_matrix calls
- PR #2583: findpackage.cmake.in template for cmake dependencies
- PR #2577: Fully removing NVGraph dependency for CUDA 11 compatibility
- PR #2575: Speed up TfidfTransformer
- PR #2584: Removing dependency on sklearn's NotFittedError
- PR #2591: Generate benchmark datsets using `cuml.datasets`
- PR #2548: Fix limitation on number of rows usable with tSNE and refactor memory allocation
- PR #2589: including cuda-11 build fixes into raft
- PR #2599: Add Stratified train_test_split
- PR #2487: Set classes_ attribute during classifier fit
- PR #2605: Reduce memory usage in tSNE
- PR #2611: Adding building doxygen docs to gpu ci
- PR #2631: Enabling use of gtest conda package for build
- PR #2623: Fixing kmeans score() API to be compatible with Scikit-learn
- PR #2629: Add naive_bayes api docs
- PR #2643: 'dense' and 'sparse' values of `storage_type` for FIL
- PR #2691: Generic Base class attribute setter
- PR #2666: Update MBSGD documentation to mention that the model is experimental
- PR #2687: Update xgboost version to 1.2.0dev.rapidsai0.15
- PR #2684: CUDA 11 conda development environment yml and faiss patch
- PR #2648: Replace CNMeM with `rmm::mr::pool_memory_resource`.
- PR #2686: Improve SVM tests
- PR #2692: Changin LBFGS log level
- PR #2705: Add sum operator and base operator overloader functions to cumlarray
- PR #2701: Updating README + Adding ref to UMAP paper
- PR #2721: Update API docs
- PR #2730: Unpin cumlprims in conda recipes for release

## Bug Fixes
- PR #2369: Update RF code to fix set_params memory leak
- PR #2364: Fix for random projection
- PR #2373: Use Treelite Pip package in GPU testing
- PR #2376: Update documentation Links
- PR #2407: fixed batch count in DBScan for integer overflow case
- PR #2413: CumlArray and related methods updates to account for cuDF.Buffer contiguity update
- PR #2424: --singlegpu flag fix on build.sh script
- PR #2432: Using correct algo_name for UMAP in benchmark tests
- PR #2445: Restore access to coef_ property of Lasso
- PR #2441: Change p2p_enabled definition to work without ucx
- PR #2447: Drop `nvstrings`
- PR #2450: Update local build to use new gpuCI image
- PR #2454: Mark RF memleak test as XFAIL, because we can't detect memleak reliably
- PR #2455: Use correct field to store data type in `LabelEncoder.fit_transform`
- PR #2475: Fix typo in build.sh
- PR #2496: Fixing indentation for simulate_data in test_fil.py
- PR #2494: Set QN regularization strength consistent with scikit-learn
- PR #2486: Fix cupy input to kmeans init
- PR #2497: Changes to accomodate cuDF unsigned categorical changes
- PR #2209: Fix FIL benchmark for gpuarray-c input
- PR #2507: Import `treelite.sklearn`
- PR #2521: Fixing invalid smem calculation in KNeighborsCLassifier
- PR #2515: Increase tolerance for LogisticRegression test
- PR #2532: Updating doxygen in new MG headers
- PR #2521: Fixing invalid smem calculation in KNeighborsCLassifier
- PR #2515: Increase tolerance for LogisticRegression test
- PR #2545: Fix documentation of n_iter_without_progress in tSNE Python bindings
- PR #2543: Improve numerical stability of QN solver
- PR #2544: Fix Barnes-Hut tSNE not using specified post_learning_rate
- PR #2558: Disabled a long-running FIL test
- PR #2540: Update default value for n_epochs in UMAP to match documentation & sklearn API
- PR #2535: Fix issue with incorrect docker image being used in local build script
- PR #2542: Fix small memory leak in TSNE
- PR #2552: Fixed the length argument of updateDevice calls in RF test
- PR #2565: Fix cell allocation code to avoid loops in quad-tree. Prevent NaNs causing infinite descent
- PR #2563: Update scipy call for arima gradient test
- PR #2569: Fix for cuDF update
- PR #2508: Use keyword parameters in sklearn.datasets.make_* functions
- PR #2587: Attributes for estimators relying on solvers
- PR #2586: Fix SVC decision function data type
- PR #2573: Considering managed memory as device type on checking for KMeans
- PR #2574: Fixing include path in `tsvd_mg.pyx`
- PR #2506: Fix usage of CumlArray attributes on `cuml.common.base.Base`
- PR #2593: Fix inconsistency in train_test_split
- PR #2609: Fix small doxygen issues
- PR #2610: Remove cuDF tolist call
- PR #2613: Removing thresholds from kmeans score tests (SG+MG)
- PR #2616: Small test code fix for pandas dtype tests
- PR #2617: Fix floating point precision error in tSNE
- PR #2625: Update Estimator notebook to resolve errors
- PR #2634: singlegpu build option fixes
- PR #2641: [Breaking] Make `max_depth` in RF compatible with scikit-learn
- PR #2650: Make max_depth behave consistently for max_depth > 14
- PR #2651: AutoARIMA Python bug fix
- PR #2654: Fix for vectorizer concatenations
- PR #2655: Fix C++ RF predict function access of rows/samples array
- PR #2649: Cleanup sphinx doc warnings for 0.15
- PR #2668: Order conversion improvements to account for cupy behavior changes
- PR #2669: Revert PR 2655 Revert "Fixes C++ RF predict function"
- PR #2683: Fix incorrect "Bad CumlArray Use" error messages on test failures
- PR #2695: Fix debug build issue due to incorrect host/device method setup
- PR #2709: Fixing OneHotEncoder Overflow Error
- PR #2710: Fix SVC doc statement about predic_proba
- PR #2726: Return correct output type in QN
- PR #2711: Fix Dask RF failure intermittently
- PR #2718: Fix temp directory for py.test
- PR #2719: Set KNeighborsRegressor output dtype according to training target dtype
- PR #2720: Updates to outdated links
- PR #2722: Getting cuML covariance test passing w/ Cupy 7.8 & CUDA 11

# cuML 0.14.0 (03 Jun 2020)

## New Features
- PR #1994: Support for distributed OneHotEncoder
- PR #1892: One hot encoder implementation with cupy
- PR #1655: Adds python bindings for homogeneity score
- PR #1704: Adds python bindings for completeness score
- PR #1687: Adds python bindings for mutual info score
- PR #1980: prim: added a new write-only unary op prim
- PR #1867: C++: add logging interface support in cuML based spdlog
- PR #1902: Multi class inference in FIL C++ and importing multi-class forests from treelite
- PR #1906: UMAP MNMG
- PR #2067: python: wrap logging interface in cython
- PR #2083: Added dtype, order, and use_full_low_rank to MNMG `make_regression`
- PR #2074: SG and MNMG `make_classification`
- PR #2127: Added order to SG `make_blobs`, and switch from C++ to cupy based implementation
- PR #2057: Weighted k-means
- PR #2256: Add a `make_arima` generator
- PR #2245: ElasticNet, Lasso and Coordinate Descent MNMG
- PR #2242: Pandas input support with output as NumPy arrays by default
- PR #2551: Add cuML RF multiclass prediction using FIL from python
- PR #1728: Added notebook testing to gpuCI gpu build

## Improvements
- PR #1931: C++: enabled doxygen docs for all of the C++ codebase
- PR #1944: Support for dask_cudf.core.Series in _extract_partitions
- PR #1947: Cleaning up cmake
- PR #1927: Use Cython's `new_build_ext` (if available)
- PR #1946: Removed zlib dependency from cmake
- PR #1988: C++: cpp bench refactor
- PR #1873: Remove usage of nvstring and nvcat from LabelEncoder
- PR #1968: Update SVC SVR with cuML Array
- PR #1972: updates to our flow to use conda-forge's clang and clang-tools packages
- PR #1974: Reduce ARIMA testing time
- PR #1984: Enable Ninja build
- PR #1985: C++ UMAP parametrizable tests
- PR #2005: Adding missing algorithms to cuml benchmarks and notebook
- PR #2016: Add capability to setup.py and build.sh to fully clean all cython build files and artifacts
- PR #2044: A cuda-memcheck helper wrapper for devs
- PR #2018: Using `cuml.dask.part_utils.extract_partitions` and removing similar, duplicated code
- PR #2019: Enable doxygen build in our nightly doc build CI script
- PR #1996: Cythonize in parallel
- PR #2032: Reduce number of tests for MBSGD to improve CI running time
- PR #2031: Encapsulating UCX-py interactions in singleton
- PR #2029: Add C++ ARIMA log-likelihood benchmark
- PR #2085: Convert TSNE to use CumlArray
- PR #2051: Reduce the time required to run dask pca and dask tsvd tests
- PR #1981: Using CumlArray in kNN and DistributedDataHandler in dask kNN
- PR #2053: Introduce verbosity level in C++ layer instead of boolean `verbose` flag
- PR #2047: Make internal streams non-blocking w.r.t. NULL stream
- PR #2048: Random forest testing speedup
- PR #2058: Use CumlArray in Random Projection
- PR #2068: Updating knn class probabilities to use make_monotonic instead of binary search
- PR #2062: Adding random state to UMAP mnmg tests
- PR #2064: Speed-up K-Means test
- PR #2015: Renaming .h to .cuh in solver, dbscan and svm
- PR #2080: Improved import of sparse FIL forests from treelite
- PR #2090: Upgrade C++ build to C++14 standard
- PR #2089: CI: enabled cuda-memcheck on ml-prims unit-tests during nightly build
- PR #2128: Update Dask RF code to reduce the time required for GPU predict to run
- PR #2125: Build infrastructure to use RAFT
- PR #2131: Update Dask RF fit to use DistributedDataHandler
- PR #2055: Update the metrics notebook to use important cuML models
- PR #2095: Improved import of src_prims/utils.h, making it less ambiguous
- PR #2118: Updating SGD & mini-batch estimators to use CumlArray
- PR #2120: Speeding up dask RandomForest tests
- PR #1883: Use CumlArray in ARIMA
- PR #877: Adding definition of done criteria to wiki
- PR #2135: A few optimizations to UMAP fuzzy simplicial set
- PR #1914: Change the meaning of ARIMA's intercept to match the literature
- PR #2098: Renaming .h to .cuh in decision_tree, glm, pca
- PR #2150: Remove deprecated RMM calls in RMM allocator adapter
- PR #2146: Remove deprecated kalman filter
- PR #2151: Add pytest duration and pytest timeout
- PR #2156: Add Docker 19 support to local gpuci build
- PR #2178: Reduce duplicated code in RF
- PR #2124: Expand tutorial docs and sample notebook
- PR #2175: Allow CPU-only and dataset params for benchmark sweeps
- PR #2186: Refactor cython code to build OPG structs in common utils file
- PR #2180: Add fully single GPU singlegpu python build
- PR #2187: CMake improvements to manage conda environment dependencies
- PR #2185: Add has_sklearn function and use it in datasets/classification.
- PR #2193: Order-independent local shuffle in `cuml.dask.make_regression`
- PR #2204: Update python layer to use the logger interface
- PR #2184: Refoctor headers for holtwinters, rproj, tsvd, tsne, umap
- PR #2199: Remove unncessary notebooks
- PR #2195: Separating fit and transform calls in SG, MNMG PCA to save transform array memory consumption
- PR #2201: Re-enabling UMAP repro tests
- PR #2132: Add SVM C++ benchmarks
- PR #2196: Updates to benchmarks. Moving notebook
- PR #2208: Coordinate Descent, Lasso and ElasticNet CumlArray updates
- PR #2210: Updating KNN tests to evaluate multiple index partitions
- PR #2205: Use timeout to add 2 hour hard limit to dask tests
- PR #2212: Improve DBScan batch count / memory estimation
- PR #2213: Standardized include statements across all cpp source files, updated copyright on all modified files
- PR #2214: Remove utils folder and refactor to common folder
- PR #2220: Final refactoring of all src_prims header files following rules as specified in #1675
- PR #2225: input_to_cuml_array keep order option, test updates and cleanup
- PR #2244: Re-enable slow ARIMA tests as stress tests
- PR #2231: Using OPG structs from `cuml.common` in decomposition algorithms
- PR #2257: Update QN and LogisticRegression to use CumlArray
- PR #2259: Add CumlArray support to Naive Bayes
- PR #2252: Add benchmark for the Gram matrix prims
- PR #2263: Faster serialization for Treelite objects with RF
- PR #2264: Reduce build time for cuML by using make_blobs from libcuml++ interface
- PR #2269: Add docs targets to build.sh and fix python cuml.common docs
- PR #2271: Clarify doc for `_unique` default implementation in OneHotEncoder
- PR #2272: Add docs build.sh script to repository
- PR #2276: Ensure `CumlArray` provided `dtype` conforms
- PR #2281: Rely on cuDF's `Serializable` in `CumlArray`
- PR #2284: Reduce dataset size in SG RF notebook to reduce run time of sklearn
- PR #2285: Increase the threshold for elastic_net test in dask/test_coordinate_descent
- PR #2314: Update FIL default values, documentation and test
- PR #2316: 0.14 release docs additions and fixes
- PR #2320: Add prediction notes to RF docs
- PR #2323: Change verbose levels and parameter name to match Scikit-learn API
- PR #2324: Raise an error if n_bins > number of training samples in RF
- PR #2335: Throw a warning if treelite cannot be imported and `load_from_sklearn` is used

## Bug Fixes
- PR #1939: Fix syntax error in cuml.common.array
- PR #1941: Remove c++ cuda flag that was getting duplicated in CMake
- PR #1971: python: Correctly honor --singlegpu option and CUML_BUILD_PATH env variable
- PR #1969: Update libcumlprims to 0.14
- PR #1973: Add missing mg files for setup.py --singlegpu flag
- PR #1993: Set `umap_transform_reproducibility` tests to xfail
- PR #2004: Refactoring the arguments to `plant()` call
- PR #2017: Fixing memory issue in weak cc prim
- PR #2028: Skipping UMAP knn reproducibility tests until we figure out why its failing in CUDA 10.2
- PR #2024: Fixed cuda-memcheck errors with sample-without-replacement prim
- PR #1540: prims: support for custom math-type used for computation inside adjusted rand index prim
- PR #2077: dask-make blobs arguments to match sklearn
- PR #2059: Make all Scipy imports conditional
- PR #2078: Ignore negative cache indices in get_vecs
- PR #2084: Fixed cuda-memcheck errors with COO unit-tests
- PR #2087: Fixed cuda-memcheck errors with dispersion prim
- PR #2096: Fixed syntax error with nightly build command for memcheck unit-tests
- PR #2115: Fixed contingency matrix prim unit-tests for computing correct golden values
- PR #2107: Fix PCA transform
- PR #2109: input_to_cuml_array __cuda_array_interface__ bugfix
- PR #2117: cuDF __array__ exception small fixes
- PR #2139: CumlArray for adjusted_rand_score
- PR #2140: Returning self in fit model functions
- PR #2144: Remove GPU arch < 60 from CMake build
- PR #2153: Added missing namespaces to some Decision Tree files
- PR #2155: C++: fix doxygen build break
- PR #2161: Replacing depreciated bruteForceKnn
- PR #2162: Use stream in transpose prim
- PR #2165: Fit function test correction
- PR #2166: Fix handling of temp file in RF pickling
- PR #2176: C++: fix for adjusted rand index when input array is all zeros
- PR #2179: Fix clang tools version in libcuml recipe
- PR #2183: Fix RAFT in nightly package
- PR #2191: Fix placement of SVM parameter documentation and add examples
- PR #2212: Fix DBScan results (no propagation of labels through border points)
- PR #2215: Fix the printing of forest object
- PR #2217: Fix opg_utils naming to fix singlegpu build
- PR #2223: Fix bug in ARIMA C++ benchmark
- PR #2224: Temporary fix for CI until new Dask version is released
- PR #2228: Update to use __reduce_ex__ in CumlArray to override cudf.Buffer
- PR #2249: Fix bug in UMAP continuous target metrics
- PR #2258: Fix doxygen build break
- PR #2255: Set random_state for train_test_split function in dask RF
- PR #2275: Fix RF fit memory leak
- PR #2274: Fix parameter name verbose to verbosity in mnmg OneHotEncoder
- PR #2277: Updated cub repo path and branch name
- PR #2282: Fix memory leak in Dask RF concatenation
- PR #2301: Scaling KNN dask tests sample size with n GPUs
- PR #2293: Contiguity fixes for input_to_cuml_array and train_test_split
- PR #2295: Fix convert_to_dtype copy even with same dtype
- PR #2305: Fixed race condition in DBScan
- PR #2354: Fix broken links in README
- PR #2619: Explicitly skip raft test folder for pytest 6.0.0
- PR #2788: Set the minimum number of columns that can be sampled to 1 to fix 0 mem allocation error

# cuML 0.13.0 (31 Mar 2020)

## New Features
- PR #1777: Python bindings for entropy
- PR #1742: Mean squared error implementation with cupy
- PR #1817: Confusion matrix implementation with cupy (SNSG and MNMG)
- PR #1766: Mean absolute error implementation with cupy
- PR #1766: Mean squared log error implementation with cupy
- PR #1635: cuML Array shim and configurable output added to cluster methods
- PR #1586: Seasonal ARIMA
- PR #1683: cuml.dask make_regression
- PR #1689: Add framework for cuML Dask serializers
- PR #1709: Add `decision_function()` and `predict_proba()` for LogisticRegression
- PR #1714: Add `print_env.sh` file to gather important environment details
- PR #1750: LinearRegression CumlArray for configurable output
- PR #1814: ROC AUC score implementation with cupy
- PR #1767: Single GPU decomposition models configurable output
- PR #1646: Using FIL to predict in MNMG RF
- PR #1778: Make cuML Handle picklable
- PR #1738: cuml.dask refactor beginning and dask array input option for OLS, Ridge and KMeans
- PR #1874: Add predict_proba function to RF classifier
- PR #1815: Adding KNN parameter to UMAP
- PR #1978: Adding `predict_proba` function to dask RF

## Improvements
- PR #1644: Add `predict_proba()` for FIL binary classifier
- PR #1620: Pickling tests now automatically finds all model classes inheriting from cuml.Base
- PR #1637: Update to newer treelite version with XGBoost 1.0 compatibility
- PR #1632: Fix MBSGD models inheritance, they now inherits from cuml.Base
- PR #1628: Remove submodules from cuML
- PR #1755: Expose the build_treelite function for python
- PR #1649: Add the fil_sparse_format variable option to RF API
- PR #1647: storage_type=AUTO uses SPARSE for large models
- PR #1668: Update the warning statement thrown in RF when the seed is set but n_streams is not 1
- PR #1662: use of direct cusparse calls for coo2csr, instead of depending on nvgraph
- PR #1747: C++: dbscan performance improvements and cleanup
- PR #1697: Making trustworthiness batchable and using proper workspace
- PR #1721: Improving UMAP pytests
- PR #1717: Call `rmm_cupy_allocator` for CuPy allocations
- PR #1718: Import `using_allocator` from `cupy.cuda`
- PR #1723: Update RF Classifier to throw an exception for multi-class pickling
- PR #1726: Decorator to allocate CuPy arrays with RMM
- PR #1719: UMAP random seed reproducibility
- PR #1748: Test serializing `CumlArray` objects
- PR #1776: Refactoring pca/tsvd distributed
- PR #1762: Update CuPy requirement to 7
- PR #1768: C++: Different input and output types for add and subtract prims
- PR #1790: Add support for multiple seeding in k-means++
- PR #1805: Adding new Dask cuda serializers to naive bayes + a trivial perf update
- PR #1812: C++: bench: UMAP benchmark cases added
- PR #1795: Add capability to build CumlArray from bytearray/memoryview objects
- PR #1824: C++: improving the performance of UMAP algo
- PR #1816: Add ARIMA notebook
- PR #1856: Update docs for 0.13
- PR #1827: Add HPO demo Notebook
- PR #1825: `--nvtx` option in `build.sh`
- PR #1847: Update XGBoost version for CI
- PR #1837: Simplify cuML Array construction
- PR #1848: Rely on subclassing for cuML Array serialization
- PR #1866: Minimizing client memory pressure on Naive Bayes
- PR #1788: Removing complexity bottleneck in S-ARIMA
- PR #1873: Remove usage of nvstring and nvcat from LabelEncoder
- PR #1891: Additional improvements to naive bayes tree reduction

## Bug Fixes
- PR #1835 : Fix calling default RF Classification always
- PT #1904: replace cub sort
- PR #1833: Fix depth issue in shallow RF regression estimators
- PR #1770: Warn that KalmanFilter is deprecated
- PR #1775: Allow CumlArray to work with inputs that have no 'strides' in array interface
- PR #1594: Train-test split is now reproducible
- PR #1590: Fix destination directory structure for run-clang-format.py
- PR #1611: Fixing pickling errors for KNN classifier and regressor
- PR #1617: Fixing pickling issues for SVC and SVR
- PR #1634: Fix title in KNN docs
- PR #1627: Adding a check for multi-class data in RF classification
- PR #1654: Skip treelite patch if its already been applied
- PR #1661: Fix nvstring variable name
- PR #1673: Using struct for caching dlsym state in communicator
- PR #1659: TSNE - introduce 'convert_dtype' and refactor class attr 'Y' to 'embedding_'
- PR #1672: Solver 'svd' in Linear and Ridge Regressors when n_cols=1
- PR #1670: Lasso & ElasticNet - cuml Handle added
- PR #1671: Update for accessing cuDF Series pointer
- PR #1652: Support XGBoost 1.0+ models in FIL
- PR #1702: Fix LightGBM-FIL validation test
- PR #1701: test_score kmeans test passing with newer cupy version
- PR #1706: Remove multi-class bug from QuasiNewton
- PR #1699: Limit CuPy to <7.2 temporarily
- PR #1708: Correctly deallocate cuML handles in Cython
- PR #1730: Fixes to KF for test stability (mainly in CUDA 10.2)
- PR #1729: Fixing naive bayes UCX serialization problem in fit()
- PR #1749: bug fix rf classifier/regressor on seg fault in bench
- PR #1751: Updated RF documentation
- PR #1765: Update the checks for using RF GPU predict
- PR #1787: C++: unit-tests to check for RF accuracy. As well as a bug fix to improve RF accuracy
- PR #1793: Updated fil pyx to solve memory leakage issue
- PR #1810: Quickfix - chunkage in dask make_regression
- PR #1842: DistributedDataHandler not properly setting 'multiple'
- PR #1849: Critical fix in ARIMA initial estimate
- PR #1851: Fix for cuDF behavior change for multidimensional arrays
- PR #1852: Remove Thrust warnings
- PR #1868: Turning off IPC caching until it is fixed in UCX-py/UCX
- PR #1876: UMAP exponential decay parameters fix
- PR #1887: Fix hasattr for missing attributes on base models
- PR #1877: Remove resetting index in shuffling in train_test_split
- PR #1893: Updating UCX in comms to match current UCX-py
- PR #1888: Small train_test_split test fix
- PR #1899: Fix dask `extract_partitions()`, remove transformation as instance variable in PCA and TSVD and match sklearn APIs
- PR #1920: Temporarily raising threshold for UMAP reproducibility tests
- PR #1918: Create memleak fixture to skip memleak tests in CI for now
- PR #1926: Update batch matrix test margins
- PR #1925: Fix failing dask tests
- PR #1936: Update DaskRF regression test to xfail
- PR #1932: Isolating cause of make_blobs failure
- PR #1951: Dask Random forest regression CPU predict bug fix
- PR #1948: Adjust BatchedMargin margin and disable tests temporarily
- PR #1950: Fix UMAP test failure


# cuML 0.12.0 (04 Feb 2020)

## New Features
- PR #1483: prims: Fused L2 distance and nearest-neighbor prim
- PR #1494: bench: ml-prims benchmark
- PR #1514: bench: Fused L2 NN prim benchmark
- PR #1411: Cython side of MNMG OLS
- PR #1520: Cython side of MNMG Ridge Regression
- PR #1516: Suppor Vector Regression (epsilon-SVR)

## Improvements
- PR #1638: Update cuml/docs/README.md
- PR #1468: C++: updates to clang format flow to make it more usable among devs
- PR #1473: C++: lazy initialization of "costly" resources inside cumlHandle
- PR #1443: Added a new overloaded GEMM primitive
- PR #1489: Enabling deep trees using Gather tree builder
- PR #1463: Update FAISS submodule to 1.6.1
- PR #1488: Add codeowners
- PR #1432: Row-major (C-style) GPU arrays for benchmarks
- PR #1490: Use dask master instead of conda package for testing
- PR #1375: Naive Bayes & Distributed Naive Bayes
- PR #1377: Add GPU array support for FIL benchmarking
- PR #1493: kmeans: add tiling support for 1-NN computation and use fusedL2-1NN prim for L2 distance metric
- PR #1532: Update CuPy to >= 6.6 and allow 7.0
- PR #1528: Re-enabling KNN using dynamic library loading for UCX in communicator
- PR #1545: Add conda environment version updates to ci script
- PR #1541: Updates for libcudf++ Python refactor
- PR #1555: FIL-SKL, an SKLearn-based benchmark for FIL
- PR #1537: Improve pickling and scoring suppport for many models to support hyperopt
- PR #1551: Change custom kernel to cupy for col/row order transform
- PR #1533: C++: interface header file separation for SVM
- PR #1560: Helper function to allocate all new CuPy arrays with RMM memory management
- PR #1570: Relax nccl in conda recipes to >=2.4 (matching CI)
- PR #1578: Add missing function information to the cuML documenataion
- PR #1584: Add has_scipy utility function for runtime check
- PR #1583: API docs updates for 0.12
- PR #1591: Updated FIL documentation

## Bug Fixes
- PR #1470: Documentation: add make_regression, fix ARIMA section
- PR #1482: Updated the code to remove sklearn from the mbsgd stress test
- PR #1491: Update dev environments for 0.12
- PR #1512: Updating setup_cpu() in SpeedupComparisonRunner
- PR #1498: Add build.sh to code owners
- PR #1505: cmake: added correct dependencies for prims-bench build
- PR #1534: Removed TODO comment in create_ucp_listeners()
- PR #1548: Fixing umap extra unary op in knn graph
- PR #1547: Fixing MNMG kmeans score. Fixing UMAP pickling before fit(). Fixing UMAP test failures.
- PR #1557: Increasing threshold for kmeans score
- PR #1562: Increasing threshold even higher
- PR #1564: Fixed a typo in function cumlMPICommunicator_impl::syncStream
- PR #1569: Remove Scikit-learn exception and depedenncy in SVM
- PR #1575: Add missing dtype parameter in call to strides to order for CuPy 6.6 code path
- PR #1574: Updated the init file to include SVM
- PR #1589: Fixing the default value for RF and updating mnmg predict to accept cudf
- PR #1601: Fixed wrong datatype used in knn voting kernel

# cuML 0.11.0 (11 Dec 2019)

## New Features

- PR #1295: Cython side of MNMG PCA
- PR #1218: prims: histogram prim
- PR #1129: C++: Separate include folder for C++ API distribution
- PR #1282: OPG KNN MNMG Code (disabled for 0.11)
- PR #1242: Initial implementation of FIL sparse forests
- PR #1194: Initial ARIMA time-series modeling support.
- PR #1286: Importing treelite models as FIL sparse forests
- PR #1285: Fea minimum impurity decrease RF param
- PR #1301: Add make_regression to generate regression datasets
- PR #1322: RF pickling using treelite, protobuf and FIL
- PR #1332: Add option to cuml.dask make_blobs to produce dask array
- PR #1307: Add RF regression benchmark
- PR #1327: Update the code to build treelite with protobuf
- PR #1289: Add Python benchmarking support for FIL
- PR #1371: Cython side of MNMG tSVD
- PR #1386: Expose SVC decision function value

## Improvements
- PR #1170: Use git to clone subprojects instead of git submodules
- PR #1239: Updated the treelite version
- PR #1225: setup.py clone dependencies like cmake and correct include paths
- PR #1224: Refactored FIL to prepare for sparse trees
- PR #1249: Include libcuml.so C API in installed targets
- PR #1259: Conda dev environment updates and use libcumlprims current version in CI
- PR #1277: Change dependency order in cmake for better printing at compile time
- PR #1264: Add -s flag to GPU CI pytest for better error printing
- PR #1271: Updated the Ridge regression documentation
- PR #1283: Updated the cuMl docs to include MBSGD and adjusted_rand_score
- PR #1300: Lowercase parameter versions for FIL algorithms
- PR #1312: Update CuPy to version 6.5 and use conda-forge channel
- PR #1336: Import SciKit-Learn models into FIL
- PR #1314: Added options needed for ASVDb output (CUDA ver, etc.), added option
  to select algos
- PR #1335: Options to print available algorithms and datasets
  in the Python benchmark
- PR #1338: Remove BUILD_ABI references in CI scripts
- PR #1340: Updated unit tests to uses larger dataset
- PR #1351: Build treelite temporarily for GPU CI testing of FIL Scikit-learn
  model importing
- PR #1367: --test-split benchmark parameter for train-test split
- PR #1360: Improved tests for importing SciKit-Learn models into FIL
- PR #1368: Add --num-rows benchmark command line argument
- PR #1351: Build treelite temporarily for GPU CI testing of FIL Scikit-learn model importing
- PR #1366: Modify train_test_split to use CuPy and accept device arrays
- PR #1258: Documenting new MPI communicator for multi-node multi-GPU testing
- PR #1345: Removing deprecated should_downcast argument
- PR #1362: device_buffer in UMAP + Sparse prims
- PR #1376: AUTO value for FIL algorithm
- PR #1408: Updated pickle tests to delete the pre-pickled model to prevent pointer leakage
- PR #1357: Run benchmarks multiple times for CI
- PR #1382: ARIMA optimization: move functions to C++ side
- PR #1392: Updated RF code to reduce duplication of the code
- PR #1444: UCX listener running in its own isolated thread
- PR #1445: Improved performance of FIL sparse trees
- PR #1431: Updated API docs
- PR #1441: Remove unused CUDA conda labels
- PR #1439: Match sklearn 0.22 default n_estimators for RF and fix test errors
- PR #1461: Add kneighbors to API docs

## Bug Fixes
- PR #1281: Making rng.h threadsafe
- PR #1212: Fix cmake git cloning always running configure in subprojects
- PR #1261: Fix comms build errors due to cuml++ include folder changes
- PR #1267: Update build.sh for recent change of building comms in main CMakeLists
- PR #1278: Removed incorrect overloaded instance of eigJacobi
- PR #1302: Updates for numba 0.46
- PR #1313: Updated the RF tests to set the seed and n_streams
- PR #1319: Using machineName arg passed in instead of default for ASV reporting
- PR #1326: Fix illegal memory access in make_regression (bounds issue)
- PR #1330: Fix C++ unit test utils for better handling of differences near zero
- PR #1342: Fix to prevent memory leakage in Lasso and ElasticNet
- PR #1337: Fix k-means init from preset cluster centers
- PR #1354: Fix SVM gamma=scale implementation
- PR #1344: Change other solver based methods to create solver object in init
- PR #1373: Fixing a few small bugs in make_blobs and adding asserts to pytests
- PR #1361: Improve SMO error handling
- PR #1384: Lower expectations on batched matrix tests to prevent CI failures
- PR #1380: Fix memory leaks in ARIMA
- PR #1391: Lower expectations on batched matrix tests even more
- PR #1394: Warning added in svd for cuda version 10.1
- PR #1407: Resolved RF predict issues and updated RF docstring
- PR #1401: Patch for lbfgs solver for logistic regression with no l1 penalty
- PR #1416: train_test_split numba and rmm device_array output bugfix
- PR #1419: UMAP pickle tests are using wrong n_neighbors value for trustworthiness
- PR #1438: KNN Classifier to properly return Dataframe with Dataframe input
- PR #1425: Deprecate seed and use random_state similar to Scikit-learn in train_test_split
- PR #1458: Add joblib as an explicit requirement
- PR #1474: Defer knn mnmg to 0.12 nightly builds and disable ucx-py dependency

# cuML 0.10.0 (16 Oct 2019)

## New Features
- PR #1148: C++ benchmark tool for c++/CUDA code inside cuML
- PR #1071: Selective eigen solver of cuSolver
- PR #1073: Updating RF wrappers to use FIL for GPU accelerated prediction
- PR #1104: CUDA 10.1 support
- PR #1113: prims: new batched make-symmetric-matrix primitive
- PR #1112: prims: new batched-gemv primitive
- PR #855: Added benchmark tools
- PR #1149 Add YYMMDD to version tag for nightly conda packages
- PR #892: General Gram matrices prim
- PR #912: Support Vector Machine
- PR #1274: Updated the RF score function to use GPU predict

## Improvements
- PR #961: High Peformance RF; HIST algo
- PR #1028: Dockerfile updates after dir restructure. Conda env yaml to add statsmodels as a dependency
- PR #1047: Consistent OPG interface for kmeans, based on internal libcumlprims update
- PR #763: Add examples to train_test_split documentation
- PR #1093: Unified inference kernels for different FIL algorithms
- PR #1076: Paying off some UMAP / Spectral tech debt.
- PR #1086: Ensure RegressorMixin scorer uses device arrays
- PR #1110: Adding tests to use default values of parameters of the models
- PR #1108: input_to_host_array function in input_utils for input processing to host arrays
- PR #1114: K-means: Exposing useful params, removing unused params, proxying params in Dask
- PR #1138: Implementing ANY_RANK semantics on irecv
- PR #1142: prims: expose separate InType and OutType for unaryOp and binaryOp
- PR #1115: Moving dask_make_blobs to cuml.dask.datasets. Adding conversion to dask.DataFrame
- PR #1136: CUDA 10.1 CI updates
- PR #1135: K-means: add boundary cases for kmeans||, support finer control with convergence
- PR #1163: Some more correctness improvements. Better verbose printing
- PR #1165: Adding except + in all remaining cython
- PR #1186: Using LocalCUDACluster Pytest fixture
- PR #1173: Docs: Barnes Hut TSNE documentation
- PR #1176: Use new RMM API based on Cython
- PR #1219: Adding custom bench_func and verbose logging to cuml.benchmark
- PR #1247: Improved MNMG RF error checking

## Bug Fixes

- PR #1231: RF respect number of cuda streams from cuml handle
- PR #1230: Rf bugfix memleak in regression
- PR #1208: compile dbscan bug
- PR #1016: Use correct libcumlprims version in GPU CI
- PR #1040: Update version of numba in development conda yaml files
- PR #1043: Updates to accomodate cuDF python code reorganization
- PR #1044: Remove nvidia driver installation from ci/cpu/build.sh
- PR #991: Barnes Hut TSNE Memory Issue Fixes
- PR #1075: Pinning Dask version for consistent CI results
- PR #990: Barnes Hut TSNE Memory Issue Fixes
- PR #1066: Using proper set of workers to destroy nccl comms
- PR #1072: Remove pip requirements and setup
- PR #1074: Fix flake8 CI style check
- PR #1087: Accuracy improvement for sqrt/log in RF max_feature
- PR #1088: Change straggling numba python allocations to use RMM
- PR #1106: Pinning Distributed version to match Dask for consistent CI results
- PR #1116: TSNE CUDA 10.1 Bug Fixes
- PR #1132: DBSCAN Batching Bug Fix
- PR #1162: DASK RF random seed bug fix
- PR #1164: Fix check_dtype arg handling for input_to_dev_array
- PR #1171: SVM prediction bug fix
- PR #1177: Update dask and distributed to 2.5
- PR #1204: Fix SVM crash on Turing
- PR #1199: Replaced sprintf() with snprintf() in THROW()
- PR #1205: Update dask-cuda in yml envs
- PR #1211: Fixing Dask k-means transform bug and adding test
- PR #1236: Improve fix for SMO solvers potential crash on Turing
- PR #1251: Disable compiler optimization for CUDA 10.1 for distance prims
- PR #1260: Small bugfix for major conversion in input_utils
- PR #1276: Fix float64 prediction crash in test_random_forest

# cuML 0.9.0 (21 Aug 2019)

## New Features

- PR #894: Convert RF to treelite format
- PR #826: Jones transformation of params for ARIMA models timeSeries ml-prim
- PR #697: Silhouette Score metric ml-prim
- PR #674: KL Divergence metric ml-prim
- PR #787: homogeneity, completeness and v-measure metrics ml-prim
- PR #711: Mutual Information metric ml-prim
- PR #724: Entropy metric ml-prim
- PR #766: Expose score method based on inertia for KMeans
- PR #823: prims: cluster dispersion metric
- PR #816: Added inverse_transform() for LabelEncoder
- PR #789: prims: sampling without replacement
- PR #813: prims: Col major istance prim
- PR #635: Random Forest & Decision Tree Regression (Single-GPU)
- PR #819: Forest Inferencing Library (FIL)
- PR #829: C++: enable nvtx ranges
- PR #835: Holt-Winters algorithm
- PR #837: treelite for decision forest exchange format
- PR #871: Wrapper for FIL
- PR #870: make_blobs python function
- PR #881: wrappers for accuracy_score and adjusted_rand_score functions
- PR #840: Dask RF classification and regression
- PR #870: make_blobs python function
- PR #879: import of treelite models to FIL
- PR #892: General Gram matrices prim
- PR #883: Adding MNMG Kmeans
- PR #930: Dask RF
- PR #882: TSNE - T-Distributed Stochastic Neighbourhood Embedding
- PR #624: Internals API & Graph Based Dimensionality Reductions Callback
- PR #926: Wrapper for FIL
- PR #994: Adding MPI comm impl for testing / benchmarking MNMG CUDA
- PR #960: Enable using libcumlprims for MG algorithms/prims

## Improvements
- PR #822: build: build.sh update to club all make targets together
- PR #807: Added development conda yml files
- PR #840: Require cmake >= 3.14
- PR #832: Stateless Decision Tree and Random Forest API
- PR #857: Small modifications to comms for utilizing IB w/ Dask
- PR #851: Random forest Stateless API wrappers
- PR #865: High Performance RF
- PR #895: Pretty prints arguments!
- PR #920: Add an empty marker kernel for tracing purposes
- PR #915: syncStream added to cumlCommunicator
- PR #922: Random Forest support in FIL
- PR #911: Update headers to credit CannyLabs BH TSNE implementation
- PR #918: Streamline CUDA_REL environment variable
- PR #924: kmeans: updated APIs to be stateless, refactored code for mnmg support
- PR #950: global_bias support in FIL
- PR #773: Significant improvements to input checking of all classes and common input API for Python
- PR #957: Adding docs to RF & KMeans MNMG. Small fixes for release
- PR #965: Making dask-ml a hard dependency
- PR #976: Update api.rst for new 0.9 classes
- PR #973: Use cudaDeviceGetAttribute instead of relying on cudaDeviceProp object being passed
- PR #978: Update README for 0.9
- PR #1009: Fix references to notebooks-contrib
- PR #1015: Ability to control the number of internal streams in cumlHandle_impl via cumlHandle
- PR #1175: Add more modules to docs ToC

## Bug Fixes

- PR #923: Fix misshapen level/trend/season HoltWinters output
- PR #831: Update conda package dependencies to cudf 0.9
- PR #772: Add missing cython headers to SGD and CD
- PR #849: PCA no attribute trans_input_ transform bug fix
- PR #869: Removing incorrect information from KNN Docs
- PR #885: libclang installation fix for GPUCI
- PR #896: Fix typo in comms build instructions
- PR #921: Fix build scripts using incorrect cudf version
- PR #928: TSNE Stability Adjustments
- PR #934: Cache cudaDeviceProp in cumlHandle for perf reasons
- PR #932: Change default param value for RF classifier
- PR #949: Fix dtype conversion tests for unsupported cudf dtypes
- PR #908: Fix local build generated file ownerships
- PR #983: Change RF max_depth default to 16
- PR #987: Change default values for knn
- PR #988: Switch to exact tsne
- PR #991: Cleanup python code in cuml.dask.cluster
- PR #996: ucx_initialized being properly set in CommsContext
- PR #1007: Throws a well defined error when mutigpu is not enabled
- PR #1018: Hint location of nccl in build.sh for CI
- PR #1022: Using random_state to make K-Means MNMG tests deterministic
- PR #1034: Fix typos and formatting issues in RF docs
- PR #1052: Fix the rows_sample dtype to float

# cuML 0.8.0 (27 June 2019)

## New Features

- PR #652: Adjusted Rand Index metric ml-prim
- PR #679: Class label manipulation ml-prim
- PR #636: Rand Index metric ml-prim
- PR #515: Added Random Projection feature
- PR #504: Contingency matrix ml-prim
- PR #644: Add train_test_split utility for cuDF dataframes
- PR #612: Allow Cuda Array Interface, Numba inputs and input code refactor
- PR #641: C: Separate C-wrapper library build to generate libcuml.so
- PR #631: Add nvcategory based ordinal label encoder
- PR #681: Add MBSGDClassifier and MBSGDRegressor classes around SGD
- PR #705: Quasi Newton solver and LogisticRegression Python classes
- PR #670: Add test skipping functionality to build.sh
- PR #678: Random Forest Python class
- PR #684: prims: make_blobs primitive
- PR #673: prims: reduce cols by key primitive
- PR #812: Add cuML Communications API & consolidate Dask cuML

## Improvements

- PR #597: C++ cuML and ml-prims folder refactor
- PR #590: QN Recover from numeric errors
- PR #482: Introduce cumlHandle for pca and tsvd
- PR #573: Remove use of unnecessary cuDF column and series copies
- PR #601: Cython PEP8 cleanup and CI integration
- PR #596: Introduce cumlHandle for ols and ridge
- PR #579: Introduce cumlHandle for cd and sgd, and propagate C++ errors in cython level for cd and sgd
- PR #604: Adding cumlHandle to kNN, spectral methods, and UMAP
- PR #616: Enable clang-format for enforcing coding style
- PR #618: CI: Enable copyright header checks
- PR #622: Updated to use 0.8 dependencies
- PR #626: Added build.sh script, updated CI scripts and documentation
- PR #633: build: Auto-detection of GPU_ARCHS during cmake
- PR #650: Moving brute force kNN to prims. Creating stateless kNN API.
- PR #662: C++: Bulk clang-format updates
- PR #671: Added pickle pytests and correct pickling of Base class
- PR #675: atomicMin/Max(float, double) with integer atomics and bit flipping
- PR #677: build: 'deep-clean' to build.sh to clean faiss build as well
- PR #683: Use stateless c++ API in KNN so that it can be pickled properly
- PR #686: Use stateless c++ API in UMAP so that it can be pickled properly
- PR #695: prims: Refactor pairwise distance
- PR #707: Added stress test and updated documentation for RF
- PR #701: Added emacs temporary file patterns to .gitignore
- PR #606: C++: Added tests for host_buffer and improved device_buffer and host_buffer implementation
- PR #726: Updated RF docs and stress test
- PR #730: Update README and RF docs for 0.8
- PR #744: Random projections generating binomial on device. Fixing tests.
- PR #741: Update API docs for 0.8
- PR #754: Pickling of UMAP/KNN
- PR #753: Made PCA and TSVD picklable
- PR #746: LogisticRegression and QN API docstrings
- PR #820: Updating DEVELOPER GUIDE threading guidelines

## Bug Fixes
- PR #584: Added missing virtual destructor to deviceAllocator and hostAllocator
- PR #620: C++: Removed old unit-test files in ml-prims
- PR #627: C++: Fixed dbscan crash issue filed in 613
- PR #640: Remove setuptools from conda run dependency
- PR #646: Update link in contributing.md
- PR #649: Bug fix to LinAlg::reduce_rows_by_key prim filed in issue #648
- PR #666: fixes to gitutils.py to resolve both string decode and handling of uncommitted files
- PR #676: Fix template parameters in `bernoulli()` implementation.
- PR #685: Make CuPy optional to avoid nccl conda package conflicts
- PR #687: prims: updated tolerance for reduce_cols_by_key unit-tests
- PR #689: Removing extra prints from NearestNeighbors cython
- PR #718: Bug fix for DBSCAN and increasing batch size of sgd
- PR #719: Adding additional checks for dtype of the data
- PR #736: Bug fix for RF wrapper and .cu print function
- PR #547: Fixed issue if C++ compiler is specified via CXX during configure.
- PR #759: Configure Sphinx to render params correctly
- PR #762: Apply threshold to remove flakiness of UMAP tests.
- PR #768: Fixing memory bug from stateless refactor
- PR #782: Nearest neighbors checking properly whether memory should be freed
- PR #783: UMAP was using wrong size for knn computation
- PR #776: Hotfix for self.variables in RF
- PR #777: Fix numpy input bug
- PR #784: Fix jit of shuffle_idx python function
- PR #790: Fix rows_sample input type for RF
- PR #793: Fix for dtype conversion utility for numba arrays without cupy installed
- PR #806: Add a seed for sklearn model in RF test file
- PR #843: Rf quantile fix

# cuML 0.7.0 (10 May 2019)

## New Features

- PR #405: Quasi-Newton GLM Solvers
- PR #277: Add row- and column-wise weighted mean primitive
- PR #424: Add a grid-sync struct for inter-block synchronization
- PR #430: Add R-Squared Score to ml primitives
- PR #463: Add matrix gather to ml primitives
- PR #435: Expose cumlhandle in cython + developer guide
- PR #455: Remove default-stream arguement across ml-prims and cuML
- PR #375: cuml cpp shared library renamed to libcuml++.so
- PR #460: Random Forest & Decision Trees (Single-GPU, Classification)
- PR #491: Add doxygen build target for ml-prims
- PR #505: Add R-Squared Score to python interface
- PR #507: Add coordinate descent for lasso and elastic-net
- PR #511: Add a minmax ml-prim
- PR #516: Added Trustworthiness score feature
- PR #520: Add local build script to mimic gpuCI
- PR #503: Add column-wise matrix sort primitive
- PR #525: Add docs build script to cuML
- PR #528: Remove current KMeans and replace it with a new single GPU implementation built using ML primitives

## Improvements

- PR #481: Refactoring Quasi-Newton to use cumlHandle
- PR #467: Added validity check on cumlHandle_t
- PR #461: Rewrote permute and added column major version
- PR #440: README updates
- PR #295: Improve build-time and the interface e.g., enable bool-OutType, for distance()
- PR #390: Update docs version
- PR #272: Add stream parameters to cublas and cusolver wrapper functions
- PR #447: Added building and running mlprims tests to CI
- PR #445: Lower dbscan memory usage by computing adjacency matrix directly
- PR #431: Add support for fancy iterator input types to LinAlg::reduce_rows_by_key
- PR #394: Introducing cumlHandle API to dbscan and add example
- PR #500: Added CI check for black listed CUDA Runtime API calls
- PR #475: exposing cumlHandle for dbscan from python-side
- PR #395: Edited the CONTRIBUTING.md file
- PR #407: Test files to run stress, correctness and unit tests for cuml algos
- PR #512: generic copy method for copying buffers between device/host
- PR #533: Add cudatoolkit conda dependency
- PR #524: Use cmake find blas and find lapack to pass configure options to faiss
- PR #527: Added notes on UMAP differences from reference implementation
- PR #540: Use latest release version in update-version CI script
- PR #552: Re-enable assert in kmeans tests with xfail as needed
- PR #581: Add shared memory fast col major to row major function back with bound checks
- PR #592: More efficient matrix copy/reverse methods
- PR #721: Added pickle tests for DBSCAN and Random Projections

## Bug Fixes

- PR #334: Fixed segfault in `ML::cumlHandle_impl::destroyResources`
- PR #349: Developer guide clarifications for cumlHandle and cumlHandle_impl
- PR #398: Fix CI scripts to allow nightlies to be uploaded
- PR #399: Skip PCA tests to allow CI to run with driver 418
- PR #422: Issue in the PCA tests was solved and CI can run with driver 418
- PR #409: Add entry to gitmodules to ignore build artifacts
- PR #412: Fix for svdQR function in ml-prims
- PR #438: Code that depended on FAISS was building everytime.
- PR #358: Fixed an issue when switching streams on MLCommon::device_buffer and MLCommon::host_buffer
- PR #434: Fixing bug in CSR tests
- PR #443: Remove defaults channel from ci scripts
- PR #384: 64b index arithmetic updates to the kernels inside ml-prims
- PR #459: Fix for runtime library path of pip package
- PR #464: Fix for C++11 destructor warning in qn
- PR #466: Add support for column-major in LinAlg::*Norm methods
- PR #465: Fixing deadlock issue in GridSync due to consecutive sync calls
- PR #468: Fix dbscan example build failure
- PR #470: Fix resource leakage in Kalman filter python wrapper
- PR #473: Fix gather ml-prim test for change in rng uniform API
- PR #477: Fixes default stream initialization in cumlHandle
- PR #480: Replaced qn_fit() declaration with #include of file containing definition to fix linker error
- PR #495: Update cuDF and RMM versions in GPU ci test scripts
- PR #499: DEVELOPER_GUIDE.md: fixed links and clarified ML::detail::streamSyncer example
- PR #506: Re enable ml-prim tests in CI
- PR #508: Fix for an error with default argument in LinAlg::meanSquaredError
- PR #519: README.md Updates and adding BUILD.md back
- PR #526: Fix the issue of wrong results when fit and transform of PCA are called separately
- PR #531: Fixing missing arguments in updateDevice() for RF
- PR #543: Exposing dbscan batch size through cython API and fixing broken batching
- PR #551: Made use of ZLIB_LIBRARIES consistent between ml_test and ml_mg_test
- PR #557: Modified CI script to run cuML tests before building mlprims and removed lapack flag
- PR #578: Updated Readme.md to add lasso and elastic-net
- PR #580: Fixing cython garbage collection bug in KNN
- PR #577: Use find libz in prims cmake
- PR #594: fixed cuda-memcheck mean_center test failures


# cuML 0.6.1 (09 Apr 2019)

## Bug Fixes

- PR #462 Runtime library path fix for cuML pip package


# cuML 0.6.0 (22 Mar 2019)

## New Features

- PR #249: Single GPU Stochastic Gradient Descent for linear regression, logistic regression, and linear svm with L1, L2, and elastic-net penalties.
- PR #247: Added "proper" CUDA API to cuML
- PR #235: NearestNeighbors MG Support
- PR #261: UMAP Algorithm
- PR #290: NearestNeighbors numpy MG Support
- PR #303: Reusable spectral embedding / clustering
- PR #325: Initial support for single process multi-GPU OLS and tSVD
- PR #271: Initial support for hyperparameter optimization with dask for many models

## Improvements

- PR #144: Dockerfile update and docs for LinearRegression and Kalman Filter.
- PR #168: Add /ci/gpu/build.sh file to cuML
- PR #167: Integrating full-n-final ml-prims repo inside cuml
- PR #198: (ml-prims) Removal of *MG calls + fixed a bug in permute method
- PR #194: Added new ml-prims for supporting LASSO regression.
- PR #114: Building faiss C++ api into libcuml
- PR #64: Using FAISS C++ API in cuML and exposing bindings through cython
- PR #208: Issue ml-common-3: Math.h: swap thrust::for_each with binaryOp,unaryOp
- PR #224: Improve doc strings for readable rendering with readthedocs
- PR #209: Simplify README.md, move build instructions to BUILD.md
- PR #218: Fix RNG to use given seed and adjust RNG test tolerances.
- PR #225: Support for generating random integers
- PR #215: Refactored LinAlg::norm to Stats::rowNorm and added Stats::colNorm
- PR #234: Support for custom output type and passing index value to main_op in *Reduction kernels
- PR #230: Refactored the cuda_utils header
- PR #236: Refactored cuml python package structure to be more sklearn like
- PR #232: Added reduce_rows_by_key
- PR #246: Support for 2 vectors in the matrix vector operator
- PR #244: Fix for single GPU OLS and Ridge to support one column training data
- PR #271: Added get_params and set_params functions for linear and ridge regression
- PR #253: Fix for issue #250-reduce_rows_by_key failed memcheck for small nkeys
- PR #269: LinearRegression, Ridge Python docs update and cleaning
- PR #322: set_params updated
- PR #237: Update build instructions
- PR #275: Kmeans use of faster gpu_matrix
- PR #288: Add n_neighbors to NearestNeighbors constructor
- PR #302: Added FutureWarning for deprecation of current kmeans algorithm
- PR #312: Last minute cleanup before release
- PR #315: Documentation updating and enhancements
- PR #330: Added ignored argument to pca.fit_transform to map to sklearn's implemenation
- PR #342: Change default ABI to ON
- PR #572: Pulling DBSCAN components into reusable primitives


## Bug Fixes

- PR #193: Fix AttributeError in PCA and TSVD
- PR #211: Fixing inconsistent use of proper batch size calculation in DBSCAN
- PR #202: Adding back ability for users to define their own BLAS
- PR #201: Pass CMAKE CUDA path to faiss/configure script
- PR #200 Avoid using numpy via cimport in KNN
- PR #228: Bug fix: LinAlg::unaryOp with 0-length input
- PR #279: Removing faiss-gpu references in README
- PR #321: Fix release script typo
- PR #327: Update conda requirements for version 0.6 requirements
- PR #352: Correctly calculating numpy chunk sizing for kNN
- PR #345: Run python import as part of package build to trigger compilation
- PR #347: Lowering memory usage of kNN.
- PR #355: Fixing issues with very large numpy inputs to SPMG OLS and tSVD.
- PR #357: Removing FAISS requirement from README
- PR #362: Fix for matVecOp crashing on large input sizes
- PR #366: Index arithmetic issue fix with TxN_t class
- PR #376: Disabled kmeans tests since they are currently too sensitive (see #71)
- PR #380: Allow arbitrary data size on ingress for numba_utils.row_matrix
- PR #385: Fix for long import cuml time in containers and fix for setup_pip
- PR #630: Fixing a missing kneighbors in nearest neighbors python proxy

# cuML 0.5.1 (05 Feb 2019)

## Bug Fixes

- PR #189 Avoid using numpy via cimport to prevent ABI issues in Cython compilation


# cuML 0.5.0 (28 Jan 2019)

## New Features

- PR #66: OLS Linear Regression
- PR #44: Distance calculation ML primitives
- PR #69: Ridge (L2 Regularized) Linear Regression
- PR #103: Linear Kalman Filter
- PR #117: Pip install support
- PR #64: Device to device support from cuML device pointers into FAISS

## Improvements

- PR #56: Make OpenMP optional for building
- PR #67: Github issue templates
- PR #44: Refactored DBSCAN to use ML primitives
- PR #91: Pytest cleanup and sklearn toyset datasets based pytests for kmeans and dbscan
- PR #75: C++ example to use kmeans
- PR #117: Use cmake extension to find any zlib installed in system
- PR #94: Add cmake flag to set ABI compatibility
- PR #139: Move thirdparty submodules to root and add symlinks to new locations
- PR #151: Replace TravisCI testing and conda pkg builds with gpuCI
- PR #164: Add numba kernel for faster column to row major transform
- PR #114: Adding FAISS to cuml build

## Bug Fixes

- PR #48: CUDA 10 compilation warnings fix
- PR #51: Fixes to Dockerfile and docs for new build system
- PR #72: Fixes for GCC 7
- PR #96: Fix for kmeans stack overflow with high number of clusters
- PR #105: Fix for AttributeError in kmeans fit method
- PR #113: Removed old  glm python/cython files
- PR #118: Fix for AttributeError in kmeans predict method
- PR #125: Remove randomized solver option from PCA python bindings


# cuML 0.4.0 (05 Dec 2018)

## New Features

## Improvements

- PR #42: New build system: separation of libcuml.so and cuml python package
- PR #43: Added changelog.md

## Bug Fixes


# cuML 0.3.0 (30 Nov 2018)

## New Features

- PR #33: Added ability to call cuML algorithms using numpy arrays

## Improvements

- PR #24: Fix references of python package from cuML to cuml and start using versioneer for better versioning
- PR #40: Added support for refactored cuDF 0.3.0, updated Conda files
- PR #33: Major python test cleaning, all tests pass with cuDF 0.2.0 and 0.3.0. Preparation for new build system
- PR #34: Updated batch count calculation logic in DBSCAN
- PR #35: Beginning of DBSCAN refactor to use cuML mlprims and general improvements

## Bug Fixes

- PR #30: Fixed batch size bug in DBSCAN that caused crash. Also fixed various locations for potential integer overflows
- PR #28: Fix readthedocs build documentation
- PR #29: Fix pytests for cuml name change from cuML
- PR #33: Fixed memory bug that would cause segmentation faults due to numba releasing memory before it was used. Also fixed row major/column major bugs for different algorithms
- PR #36: Fix kmeans gtest to use device data
- PR #38: cuda\_free bug removed that caused google tests to sometimes pass and sometimes fail randomly
- PR #39: Updated cmake to correctly link with CUDA libraries, add CUDA runtime linking and include source files in compile target

# cuML 0.2.0 (02 Nov 2018)

## New Features

- PR #11: Kmeans algorithm added
- PR #7: FAISS KNN wrapper added
- PR #21: Added Conda install support

## Improvements

- PR #15: Added compatibility with cuDF (from prior pyGDF)
- PR #13: Added FAISS to Dockerfile
- PR #21: Added TravisCI build system for CI and Conda builds

## Bug Fixes

- PR #4: Fixed explained variance bug in TSVD
- PR #5: Notebook bug fixes and updated results


# cuML 0.1.0

Initial release including PCA, TSVD, DBSCAN, ml-prims and cython wrappers<|MERGE_RESOLUTION|>--- conflicted
+++ resolved
@@ -1,12 +1,8 @@
-<<<<<<< HEAD
 # cuML 22.12.00 (Date TBD)
 
 Please see https://github.com/rapidsai/cuml/releases/tag/v22.12.00a for the latest changes to this development branch.
 
-# cuML 22.10.00 (Date TBD)
-=======
 # cuML 22.10.00 (12 Oct 2022)
->>>>>>> 3da503cc
 
 ## 🐛 Bug Fixes
 
