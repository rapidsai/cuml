# cuML 0.15.0 (Date TBD)

## New Features
- PR #2267: CountVectorizer estimator
- PR #2261: Exposing new FAISS metrics through Python API
- PR #2287: Single-GPU TfidfTransformer implementation
- PR #2289: QR SVD solver for MNMG PCA
- PR #2312: column-major support for make_blobs
- PR #2172: Initial support for auto-ARIMA
- PR #2394: Adding cosine & correlation distance for KNN
- PR #2392: PCA can accept sparse inputs, and sparse prim for computing covariance
- PR #2465: Support pandas 1.0+

## Improvements
- PR #1945: enable clang tidy
- PR #2262: Using fully shared PartDescriptor in MNMG decomposiition, linear models, and solvers
- PR #2308: Using fixture for Dask client to eliminate possiblity of not closing
- PR #2310: Pinning ucx-py to 0.14 to make 0.15 CI pass
- PR #2329: Add short commit hash to conda package name
- PR #2336: Eliminate `rmm.device_array` usage
- PR #2339: umap performance improvements
- PR #2340: Import ARIMA in the root init file and fix the `test_fit_function` test
- PR #2345: make C++ logger level definition to be the same as python layer
- PR #2363: Update threshold and make other changes for stress tests
- PR #2371: Updating MBSGD tests to use larger batches
- PR #2380: Pinning libcumlprims version to ease future updates
- PR #2403: Support for input and output type consistency in logistic regression predict_proba
- PR #2405: Remove references to deprecated RMM headers.
- PR #2408: Install meta packages for dependencies
- PR #2411: Refactor Mixin classes and use in classifier/regressor estimators
- PR #2417: Move doc customization scripts to Jenkins
<<<<<<< HEAD
=======
- PR #2427: Moving MNMG decomposition to cuml
- PR #2433: Add libcumlprims_mg to CMake
>>>>>>> e5b0acc8
- PR #2420: Add and set convert_dtype default to True in estimator fit methods
- PR #2431: Match output of classifier predict with target dtype
- PR #2433: Add libcumlprims_mg to CMake
- PR #2440: Use Treelite Conda package
- PR #2442: fix setting RAFT_DIR from the RAFT_PATH env var
- PR #2453: Add CumlArray to API doc
- PR #2468: Add `_n_features_in_` attribute to all single GPU estimators that implement fit
<<<<<<< HEAD
- PR #2469: Updating KNN c-api to document all arguments
- PR #2499: Provide access to `cuml.DBSCAN` core samples
=======
- PR #2483: Moving MNMG KNN to cuml
- PR #2492: Adding additional assertions to mnmg nearest neighbors pytests
- PR #2439: Update dask RF code to have print_detailed function
- PR #2431: Match output of classifier predict with target dtype
- PR #2099: Raise an error when float64 data is used with dask RF
>>>>>>> e5b0acc8

## Bug Fixes
- PR #2369: Update RF code to fix set_params memory leak
- PR #2364: Fix for random projection
- PR #2373: Use Treelite Pip package in GPU testing
- PR #2376: Update documentation Links
- PR #2407: fixed batch count in DBScan for integer overflow case
- PR #2413: CumlArray and related methods updates to account for cuDF.Buffer contiguity update
- PR #2424: --singlegpu flag fix on build.sh script
- PR #2432: Using correct algo_name for UMAP in benchmark tests
- PR #2445: Restore access to coef_ property of Lasso
- PR #2441: Change p2p_enabled definition to work without ucx
- PR #2447: Drop `nvstrings`
- PR #2450: Update local build to use new gpuCI image
- PR #2454: Mark RF memleak test as XFAIL, because we can't detect memleak reliably
- PR #2455: Use correct field to store data type in `LabelEncoder.fit_transform`
- PR #2475: Fix typo in build.sh
- PR #2496: Fixing indentation for simulate_data in test_fil.py
- PR #2494: Set QN regularization strength consistent with scikit-learn
- PR #2486: Fix cupy input to kmeans init
- PR #2497: Changes to accomodate cuDF unsigned categorical changes
- PR #2507: Import `treelite.sklearn`

# cuML 0.14.0 (03 Jun 2020)

## New Features
- PR #1994: Support for distributed OneHotEncoder
- PR #1892: One hot encoder implementation with cupy
- PR #1655: Adds python bindings for homogeneity score
- PR #1704: Adds python bindings for completeness score
- PR #1687: Adds python bindings for mutual info score
- PR #1980: prim: added a new write-only unary op prim
- PR #1867: C++: add logging interface support in cuML based spdlog
- PR #1902: Multi class inference in FIL C++ and importing multi-class forests from treelite
- PR #1906: UMAP MNMG
- PR #2067: python: wrap logging interface in cython
- PR #2083: Added dtype, order, and use_full_low_rank to MNMG `make_regression`
- PR #2074: SG and MNMG `make_classification`
- PR #2127: Added order to SG `make_blobs`, and switch from C++ to cupy based implementation
- PR #2057: Weighted k-means
- PR #2256: Add a `make_arima` generator
- PR #2245: ElasticNet, Lasso and Coordinate Descent MNMG
- PR #2242: Pandas input support with output as NumPy arrays by default
- PR #1728: Added notebook testing to gpuCI gpu build

## Improvements
- PR #1931: C++: enabled doxygen docs for all of the C++ codebase
- PR #1944: Support for dask_cudf.core.Series in _extract_partitions
- PR #1947: Cleaning up cmake
- PR #1927: Use Cython's `new_build_ext` (if available)
- PR #1946: Removed zlib dependency from cmake
- PR #1988: C++: cpp bench refactor
- PR #1873: Remove usage of nvstring and nvcat from LabelEncoder
- PR #1968: Update SVC SVR with cuML Array
- PR #1972: updates to our flow to use conda-forge's clang and clang-tools packages
- PR #1974: Reduce ARIMA testing time
- PR #1984: Enable Ninja build
- PR #1985: C++ UMAP parametrizable tests
- PR #2005: Adding missing algorithms to cuml benchmarks and notebook
- PR #2016: Add capability to setup.py and build.sh to fully clean all cython build files and artifacts
- PR #2044: A cuda-memcheck helper wrapper for devs
- PR #2018: Using `cuml.dask.part_utils.extract_partitions` and removing similar, duplicated code
- PR #2019: Enable doxygen build in our nightly doc build CI script
- PR #1996: Cythonize in parallel
- PR #2032: Reduce number of tests for MBSGD to improve CI running time
- PR #2031: Encapsulating UCX-py interactions in singleton
- PR #2029: Add C++ ARIMA log-likelihood benchmark
- PR #2085: Convert TSNE to use CumlArray
- PR #2051: Reduce the time required to run dask pca and dask tsvd tests
- PR #1981: Using CumlArray in kNN and DistributedDataHandler in dask kNN
- PR #2053: Introduce verbosity level in C++ layer instead of boolean `verbose` flag
- PR #2047: Make internal streams non-blocking w.r.t. NULL stream
- PR #2048: Random forest testing speedup
- PR #2058: Use CumlArray in Random Projection
- PR #2068: Updating knn class probabilities to use make_monotonic instead of binary search
- PR #2062: Adding random state to UMAP mnmg tests
- PR #2064: Speed-up K-Means test
- PR #2015: Renaming .h to .cuh in solver, dbscan and svm
- PR #2080: Improved import of sparse FIL forests from treelite
- PR #2090: Upgrade C++ build to C++14 standard
- PR #2089: CI: enabled cuda-memcheck on ml-prims unit-tests during nightly build
- PR #2128: Update Dask RF code to reduce the time required for GPU predict to run
- PR #2125: Build infrastructure to use RAFT
- PR #2131: Update Dask RF fit to use DistributedDataHandler
- PR #2055: Update the metrics notebook to use important cuML models
- PR #2095: Improved import of src_prims/utils.h, making it less ambiguous
- PR #2118: Updating SGD & mini-batch estimators to use CumlArray
- PR #2120: Speeding up dask RandomForest tests
- PR #1883: Use CumlArray in ARIMA
- PR #877: Adding definition of done criteria to wiki
- PR #2135: A few optimizations to UMAP fuzzy simplicial set
- PR #1914: Change the meaning of ARIMA's intercept to match the literature
- PR #2098: Renaming .h to .cuh in decision_tree, glm, pca
- PR #2150: Remove deprecated RMM calls in RMM allocator adapter
- PR #2146: Remove deprecated kalman filter
- PR #2151: Add pytest duration and pytest timeout
- PR #2156: Add Docker 19 support to local gpuci build
- PR #2178: Reduce duplicated code in RF
- PR #2124: Expand tutorial docs and sample notebook
- PR #2175: Allow CPU-only and dataset params for benchmark sweeps
- PR #2186: Refactor cython code to build OPG structs in common utils file
- PR #2180: Add fully single GPU singlegpu python build
- PR #2187: CMake improvements to manage conda environment dependencies
- PR #2185: Add has_sklearn function and use it in datasets/classification.
- PR #2193: Order-independent local shuffle in `cuml.dask.make_regression`
- PR #2204: Update python layer to use the logger interface
- PR #2184: Refoctor headers for holtwinters, rproj, tsvd, tsne, umap
- PR #2199: Remove unncessary notebooks
- PR #2195: Separating fit and transform calls in SG, MNMG PCA to save transform array memory consumption
- PR #2201: Re-enabling UMAP repro tests
- PR #2132: Add SVM C++ benchmarks
- PR #2196: Updates to benchmarks. Moving notebook
- PR #2208: Coordinate Descent, Lasso and ElasticNet CumlArray updates
- PR #2210: Updating KNN tests to evaluate multiple index partitions
- PR #2205: Use timeout to add 2 hour hard limit to dask tests
- PR #2212: Improve DBScan batch count / memory estimation
- PR #2213: Standardized include statements across all cpp source files, updated copyright on all modified files
- PR #2214: Remove utils folder and refactor to common folder
- PR #2220: Final refactoring of all src_prims header files following rules as specified in #1675
- PR #2225: input_to_cuml_array keep order option, test updates and cleanup
- PR #2244: Re-enable slow ARIMA tests as stress tests
- PR #2231: Using OPG structs from `cuml.common` in decomposition algorithms
- PR #2257: Update QN and LogisticRegression to use CumlArray
- PR #2259: Add CumlArray support to Naive Bayes
- PR #2252: Add benchmark for the Gram matrix prims
- PR #2263: Faster serialization for Treelite objects with RF
- PR #2264: Reduce build time for cuML by using make_blobs from libcuml++ interface
- PR #2269: Add docs targets to build.sh and fix python cuml.common docs
- PR #2271: Clarify doc for `_unique` default implementation in OneHotEncoder
- PR #2272: Add docs build.sh script to repository
- PR #2276: Ensure `CumlArray` provided `dtype` conforms
- PR #2281: Rely on cuDF's `Serializable` in `CumlArray`
- PR #2284: Reduce dataset size in SG RF notebook to reduce run time of sklearn
- PR #2285: Increase the threshold for elastic_net test in dask/test_coordinate_descent
- PR #2314: Update FIL default values, documentation and test
- PR #2316: 0.14 release docs additions and fixes
- PR #2320: Add prediction notes to RF docs
- PR #2323: Change verbose levels and parameter name to match Scikit-learn API
- PR #2324: Raise an error if n_bins > number of training samples in RF
- PR #2335: Throw a warning if treelite cannot be imported and `load_from_sklearn` is used

## Bug Fixes
- PR #1939: Fix syntax error in cuml.common.array
- PR #1941: Remove c++ cuda flag that was getting duplicated in CMake
- PR #1971: python: Correctly honor --singlegpu option and CUML_BUILD_PATH env variable
- PR #1969: Update libcumlprims to 0.14
- PR #1973: Add missing mg files for setup.py --singlegpu flag
- PR #1993: Set `umap_transform_reproducibility` tests to xfail
- PR #2004: Refactoring the arguments to `plant()` call
- PR #2017: Fixing memory issue in weak cc prim
- PR #2028: Skipping UMAP knn reproducibility tests until we figure out why its failing in CUDA 10.2
- PR #2024: Fixed cuda-memcheck errors with sample-without-replacement prim
- PR #1540: prims: support for custom math-type used for computation inside adjusted rand index prim
- PR #2077: dask-make blobs arguments to match sklearn
- PR #2059: Make all Scipy imports conditional
- PR #2078: Ignore negative cache indices in get_vecs
- PR #2084: Fixed cuda-memcheck errors with COO unit-tests
- PR #2087: Fixed cuda-memcheck errors with dispersion prim
- PR #2096: Fixed syntax error with nightly build command for memcheck unit-tests
- PR #2115: Fixed contingency matrix prim unit-tests for computing correct golden values
- PR #2107: Fix PCA transform
- PR #2109: input_to_cuml_array __cuda_array_interface__ bugfix
- PR #2117: cuDF __array__ exception small fixes
- PR #2139: CumlArray for adjusted_rand_score
- PR #2140: Returning self in fit model functions
- PR #2144: Remove GPU arch < 60 from CMake build
- PR #2153: Added missing namespaces to some Decision Tree files
- PR #2155: C++: fix doxygen build break
- PR #2161: Replacing depreciated bruteForceKnn
- PR #2162: Use stream in transpose prim
- PR #2165: Fit function test correction
- PR #2166: Fix handling of temp file in RF pickling
- PR #2176: C++: fix for adjusted rand index when input array is all zeros
- PR #2179: Fix clang tools version in libcuml recipe
- PR #2183: Fix RAFT in nightly package
- PR #2191: Fix placement of SVM parameter documentation and add examples
- PR #2212: Fix DBScan results (no propagation of labels through border points)
- PR #2215: Fix the printing of forest object
- PR #2217: Fix opg_utils naming to fix singlegpu build
- PR #2223: Fix bug in ARIMA C++ benchmark
- PR #2224: Temporary fix for CI until new Dask version is released
- PR #2228: Update to use __reduce_ex__ in CumlArray to override cudf.Buffer
- PR #2249: Fix bug in UMAP continuous target metrics
- PR #2258: Fix doxygen build break
- PR #2255: Set random_state for train_test_split function in dask RF
- PR #2275: Fix RF fit memory leak
- PR #2274: Fix parameter name verbose to verbosity in mnmg OneHotEncoder
- PR #2277: Updated cub repo path and branch name
- PR #2282: Fix memory leak in Dask RF concatenation
- PR #2301: Scaling KNN dask tests sample size with n GPUs
- PR #2293: Contiguity fixes for input_to_cuml_array and train_test_split
- PR #2295: Fix convert_to_dtype copy even with same dtype
- PR #2305: Fixed race condition in DBScan
- PR #2354: Fix broken links in README

# cuML 0.13.0 (31 Mar 2020)

## New Features
- PR #1777: Python bindings for entropy
- PR #1742: Mean squared error implementation with cupy
- PR #1817: Confusion matrix implementation with cupy (SNSG and MNMG)
- PR #1766: Mean absolute error implementation with cupy
- PR #1766: Mean squared log error implementation with cupy
- PR #1635: cuML Array shim and configurable output added to cluster methods
- PR #1586: Seasonal ARIMA
- PR #1683: cuml.dask make_regression
- PR #1689: Add framework for cuML Dask serializers
- PR #1709: Add `decision_function()` and `predict_proba()` for LogisticRegression
- PR #1714: Add `print_env.sh` file to gather important environment details
- PR #1750: LinearRegression CumlArray for configurable output
- PR #1814: ROC AUC score implementation with cupy
- PR #1767: Single GPU decomposition models configurable output
- PR #1646: Using FIL to predict in MNMG RF
- PR #1778: Make cuML Handle picklable
- PR #1738: cuml.dask refactor beginning and dask array input option for OLS, Ridge and KMeans
- PR #1874: Add predict_proba function to RF classifier
- PR #1815: Adding KNN parameter to UMAP
- PR #1978: Adding `predict_proba` function to dask RF

## Improvements
- PR #1644: Add `predict_proba()` for FIL binary classifier
- PR #1620: Pickling tests now automatically finds all model classes inheriting from cuml.Base
- PR #1637: Update to newer treelite version with XGBoost 1.0 compatibility
- PR #1632: Fix MBSGD models inheritance, they now inherits from cuml.Base
- PR #1628: Remove submodules from cuML
- PR #1755: Expose the build_treelite function for python
- PR #1649: Add the fil_sparse_format variable option to RF API
- PR #1647: storage_type=AUTO uses SPARSE for large models
- PR #1668: Update the warning statement thrown in RF when the seed is set but n_streams is not 1
- PR #1662: use of direct cusparse calls for coo2csr, instead of depending on nvgraph
- PR #1747: C++: dbscan performance improvements and cleanup
- PR #1697: Making trustworthiness batchable and using proper workspace
- PR #1721: Improving UMAP pytests
- PR #1717: Call `rmm_cupy_allocator` for CuPy allocations
- PR #1718: Import `using_allocator` from `cupy.cuda`
- PR #1723: Update RF Classifier to throw an exception for multi-class pickling
- PR #1726: Decorator to allocate CuPy arrays with RMM
- PR #1719: UMAP random seed reproducibility
- PR #1748: Test serializing `CumlArray` objects
- PR #1776: Refactoring pca/tsvd distributed
- PR #1762: Update CuPy requirement to 7
- PR #1768: C++: Different input and output types for add and subtract prims
- PR #1790: Add support for multiple seeding in k-means++
- PR #1805: Adding new Dask cuda serializers to naive bayes + a trivial perf update
- PR #1812: C++: bench: UMAP benchmark cases added
- PR #1795: Add capability to build CumlArray from bytearray/memoryview objects
- PR #1824: C++: improving the performance of UMAP algo
- PR #1816: Add ARIMA notebook
- PR #1856: Update docs for 0.13
- PR #1827: Add HPO demo Notebook
- PR #1825: `--nvtx` option in `build.sh`
- PR #1847: Update XGBoost version for CI
- PR #1837: Simplify cuML Array construction
- PR #1848: Rely on subclassing for cuML Array serialization
- PR #1866: Minimizing client memory pressure on Naive Bayes
- PR #1788: Removing complexity bottleneck in S-ARIMA
- PR #1873: Remove usage of nvstring and nvcat from LabelEncoder
- PR #1891: Additional improvements to naive bayes tree reduction

## Bug Fixes
- PR #1835 : Fix calling default RF Classification always
- PT #1904: replace cub sort
- PR #1833: Fix depth issue in shallow RF regression estimators
- PR #1770: Warn that KalmanFilter is deprecated
- PR #1775: Allow CumlArray to work with inputs that have no 'strides' in array interface
- PR #1594: Train-test split is now reproducible
- PR #1590: Fix destination directory structure for run-clang-format.py
- PR #1611: Fixing pickling errors for KNN classifier and regressor
- PR #1617: Fixing pickling issues for SVC and SVR
- PR #1634: Fix title in KNN docs
- PR #1627: Adding a check for multi-class data in RF classification
- PR #1654: Skip treelite patch if its already been applied
- PR #1661: Fix nvstring variable name
- PR #1673: Using struct for caching dlsym state in communicator
- PR #1659: TSNE - introduce 'convert_dtype' and refactor class attr 'Y' to 'embedding_'
- PR #1672: Solver 'svd' in Linear and Ridge Regressors when n_cols=1
- PR #1670: Lasso & ElasticNet - cuml Handle added
- PR #1671: Update for accessing cuDF Series pointer
- PR #1652: Support XGBoost 1.0+ models in FIL
- PR #1702: Fix LightGBM-FIL validation test
- PR #1701: test_score kmeans test passing with newer cupy version
- PR #1706: Remove multi-class bug from QuasiNewton
- PR #1699: Limit CuPy to <7.2 temporarily
- PR #1708: Correctly deallocate cuML handles in Cython
- PR #1730: Fixes to KF for test stability (mainly in CUDA 10.2)
- PR #1729: Fixing naive bayes UCX serialization problem in fit()
- PR #1749: bug fix rf classifier/regressor on seg fault in bench
- PR #1751: Updated RF documentation
- PR #1765: Update the checks for using RF GPU predict
- PR #1787: C++: unit-tests to check for RF accuracy. As well as a bug fix to improve RF accuracy
- PR #1793: Updated fil pyx to solve memory leakage issue
- PR #1810: Quickfix - chunkage in dask make_regression
- PR #1842: DistributedDataHandler not properly setting 'multiple'
- PR #1849: Critical fix in ARIMA initial estimate
- PR #1851: Fix for cuDF behavior change for multidimensional arrays
- PR #1852: Remove Thrust warnings
- PR #1868: Turning off IPC caching until it is fixed in UCX-py/UCX
- PR #1876: UMAP exponential decay parameters fix
- PR #1887: Fix hasattr for missing attributes on base models
- PR #1877: Remove resetting index in shuffling in train_test_split
- PR #1893: Updating UCX in comms to match current UCX-py
- PR #1888: Small train_test_split test fix
- PR #1899: Fix dask `extract_partitions()`, remove transformation as instance variable in PCA and TSVD and match sklearn APIs
- PR #1920: Temporarily raising threshold for UMAP reproducibility tests
- PR #1918: Create memleak fixture to skip memleak tests in CI for now
- PR #1926: Update batch matrix test margins
- PR #1925: Fix failing dask tests
- PR #1936: Update DaskRF regression test to xfail
- PR #1932: Isolating cause of make_blobs failure
- PR #1951: Dask Random forest regression CPU predict bug fix
- PR #1948: Adjust BatchedMargin margin and disable tests temporarily
- PR #1950: Fix UMAP test failure


# cuML 0.12.0 (04 Feb 2020)

## New Features
- PR #1483: prims: Fused L2 distance and nearest-neighbor prim
- PR #1494: bench: ml-prims benchmark
- PR #1514: bench: Fused L2 NN prim benchmark
- PR #1411: Cython side of MNMG OLS
- PR #1520: Cython side of MNMG Ridge Regression
- PR #1516: Suppor Vector Regression (epsilon-SVR)

## Improvements
- PR #1638: Update cuml/docs/README.md
- PR #1468: C++: updates to clang format flow to make it more usable among devs
- PR #1473: C++: lazy initialization of "costly" resources inside cumlHandle
- PR #1443: Added a new overloaded GEMM primitive
- PR #1489: Enabling deep trees using Gather tree builder
- PR #1463: Update FAISS submodule to 1.6.1
- PR #1488: Add codeowners
- PR #1432: Row-major (C-style) GPU arrays for benchmarks
- PR #1490: Use dask master instead of conda package for testing
- PR #1375: Naive Bayes & Distributed Naive Bayes
- PR #1377: Add GPU array support for FIL benchmarking
- PR #1493: kmeans: add tiling support for 1-NN computation and use fusedL2-1NN prim for L2 distance metric
- PR #1532: Update CuPy to >= 6.6 and allow 7.0
- PR #1528: Re-enabling KNN using dynamic library loading for UCX in communicator
- PR #1545: Add conda environment version updates to ci script
- PR #1541: Updates for libcudf++ Python refactor
- PR #1555: FIL-SKL, an SKLearn-based benchmark for FIL
- PR #1537: Improve pickling and scoring suppport for many models to support hyperopt
- PR #1551: Change custom kernel to cupy for col/row order transform
- PR #1533: C++: interface header file separation for SVM
- PR #1560: Helper function to allocate all new CuPy arrays with RMM memory management
- PR #1570: Relax nccl in conda recipes to >=2.4 (matching CI)
- PR #1578: Add missing function information to the cuML documenataion
- PR #1584: Add has_scipy utility function for runtime check
- PR #1583: API docs updates for 0.12
- PR #1591: Updated FIL documentation

## Bug Fixes
- PR #1470: Documentation: add make_regression, fix ARIMA section
- PR #1482: Updated the code to remove sklearn from the mbsgd stress test
- PR #1491: Update dev environments for 0.12
- PR #1512: Updating setup_cpu() in SpeedupComparisonRunner
- PR #1498: Add build.sh to code owners
- PR #1505: cmake: added correct dependencies for prims-bench build
- PR #1534: Removed TODO comment in create_ucp_listeners()
- PR #1548: Fixing umap extra unary op in knn graph
- PR #1547: Fixing MNMG kmeans score. Fixing UMAP pickling before fit(). Fixing UMAP test failures.
- PR #1557: Increasing threshold for kmeans score
- PR #1562: Increasing threshold even higher
- PR #1564: Fixed a typo in function cumlMPICommunicator_impl::syncStream
- PR #1569: Remove Scikit-learn exception and depedenncy in SVM
- PR #1575: Add missing dtype parameter in call to strides to order for CuPy 6.6 code path
- PR #1574: Updated the init file to include SVM
- PR #1589: Fixing the default value for RF and updating mnmg predict to accept cudf
- PR #1601: Fixed wrong datatype used in knn voting kernel

# cuML 0.11.0 (11 Dec 2019)

## New Features

- PR #1295: Cython side of MNMG PCA
- PR #1218: prims: histogram prim
- PR #1129: C++: Separate include folder for C++ API distribution
- PR #1282: OPG KNN MNMG Code (disabled for 0.11)
- PR #1242: Initial implementation of FIL sparse forests
- PR #1194: Initial ARIMA time-series modeling support.
- PR #1286: Importing treelite models as FIL sparse forests
- PR #1285: Fea minimum impurity decrease RF param
- PR #1301: Add make_regression to generate regression datasets
- PR #1322: RF pickling using treelite, protobuf and FIL
- PR #1332: Add option to cuml.dask make_blobs to produce dask array
- PR #1307: Add RF regression benchmark
- PR #1327: Update the code to build treelite with protobuf
- PR #1289: Add Python benchmarking support for FIL
- PR #1371: Cython side of MNMG tSVD
- PR #1386: Expose SVC decision function value

## Improvements
- PR #1170: Use git to clone subprojects instead of git submodules
- PR #1239: Updated the treelite version
- PR #1225: setup.py clone dependencies like cmake and correct include paths
- PR #1224: Refactored FIL to prepare for sparse trees
- PR #1249: Include libcuml.so C API in installed targets
- PR #1259: Conda dev environment updates and use libcumlprims current version in CI
- PR #1277: Change dependency order in cmake for better printing at compile time
- PR #1264: Add -s flag to GPU CI pytest for better error printing
- PR #1271: Updated the Ridge regression documentation
- PR #1283: Updated the cuMl docs to include MBSGD and adjusted_rand_score
- PR #1300: Lowercase parameter versions for FIL algorithms
- PR #1312: Update CuPy to version 6.5 and use conda-forge channel
- PR #1336: Import SciKit-Learn models into FIL
- PR #1314: Added options needed for ASVDb output (CUDA ver, etc.), added option
  to select algos
- PR #1335: Options to print available algorithms and datasets
  in the Python benchmark
- PR #1338: Remove BUILD_ABI references in CI scripts
- PR #1340: Updated unit tests to uses larger dataset
- PR #1351: Build treelite temporarily for GPU CI testing of FIL Scikit-learn
  model importing
- PR #1367: --test-split benchmark parameter for train-test split
- PR #1360: Improved tests for importing SciKit-Learn models into FIL
- PR #1368: Add --num-rows benchmark command line argument
- PR #1351: Build treelite temporarily for GPU CI testing of FIL Scikit-learn model importing
- PR #1366: Modify train_test_split to use CuPy and accept device arrays
- PR #1258: Documenting new MPI communicator for multi-node multi-GPU testing
- PR #1345: Removing deprecated should_downcast argument
- PR #1362: device_buffer in UMAP + Sparse prims
- PR #1376: AUTO value for FIL algorithm
- PR #1408: Updated pickle tests to delete the pre-pickled model to prevent pointer leakage
- PR #1357: Run benchmarks multiple times for CI
- PR #1382: ARIMA optimization: move functions to C++ side
- PR #1392: Updated RF code to reduce duplication of the code
- PR #1444: UCX listener running in its own isolated thread
- PR #1445: Improved performance of FIL sparse trees
- PR #1431: Updated API docs
- PR #1441: Remove unused CUDA conda labels
- PR #1439: Match sklearn 0.22 default n_estimators for RF and fix test errors
- PR #1461: Add kneighbors to API docs

## Bug Fixes
- PR #1281: Making rng.h threadsafe
- PR #1212: Fix cmake git cloning always running configure in subprojects
- PR #1261: Fix comms build errors due to cuml++ include folder changes
- PR #1267: Update build.sh for recent change of building comms in main CMakeLists
- PR #1278: Removed incorrect overloaded instance of eigJacobi
- PR #1302: Updates for numba 0.46
- PR #1313: Updated the RF tests to set the seed and n_streams
- PR #1319: Using machineName arg passed in instead of default for ASV reporting
- PR #1326: Fix illegal memory access in make_regression (bounds issue)
- PR #1330: Fix C++ unit test utils for better handling of differences near zero
- PR #1342: Fix to prevent memory leakage in Lasso and ElasticNet
- PR #1337: Fix k-means init from preset cluster centers
- PR #1354: Fix SVM gamma=scale implementation
- PR #1344: Change other solver based methods to create solver object in init
- PR #1373: Fixing a few small bugs in make_blobs and adding asserts to pytests
- PR #1361: Improve SMO error handling
- PR #1384: Lower expectations on batched matrix tests to prevent CI failures
- PR #1380: Fix memory leaks in ARIMA
- PR #1391: Lower expectations on batched matrix tests even more
- PR #1394: Warning added in svd for cuda version 10.1
- PR #1407: Resolved RF predict issues and updated RF docstring
- PR #1401: Patch for lbfgs solver for logistic regression with no l1 penalty
- PR #1416: train_test_split numba and rmm device_array output bugfix
- PR #1419: UMAP pickle tests are using wrong n_neighbors value for trustworthiness
- PR #1438: KNN Classifier to properly return Dataframe with Dataframe input
- PR #1425: Deprecate seed and use random_state similar to Scikit-learn in train_test_split
- PR #1458: Add joblib as an explicit requirement
- PR #1474: Defer knn mnmg to 0.12 nightly builds and disable ucx-py dependency

# cuML 0.10.0 (16 Oct 2019)

## New Features
- PR #1148: C++ benchmark tool for c++/CUDA code inside cuML
- PR #1071: Selective eigen solver of cuSolver
- PR #1073: Updating RF wrappers to use FIL for GPU accelerated prediction
- PR #1104: CUDA 10.1 support
- PR #1113: prims: new batched make-symmetric-matrix primitive
- PR #1112: prims: new batched-gemv primitive
- PR #855: Added benchmark tools
- PR #1149 Add YYMMDD to version tag for nightly conda packages
- PR #892: General Gram matrices prim
- PR #912: Support Vector Machine
- PR #1274: Updated the RF score function to use GPU predict

## Improvements
- PR #961: High Peformance RF; HIST algo
- PR #1028: Dockerfile updates after dir restructure. Conda env yaml to add statsmodels as a dependency
- PR #1047: Consistent OPG interface for kmeans, based on internal libcumlprims update
- PR #763: Add examples to train_test_split documentation
- PR #1093: Unified inference kernels for different FIL algorithms
- PR #1076: Paying off some UMAP / Spectral tech debt.
- PR #1086: Ensure RegressorMixin scorer uses device arrays
- PR #1110: Adding tests to use default values of parameters of the models
- PR #1108: input_to_host_array function in input_utils for input processing to host arrays
- PR #1114: K-means: Exposing useful params, removing unused params, proxying params in Dask
- PR #1138: Implementing ANY_RANK semantics on irecv
- PR #1142: prims: expose separate InType and OutType for unaryOp and binaryOp
- PR #1115: Moving dask_make_blobs to cuml.dask.datasets. Adding conversion to dask.DataFrame
- PR #1136: CUDA 10.1 CI updates
- PR #1135: K-means: add boundary cases for kmeans||, support finer control with convergence
- PR #1163: Some more correctness improvements. Better verbose printing
- PR #1165: Adding except + in all remaining cython
- PR #1186: Using LocalCUDACluster Pytest fixture
- PR #1173: Docs: Barnes Hut TSNE documentation
- PR #1176: Use new RMM API based on Cython
- PR #1219: Adding custom bench_func and verbose logging to cuml.benchmark
- PR #1247: Improved MNMG RF error checking

## Bug Fixes

- PR #1231: RF respect number of cuda streams from cuml handle
- PR #1230: Rf bugfix memleak in regression
- PR #1208: compile dbscan bug
- PR #1016: Use correct libcumlprims version in GPU CI
- PR #1040: Update version of numba in development conda yaml files
- PR #1043: Updates to accomodate cuDF python code reorganization
- PR #1044: Remove nvidia driver installation from ci/cpu/build.sh
- PR #991: Barnes Hut TSNE Memory Issue Fixes
- PR #1075: Pinning Dask version for consistent CI results
- PR #990: Barnes Hut TSNE Memory Issue Fixes
- PR #1066: Using proper set of workers to destroy nccl comms
- PR #1072: Remove pip requirements and setup
- PR #1074: Fix flake8 CI style check
- PR #1087: Accuracy improvement for sqrt/log in RF max_feature
- PR #1088: Change straggling numba python allocations to use RMM
- PR #1106: Pinning Distributed version to match Dask for consistent CI results
- PR #1116: TSNE CUDA 10.1 Bug Fixes
- PR #1132: DBSCAN Batching Bug Fix
- PR #1162: DASK RF random seed bug fix
- PR #1164: Fix check_dtype arg handling for input_to_dev_array
- PR #1171: SVM prediction bug fix
- PR #1177: Update dask and distributed to 2.5
- PR #1204: Fix SVM crash on Turing
- PR #1199: Replaced sprintf() with snprintf() in THROW()
- PR #1205: Update dask-cuda in yml envs
- PR #1211: Fixing Dask k-means transform bug and adding test
- PR #1236: Improve fix for SMO solvers potential crash on Turing
- PR #1251: Disable compiler optimization for CUDA 10.1 for distance prims
- PR #1260: Small bugfix for major conversion in input_utils
- PR #1276: Fix float64 prediction crash in test_random_forest

# cuML 0.9.0 (21 Aug 2019)

## New Features

- PR #894: Convert RF to treelite format
- PR #826: Jones transformation of params for ARIMA models timeSeries ml-prim
- PR #697: Silhouette Score metric ml-prim
- PR #674: KL Divergence metric ml-prim
- PR #787: homogeneity, completeness and v-measure metrics ml-prim
- PR #711: Mutual Information metric ml-prim
- PR #724: Entropy metric ml-prim
- PR #766: Expose score method based on inertia for KMeans
- PR #823: prims: cluster dispersion metric
- PR #816: Added inverse_transform() for LabelEncoder
- PR #789: prims: sampling without replacement
- PR #813: prims: Col major istance prim
- PR #635: Random Forest & Decision Tree Regression (Single-GPU)
- PR #819: Forest Inferencing Library (FIL)
- PR #829: C++: enable nvtx ranges
- PR #835: Holt-Winters algorithm
- PR #837: treelite for decision forest exchange format
- PR #871: Wrapper for FIL
- PR #870: make_blobs python function
- PR #881: wrappers for accuracy_score and adjusted_rand_score functions
- PR #840: Dask RF classification and regression
- PR #870: make_blobs python function
- PR #879: import of treelite models to FIL
- PR #892: General Gram matrices prim
- PR #883: Adding MNMG Kmeans
- PR #930: Dask RF
- PR #882: TSNE - T-Distributed Stochastic Neighbourhood Embedding
- PR #624: Internals API & Graph Based Dimensionality Reductions Callback
- PR #926: Wrapper for FIL
- PR #994: Adding MPI comm impl for testing / benchmarking MNMG CUDA
- PR #960: Enable using libcumlprims for MG algorithms/prims

## Improvements
- PR #822: build: build.sh update to club all make targets together
- PR #807: Added development conda yml files
- PR #840: Require cmake >= 3.14
- PR #832: Stateless Decision Tree and Random Forest API
- PR #857: Small modifications to comms for utilizing IB w/ Dask
- PR #851: Random forest Stateless API wrappers
- PR #865: High Performance RF
- PR #895: Pretty prints arguments!
- PR #920: Add an empty marker kernel for tracing purposes
- PR #915: syncStream added to cumlCommunicator
- PR #922: Random Forest support in FIL
- PR #911: Update headers to credit CannyLabs BH TSNE implementation
- PR #918: Streamline CUDA_REL environment variable
- PR #924: kmeans: updated APIs to be stateless, refactored code for mnmg support
- PR #950: global_bias support in FIL
- PR #773: Significant improvements to input checking of all classes and common input API for Python
- PR #957: Adding docs to RF & KMeans MNMG. Small fixes for release
- PR #965: Making dask-ml a hard dependency
- PR #976: Update api.rst for new 0.9 classes
- PR #973: Use cudaDeviceGetAttribute instead of relying on cudaDeviceProp object being passed
- PR #978: Update README for 0.9
- PR #1009: Fix references to notebooks-contrib
- PR #1015: Ability to control the number of internal streams in cumlHandle_impl via cumlHandle
- PR #1175: Add more modules to docs ToC

## Bug Fixes

- PR #923: Fix misshapen level/trend/season HoltWinters output
- PR #831: Update conda package dependencies to cudf 0.9
- PR #772: Add missing cython headers to SGD and CD
- PR #849: PCA no attribute trans_input_ transform bug fix
- PR #869: Removing incorrect information from KNN Docs
- PR #885: libclang installation fix for GPUCI
- PR #896: Fix typo in comms build instructions
- PR #921: Fix build scripts using incorrect cudf version
- PR #928: TSNE Stability Adjustments
- PR #934: Cache cudaDeviceProp in cumlHandle for perf reasons
- PR #932: Change default param value for RF classifier
- PR #949: Fix dtype conversion tests for unsupported cudf dtypes
- PR #908: Fix local build generated file ownerships
- PR #983: Change RF max_depth default to 16
- PR #987: Change default values for knn
- PR #988: Switch to exact tsne
- PR #991: Cleanup python code in cuml.dask.cluster
- PR #996: ucx_initialized being properly set in CommsContext
- PR #1007: Throws a well defined error when mutigpu is not enabled
- PR #1018: Hint location of nccl in build.sh for CI
- PR #1022: Using random_state to make K-Means MNMG tests deterministic
- PR #1034: Fix typos and formatting issues in RF docs
- PR #1052: Fix the rows_sample dtype to float

# cuML 0.8.0 (27 June 2019)

## New Features

- PR #652: Adjusted Rand Index metric ml-prim
- PR #679: Class label manipulation ml-prim
- PR #636: Rand Index metric ml-prim
- PR #515: Added Random Projection feature
- PR #504: Contingency matrix ml-prim
- PR #644: Add train_test_split utility for cuDF dataframes
- PR #612: Allow Cuda Array Interface, Numba inputs and input code refactor
- PR #641: C: Separate C-wrapper library build to generate libcuml.so
- PR #631: Add nvcategory based ordinal label encoder
- PR #681: Add MBSGDClassifier and MBSGDRegressor classes around SGD
- PR #705: Quasi Newton solver and LogisticRegression Python classes
- PR #670: Add test skipping functionality to build.sh
- PR #678: Random Forest Python class
- PR #684: prims: make_blobs primitive
- PR #673: prims: reduce cols by key primitive
- PR #812: Add cuML Communications API & consolidate Dask cuML

## Improvements

- PR #597: C++ cuML and ml-prims folder refactor
- PR #590: QN Recover from numeric errors
- PR #482: Introduce cumlHandle for pca and tsvd
- PR #573: Remove use of unnecessary cuDF column and series copies
- PR #601: Cython PEP8 cleanup and CI integration
- PR #596: Introduce cumlHandle for ols and ridge
- PR #579: Introduce cumlHandle for cd and sgd, and propagate C++ errors in cython level for cd and sgd
- PR #604: Adding cumlHandle to kNN, spectral methods, and UMAP
- PR #616: Enable clang-format for enforcing coding style
- PR #618: CI: Enable copyright header checks
- PR #622: Updated to use 0.8 dependencies
- PR #626: Added build.sh script, updated CI scripts and documentation
- PR #633: build: Auto-detection of GPU_ARCHS during cmake
- PR #650: Moving brute force kNN to prims. Creating stateless kNN API.
- PR #662: C++: Bulk clang-format updates
- PR #671: Added pickle pytests and correct pickling of Base class
- PR #675: atomicMin/Max(float, double) with integer atomics and bit flipping
- PR #677: build: 'deep-clean' to build.sh to clean faiss build as well
- PR #683: Use stateless c++ API in KNN so that it can be pickled properly
- PR #686: Use stateless c++ API in UMAP so that it can be pickled properly
- PR #695: prims: Refactor pairwise distance
- PR #707: Added stress test and updated documentation for RF
- PR #701: Added emacs temporary file patterns to .gitignore
- PR #606: C++: Added tests for host_buffer and improved device_buffer and host_buffer implementation
- PR #726: Updated RF docs and stress test
- PR #730: Update README and RF docs for 0.8
- PR #744: Random projections generating binomial on device. Fixing tests.
- PR #741: Update API docs for 0.8
- PR #754: Pickling of UMAP/KNN
- PR #753: Made PCA and TSVD picklable
- PR #746: LogisticRegression and QN API docstrings
- PR #820: Updating DEVELOPER GUIDE threading guidelines

## Bug Fixes
- PR #584: Added missing virtual destructor to deviceAllocator and hostAllocator
- PR #620: C++: Removed old unit-test files in ml-prims
- PR #627: C++: Fixed dbscan crash issue filed in 613
- PR #640: Remove setuptools from conda run dependency
- PR #646: Update link in contributing.md
- PR #649: Bug fix to LinAlg::reduce_rows_by_key prim filed in issue #648
- PR #666: fixes to gitutils.py to resolve both string decode and handling of uncommitted files
- PR #676: Fix template parameters in `bernoulli()` implementation.
- PR #685: Make CuPy optional to avoid nccl conda package conflicts
- PR #687: prims: updated tolerance for reduce_cols_by_key unit-tests
- PR #689: Removing extra prints from NearestNeighbors cython
- PR #718: Bug fix for DBSCAN and increasing batch size of sgd
- PR #719: Adding additional checks for dtype of the data
- PR #736: Bug fix for RF wrapper and .cu print function
- PR #547: Fixed issue if C++ compiler is specified via CXX during configure.
- PR #759: Configure Sphinx to render params correctly
- PR #762: Apply threshold to remove flakiness of UMAP tests.
- PR #768: Fixing memory bug from stateless refactor
- PR #782: Nearest neighbors checking properly whether memory should be freed
- PR #783: UMAP was using wrong size for knn computation
- PR #776: Hotfix for self.variables in RF
- PR #777: Fix numpy input bug
- PR #784: Fix jit of shuffle_idx python function
- PR #790: Fix rows_sample input type for RF
- PR #793: Fix for dtype conversion utility for numba arrays without cupy installed
- PR #806: Add a seed for sklearn model in RF test file
- PR #843: Rf quantile fix

# cuML 0.7.0 (10 May 2019)

## New Features

- PR #405: Quasi-Newton GLM Solvers
- PR #277: Add row- and column-wise weighted mean primitive
- PR #424: Add a grid-sync struct for inter-block synchronization
- PR #430: Add R-Squared Score to ml primitives
- PR #463: Add matrix gather to ml primitives
- PR #435: Expose cumlhandle in cython + developer guide
- PR #455: Remove default-stream arguement across ml-prims and cuML
- PR #375: cuml cpp shared library renamed to libcuml++.so
- PR #460: Random Forest & Decision Trees (Single-GPU, Classification)
- PR #491: Add doxygen build target for ml-prims
- PR #505: Add R-Squared Score to python interface
- PR #507: Add coordinate descent for lasso and elastic-net
- PR #511: Add a minmax ml-prim
- PR #516: Added Trustworthiness score feature
- PR #520: Add local build script to mimic gpuCI
- PR #503: Add column-wise matrix sort primitive
- PR #525: Add docs build script to cuML
- PR #528: Remove current KMeans and replace it with a new single GPU implementation built using ML primitives

## Improvements

- PR #481: Refactoring Quasi-Newton to use cumlHandle
- PR #467: Added validity check on cumlHandle_t
- PR #461: Rewrote permute and added column major version
- PR #440: README updates
- PR #295: Improve build-time and the interface e.g., enable bool-OutType, for distance()
- PR #390: Update docs version
- PR #272: Add stream parameters to cublas and cusolver wrapper functions
- PR #447: Added building and running mlprims tests to CI
- PR #445: Lower dbscan memory usage by computing adjacency matrix directly
- PR #431: Add support for fancy iterator input types to LinAlg::reduce_rows_by_key
- PR #394: Introducing cumlHandle API to dbscan and add example
- PR #500: Added CI check for black listed CUDA Runtime API calls
- PR #475: exposing cumlHandle for dbscan from python-side
- PR #395: Edited the CONTRIBUTING.md file
- PR #407: Test files to run stress, correctness and unit tests for cuml algos
- PR #512: generic copy method for copying buffers between device/host
- PR #533: Add cudatoolkit conda dependency
- PR #524: Use cmake find blas and find lapack to pass configure options to faiss
- PR #527: Added notes on UMAP differences from reference implementation
- PR #540: Use latest release version in update-version CI script
- PR #552: Re-enable assert in kmeans tests with xfail as needed
- PR #581: Add shared memory fast col major to row major function back with bound checks
- PR #592: More efficient matrix copy/reverse methods
- PR #721: Added pickle tests for DBSCAN and Random Projections

## Bug Fixes

- PR #334: Fixed segfault in `ML::cumlHandle_impl::destroyResources`
- PR #349: Developer guide clarifications for cumlHandle and cumlHandle_impl
- PR #398: Fix CI scripts to allow nightlies to be uploaded
- PR #399: Skip PCA tests to allow CI to run with driver 418
- PR #422: Issue in the PCA tests was solved and CI can run with driver 418
- PR #409: Add entry to gitmodules to ignore build artifacts
- PR #412: Fix for svdQR function in ml-prims
- PR #438: Code that depended on FAISS was building everytime.
- PR #358: Fixed an issue when switching streams on MLCommon::device_buffer and MLCommon::host_buffer
- PR #434: Fixing bug in CSR tests
- PR #443: Remove defaults channel from ci scripts
- PR #384: 64b index arithmetic updates to the kernels inside ml-prims
- PR #459: Fix for runtime library path of pip package
- PR #464: Fix for C++11 destructor warning in qn
- PR #466: Add support for column-major in LinAlg::*Norm methods
- PR #465: Fixing deadlock issue in GridSync due to consecutive sync calls
- PR #468: Fix dbscan example build failure
- PR #470: Fix resource leakage in Kalman filter python wrapper
- PR #473: Fix gather ml-prim test for change in rng uniform API
- PR #477: Fixes default stream initialization in cumlHandle
- PR #480: Replaced qn_fit() declaration with #include of file containing definition to fix linker error
- PR #495: Update cuDF and RMM versions in GPU ci test scripts
- PR #499: DEVELOPER_GUIDE.md: fixed links and clarified ML::detail::streamSyncer example
- PR #506: Re enable ml-prim tests in CI
- PR #508: Fix for an error with default argument in LinAlg::meanSquaredError
- PR #519: README.md Updates and adding BUILD.md back
- PR #526: Fix the issue of wrong results when fit and transform of PCA are called separately
- PR #531: Fixing missing arguments in updateDevice() for RF
- PR #543: Exposing dbscan batch size through cython API and fixing broken batching
- PR #551: Made use of ZLIB_LIBRARIES consistent between ml_test and ml_mg_test
- PR #557: Modified CI script to run cuML tests before building mlprims and removed lapack flag
- PR #578: Updated Readme.md to add lasso and elastic-net
- PR #580: Fixing cython garbage collection bug in KNN
- PR #577: Use find libz in prims cmake
- PR #594: fixed cuda-memcheck mean_center test failures


# cuML 0.6.1 (09 Apr 2019)

## Bug Fixes

- PR #462 Runtime library path fix for cuML pip package


# cuML 0.6.0 (22 Mar 2019)

## New Features

- PR #249: Single GPU Stochastic Gradient Descent for linear regression, logistic regression, and linear svm with L1, L2, and elastic-net penalties.
- PR #247: Added "proper" CUDA API to cuML
- PR #235: NearestNeighbors MG Support
- PR #261: UMAP Algorithm
- PR #290: NearestNeighbors numpy MG Support
- PR #303: Reusable spectral embedding / clustering
- PR #325: Initial support for single process multi-GPU OLS and tSVD
- PR #271: Initial support for hyperparameter optimization with dask for many models

## Improvements

- PR #144: Dockerfile update and docs for LinearRegression and Kalman Filter.
- PR #168: Add /ci/gpu/build.sh file to cuML
- PR #167: Integrating full-n-final ml-prims repo inside cuml
- PR #198: (ml-prims) Removal of *MG calls + fixed a bug in permute method
- PR #194: Added new ml-prims for supporting LASSO regression.
- PR #114: Building faiss C++ api into libcuml
- PR #64: Using FAISS C++ API in cuML and exposing bindings through cython
- PR #208: Issue ml-common-3: Math.h: swap thrust::for_each with binaryOp,unaryOp
- PR #224: Improve doc strings for readable rendering with readthedocs
- PR #209: Simplify README.md, move build instructions to BUILD.md
- PR #218: Fix RNG to use given seed and adjust RNG test tolerances.
- PR #225: Support for generating random integers
- PR #215: Refactored LinAlg::norm to Stats::rowNorm and added Stats::colNorm
- PR #234: Support for custom output type and passing index value to main_op in *Reduction kernels
- PR #230: Refactored the cuda_utils header
- PR #236: Refactored cuml python package structure to be more sklearn like
- PR #232: Added reduce_rows_by_key
- PR #246: Support for 2 vectors in the matrix vector operator
- PR #244: Fix for single GPU OLS and Ridge to support one column training data
- PR #271: Added get_params and set_params functions for linear and ridge regression
- PR #253: Fix for issue #250-reduce_rows_by_key failed memcheck for small nkeys
- PR #269: LinearRegression, Ridge Python docs update and cleaning
- PR #322: set_params updated
- PR #237: Update build instructions
- PR #275: Kmeans use of faster gpu_matrix
- PR #288: Add n_neighbors to NearestNeighbors constructor
- PR #302: Added FutureWarning for deprecation of current kmeans algorithm
- PR #312: Last minute cleanup before release
- PR #315: Documentation updating and enhancements
- PR #330: Added ignored argument to pca.fit_transform to map to sklearn's implemenation
- PR #342: Change default ABI to ON
- PR #572: Pulling DBSCAN components into reusable primitives


## Bug Fixes

- PR #193: Fix AttributeError in PCA and TSVD
- PR #211: Fixing inconsistent use of proper batch size calculation in DBSCAN
- PR #202: Adding back ability for users to define their own BLAS
- PR #201: Pass CMAKE CUDA path to faiss/configure script
- PR #200 Avoid using numpy via cimport in KNN
- PR #228: Bug fix: LinAlg::unaryOp with 0-length input
- PR #279: Removing faiss-gpu references in README
- PR #321: Fix release script typo
- PR #327: Update conda requirements for version 0.6 requirements
- PR #352: Correctly calculating numpy chunk sizing for kNN
- PR #345: Run python import as part of package build to trigger compilation
- PR #347: Lowering memory usage of kNN.
- PR #355: Fixing issues with very large numpy inputs to SPMG OLS and tSVD.
- PR #357: Removing FAISS requirement from README
- PR #362: Fix for matVecOp crashing on large input sizes
- PR #366: Index arithmetic issue fix with TxN_t class
- PR #376: Disabled kmeans tests since they are currently too sensitive (see #71)
- PR #380: Allow arbitrary data size on ingress for numba_utils.row_matrix
- PR #385: Fix for long import cuml time in containers and fix for setup_pip
- PR #630: Fixing a missing kneighbors in nearest neighbors python proxy

# cuML 0.5.1 (05 Feb 2019)

## Bug Fixes

- PR #189 Avoid using numpy via cimport to prevent ABI issues in Cython compilation


# cuML 0.5.0 (28 Jan 2019)

## New Features

- PR #66: OLS Linear Regression
- PR #44: Distance calculation ML primitives
- PR #69: Ridge (L2 Regularized) Linear Regression
- PR #103: Linear Kalman Filter
- PR #117: Pip install support
- PR #64: Device to device support from cuML device pointers into FAISS

## Improvements

- PR #56: Make OpenMP optional for building
- PR #67: Github issue templates
- PR #44: Refactored DBSCAN to use ML primitives
- PR #91: Pytest cleanup and sklearn toyset datasets based pytests for kmeans and dbscan
- PR #75: C++ example to use kmeans
- PR #117: Use cmake extension to find any zlib installed in system
- PR #94: Add cmake flag to set ABI compatibility
- PR #139: Move thirdparty submodules to root and add symlinks to new locations
- PR #151: Replace TravisCI testing and conda pkg builds with gpuCI
- PR #164: Add numba kernel for faster column to row major transform
- PR #114: Adding FAISS to cuml build

## Bug Fixes

- PR #48: CUDA 10 compilation warnings fix
- PR #51: Fixes to Dockerfile and docs for new build system
- PR #72: Fixes for GCC 7
- PR #96: Fix for kmeans stack overflow with high number of clusters
- PR #105: Fix for AttributeError in kmeans fit method
- PR #113: Removed old  glm python/cython files
- PR #118: Fix for AttributeError in kmeans predict method
- PR #125: Remove randomized solver option from PCA python bindings


# cuML 0.4.0 (05 Dec 2018)

## New Features

## Improvements

- PR #42: New build system: separation of libcuml.so and cuml python package
- PR #43: Added changelog.md

## Bug Fixes


# cuML 0.3.0 (30 Nov 2018)

## New Features

- PR #33: Added ability to call cuML algorithms using numpy arrays

## Improvements

- PR #24: Fix references of python package from cuML to cuml and start using versioneer for better versioning
- PR #40: Added support for refactored cuDF 0.3.0, updated Conda files
- PR #33: Major python test cleaning, all tests pass with cuDF 0.2.0 and 0.3.0. Preparation for new build system
- PR #34: Updated batch count calculation logic in DBSCAN
- PR #35: Beginning of DBSCAN refactor to use cuML mlprims and general improvements

## Bug Fixes

- PR #30: Fixed batch size bug in DBSCAN that caused crash. Also fixed various locations for potential integer overflows
- PR #28: Fix readthedocs build documentation
- PR #29: Fix pytests for cuml name change from cuML
- PR #33: Fixed memory bug that would cause segmentation faults due to numba releasing memory before it was used. Also fixed row major/column major bugs for different algorithms
- PR #36: Fix kmeans gtest to use device data
- PR #38: cuda\_free bug removed that caused google tests to sometimes pass and sometimes fail randomly
- PR #39: Updated cmake to correctly link with CUDA libraries, add CUDA runtime linking and include source files in compile target

# cuML 0.2.0 (02 Nov 2018)

## New Features

- PR #11: Kmeans algorithm added
- PR #7: FAISS KNN wrapper added
- PR #21: Added Conda install support

## Improvements

- PR #15: Added compatibility with cuDF (from prior pyGDF)
- PR #13: Added FAISS to Dockerfile
- PR #21: Added TravisCI build system for CI and Conda builds

## Bug Fixes

- PR #4: Fixed explained variance bug in TSVD
- PR #5: Notebook bug fixes and updated results


# cuML 0.1.0

Initial release including PCA, TSVD, DBSCAN, ml-prims and cython wrappers<|MERGE_RESOLUTION|>--- conflicted
+++ resolved
@@ -1,18 +1,19 @@
 # cuML 0.15.0 (Date TBD)
 
 ## New Features
+- PR #2172: Initial support for auto-ARIMA
+- PR #2261: Exposing new FAISS metrics through Python API
 - PR #2267: CountVectorizer estimator
-- PR #2261: Exposing new FAISS metrics through Python API
 - PR #2287: Single-GPU TfidfTransformer implementation
 - PR #2289: QR SVD solver for MNMG PCA
 - PR #2312: column-major support for make_blobs
-- PR #2172: Initial support for auto-ARIMA
+- PR #2392: PCA can accept sparse inputs, and sparse prim for computing covariance
 - PR #2394: Adding cosine & correlation distance for KNN
-- PR #2392: PCA can accept sparse inputs, and sparse prim for computing covariance
 - PR #2465: Support pandas 1.0+
 
 ## Improvements
 - PR #1945: enable clang tidy
+- PR #2099: Raise an error when float64 data is used with dask RF
 - PR #2262: Using fully shared PartDescriptor in MNMG decomposiition, linear models, and solvers
 - PR #2308: Using fixture for Dask client to eliminate possiblity of not closing
 - PR #2310: Pinning ucx-py to 0.14 to make 0.15 CI pass
@@ -29,48 +30,39 @@
 - PR #2408: Install meta packages for dependencies
 - PR #2411: Refactor Mixin classes and use in classifier/regressor estimators
 - PR #2417: Move doc customization scripts to Jenkins
-<<<<<<< HEAD
-=======
+- PR #2420: Add and set convert_dtype default to True in estimator fit methods
 - PR #2427: Moving MNMG decomposition to cuml
-- PR #2433: Add libcumlprims_mg to CMake
->>>>>>> e5b0acc8
-- PR #2420: Add and set convert_dtype default to True in estimator fit methods
 - PR #2431: Match output of classifier predict with target dtype
 - PR #2433: Add libcumlprims_mg to CMake
+- PR #2439: Update dask RF code to have print_detailed function
 - PR #2440: Use Treelite Conda package
 - PR #2442: fix setting RAFT_DIR from the RAFT_PATH env var
 - PR #2453: Add CumlArray to API doc
 - PR #2468: Add `_n_features_in_` attribute to all single GPU estimators that implement fit
-<<<<<<< HEAD
 - PR #2469: Updating KNN c-api to document all arguments
-- PR #2499: Provide access to `cuml.DBSCAN` core samples
-=======
 - PR #2483: Moving MNMG KNN to cuml
 - PR #2492: Adding additional assertions to mnmg nearest neighbors pytests
-- PR #2439: Update dask RF code to have print_detailed function
-- PR #2431: Match output of classifier predict with target dtype
-- PR #2099: Raise an error when float64 data is used with dask RF
->>>>>>> e5b0acc8
-
-## Bug Fixes
+- PR #2499: Provide access to `cuml.DBSCAN` core samples
+
+## Bug Fixes
+- PR #2364: Fix for random projection
 - PR #2369: Update RF code to fix set_params memory leak
-- PR #2364: Fix for random projection
 - PR #2373: Use Treelite Pip package in GPU testing
 - PR #2376: Update documentation Links
 - PR #2407: fixed batch count in DBScan for integer overflow case
 - PR #2413: CumlArray and related methods updates to account for cuDF.Buffer contiguity update
 - PR #2424: --singlegpu flag fix on build.sh script
 - PR #2432: Using correct algo_name for UMAP in benchmark tests
+- PR #2441: Change p2p_enabled definition to work without ucx
 - PR #2445: Restore access to coef_ property of Lasso
-- PR #2441: Change p2p_enabled definition to work without ucx
 - PR #2447: Drop `nvstrings`
 - PR #2450: Update local build to use new gpuCI image
 - PR #2454: Mark RF memleak test as XFAIL, because we can't detect memleak reliably
 - PR #2455: Use correct field to store data type in `LabelEncoder.fit_transform`
 - PR #2475: Fix typo in build.sh
+- PR #2486: Fix cupy input to kmeans init
+- PR #2494: Set QN regularization strength consistent with scikit-learn
 - PR #2496: Fixing indentation for simulate_data in test_fil.py
-- PR #2494: Set QN regularization strength consistent with scikit-learn
-- PR #2486: Fix cupy input to kmeans init
 - PR #2497: Changes to accomodate cuDF unsigned categorical changes
 - PR #2507: Import `treelite.sklearn`
 
