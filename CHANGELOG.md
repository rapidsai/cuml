--- conflicted
+++ resolved
@@ -1,6 +1,3 @@
-<<<<<<< HEAD
-# cuML 0.17.0 (10 Dec 2020)
-=======
 # cuML 0.18.0 (Date TBD)
 
 ## New Features
@@ -11,7 +8,6 @@
 - PR #3279: Correct pure virtual declaration in manifold_inputs_t
 
 # cuML 0.17.0 (Date TBD)
->>>>>>> e495dbe1
 
 ## New Features
 - PR #3160: Least Angle Regression (experimental)
