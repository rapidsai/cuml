--- conflicted
+++ resolved
@@ -2,11 +2,8 @@
 
 ## New Features
 - PR #1129: C++: Separate include folder for C++ API distribution
-<<<<<<< HEAD
 - PR #1282: OPG KNN MNMG
-=======
 - PR #1242: Initial implementation of FIL sparse forests
->>>>>>> 13591f0a
 
 ## Improvements
 - PR #1170: Use git to clone subprojects instead of git submodules
