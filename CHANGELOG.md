<<<<<<< HEAD
# cuML 0.19.0 (Date TBD)

## New Features

## Improvements

## Bug Fixes

# cuML 0.18.0 (Date TBD)
=======
# 0.18.0
>>>>>>> d985b5a9

Please see https://github.com/rapidsai/cuml/releases/tag/branch-0.18-latest for the latest changes to this development branch.

# cuML 0.17.0 (10 Dec 2020)

## New Features
- PR #3164: Expose silhouette score in Python
- PR #3160: Least Angle Regression (experimental)
- PR #2659: Add initial max inner product sparse knn
- PR #3092: Multiclass meta estimator wrappers and multiclass SVC
- PR #2836: Refactor UMAP to accept sparse inputs
- PR #3126: Experimental versions of GPU accelerated Kernel and Permutation SHAP

## Improvements
- PR #3077: Improve runtime for test_kmeans
- PR #3070: Speed up dask/test_datasets tests
- PR #3075: Speed up test_linear_model tests
- PR #3078: Speed up test_incremental_pca tests
- PR #2902: `matrix/matrix.cuh` in RAFT namespacing
- PR #2903: Moving linalg's gemm, gemv, transpose to RAFT namespaces
- PR #2905: `stats` prims `mean_center`, `sum` to RAFT namespaces
- PR #2904: Moving `linalg` basic math ops to RAFT namespaces
- PR #2956: Follow cuML array conventions in ARIMA and remove redundancy
- PR #3000: Pin cmake policies to cmake 3.17 version, bump project version to 0.17
- PR #3083: Improving test_make_blobs testing time
- PR #3223: Increase default SVM kernel cache to 2000 MiB
- PR #2906: Moving `linalg` decomp to RAFT namespaces
- PR #2988: FIL: use tree-per-class reduction for GROVE_PER_CLASS_FEW_CLASSES
- PR #2996: Removing the max_depth restriction for switching to the batched backend
- PR #3004: Remove Single Process Multi GPU (SPMG) code
- PR #3032: FIL: Add optimization parameter `blocks_per_sm` that will help all but tiniest models
- PR #3044: Move leftover `linalg` and `stats` to RAFT namespaces
- PR #3067: Deleting prims moved to RAFT and updating header paths
- PR #3074: Reducing dask coordinate descent test runtime
- PR #3096: Avoid memory transfers in CSR WeakCC for DBSCAN
- PR #3088: More readable and robust FIL C++ test management
- PR #3052: Speeding up MNMG KNN Cl&Re testing
- PR #3115: Speeding up MNMG UMAP testing
- PR #3112: Speed test_array
- PR #3111: Adding Cython to Code Coverage
- PR #3129: Update notebooks README
- PR #3002: Update flake8 Config To With Per File Settings
- PR #3135: Add QuasiNewton tests
- PR #3040: Improved Array Conversion with CumlArrayDescriptor and Decorators
- PR #3134: Improving the Deprecation Message Formatting in Documentation
- PR #3154: Adding estimator pickling demo notebooks (and docs)
- PR #3151: MNMG Logistic Regression via dask-glm
- PR #3113: Add tags and prefered memory order tags to estimators
- PR #3137: Reorganize Pytest Config and Add Quick Run Option
- PR #3144: Adding Ability to Set Arbitrary Cmake Flags in ./build.sh
- PR #3155: Eliminate unnecessary warnings from random projection test
- PR #3176: Add probabilistic SVM tests with various input array types
- PR #3180: FIL: `blocks_per_sm` support in Python
- PR #3186: Add gain to RF JSON dump
- PR #3219: Update CI to use XGBoost 1.3.0 RCs
- PR #3221: Update contributing doc for label support
- PR #3177: Make Multinomial Naive Bayes inherit from `ClassifierMixin` and use it for score
- PR #3241: Updating RAFT to latest
- PR #3240: Minor doc updates
- PR #3275: Return confusion matrix as int unless float weights are used

## Bug Fixes
- PR #3218: Specify dependency branches in conda dev environment to avoid pip resolver issue
- PR #3196: Disable ascending=false path for sortColumnsPerRow
- PR #3051: MNMG KNN Cl&Re fix + multiple improvements
- PR #3179: Remove unused metrics.cu file
- PR #3069: Prevent conversion of DataFrames to Series in preprocessing
- PR #3065: Refactoring prims metrics function names from camelcase to underscore format
- PR #3033: Splitting ml metrics to individual files
- PR #3072: Fusing metrics and score directories in src_prims
- PR #3037: Avoid logging deadlock in multi-threaded C code
- PR #2983: Fix seeding of KISS99 RNG
- PR #3011: Fix unused initialize_embeddings parameter in Barnes-Hut t-SNE
- PR #3008: Check number of columns in check_array validator
- PR #3012: Increasing learning rate for SGD log loss and invscaling pytests
- PR #2950: Fix includes in UMAP
- PR #3194: Fix cuDF to cuPy conversion (missing value)
- PR #3021: Fix a hang in cuML RF experimental backend
- PR #3039: Update RF and decision tree parameter initializations in benchmark codes
- PR #3060: Speed up test suite `test_fil`
- PR #3061: Handle C++ exception thrown from FIL predict
- PR #3073: Update mathjax CDN URL for documentation
- PR #3062: Bumping xgboost version to match cuml version
- PR #3084: Fix artifacts in t-SNE results
- PR #3086: Reverting FIL Notebook Testing
- PR #3192: Enable pipeline usage for OneHotEncoder and LabelEncoder
- PR #3114: Fixed a typo in SVC's predict_proba AttributeError
- PR #3117: Fix two crashes in experimental RF backend
- PR #3119: Fix memset args for benchmark
- PR #3130: Return Python string from `dump_as_json()` of RF
- PR #3132: Add `min_samples_split` + Rename `min_rows_per_node` -> `min_samples_leaf`
- PR #3136: Fix stochastic gradient descent example
- PR #3152: Fix access to attributes of individual NB objects in dask NB
- PR #3156: Force local conda artifact install
- PR #3162: Removing accidentally checked in debug file
- PR #3191: Fix __repr__ function for preprocessing models
- PR #3175: Fix gtest pinned cmake version for build from source option
- PR #3182: Fix a bug in MSE metric calculation
- PR #3187: Update docstring to document behavior of `bootstrap=False`
- PR #3215: Add a missing `__syncthreads()`
- PR #3246: Fix MNMG KNN doc (adding batch_size)
- PR #3185: Add documentation for Distributed TFIDF Transformer
- PR #3190: Fix Attribute error on ICPA #3183 and PCA input type
- PR #3208: Fix EXITCODE override in notebook test script
- PR #3250: Fixing label binarizer bug with multiple partitions
- PR #3214: Correct flaky silhouette score test by setting atol
- PR #3216: Ignore splits that do not satisfy constraints
- PR #3239: Fix intermittent dask random forest failure
- PR #3243: Avoid unnecessary split for degenerate case where all labels are identical
- PR #3245: Rename `rows_sample` -> `max_samples` to be consistent with sklearn's RF
- PR #3282: Add secondary test to kernel explainer pytests for stability in Volta

# cuML 0.16.0 (23 Oct 2020)

## New Features
- PR #2922: Install RAFT headers with cuML
- PR #2909: Update allgatherv for compatibility with latest RAFT
- PR #2677: Ability to export RF trees as JSON
- PR #2698: Distributed TF-IDF transformer
- PR #2476: Porter Stemmer
- PR #2789: Dask LabelEncoder
- PR #2152: add FIL C++ benchmark
- PR #2638: Improve cython build with custom `build_ext`
- PR #2866: Support XGBoost-style multiclass models (gradient boosted decision trees) in FIL C++
- PR #2874: Issue warning for degraded accuracy with float64 models in Treelite
- PR #2881: Introduces experimental batched backend for random forest
- PR #2916: Add SKLearn multi-class GBDT model support in FIL

## Improvements
- PR #2947: Add more warnings for accuracy degradation with 64-bit models
- PR #2873: Remove empty marker kernel code for NVTX markers
- PR #2796: Remove tokens of length 1 by default for text vectorizers
- PR #2741: Use rapids build packages in conda environments
- PR #2735: Update seed to random_state in random forest and associated tests
- PR #2739: Use cusparse_wrappers.h from RAFT
- PR #2729: Replace `cupy.sparse` with `cupyx.scipy.sparse`
- PR #2749: Correct docs for python version used in cuml_dev conda environment
- PR #2747: Adopting raft::handle_t and raft::comms::comms_t in cuML
- PR #2762: Fix broken links and provide minor edits to docs
- PR #2723: Support and enable convert_dtype in estimator predict
- PR #2758: Match sklearn's default n_components behavior for PCA
- PR #2770: Fix doxygen version during cmake
- PR #2766: Update default RandomForestRegressor score function to use r2
- PR #2775: Enablinbg mg gtests w/ raft mpi comms
- PR #2783: Add pytest that will fail when GPU IDs in Dask cluster are not unique
- PR #2784: Add SparseCumlArray container for sparse index/data arrays
- PR #2785: Add in cuML-specific dev conda dependencies
- PR #2778: Add README for FIL
- PR #2799: Reenable lightgbm test with lower (1%) proba accuracy
- PR #2800: Align cuML's spdlog version with RMM's
- PR #2824: Make data conversions warnings be debug level
- PR #2835: Rng prims, utils, and dependencies in RAFT
- PR #2541: Improve Documentation Examples and Source Linking
- PR #2837: Make the FIL node reorder loop more obvious
- PR #2849: make num_classes significant in FLOAT_SCALAR case
- PR #2792: Project flash (new build process) script changes
- PR #2850: Clean up unused params in paramsPCA
- PR #2871: Add timing function to utils
- PR #2863: in FIL, rename leaf_value_t enums to more descriptive
- PR #2867: improve stability of FIL benchmark measurements
- PR #2798: Add python tests for FIL multiclass classification of lightgbm models
- PR #2892: Update ci/local/README.md
- PR #2910: Adding Support for CuPy 8.x
- PR #2914: Add tests for XGBoost multi-class models in FIL
- PR #2622: Simplify tSNE perplexity search
- PR #2930: Pin libfaiss to <=1.6.3
- PR #2928: Updating Estimators Derived from Base for Consistency
- PR #2942: Adding `cuml.experimental` to the Docs
- PR #3010: Improve gpuCI Scripts
- PR #3141: Move DistanceType enum to RAFT

## Bug Fixes
- PR #2973: Allow data imputation for nan values
- PR #2982: Adjust kneighbors classifier test threshold to avoid intermittent failure
- PR #2885: Changing test target for NVTX wrapper test
- PR #2882: Allow import on machines without GPUs
- PR #2875: Bug fix to enable colorful NVTX markers
- PR #2744: Supporting larger number of classes in KNeighborsClassifier
- PR #2769: Remove outdated doxygen options for 1.8.20
- PR #2787: Skip lightgbm test for version 3 and above temporarily
- PR #2805: Retain index in stratified splitting for dataframes
- PR #2781: Use Python print to correctly redirect spdlogs when sys.stdout is changed
- PR #2787: Skip lightgbm test for version 3 and above temporarily
- PR #2813: Fix memory access in generation of non-row-major random blobs
- PR #2810: Update Rf MNMG threshold to prevent sporadic test failure
- PR #2808: Relax Doxygen version required in CMake to coincide with integration repo
- PR #2818: Fix parsing of singlegpu option in build command
- PR #2827: Force use of whole dataset when sample bootstrapping is disabled
- PR #2829: Fixing description for labels in docs and removing row number constraint from PCA xform/inverse_xform
- PR #2832: Updating stress tests that fail with OOM
- PR #2831: Removing repeated capture and parameter in lambda function
- PR #2847: Workaround for TSNE lockup, change caching preference.
- PR #2842: KNN index preprocessors were using incorrect n_samples
- PR #2848: Fix typo in Python docstring for UMAP
- PR #2856: Fix LabelEncoder for filtered input
- PR #2855: Updates for RMM being header only
- PR #2844: Fix for OPG KNN Classifier & Regressor
- PR #2880: Fix bugs in Auto-ARIMA when s==None
- PR #2877: TSNE exception for n_components > 2
- PR #2879: Update unit test for LabelEncoder on filtered input
- PR #2932: Marking KBinsDiscretizer pytests as xfail
- PR #2925: Fixing Owner Bug When Slicing CumlArray Objects
- PR #2931: Fix notebook error handling in gpuCI
- PR #2941: Fixing dask tsvd stress test failure
- PR #2943: Remove unused shuffle_features parameter
- PR #2940: Correcting labels meta dtype for `cuml.dask.make_classification`
- PR #2965: Notebooks update
- PR #2955: Fix for conftest for singlegpu build
- PR #2968: Remove shuffle_features from RF param names
- PR #2957: Fix ols test size for stability
- PR #2972: Upgrade Treelite to 0.93
- PR #2981: Prevent unguarded import of sklearn in SVC
- PR #2984: Fix GPU test scripts gcov error
- PR #2990: Reduce MNMG kneighbors regressor test threshold
- PR #2997: Changing ARIMA `get/set_params` to `get/set_fit_params`

# cuML 0.15.0 (26 Aug 2020)

## New Features
- PR #2581: Added model persistence via joblib in each section of estimator_intro.ipynb
- PR #2554: Hashing Vectorizer and general vectorizer improvements
- PR #2240: Making Dask models pickleable
- PR #2267: CountVectorizer estimator
- PR #2261: Exposing new FAISS metrics through Python API
- PR #2287: Single-GPU TfidfTransformer implementation
- PR #2289: QR SVD solver for MNMG PCA
- PR #2312: column-major support for make_blobs
- PR #2172: Initial support for auto-ARIMA
- PR #2394: Adding cosine & correlation distance for KNN
- PR #2392: PCA can accept sparse inputs, and sparse prim for computing covariance
- PR #2465: Support pandas 1.0+
- PR #2550: Single GPU Target Encoder
- PR #2519: Precision recall curve using cupy
- PR #2500: Replace UMAP functionality dependency on nvgraph with RAFT Spectral Clustering
- PR #2502: cuML Implementation of `sklearn.metrics.pairwise_distances`
- PR #2520: TfidfVectorizer estimator
- PR #2211: MNMG KNN Classifier & Regressor
- PR #2461: Add KNN Sparse Output Functionality
- PR #2615: Incremental PCA
- PR #2594: Confidence intervals for ARIMA forecasts
- PR #2607: Add support for probability estimates in SVC
- PR #2618: SVM class and sample weights
- PR #2635: Decorator to generate docstrings with autodetection of parameters
- PR #2270: Multi class MNMG RF
- PR #2661: CUDA-11 support for single-gpu code
- PR #2322: Sparse FIL forests with 8-byte nodes
- PR #2675: Update conda recipes to support CUDA 11
- PR #2645: Add experimental, sklearn-based preprocessing

## Improvements
- PR #2336: Eliminate `rmm.device_array` usage
- PR #2262: Using fully shared PartDescriptor in MNMG decomposiition, linear models, and solvers
- PR #2310: Pinning ucx-py to 0.14 to make 0.15 CI pass
- PR #1945: enable clang tidy
- PR #2339: umap performance improvements
- PR #2308: Using fixture for Dask client to eliminate possiblity of not closing
- PR #2345: make C++ logger level definition to be the same as python layer
- PR #2329: Add short commit hash to conda package name
- PR #2362: Implement binary/multi-classification log loss with cupy
- PR #2363: Update threshold and make other changes for stress tests
- PR #2371: Updating MBSGD tests to use larger batches
- PR #2380: Pinning libcumlprims version to ease future updates
- PR #2405: Remove references to deprecated RMM headers.
- PR #2340: Import ARIMA in the root init file and fix the `test_fit_function` test
- PR #2408: Install meta packages for dependencies
- PR #2417: Move doc customization scripts to Jenkins
- PR #2427: Moving MNMG decomposition to cuml
- PR #2433: Add libcumlprims_mg to CMake
- PR #2420: Add and set convert_dtype default to True in estimator fit methods
- PR #2411: Refactor Mixin classes and use in classifier/regressor estimators
- PR #2442: fix setting RAFT_DIR from the RAFT_PATH env var
- PR #2469: Updating KNN c-api to document all arguments
- PR #2453: Add CumlArray to API doc
- PR #2440: Use Treelite Conda package
- PR #2403: Support for input and output type consistency in logistic regression predict_proba
- PR #2473: Add metrics.roc_auc_score to API docs. Additional readability and minor docs bug fixes
- PR #2468: Add `_n_features_in_` attribute to all single GPU estimators that implement fit
- PR #2489: Removing explicit FAISS build and adding dependency on libfaiss conda package
- PR #2480: Moving MNMG glm and solvers to cuml
- PR #2490: Moving MNMG KMeans to cuml
- PR #2483: Moving MNMG KNN to cuml
- PR #2492: Adding additional assertions to mnmg nearest neighbors pytests
- PR #2439: Update dask RF code to have print_detailed function
- PR #2431: Match output of classifier predict with target dtype
- PR #2237: Refactor RF cython code
- PR #2513: Fixing LGTM Analysis Issues
- PR #2099: Raise an error when float64 data is used with dask RF
- PR #2522: Renaming a few arguments in KNeighbors* to be more readable
- PR #2499: Provide access to `cuml.DBSCAN` core samples
- PR #2526: Removing PCA TSQR as a solver due to scalability issues
- PR #2536: Update conda upload versions for new supported CUDA/Python
- PR #2538: Remove Protobuf dependency
- PR #2553: Test pickle protocol 5 support
- PR #2570: Accepting single df or array input in train_test_split
- PR #2566: Remove deprecated cuDF from_gpu_matrix calls
- PR #2583: findpackage.cmake.in template for cmake dependencies
- PR #2577: Fully removing NVGraph dependency for CUDA 11 compatibility
- PR #2575: Speed up TfidfTransformer
- PR #2584: Removing dependency on sklearn's NotFittedError
- PR #2591: Generate benchmark datsets using `cuml.datasets`
- PR #2548: Fix limitation on number of rows usable with tSNE and refactor memory allocation
- PR #2589: including cuda-11 build fixes into raft
- PR #2599: Add Stratified train_test_split
- PR #2487: Set classes_ attribute during classifier fit
- PR #2605: Reduce memory usage in tSNE
- PR #2611: Adding building doxygen docs to gpu ci
- PR #2631: Enabling use of gtest conda package for build
- PR #2623: Fixing kmeans score() API to be compatible with Scikit-learn
- PR #2629: Add naive_bayes api docs
- PR #2643: 'dense' and 'sparse' values of `storage_type` for FIL
- PR #2691: Generic Base class attribute setter
- PR #2666: Update MBSGD documentation to mention that the model is experimental
- PR #2687: Update xgboost version to 1.2.0dev.rapidsai0.15
- PR #2684: CUDA 11 conda development environment yml and faiss patch
- PR #2648: Replace CNMeM with `rmm::mr::pool_memory_resource`.
- PR #2686: Improve SVM tests
- PR #2692: Changin LBFGS log level
- PR #2705: Add sum operator and base operator overloader functions to cumlarray
- PR #2701: Updating README + Adding ref to UMAP paper
- PR #2721: Update API docs
- PR #2730: Unpin cumlprims in conda recipes for release

## Bug Fixes
- PR #2369: Update RF code to fix set_params memory leak
- PR #2364: Fix for random projection
- PR #2373: Use Treelite Pip package in GPU testing
- PR #2376: Update documentation Links
- PR #2407: fixed batch count in DBScan for integer overflow case
- PR #2413: CumlArray and related methods updates to account for cuDF.Buffer contiguity update
- PR #2424: --singlegpu flag fix on build.sh script
- PR #2432: Using correct algo_name for UMAP in benchmark tests
- PR #2445: Restore access to coef_ property of Lasso
- PR #2441: Change p2p_enabled definition to work without ucx
- PR #2447: Drop `nvstrings`
- PR #2450: Update local build to use new gpuCI image
- PR #2454: Mark RF memleak test as XFAIL, because we can't detect memleak reliably
- PR #2455: Use correct field to store data type in `LabelEncoder.fit_transform`
- PR #2475: Fix typo in build.sh
- PR #2496: Fixing indentation for simulate_data in test_fil.py
- PR #2494: Set QN regularization strength consistent with scikit-learn
- PR #2486: Fix cupy input to kmeans init
- PR #2497: Changes to accomodate cuDF unsigned categorical changes
- PR #2209: Fix FIL benchmark for gpuarray-c input
- PR #2507: Import `treelite.sklearn`
- PR #2521: Fixing invalid smem calculation in KNeighborsCLassifier
- PR #2515: Increase tolerance for LogisticRegression test
- PR #2532: Updating doxygen in new MG headers
- PR #2521: Fixing invalid smem calculation in KNeighborsCLassifier
- PR #2515: Increase tolerance for LogisticRegression test
- PR #2545: Fix documentation of n_iter_without_progress in tSNE Python bindings
- PR #2543: Improve numerical stability of QN solver
- PR #2544: Fix Barnes-Hut tSNE not using specified post_learning_rate
- PR #2558: Disabled a long-running FIL test
- PR #2540: Update default value for n_epochs in UMAP to match documentation & sklearn API
- PR #2535: Fix issue with incorrect docker image being used in local build script
- PR #2542: Fix small memory leak in TSNE
- PR #2552: Fixed the length argument of updateDevice calls in RF test
- PR #2565: Fix cell allocation code to avoid loops in quad-tree. Prevent NaNs causing infinite descent
- PR #2563: Update scipy call for arima gradient test
- PR #2569: Fix for cuDF update
- PR #2508: Use keyword parameters in sklearn.datasets.make_* functions
- PR #2587: Attributes for estimators relying on solvers
- PR #2586: Fix SVC decision function data type
- PR #2573: Considering managed memory as device type on checking for KMeans
- PR #2574: Fixing include path in `tsvd_mg.pyx`
- PR #2506: Fix usage of CumlArray attributes on `cuml.common.base.Base`
- PR #2593: Fix inconsistency in train_test_split
- PR #2609: Fix small doxygen issues
- PR #2610: Remove cuDF tolist call
- PR #2613: Removing thresholds from kmeans score tests (SG+MG)
- PR #2616: Small test code fix for pandas dtype tests
- PR #2617: Fix floating point precision error in tSNE
- PR #2625: Update Estimator notebook to resolve errors
- PR #2634: singlegpu build option fixes
- PR #2641: [Breaking] Make `max_depth` in RF compatible with scikit-learn
- PR #2650: Make max_depth behave consistently for max_depth > 14
- PR #2651: AutoARIMA Python bug fix
- PR #2654: Fix for vectorizer concatenations
- PR #2655: Fix C++ RF predict function access of rows/samples array
- PR #2649: Cleanup sphinx doc warnings for 0.15
- PR #2668: Order conversion improvements to account for cupy behavior changes
- PR #2669: Revert PR 2655 Revert "Fixes C++ RF predict function"
- PR #2683: Fix incorrect "Bad CumlArray Use" error messages on test failures
- PR #2695: Fix debug build issue due to incorrect host/device method setup
- PR #2709: Fixing OneHotEncoder Overflow Error
- PR #2710: Fix SVC doc statement about predic_proba
- PR #2726: Return correct output type in QN
- PR #2711: Fix Dask RF failure intermittently
- PR #2718: Fix temp directory for py.test
- PR #2719: Set KNeighborsRegressor output dtype according to training target dtype
- PR #2720: Updates to outdated links
- PR #2722: Getting cuML covariance test passing w/ Cupy 7.8 & CUDA 11

# cuML 0.14.0 (03 Jun 2020)

## New Features
- PR #1994: Support for distributed OneHotEncoder
- PR #1892: One hot encoder implementation with cupy
- PR #1655: Adds python bindings for homogeneity score
- PR #1704: Adds python bindings for completeness score
- PR #1687: Adds python bindings for mutual info score
- PR #1980: prim: added a new write-only unary op prim
- PR #1867: C++: add logging interface support in cuML based spdlog
- PR #1902: Multi class inference in FIL C++ and importing multi-class forests from treelite
- PR #1906: UMAP MNMG
- PR #2067: python: wrap logging interface in cython
- PR #2083: Added dtype, order, and use_full_low_rank to MNMG `make_regression`
- PR #2074: SG and MNMG `make_classification`
- PR #2127: Added order to SG `make_blobs`, and switch from C++ to cupy based implementation
- PR #2057: Weighted k-means
- PR #2256: Add a `make_arima` generator
- PR #2245: ElasticNet, Lasso and Coordinate Descent MNMG
- PR #2242: Pandas input support with output as NumPy arrays by default
- PR #2551: Add cuML RF multiclass prediction using FIL from python
- PR #1728: Added notebook testing to gpuCI gpu build

## Improvements
- PR #1931: C++: enabled doxygen docs for all of the C++ codebase
- PR #1944: Support for dask_cudf.core.Series in _extract_partitions
- PR #1947: Cleaning up cmake
- PR #1927: Use Cython's `new_build_ext` (if available)
- PR #1946: Removed zlib dependency from cmake
- PR #1988: C++: cpp bench refactor
- PR #1873: Remove usage of nvstring and nvcat from LabelEncoder
- PR #1968: Update SVC SVR with cuML Array
- PR #1972: updates to our flow to use conda-forge's clang and clang-tools packages
- PR #1974: Reduce ARIMA testing time
- PR #1984: Enable Ninja build
- PR #1985: C++ UMAP parametrizable tests
- PR #2005: Adding missing algorithms to cuml benchmarks and notebook
- PR #2016: Add capability to setup.py and build.sh to fully clean all cython build files and artifacts
- PR #2044: A cuda-memcheck helper wrapper for devs
- PR #2018: Using `cuml.dask.part_utils.extract_partitions` and removing similar, duplicated code
- PR #2019: Enable doxygen build in our nightly doc build CI script
- PR #1996: Cythonize in parallel
- PR #2032: Reduce number of tests for MBSGD to improve CI running time
- PR #2031: Encapsulating UCX-py interactions in singleton
- PR #2029: Add C++ ARIMA log-likelihood benchmark
- PR #2085: Convert TSNE to use CumlArray
- PR #2051: Reduce the time required to run dask pca and dask tsvd tests
- PR #1981: Using CumlArray in kNN and DistributedDataHandler in dask kNN
- PR #2053: Introduce verbosity level in C++ layer instead of boolean `verbose` flag
- PR #2047: Make internal streams non-blocking w.r.t. NULL stream
- PR #2048: Random forest testing speedup
- PR #2058: Use CumlArray in Random Projection
- PR #2068: Updating knn class probabilities to use make_monotonic instead of binary search
- PR #2062: Adding random state to UMAP mnmg tests
- PR #2064: Speed-up K-Means test
- PR #2015: Renaming .h to .cuh in solver, dbscan and svm
- PR #2080: Improved import of sparse FIL forests from treelite
- PR #2090: Upgrade C++ build to C++14 standard
- PR #2089: CI: enabled cuda-memcheck on ml-prims unit-tests during nightly build
- PR #2128: Update Dask RF code to reduce the time required for GPU predict to run
- PR #2125: Build infrastructure to use RAFT
- PR #2131: Update Dask RF fit to use DistributedDataHandler
- PR #2055: Update the metrics notebook to use important cuML models
- PR #2095: Improved import of src_prims/utils.h, making it less ambiguous
- PR #2118: Updating SGD & mini-batch estimators to use CumlArray
- PR #2120: Speeding up dask RandomForest tests
- PR #1883: Use CumlArray in ARIMA
- PR #877: Adding definition of done criteria to wiki
- PR #2135: A few optimizations to UMAP fuzzy simplicial set
- PR #1914: Change the meaning of ARIMA's intercept to match the literature
- PR #2098: Renaming .h to .cuh in decision_tree, glm, pca
- PR #2150: Remove deprecated RMM calls in RMM allocator adapter
- PR #2146: Remove deprecated kalman filter
- PR #2151: Add pytest duration and pytest timeout
- PR #2156: Add Docker 19 support to local gpuci build
- PR #2178: Reduce duplicated code in RF
- PR #2124: Expand tutorial docs and sample notebook
- PR #2175: Allow CPU-only and dataset params for benchmark sweeps
- PR #2186: Refactor cython code to build OPG structs in common utils file
- PR #2180: Add fully single GPU singlegpu python build
- PR #2187: CMake improvements to manage conda environment dependencies
- PR #2185: Add has_sklearn function and use it in datasets/classification.
- PR #2193: Order-independent local shuffle in `cuml.dask.make_regression`
- PR #2204: Update python layer to use the logger interface
- PR #2184: Refoctor headers for holtwinters, rproj, tsvd, tsne, umap
- PR #2199: Remove unncessary notebooks
- PR #2195: Separating fit and transform calls in SG, MNMG PCA to save transform array memory consumption
- PR #2201: Re-enabling UMAP repro tests
- PR #2132: Add SVM C++ benchmarks
- PR #2196: Updates to benchmarks. Moving notebook
- PR #2208: Coordinate Descent, Lasso and ElasticNet CumlArray updates
- PR #2210: Updating KNN tests to evaluate multiple index partitions
- PR #2205: Use timeout to add 2 hour hard limit to dask tests
- PR #2212: Improve DBScan batch count / memory estimation
- PR #2213: Standardized include statements across all cpp source files, updated copyright on all modified files
- PR #2214: Remove utils folder and refactor to common folder
- PR #2220: Final refactoring of all src_prims header files following rules as specified in #1675
- PR #2225: input_to_cuml_array keep order option, test updates and cleanup
- PR #2244: Re-enable slow ARIMA tests as stress tests
- PR #2231: Using OPG structs from `cuml.common` in decomposition algorithms
- PR #2257: Update QN and LogisticRegression to use CumlArray
- PR #2259: Add CumlArray support to Naive Bayes
- PR #2252: Add benchmark for the Gram matrix prims
- PR #2263: Faster serialization for Treelite objects with RF
- PR #2264: Reduce build time for cuML by using make_blobs from libcuml++ interface
- PR #2269: Add docs targets to build.sh and fix python cuml.common docs
- PR #2271: Clarify doc for `_unique` default implementation in OneHotEncoder
- PR #2272: Add docs build.sh script to repository
- PR #2276: Ensure `CumlArray` provided `dtype` conforms
- PR #2281: Rely on cuDF's `Serializable` in `CumlArray`
- PR #2284: Reduce dataset size in SG RF notebook to reduce run time of sklearn
- PR #2285: Increase the threshold for elastic_net test in dask/test_coordinate_descent
- PR #2314: Update FIL default values, documentation and test
- PR #2316: 0.14 release docs additions and fixes
- PR #2320: Add prediction notes to RF docs
- PR #2323: Change verbose levels and parameter name to match Scikit-learn API
- PR #2324: Raise an error if n_bins > number of training samples in RF
- PR #2335: Throw a warning if treelite cannot be imported and `load_from_sklearn` is used

## Bug Fixes
- PR #1939: Fix syntax error in cuml.common.array
- PR #1941: Remove c++ cuda flag that was getting duplicated in CMake
- PR #1971: python: Correctly honor --singlegpu option and CUML_BUILD_PATH env variable
- PR #1969: Update libcumlprims to 0.14
- PR #1973: Add missing mg files for setup.py --singlegpu flag
- PR #1993: Set `umap_transform_reproducibility` tests to xfail
- PR #2004: Refactoring the arguments to `plant()` call
- PR #2017: Fixing memory issue in weak cc prim
- PR #2028: Skipping UMAP knn reproducibility tests until we figure out why its failing in CUDA 10.2
- PR #2024: Fixed cuda-memcheck errors with sample-without-replacement prim
- PR #1540: prims: support for custom math-type used for computation inside adjusted rand index prim
- PR #2077: dask-make blobs arguments to match sklearn
- PR #2059: Make all Scipy imports conditional
- PR #2078: Ignore negative cache indices in get_vecs
- PR #2084: Fixed cuda-memcheck errors with COO unit-tests
- PR #2087: Fixed cuda-memcheck errors with dispersion prim
- PR #2096: Fixed syntax error with nightly build command for memcheck unit-tests
- PR #2115: Fixed contingency matrix prim unit-tests for computing correct golden values
- PR #2107: Fix PCA transform
- PR #2109: input_to_cuml_array __cuda_array_interface__ bugfix
- PR #2117: cuDF __array__ exception small fixes
- PR #2139: CumlArray for adjusted_rand_score
- PR #2140: Returning self in fit model functions
- PR #2144: Remove GPU arch < 60 from CMake build
- PR #2153: Added missing namespaces to some Decision Tree files
- PR #2155: C++: fix doxygen build break
- PR #2161: Replacing depreciated bruteForceKnn
- PR #2162: Use stream in transpose prim
- PR #2165: Fit function test correction
- PR #2166: Fix handling of temp file in RF pickling
- PR #2176: C++: fix for adjusted rand index when input array is all zeros
- PR #2179: Fix clang tools version in libcuml recipe
- PR #2183: Fix RAFT in nightly package
- PR #2191: Fix placement of SVM parameter documentation and add examples
- PR #2212: Fix DBScan results (no propagation of labels through border points)
- PR #2215: Fix the printing of forest object
- PR #2217: Fix opg_utils naming to fix singlegpu build
- PR #2223: Fix bug in ARIMA C++ benchmark
- PR #2224: Temporary fix for CI until new Dask version is released
- PR #2228: Update to use __reduce_ex__ in CumlArray to override cudf.Buffer
- PR #2249: Fix bug in UMAP continuous target metrics
- PR #2258: Fix doxygen build break
- PR #2255: Set random_state for train_test_split function in dask RF
- PR #2275: Fix RF fit memory leak
- PR #2274: Fix parameter name verbose to verbosity in mnmg OneHotEncoder
- PR #2277: Updated cub repo path and branch name
- PR #2282: Fix memory leak in Dask RF concatenation
- PR #2301: Scaling KNN dask tests sample size with n GPUs
- PR #2293: Contiguity fixes for input_to_cuml_array and train_test_split
- PR #2295: Fix convert_to_dtype copy even with same dtype
- PR #2305: Fixed race condition in DBScan
- PR #2354: Fix broken links in README
- PR #2619: Explicitly skip raft test folder for pytest 6.0.0
- PR #2788: Set the minimum number of columns that can be sampled to 1 to fix 0 mem allocation error

# cuML 0.13.0 (31 Mar 2020)

## New Features
- PR #1777: Python bindings for entropy
- PR #1742: Mean squared error implementation with cupy
- PR #1817: Confusion matrix implementation with cupy (SNSG and MNMG)
- PR #1766: Mean absolute error implementation with cupy
- PR #1766: Mean squared log error implementation with cupy
- PR #1635: cuML Array shim and configurable output added to cluster methods
- PR #1586: Seasonal ARIMA
- PR #1683: cuml.dask make_regression
- PR #1689: Add framework for cuML Dask serializers
- PR #1709: Add `decision_function()` and `predict_proba()` for LogisticRegression
- PR #1714: Add `print_env.sh` file to gather important environment details
- PR #1750: LinearRegression CumlArray for configurable output
- PR #1814: ROC AUC score implementation with cupy
- PR #1767: Single GPU decomposition models configurable output
- PR #1646: Using FIL to predict in MNMG RF
- PR #1778: Make cuML Handle picklable
- PR #1738: cuml.dask refactor beginning and dask array input option for OLS, Ridge and KMeans
- PR #1874: Add predict_proba function to RF classifier
- PR #1815: Adding KNN parameter to UMAP
- PR #1978: Adding `predict_proba` function to dask RF

## Improvements
- PR #1644: Add `predict_proba()` for FIL binary classifier
- PR #1620: Pickling tests now automatically finds all model classes inheriting from cuml.Base
- PR #1637: Update to newer treelite version with XGBoost 1.0 compatibility
- PR #1632: Fix MBSGD models inheritance, they now inherits from cuml.Base
- PR #1628: Remove submodules from cuML
- PR #1755: Expose the build_treelite function for python
- PR #1649: Add the fil_sparse_format variable option to RF API
- PR #1647: storage_type=AUTO uses SPARSE for large models
- PR #1668: Update the warning statement thrown in RF when the seed is set but n_streams is not 1
- PR #1662: use of direct cusparse calls for coo2csr, instead of depending on nvgraph
- PR #1747: C++: dbscan performance improvements and cleanup
- PR #1697: Making trustworthiness batchable and using proper workspace
- PR #1721: Improving UMAP pytests
- PR #1717: Call `rmm_cupy_allocator` for CuPy allocations
- PR #1718: Import `using_allocator` from `cupy.cuda`
- PR #1723: Update RF Classifier to throw an exception for multi-class pickling
- PR #1726: Decorator to allocate CuPy arrays with RMM
- PR #1719: UMAP random seed reproducibility
- PR #1748: Test serializing `CumlArray` objects
- PR #1776: Refactoring pca/tsvd distributed
- PR #1762: Update CuPy requirement to 7
- PR #1768: C++: Different input and output types for add and subtract prims
- PR #1790: Add support for multiple seeding in k-means++
- PR #1805: Adding new Dask cuda serializers to naive bayes + a trivial perf update
- PR #1812: C++: bench: UMAP benchmark cases added
- PR #1795: Add capability to build CumlArray from bytearray/memoryview objects
- PR #1824: C++: improving the performance of UMAP algo
- PR #1816: Add ARIMA notebook
- PR #1856: Update docs for 0.13
- PR #1827: Add HPO demo Notebook
- PR #1825: `--nvtx` option in `build.sh`
- PR #1847: Update XGBoost version for CI
- PR #1837: Simplify cuML Array construction
- PR #1848: Rely on subclassing for cuML Array serialization
- PR #1866: Minimizing client memory pressure on Naive Bayes
- PR #1788: Removing complexity bottleneck in S-ARIMA
- PR #1873: Remove usage of nvstring and nvcat from LabelEncoder
- PR #1891: Additional improvements to naive bayes tree reduction

## Bug Fixes
- PR #1835 : Fix calling default RF Classification always
- PT #1904: replace cub sort
- PR #1833: Fix depth issue in shallow RF regression estimators
- PR #1770: Warn that KalmanFilter is deprecated
- PR #1775: Allow CumlArray to work with inputs that have no 'strides' in array interface
- PR #1594: Train-test split is now reproducible
- PR #1590: Fix destination directory structure for run-clang-format.py
- PR #1611: Fixing pickling errors for KNN classifier and regressor
- PR #1617: Fixing pickling issues for SVC and SVR
- PR #1634: Fix title in KNN docs
- PR #1627: Adding a check for multi-class data in RF classification
- PR #1654: Skip treelite patch if its already been applied
- PR #1661: Fix nvstring variable name
- PR #1673: Using struct for caching dlsym state in communicator
- PR #1659: TSNE - introduce 'convert_dtype' and refactor class attr 'Y' to 'embedding_'
- PR #1672: Solver 'svd' in Linear and Ridge Regressors when n_cols=1
- PR #1670: Lasso & ElasticNet - cuml Handle added
- PR #1671: Update for accessing cuDF Series pointer
- PR #1652: Support XGBoost 1.0+ models in FIL
- PR #1702: Fix LightGBM-FIL validation test
- PR #1701: test_score kmeans test passing with newer cupy version
- PR #1706: Remove multi-class bug from QuasiNewton
- PR #1699: Limit CuPy to <7.2 temporarily
- PR #1708: Correctly deallocate cuML handles in Cython
- PR #1730: Fixes to KF for test stability (mainly in CUDA 10.2)
- PR #1729: Fixing naive bayes UCX serialization problem in fit()
- PR #1749: bug fix rf classifier/regressor on seg fault in bench
- PR #1751: Updated RF documentation
- PR #1765: Update the checks for using RF GPU predict
- PR #1787: C++: unit-tests to check for RF accuracy. As well as a bug fix to improve RF accuracy
- PR #1793: Updated fil pyx to solve memory leakage issue
- PR #1810: Quickfix - chunkage in dask make_regression
- PR #1842: DistributedDataHandler not properly setting 'multiple'
- PR #1849: Critical fix in ARIMA initial estimate
- PR #1851: Fix for cuDF behavior change for multidimensional arrays
- PR #1852: Remove Thrust warnings
- PR #1868: Turning off IPC caching until it is fixed in UCX-py/UCX
- PR #1876: UMAP exponential decay parameters fix
- PR #1887: Fix hasattr for missing attributes on base models
- PR #1877: Remove resetting index in shuffling in train_test_split
- PR #1893: Updating UCX in comms to match current UCX-py
- PR #1888: Small train_test_split test fix
- PR #1899: Fix dask `extract_partitions()`, remove transformation as instance variable in PCA and TSVD and match sklearn APIs
- PR #1920: Temporarily raising threshold for UMAP reproducibility tests
- PR #1918: Create memleak fixture to skip memleak tests in CI for now
- PR #1926: Update batch matrix test margins
- PR #1925: Fix failing dask tests
- PR #1936: Update DaskRF regression test to xfail
- PR #1932: Isolating cause of make_blobs failure
- PR #1951: Dask Random forest regression CPU predict bug fix
- PR #1948: Adjust BatchedMargin margin and disable tests temporarily
- PR #1950: Fix UMAP test failure


# cuML 0.12.0 (04 Feb 2020)

## New Features
- PR #1483: prims: Fused L2 distance and nearest-neighbor prim
- PR #1494: bench: ml-prims benchmark
- PR #1514: bench: Fused L2 NN prim benchmark
- PR #1411: Cython side of MNMG OLS
- PR #1520: Cython side of MNMG Ridge Regression
- PR #1516: Suppor Vector Regression (epsilon-SVR)

## Improvements
- PR #1638: Update cuml/docs/README.md
- PR #1468: C++: updates to clang format flow to make it more usable among devs
- PR #1473: C++: lazy initialization of "costly" resources inside cumlHandle
- PR #1443: Added a new overloaded GEMM primitive
- PR #1489: Enabling deep trees using Gather tree builder
- PR #1463: Update FAISS submodule to 1.6.1
- PR #1488: Add codeowners
- PR #1432: Row-major (C-style) GPU arrays for benchmarks
- PR #1490: Use dask master instead of conda package for testing
- PR #1375: Naive Bayes & Distributed Naive Bayes
- PR #1377: Add GPU array support for FIL benchmarking
- PR #1493: kmeans: add tiling support for 1-NN computation and use fusedL2-1NN prim for L2 distance metric
- PR #1532: Update CuPy to >= 6.6 and allow 7.0
- PR #1528: Re-enabling KNN using dynamic library loading for UCX in communicator
- PR #1545: Add conda environment version updates to ci script
- PR #1541: Updates for libcudf++ Python refactor
- PR #1555: FIL-SKL, an SKLearn-based benchmark for FIL
- PR #1537: Improve pickling and scoring suppport for many models to support hyperopt
- PR #1551: Change custom kernel to cupy for col/row order transform
- PR #1533: C++: interface header file separation for SVM
- PR #1560: Helper function to allocate all new CuPy arrays with RMM memory management
- PR #1570: Relax nccl in conda recipes to >=2.4 (matching CI)
- PR #1578: Add missing function information to the cuML documenataion
- PR #1584: Add has_scipy utility function for runtime check
- PR #1583: API docs updates for 0.12
- PR #1591: Updated FIL documentation

## Bug Fixes
- PR #1470: Documentation: add make_regression, fix ARIMA section
- PR #1482: Updated the code to remove sklearn from the mbsgd stress test
- PR #1491: Update dev environments for 0.12
- PR #1512: Updating setup_cpu() in SpeedupComparisonRunner
- PR #1498: Add build.sh to code owners
- PR #1505: cmake: added correct dependencies for prims-bench build
- PR #1534: Removed TODO comment in create_ucp_listeners()
- PR #1548: Fixing umap extra unary op in knn graph
- PR #1547: Fixing MNMG kmeans score. Fixing UMAP pickling before fit(). Fixing UMAP test failures.
- PR #1557: Increasing threshold for kmeans score
- PR #1562: Increasing threshold even higher
- PR #1564: Fixed a typo in function cumlMPICommunicator_impl::syncStream
- PR #1569: Remove Scikit-learn exception and depedenncy in SVM
- PR #1575: Add missing dtype parameter in call to strides to order for CuPy 6.6 code path
- PR #1574: Updated the init file to include SVM
- PR #1589: Fixing the default value for RF and updating mnmg predict to accept cudf
- PR #1601: Fixed wrong datatype used in knn voting kernel

# cuML 0.11.0 (11 Dec 2019)

## New Features

- PR #1295: Cython side of MNMG PCA
- PR #1218: prims: histogram prim
- PR #1129: C++: Separate include folder for C++ API distribution
- PR #1282: OPG KNN MNMG Code (disabled for 0.11)
- PR #1242: Initial implementation of FIL sparse forests
- PR #1194: Initial ARIMA time-series modeling support.
- PR #1286: Importing treelite models as FIL sparse forests
- PR #1285: Fea minimum impurity decrease RF param
- PR #1301: Add make_regression to generate regression datasets
- PR #1322: RF pickling using treelite, protobuf and FIL
- PR #1332: Add option to cuml.dask make_blobs to produce dask array
- PR #1307: Add RF regression benchmark
- PR #1327: Update the code to build treelite with protobuf
- PR #1289: Add Python benchmarking support for FIL
- PR #1371: Cython side of MNMG tSVD
- PR #1386: Expose SVC decision function value

## Improvements
- PR #1170: Use git to clone subprojects instead of git submodules
- PR #1239: Updated the treelite version
- PR #1225: setup.py clone dependencies like cmake and correct include paths
- PR #1224: Refactored FIL to prepare for sparse trees
- PR #1249: Include libcuml.so C API in installed targets
- PR #1259: Conda dev environment updates and use libcumlprims current version in CI
- PR #1277: Change dependency order in cmake for better printing at compile time
- PR #1264: Add -s flag to GPU CI pytest for better error printing
- PR #1271: Updated the Ridge regression documentation
- PR #1283: Updated the cuMl docs to include MBSGD and adjusted_rand_score
- PR #1300: Lowercase parameter versions for FIL algorithms
- PR #1312: Update CuPy to version 6.5 and use conda-forge channel
- PR #1336: Import SciKit-Learn models into FIL
- PR #1314: Added options needed for ASVDb output (CUDA ver, etc.), added option
  to select algos
- PR #1335: Options to print available algorithms and datasets
  in the Python benchmark
- PR #1338: Remove BUILD_ABI references in CI scripts
- PR #1340: Updated unit tests to uses larger dataset
- PR #1351: Build treelite temporarily for GPU CI testing of FIL Scikit-learn
  model importing
- PR #1367: --test-split benchmark parameter for train-test split
- PR #1360: Improved tests for importing SciKit-Learn models into FIL
- PR #1368: Add --num-rows benchmark command line argument
- PR #1351: Build treelite temporarily for GPU CI testing of FIL Scikit-learn model importing
- PR #1366: Modify train_test_split to use CuPy and accept device arrays
- PR #1258: Documenting new MPI communicator for multi-node multi-GPU testing
- PR #1345: Removing deprecated should_downcast argument
- PR #1362: device_buffer in UMAP + Sparse prims
- PR #1376: AUTO value for FIL algorithm
- PR #1408: Updated pickle tests to delete the pre-pickled model to prevent pointer leakage
- PR #1357: Run benchmarks multiple times for CI
- PR #1382: ARIMA optimization: move functions to C++ side
- PR #1392: Updated RF code to reduce duplication of the code
- PR #1444: UCX listener running in its own isolated thread
- PR #1445: Improved performance of FIL sparse trees
- PR #1431: Updated API docs
- PR #1441: Remove unused CUDA conda labels
- PR #1439: Match sklearn 0.22 default n_estimators for RF and fix test errors
- PR #1461: Add kneighbors to API docs

## Bug Fixes
- PR #1281: Making rng.h threadsafe
- PR #1212: Fix cmake git cloning always running configure in subprojects
- PR #1261: Fix comms build errors due to cuml++ include folder changes
- PR #1267: Update build.sh for recent change of building comms in main CMakeLists
- PR #1278: Removed incorrect overloaded instance of eigJacobi
- PR #1302: Updates for numba 0.46
- PR #1313: Updated the RF tests to set the seed and n_streams
- PR #1319: Using machineName arg passed in instead of default for ASV reporting
- PR #1326: Fix illegal memory access in make_regression (bounds issue)
- PR #1330: Fix C++ unit test utils for better handling of differences near zero
- PR #1342: Fix to prevent memory leakage in Lasso and ElasticNet
- PR #1337: Fix k-means init from preset cluster centers
- PR #1354: Fix SVM gamma=scale implementation
- PR #1344: Change other solver based methods to create solver object in init
- PR #1373: Fixing a few small bugs in make_blobs and adding asserts to pytests
- PR #1361: Improve SMO error handling
- PR #1384: Lower expectations on batched matrix tests to prevent CI failures
- PR #1380: Fix memory leaks in ARIMA
- PR #1391: Lower expectations on batched matrix tests even more
- PR #1394: Warning added in svd for cuda version 10.1
- PR #1407: Resolved RF predict issues and updated RF docstring
- PR #1401: Patch for lbfgs solver for logistic regression with no l1 penalty
- PR #1416: train_test_split numba and rmm device_array output bugfix
- PR #1419: UMAP pickle tests are using wrong n_neighbors value for trustworthiness
- PR #1438: KNN Classifier to properly return Dataframe with Dataframe input
- PR #1425: Deprecate seed and use random_state similar to Scikit-learn in train_test_split
- PR #1458: Add joblib as an explicit requirement
- PR #1474: Defer knn mnmg to 0.12 nightly builds and disable ucx-py dependency

# cuML 0.10.0 (16 Oct 2019)

## New Features
- PR #1148: C++ benchmark tool for c++/CUDA code inside cuML
- PR #1071: Selective eigen solver of cuSolver
- PR #1073: Updating RF wrappers to use FIL for GPU accelerated prediction
- PR #1104: CUDA 10.1 support
- PR #1113: prims: new batched make-symmetric-matrix primitive
- PR #1112: prims: new batched-gemv primitive
- PR #855: Added benchmark tools
- PR #1149 Add YYMMDD to version tag for nightly conda packages
- PR #892: General Gram matrices prim
- PR #912: Support Vector Machine
- PR #1274: Updated the RF score function to use GPU predict

## Improvements
- PR #961: High Peformance RF; HIST algo
- PR #1028: Dockerfile updates after dir restructure. Conda env yaml to add statsmodels as a dependency
- PR #1047: Consistent OPG interface for kmeans, based on internal libcumlprims update
- PR #763: Add examples to train_test_split documentation
- PR #1093: Unified inference kernels for different FIL algorithms
- PR #1076: Paying off some UMAP / Spectral tech debt.
- PR #1086: Ensure RegressorMixin scorer uses device arrays
- PR #1110: Adding tests to use default values of parameters of the models
- PR #1108: input_to_host_array function in input_utils for input processing to host arrays
- PR #1114: K-means: Exposing useful params, removing unused params, proxying params in Dask
- PR #1138: Implementing ANY_RANK semantics on irecv
- PR #1142: prims: expose separate InType and OutType for unaryOp and binaryOp
- PR #1115: Moving dask_make_blobs to cuml.dask.datasets. Adding conversion to dask.DataFrame
- PR #1136: CUDA 10.1 CI updates
- PR #1135: K-means: add boundary cases for kmeans||, support finer control with convergence
- PR #1163: Some more correctness improvements. Better verbose printing
- PR #1165: Adding except + in all remaining cython
- PR #1186: Using LocalCUDACluster Pytest fixture
- PR #1173: Docs: Barnes Hut TSNE documentation
- PR #1176: Use new RMM API based on Cython
- PR #1219: Adding custom bench_func and verbose logging to cuml.benchmark
- PR #1247: Improved MNMG RF error checking

## Bug Fixes

- PR #1231: RF respect number of cuda streams from cuml handle
- PR #1230: Rf bugfix memleak in regression
- PR #1208: compile dbscan bug
- PR #1016: Use correct libcumlprims version in GPU CI
- PR #1040: Update version of numba in development conda yaml files
- PR #1043: Updates to accomodate cuDF python code reorganization
- PR #1044: Remove nvidia driver installation from ci/cpu/build.sh
- PR #991: Barnes Hut TSNE Memory Issue Fixes
- PR #1075: Pinning Dask version for consistent CI results
- PR #990: Barnes Hut TSNE Memory Issue Fixes
- PR #1066: Using proper set of workers to destroy nccl comms
- PR #1072: Remove pip requirements and setup
- PR #1074: Fix flake8 CI style check
- PR #1087: Accuracy improvement for sqrt/log in RF max_feature
- PR #1088: Change straggling numba python allocations to use RMM
- PR #1106: Pinning Distributed version to match Dask for consistent CI results
- PR #1116: TSNE CUDA 10.1 Bug Fixes
- PR #1132: DBSCAN Batching Bug Fix
- PR #1162: DASK RF random seed bug fix
- PR #1164: Fix check_dtype arg handling for input_to_dev_array
- PR #1171: SVM prediction bug fix
- PR #1177: Update dask and distributed to 2.5
- PR #1204: Fix SVM crash on Turing
- PR #1199: Replaced sprintf() with snprintf() in THROW()
- PR #1205: Update dask-cuda in yml envs
- PR #1211: Fixing Dask k-means transform bug and adding test
- PR #1236: Improve fix for SMO solvers potential crash on Turing
- PR #1251: Disable compiler optimization for CUDA 10.1 for distance prims
- PR #1260: Small bugfix for major conversion in input_utils
- PR #1276: Fix float64 prediction crash in test_random_forest

# cuML 0.9.0 (21 Aug 2019)

## New Features

- PR #894: Convert RF to treelite format
- PR #826: Jones transformation of params for ARIMA models timeSeries ml-prim
- PR #697: Silhouette Score metric ml-prim
- PR #674: KL Divergence metric ml-prim
- PR #787: homogeneity, completeness and v-measure metrics ml-prim
- PR #711: Mutual Information metric ml-prim
- PR #724: Entropy metric ml-prim
- PR #766: Expose score method based on inertia for KMeans
- PR #823: prims: cluster dispersion metric
- PR #816: Added inverse_transform() for LabelEncoder
- PR #789: prims: sampling without replacement
- PR #813: prims: Col major istance prim
- PR #635: Random Forest & Decision Tree Regression (Single-GPU)
- PR #819: Forest Inferencing Library (FIL)
- PR #829: C++: enable nvtx ranges
- PR #835: Holt-Winters algorithm
- PR #837: treelite for decision forest exchange format
- PR #871: Wrapper for FIL
- PR #870: make_blobs python function
- PR #881: wrappers for accuracy_score and adjusted_rand_score functions
- PR #840: Dask RF classification and regression
- PR #870: make_blobs python function
- PR #879: import of treelite models to FIL
- PR #892: General Gram matrices prim
- PR #883: Adding MNMG Kmeans
- PR #930: Dask RF
- PR #882: TSNE - T-Distributed Stochastic Neighbourhood Embedding
- PR #624: Internals API & Graph Based Dimensionality Reductions Callback
- PR #926: Wrapper for FIL
- PR #994: Adding MPI comm impl for testing / benchmarking MNMG CUDA
- PR #960: Enable using libcumlprims for MG algorithms/prims

## Improvements
- PR #822: build: build.sh update to club all make targets together
- PR #807: Added development conda yml files
- PR #840: Require cmake >= 3.14
- PR #832: Stateless Decision Tree and Random Forest API
- PR #857: Small modifications to comms for utilizing IB w/ Dask
- PR #851: Random forest Stateless API wrappers
- PR #865: High Performance RF
- PR #895: Pretty prints arguments!
- PR #920: Add an empty marker kernel for tracing purposes
- PR #915: syncStream added to cumlCommunicator
- PR #922: Random Forest support in FIL
- PR #911: Update headers to credit CannyLabs BH TSNE implementation
- PR #918: Streamline CUDA_REL environment variable
- PR #924: kmeans: updated APIs to be stateless, refactored code for mnmg support
- PR #950: global_bias support in FIL
- PR #773: Significant improvements to input checking of all classes and common input API for Python
- PR #957: Adding docs to RF & KMeans MNMG. Small fixes for release
- PR #965: Making dask-ml a hard dependency
- PR #976: Update api.rst for new 0.9 classes
- PR #973: Use cudaDeviceGetAttribute instead of relying on cudaDeviceProp object being passed
- PR #978: Update README for 0.9
- PR #1009: Fix references to notebooks-contrib
- PR #1015: Ability to control the number of internal streams in cumlHandle_impl via cumlHandle
- PR #1175: Add more modules to docs ToC

## Bug Fixes

- PR #923: Fix misshapen level/trend/season HoltWinters output
- PR #831: Update conda package dependencies to cudf 0.9
- PR #772: Add missing cython headers to SGD and CD
- PR #849: PCA no attribute trans_input_ transform bug fix
- PR #869: Removing incorrect information from KNN Docs
- PR #885: libclang installation fix for GPUCI
- PR #896: Fix typo in comms build instructions
- PR #921: Fix build scripts using incorrect cudf version
- PR #928: TSNE Stability Adjustments
- PR #934: Cache cudaDeviceProp in cumlHandle for perf reasons
- PR #932: Change default param value for RF classifier
- PR #949: Fix dtype conversion tests for unsupported cudf dtypes
- PR #908: Fix local build generated file ownerships
- PR #983: Change RF max_depth default to 16
- PR #987: Change default values for knn
- PR #988: Switch to exact tsne
- PR #991: Cleanup python code in cuml.dask.cluster
- PR #996: ucx_initialized being properly set in CommsContext
- PR #1007: Throws a well defined error when mutigpu is not enabled
- PR #1018: Hint location of nccl in build.sh for CI
- PR #1022: Using random_state to make K-Means MNMG tests deterministic
- PR #1034: Fix typos and formatting issues in RF docs
- PR #1052: Fix the rows_sample dtype to float

# cuML 0.8.0 (27 June 2019)

## New Features

- PR #652: Adjusted Rand Index metric ml-prim
- PR #679: Class label manipulation ml-prim
- PR #636: Rand Index metric ml-prim
- PR #515: Added Random Projection feature
- PR #504: Contingency matrix ml-prim
- PR #644: Add train_test_split utility for cuDF dataframes
- PR #612: Allow Cuda Array Interface, Numba inputs and input code refactor
- PR #641: C: Separate C-wrapper library build to generate libcuml.so
- PR #631: Add nvcategory based ordinal label encoder
- PR #681: Add MBSGDClassifier and MBSGDRegressor classes around SGD
- PR #705: Quasi Newton solver and LogisticRegression Python classes
- PR #670: Add test skipping functionality to build.sh
- PR #678: Random Forest Python class
- PR #684: prims: make_blobs primitive
- PR #673: prims: reduce cols by key primitive
- PR #812: Add cuML Communications API & consolidate Dask cuML

## Improvements

- PR #597: C++ cuML and ml-prims folder refactor
- PR #590: QN Recover from numeric errors
- PR #482: Introduce cumlHandle for pca and tsvd
- PR #573: Remove use of unnecessary cuDF column and series copies
- PR #601: Cython PEP8 cleanup and CI integration
- PR #596: Introduce cumlHandle for ols and ridge
- PR #579: Introduce cumlHandle for cd and sgd, and propagate C++ errors in cython level for cd and sgd
- PR #604: Adding cumlHandle to kNN, spectral methods, and UMAP
- PR #616: Enable clang-format for enforcing coding style
- PR #618: CI: Enable copyright header checks
- PR #622: Updated to use 0.8 dependencies
- PR #626: Added build.sh script, updated CI scripts and documentation
- PR #633: build: Auto-detection of GPU_ARCHS during cmake
- PR #650: Moving brute force kNN to prims. Creating stateless kNN API.
- PR #662: C++: Bulk clang-format updates
- PR #671: Added pickle pytests and correct pickling of Base class
- PR #675: atomicMin/Max(float, double) with integer atomics and bit flipping
- PR #677: build: 'deep-clean' to build.sh to clean faiss build as well
- PR #683: Use stateless c++ API in KNN so that it can be pickled properly
- PR #686: Use stateless c++ API in UMAP so that it can be pickled properly
- PR #695: prims: Refactor pairwise distance
- PR #707: Added stress test and updated documentation for RF
- PR #701: Added emacs temporary file patterns to .gitignore
- PR #606: C++: Added tests for host_buffer and improved device_buffer and host_buffer implementation
- PR #726: Updated RF docs and stress test
- PR #730: Update README and RF docs for 0.8
- PR #744: Random projections generating binomial on device. Fixing tests.
- PR #741: Update API docs for 0.8
- PR #754: Pickling of UMAP/KNN
- PR #753: Made PCA and TSVD picklable
- PR #746: LogisticRegression and QN API docstrings
- PR #820: Updating DEVELOPER GUIDE threading guidelines

## Bug Fixes
- PR #584: Added missing virtual destructor to deviceAllocator and hostAllocator
- PR #620: C++: Removed old unit-test files in ml-prims
- PR #627: C++: Fixed dbscan crash issue filed in 613
- PR #640: Remove setuptools from conda run dependency
- PR #646: Update link in contributing.md
- PR #649: Bug fix to LinAlg::reduce_rows_by_key prim filed in issue #648
- PR #666: fixes to gitutils.py to resolve both string decode and handling of uncommitted files
- PR #676: Fix template parameters in `bernoulli()` implementation.
- PR #685: Make CuPy optional to avoid nccl conda package conflicts
- PR #687: prims: updated tolerance for reduce_cols_by_key unit-tests
- PR #689: Removing extra prints from NearestNeighbors cython
- PR #718: Bug fix for DBSCAN and increasing batch size of sgd
- PR #719: Adding additional checks for dtype of the data
- PR #736: Bug fix for RF wrapper and .cu print function
- PR #547: Fixed issue if C++ compiler is specified via CXX during configure.
- PR #759: Configure Sphinx to render params correctly
- PR #762: Apply threshold to remove flakiness of UMAP tests.
- PR #768: Fixing memory bug from stateless refactor
- PR #782: Nearest neighbors checking properly whether memory should be freed
- PR #783: UMAP was using wrong size for knn computation
- PR #776: Hotfix for self.variables in RF
- PR #777: Fix numpy input bug
- PR #784: Fix jit of shuffle_idx python function
- PR #790: Fix rows_sample input type for RF
- PR #793: Fix for dtype conversion utility for numba arrays without cupy installed
- PR #806: Add a seed for sklearn model in RF test file
- PR #843: Rf quantile fix

# cuML 0.7.0 (10 May 2019)

## New Features

- PR #405: Quasi-Newton GLM Solvers
- PR #277: Add row- and column-wise weighted mean primitive
- PR #424: Add a grid-sync struct for inter-block synchronization
- PR #430: Add R-Squared Score to ml primitives
- PR #463: Add matrix gather to ml primitives
- PR #435: Expose cumlhandle in cython + developer guide
- PR #455: Remove default-stream arguement across ml-prims and cuML
- PR #375: cuml cpp shared library renamed to libcuml++.so
- PR #460: Random Forest & Decision Trees (Single-GPU, Classification)
- PR #491: Add doxygen build target for ml-prims
- PR #505: Add R-Squared Score to python interface
- PR #507: Add coordinate descent for lasso and elastic-net
- PR #511: Add a minmax ml-prim
- PR #516: Added Trustworthiness score feature
- PR #520: Add local build script to mimic gpuCI
- PR #503: Add column-wise matrix sort primitive
- PR #525: Add docs build script to cuML
- PR #528: Remove current KMeans and replace it with a new single GPU implementation built using ML primitives

## Improvements

- PR #481: Refactoring Quasi-Newton to use cumlHandle
- PR #467: Added validity check on cumlHandle_t
- PR #461: Rewrote permute and added column major version
- PR #440: README updates
- PR #295: Improve build-time and the interface e.g., enable bool-OutType, for distance()
- PR #390: Update docs version
- PR #272: Add stream parameters to cublas and cusolver wrapper functions
- PR #447: Added building and running mlprims tests to CI
- PR #445: Lower dbscan memory usage by computing adjacency matrix directly
- PR #431: Add support for fancy iterator input types to LinAlg::reduce_rows_by_key
- PR #394: Introducing cumlHandle API to dbscan and add example
- PR #500: Added CI check for black listed CUDA Runtime API calls
- PR #475: exposing cumlHandle for dbscan from python-side
- PR #395: Edited the CONTRIBUTING.md file
- PR #407: Test files to run stress, correctness and unit tests for cuml algos
- PR #512: generic copy method for copying buffers between device/host
- PR #533: Add cudatoolkit conda dependency
- PR #524: Use cmake find blas and find lapack to pass configure options to faiss
- PR #527: Added notes on UMAP differences from reference implementation
- PR #540: Use latest release version in update-version CI script
- PR #552: Re-enable assert in kmeans tests with xfail as needed
- PR #581: Add shared memory fast col major to row major function back with bound checks
- PR #592: More efficient matrix copy/reverse methods
- PR #721: Added pickle tests for DBSCAN and Random Projections

## Bug Fixes

- PR #334: Fixed segfault in `ML::cumlHandle_impl::destroyResources`
- PR #349: Developer guide clarifications for cumlHandle and cumlHandle_impl
- PR #398: Fix CI scripts to allow nightlies to be uploaded
- PR #399: Skip PCA tests to allow CI to run with driver 418
- PR #422: Issue in the PCA tests was solved and CI can run with driver 418
- PR #409: Add entry to gitmodules to ignore build artifacts
- PR #412: Fix for svdQR function in ml-prims
- PR #438: Code that depended on FAISS was building everytime.
- PR #358: Fixed an issue when switching streams on MLCommon::device_buffer and MLCommon::host_buffer
- PR #434: Fixing bug in CSR tests
- PR #443: Remove defaults channel from ci scripts
- PR #384: 64b index arithmetic updates to the kernels inside ml-prims
- PR #459: Fix for runtime library path of pip package
- PR #464: Fix for C++11 destructor warning in qn
- PR #466: Add support for column-major in LinAlg::*Norm methods
- PR #465: Fixing deadlock issue in GridSync due to consecutive sync calls
- PR #468: Fix dbscan example build failure
- PR #470: Fix resource leakage in Kalman filter python wrapper
- PR #473: Fix gather ml-prim test for change in rng uniform API
- PR #477: Fixes default stream initialization in cumlHandle
- PR #480: Replaced qn_fit() declaration with #include of file containing definition to fix linker error
- PR #495: Update cuDF and RMM versions in GPU ci test scripts
- PR #499: DEVELOPER_GUIDE.md: fixed links and clarified ML::detail::streamSyncer example
- PR #506: Re enable ml-prim tests in CI
- PR #508: Fix for an error with default argument in LinAlg::meanSquaredError
- PR #519: README.md Updates and adding BUILD.md back
- PR #526: Fix the issue of wrong results when fit and transform of PCA are called separately
- PR #531: Fixing missing arguments in updateDevice() for RF
- PR #543: Exposing dbscan batch size through cython API and fixing broken batching
- PR #551: Made use of ZLIB_LIBRARIES consistent between ml_test and ml_mg_test
- PR #557: Modified CI script to run cuML tests before building mlprims and removed lapack flag
- PR #578: Updated Readme.md to add lasso and elastic-net
- PR #580: Fixing cython garbage collection bug in KNN
- PR #577: Use find libz in prims cmake
- PR #594: fixed cuda-memcheck mean_center test failures


# cuML 0.6.1 (09 Apr 2019)

## Bug Fixes

- PR #462 Runtime library path fix for cuML pip package


# cuML 0.6.0 (22 Mar 2019)

## New Features

- PR #249: Single GPU Stochastic Gradient Descent for linear regression, logistic regression, and linear svm with L1, L2, and elastic-net penalties.
- PR #247: Added "proper" CUDA API to cuML
- PR #235: NearestNeighbors MG Support
- PR #261: UMAP Algorithm
- PR #290: NearestNeighbors numpy MG Support
- PR #303: Reusable spectral embedding / clustering
- PR #325: Initial support for single process multi-GPU OLS and tSVD
- PR #271: Initial support for hyperparameter optimization with dask for many models

## Improvements

- PR #144: Dockerfile update and docs for LinearRegression and Kalman Filter.
- PR #168: Add /ci/gpu/build.sh file to cuML
- PR #167: Integrating full-n-final ml-prims repo inside cuml
- PR #198: (ml-prims) Removal of *MG calls + fixed a bug in permute method
- PR #194: Added new ml-prims for supporting LASSO regression.
- PR #114: Building faiss C++ api into libcuml
- PR #64: Using FAISS C++ API in cuML and exposing bindings through cython
- PR #208: Issue ml-common-3: Math.h: swap thrust::for_each with binaryOp,unaryOp
- PR #224: Improve doc strings for readable rendering with readthedocs
- PR #209: Simplify README.md, move build instructions to BUILD.md
- PR #218: Fix RNG to use given seed and adjust RNG test tolerances.
- PR #225: Support for generating random integers
- PR #215: Refactored LinAlg::norm to Stats::rowNorm and added Stats::colNorm
- PR #234: Support for custom output type and passing index value to main_op in *Reduction kernels
- PR #230: Refactored the cuda_utils header
- PR #236: Refactored cuml python package structure to be more sklearn like
- PR #232: Added reduce_rows_by_key
- PR #246: Support for 2 vectors in the matrix vector operator
- PR #244: Fix for single GPU OLS and Ridge to support one column training data
- PR #271: Added get_params and set_params functions for linear and ridge regression
- PR #253: Fix for issue #250-reduce_rows_by_key failed memcheck for small nkeys
- PR #269: LinearRegression, Ridge Python docs update and cleaning
- PR #322: set_params updated
- PR #237: Update build instructions
- PR #275: Kmeans use of faster gpu_matrix
- PR #288: Add n_neighbors to NearestNeighbors constructor
- PR #302: Added FutureWarning for deprecation of current kmeans algorithm
- PR #312: Last minute cleanup before release
- PR #315: Documentation updating and enhancements
- PR #330: Added ignored argument to pca.fit_transform to map to sklearn's implemenation
- PR #342: Change default ABI to ON
- PR #572: Pulling DBSCAN components into reusable primitives


## Bug Fixes

- PR #193: Fix AttributeError in PCA and TSVD
- PR #211: Fixing inconsistent use of proper batch size calculation in DBSCAN
- PR #202: Adding back ability for users to define their own BLAS
- PR #201: Pass CMAKE CUDA path to faiss/configure script
- PR #200 Avoid using numpy via cimport in KNN
- PR #228: Bug fix: LinAlg::unaryOp with 0-length input
- PR #279: Removing faiss-gpu references in README
- PR #321: Fix release script typo
- PR #327: Update conda requirements for version 0.6 requirements
- PR #352: Correctly calculating numpy chunk sizing for kNN
- PR #345: Run python import as part of package build to trigger compilation
- PR #347: Lowering memory usage of kNN.
- PR #355: Fixing issues with very large numpy inputs to SPMG OLS and tSVD.
- PR #357: Removing FAISS requirement from README
- PR #362: Fix for matVecOp crashing on large input sizes
- PR #366: Index arithmetic issue fix with TxN_t class
- PR #376: Disabled kmeans tests since they are currently too sensitive (see #71)
- PR #380: Allow arbitrary data size on ingress for numba_utils.row_matrix
- PR #385: Fix for long import cuml time in containers and fix for setup_pip
- PR #630: Fixing a missing kneighbors in nearest neighbors python proxy

# cuML 0.5.1 (05 Feb 2019)

## Bug Fixes

- PR #189 Avoid using numpy via cimport to prevent ABI issues in Cython compilation


# cuML 0.5.0 (28 Jan 2019)

## New Features

- PR #66: OLS Linear Regression
- PR #44: Distance calculation ML primitives
- PR #69: Ridge (L2 Regularized) Linear Regression
- PR #103: Linear Kalman Filter
- PR #117: Pip install support
- PR #64: Device to device support from cuML device pointers into FAISS

## Improvements

- PR #56: Make OpenMP optional for building
- PR #67: Github issue templates
- PR #44: Refactored DBSCAN to use ML primitives
- PR #91: Pytest cleanup and sklearn toyset datasets based pytests for kmeans and dbscan
- PR #75: C++ example to use kmeans
- PR #117: Use cmake extension to find any zlib installed in system
- PR #94: Add cmake flag to set ABI compatibility
- PR #139: Move thirdparty submodules to root and add symlinks to new locations
- PR #151: Replace TravisCI testing and conda pkg builds with gpuCI
- PR #164: Add numba kernel for faster column to row major transform
- PR #114: Adding FAISS to cuml build

## Bug Fixes

- PR #48: CUDA 10 compilation warnings fix
- PR #51: Fixes to Dockerfile and docs for new build system
- PR #72: Fixes for GCC 7
- PR #96: Fix for kmeans stack overflow with high number of clusters
- PR #105: Fix for AttributeError in kmeans fit method
- PR #113: Removed old  glm python/cython files
- PR #118: Fix for AttributeError in kmeans predict method
- PR #125: Remove randomized solver option from PCA python bindings


# cuML 0.4.0 (05 Dec 2018)

## New Features

## Improvements

- PR #42: New build system: separation of libcuml.so and cuml python package
- PR #43: Added changelog.md

## Bug Fixes


# cuML 0.3.0 (30 Nov 2018)

## New Features

- PR #33: Added ability to call cuML algorithms using numpy arrays

## Improvements

- PR #24: Fix references of python package from cuML to cuml and start using versioneer for better versioning
- PR #40: Added support for refactored cuDF 0.3.0, updated Conda files
- PR #33: Major python test cleaning, all tests pass with cuDF 0.2.0 and 0.3.0. Preparation for new build system
- PR #34: Updated batch count calculation logic in DBSCAN
- PR #35: Beginning of DBSCAN refactor to use cuML mlprims and general improvements

## Bug Fixes

- PR #30: Fixed batch size bug in DBSCAN that caused crash. Also fixed various locations for potential integer overflows
- PR #28: Fix readthedocs build documentation
- PR #29: Fix pytests for cuml name change from cuML
- PR #33: Fixed memory bug that would cause segmentation faults due to numba releasing memory before it was used. Also fixed row major/column major bugs for different algorithms
- PR #36: Fix kmeans gtest to use device data
- PR #38: cuda\_free bug removed that caused google tests to sometimes pass and sometimes fail randomly
- PR #39: Updated cmake to correctly link with CUDA libraries, add CUDA runtime linking and include source files in compile target

# cuML 0.2.0 (02 Nov 2018)

## New Features

- PR #11: Kmeans algorithm added
- PR #7: FAISS KNN wrapper added
- PR #21: Added Conda install support

## Improvements

- PR #15: Added compatibility with cuDF (from prior pyGDF)
- PR #13: Added FAISS to Dockerfile
- PR #21: Added TravisCI build system for CI and Conda builds

## Bug Fixes

- PR #4: Fixed explained variance bug in TSVD
- PR #5: Notebook bug fixes and updated results


# cuML 0.1.0

Initial release including PCA, TSVD, DBSCAN, ml-prims and cython wrappers<|MERGE_RESOLUTION|>--- conflicted
+++ resolved
@@ -1,4 +1,3 @@
-<<<<<<< HEAD
 # cuML 0.19.0 (Date TBD)
 
 ## New Features
@@ -7,10 +6,7 @@
 
 ## Bug Fixes
 
-# cuML 0.18.0 (Date TBD)
-=======
 # 0.18.0
->>>>>>> d985b5a9
 
 Please see https://github.com/rapidsai/cuml/releases/tag/branch-0.18-latest for the latest changes to this development branch.
 
