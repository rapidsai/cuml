# cuML 0.16.0 (Date TBD)

## New Features
- PR #2677: Ability to export RF trees as JSON
- PR #2698: Distributed TF-IDF transformer
- PR #2476: Porter Stemmer
- PR #2789: Dask LabelEncoder
- PR #2152: add FIL C++ benchmark
- PR #2638: Improve cython build with custom `build_ext`
- PR #2874: Issue warning for degraded accuracy with float64 models in Treelite

## Improvements
- PR #2873: Remove empty marker kernel code for NVTX markers
- PR #2796: Remove tokens of length 1 by default for text vectorizers
- PR #2741: Use rapids build packages in conda environments
- PR #2735: Update seed to random_state in random forest and associated tests
- PR #2739: Use cusparse_wrappers.h from RAFT
- PR #2729: Replace `cupy.sparse` with `cupyx.scipy.sparse`
- PR #2749: Correct docs for python version used in cuml_dev conda environment
- PR #2747: Adopting raft::handle_t and raft::comms::comms_t in cuML
- PR #2762: Fix broken links and provide minor edits to docs
- PR #2723: Support and enable convert_dtype in estimator predict
- PR #2758: Match sklearn's default n_components behavior for PCA
- PR #2770: Fix doxygen version during cmake
- PR #2766: Update default RandomForestRegressor score function to use r2
- PR #2775: Enablinbg mg gtests w/ raft mpi comms
- PR #2783: Add pytest that will fail when GPU IDs in Dask cluster are not unique
- PR #2784: Add SparseCumlArray container for sparse index/data arrays
- PR #2785: Add in cuML-specific dev conda dependencies
- PR #2778: Add README for FIL
- PR #2799: Reenable lightgbm test with lower (1%) proba accuracy
- PR #2800: Align cuML's spdlog version with RMM's
- PR #2824: Make data conversions warnings be debug level
- PR #2835: Rng prims, utils, and dependencies in RAFT
- PR #2541: Improve Documentation Examples and Source Linking
- PR #2837: Make the FIL node reorder loop more obvious
- PR #2849: make num_classes significant in FLOAT_SCALAR case
- PR #2792: Project flash (new build process) script changes
- PR #2850: Clean up unused params in paramsPCA
- PR #2871: Add timing function to utils
- PR #2863: in FIL, rename leaf_value_t enums to more descriptive
<<<<<<< HEAD
- PR #2867: improve stability of FIL benchmark measurements
=======
- PR #2892 Update ci/local/README.md
>>>>>>> 2675471a

## Bug Fixes
- PR #2882: Allow import on machines without GPUs
- PR #2875: Bug fix to enable colorful NVTX markers
- PR #2744: Supporting larger number of classes in KNeighborsClassifier
- PR #2769: Remove outdated doxygen options for 1.8.20
- PR #2787: Skip lightgbm test for version 3 and above temporarily
- PR #2805: Retain index in stratified splitting for dataframes
- PR #2781: Use Python print to correctly redirect spdlogs when sys.stdout is changed
- PR #2787: Skip lightgbm test for version 3 and above temporarily
- PR #2813: Fix memory access in generation of non-row-major random blobs
- PR #2810: Update Rf MNMG threshold to prevent sporadic test failure
- PR #2808: Relax Doxygen version required in CMake to coincide with integration repo
- PR #2818: Fix parsing of singlegpu option in build command
- PR #2827: Force use of whole dataset when sample bootstrapping is disabled
- PR #2829: Fixing description for labels in docs and removing row number constraint from PCA xform/inverse_xform
- PR #2832: Updating stress tests that fail with OOM
- PR #2831: Removing repeated capture and parameter in lambda function
- PR #2847: Workaround for TSNE lockup, change caching preference.
- PR #2842: KNN index preprocessors were using incorrect n_samples
- PR #2848: Fix typo in Python docstring for UMAP
- PR #2856: Fix LabelEncoder for filtered input
- PR #2855: Updates for RMM being header only
- PR #2880: Fix bugs in Auto-ARIMA when s==None
- PR #2877:  TSNE exception for n_components > 2
- PR #2879: Update unit test for LabelEncoder on filtered input

# cuML 0.15.0 (Date TBD)

## New Features
- PR #2581: Added model persistence via joblib in each section of estimator_intro.ipynb
- PR #2554: Hashing Vectorizer and general vectorizer improvements
- PR #2240: Making Dask models pickleable
- PR #2267: CountVectorizer estimator
- PR #2261: Exposing new FAISS metrics through Python API
- PR #2287: Single-GPU TfidfTransformer implementation
- PR #2289: QR SVD solver for MNMG PCA
- PR #2312: column-major support for make_blobs
- PR #2172: Initial support for auto-ARIMA
- PR #2394: Adding cosine & correlation distance for KNN
- PR #2392: PCA can accept sparse inputs, and sparse prim for computing covariance
- PR #2465: Support pandas 1.0+
- PR #2550: Single GPU Target Encoder
- PR #2519: Precision recall curve using cupy
- PR #2500: Replace UMAP functionality dependency on nvgraph with RAFT Spectral Clustering
- PR #2502: cuML Implementation of `sklearn.metrics.pairwise_distances`
- PR #2520: TfidfVectorizer estimator
- PR #2211: MNMG KNN Classifier & Regressor
- PR #2461: Add KNN Sparse Output Functionality
- PR #2615: Incremental PCA
- PR #2594: Confidence intervals for ARIMA forecasts
- PR #2607: Add support for probability estimates in SVC
- PR #2618: SVM class and sample weights
- PR #2635: Decorator to generate docstrings with autodetection of parameters
- PR #2270: Multi class MNMG RF
- PR #2661: CUDA-11 support for single-gpu code
- PR #2322: Sparse FIL forests with 8-byte nodes
- PR #2675: Update conda recipes to support CUDA 11
- PR #2645: Add experimental, sklearn-based preprocessing

## Improvements
- PR #2336: Eliminate `rmm.device_array` usage
- PR #2262: Using fully shared PartDescriptor in MNMG decomposiition, linear models, and solvers
- PR #2310: Pinning ucx-py to 0.14 to make 0.15 CI pass
- PR #1945: enable clang tidy
- PR #2339: umap performance improvements
- PR #2308: Using fixture for Dask client to eliminate possiblity of not closing
- PR #2345: make C++ logger level definition to be the same as python layer
- PR #2329: Add short commit hash to conda package name
- PR #2362: Implement binary/multi-classification log loss with cupy
- PR #2363: Update threshold and make other changes for stress tests
- PR #2371: Updating MBSGD tests to use larger batches
- PR #2380: Pinning libcumlprims version to ease future updates
- PR #2405: Remove references to deprecated RMM headers.
- PR #2340: Import ARIMA in the root init file and fix the `test_fit_function` test
- PR #2408: Install meta packages for dependencies
- PR #2417: Move doc customization scripts to Jenkins
- PR #2427: Moving MNMG decomposition to cuml
- PR #2433: Add libcumlprims_mg to CMake
- PR #2420: Add and set convert_dtype default to True in estimator fit methods
- PR #2411: Refactor Mixin classes and use in classifier/regressor estimators
- PR #2442: fix setting RAFT_DIR from the RAFT_PATH env var
- PR #2469: Updating KNN c-api to document all arguments
- PR #2453: Add CumlArray to API doc
- PR #2440: Use Treelite Conda package
- PR #2403: Support for input and output type consistency in logistic regression predict_proba
- PR #2473: Add metrics.roc_auc_score to API docs. Additional readability and minor docs bug fixes
- PR #2468: Add `_n_features_in_` attribute to all single GPU estimators that implement fit
- PR #2489: Removing explicit FAISS build and adding dependency on libfaiss conda package
- PR #2480: Moving MNMG glm and solvers to cuml
- PR #2490: Moving MNMG KMeans to cuml
- PR #2483: Moving MNMG KNN to cuml
- PR #2492: Adding additional assertions to mnmg nearest neighbors pytests
- PR #2439: Update dask RF code to have print_detailed function
- PR #2431: Match output of classifier predict with target dtype
- PR #2237: Refactor RF cython code
- PR #2513: Fixing LGTM Analysis Issues
- PR #2099: Raise an error when float64 data is used with dask RF
- PR #2522: Renaming a few arguments in KNeighbors* to be more readable
- PR #2499: Provide access to `cuml.DBSCAN` core samples
- PR #2526: Removing PCA TSQR as a solver due to scalability issues
- PR #2536: Update conda upload versions for new supported CUDA/Python
- PR #2538: Remove Protobuf dependency
- PR #2553: Test pickle protocol 5 support
- PR #2570: Accepting single df or array input in train_test_split
- PR #2566: Remove deprecated cuDF from_gpu_matrix calls
- PR #2583: findpackage.cmake.in template for cmake dependencies
- PR #2577: Fully removing NVGraph dependency for CUDA 11 compatibility
- PR #2575: Speed up TfidfTransformer
- PR #2584: Removing dependency on sklearn's NotFittedError
- PR #2591: Generate benchmark datsets using `cuml.datasets`
- PR #2548: Fix limitation on number of rows usable with tSNE and refactor memory allocation
- PR #2589: including cuda-11 build fixes into raft
- PR #2599: Add Stratified train_test_split
- PR #2487: Set classes_ attribute during classifier fit
- PR #2605: Reduce memory usage in tSNE
- PR #2611: Adding building doxygen docs to gpu ci
- PR #2631: Enabling use of gtest conda package for build
- PR #2623: Fixing kmeans score() API to be compatible with Scikit-learn
- PR #2629: Add naive_bayes api docs
- PR #2643: 'dense' and 'sparse' values of `storage_type` for FIL
- PR #2691: Generic Base class attribute setter
- PR #2666: Update MBSGD documentation to mention that the model is experimental
- PR #2687: Update xgboost version to 1.2.0dev.rapidsai0.15
- PR #2684: CUDA 11 conda development environment yml and faiss patch
- PR #2648: Replace CNMeM with `rmm::mr::pool_memory_resource`.
- PR #2686: Improve SVM tests
- PR #2692: Changin LBFGS log level
- PR #2705: Add sum operator and base operator overloader functions to cumlarray
- PR #2701: Updating README + Adding ref to UMAP paper
- PR #2721: Update API docs
- PR #2730: Unpin cumlprims in conda recipes for release

## Bug Fixes
- PR #2369: Update RF code to fix set_params memory leak
- PR #2364: Fix for random projection
- PR #2373: Use Treelite Pip package in GPU testing
- PR #2376: Update documentation Links
- PR #2407: fixed batch count in DBScan for integer overflow case
- PR #2413: CumlArray and related methods updates to account for cuDF.Buffer contiguity update
- PR #2424: --singlegpu flag fix on build.sh script
- PR #2432: Using correct algo_name for UMAP in benchmark tests
- PR #2445: Restore access to coef_ property of Lasso
- PR #2441: Change p2p_enabled definition to work without ucx
- PR #2447: Drop `nvstrings`
- PR #2450: Update local build to use new gpuCI image
- PR #2454: Mark RF memleak test as XFAIL, because we can't detect memleak reliably
- PR #2455: Use correct field to store data type in `LabelEncoder.fit_transform`
- PR #2475: Fix typo in build.sh
- PR #2496: Fixing indentation for simulate_data in test_fil.py
- PR #2494: Set QN regularization strength consistent with scikit-learn
- PR #2486: Fix cupy input to kmeans init
- PR #2497: Changes to accomodate cuDF unsigned categorical changes
- PR #2209: Fix FIL benchmark for gpuarray-c input
- PR #2507: Import `treelite.sklearn`
- PR #2521: Fixing invalid smem calculation in KNeighborsCLassifier
- PR #2515: Increase tolerance for LogisticRegression test
- PR #2532: Updating doxygen in new MG headers
- PR #2521: Fixing invalid smem calculation in KNeighborsCLassifier
- PR #2515: Increase tolerance for LogisticRegression test
- PR #2545: Fix documentation of n_iter_without_progress in tSNE Python bindings
- PR #2543: Improve numerical stability of QN solver
- PR #2544: Fix Barnes-Hut tSNE not using specified post_learning_rate
- PR #2558: Disabled a long-running FIL test
- PR #2540: Update default value for n_epochs in UMAP to match documentation & sklearn API
- PR #2535: Fix issue with incorrect docker image being used in local build script
- PR #2542: Fix small memory leak in TSNE
- PR #2552: Fixed the length argument of updateDevice calls in RF test
- PR #2565: Fix cell allocation code to avoid loops in quad-tree. Prevent NaNs causing infinite descent
- PR #2563: Update scipy call for arima gradient test
- PR #2569: Fix for cuDF update
- PR #2508: Use keyword parameters in sklearn.datasets.make_* functions
- PR #2587: Attributes for estimators relying on solvers
- PR #2586: Fix SVC decision function data type
- PR #2573: Considering managed memory as device type on checking for KMeans
- PR #2574: Fixing include path in `tsvd_mg.pyx`
- PR #2506: Fix usage of CumlArray attributes on `cuml.common.base.Base`
- PR #2593: Fix inconsistency in train_test_split
- PR #2609: Fix small doxygen issues
- PR #2610: Remove cuDF tolist call
- PR #2613: Removing thresholds from kmeans score tests (SG+MG)
- PR #2616: Small test code fix for pandas dtype tests
- PR #2617: Fix floating point precision error in tSNE
- PR #2625: Update Estimator notebook to resolve errors
- PR #2634: singlegpu build option fixes
- PR #2641: [Breaking] Make `max_depth` in RF compatible with scikit-learn
- PR #2650: Make max_depth behave consistently for max_depth > 14
- PR #2651: AutoARIMA Python bug fix
- PR #2654: Fix for vectorizer concatenations
- PR #2655: Fix C++ RF predict function access of rows/samples array
- PR #2649: Cleanup sphinx doc warnings for 0.15
- PR #2668: Order conversion improvements to account for cupy behavior changes
- PR #2669: Revert PR 2655 Revert "Fixes C++ RF predict function"
- PR #2683: Fix incorrect "Bad CumlArray Use" error messages on test failures
- PR #2695: Fix debug build issue due to incorrect host/device method setup
- PR #2709: Fixing OneHotEncoder Overflow Error
- PR #2710: Fix SVC doc statement about predic_proba
- PR #2726: Return correct output type in QN
- PR #2711: Fix Dask RF failure intermittently
- PR #2718: Fix temp directory for py.test
- PR #2719: Set KNeighborsRegressor output dtype according to training target dtype
- PR #2720: Updates to outdated links
- PR #2722: Getting cuML covariance test passing w/ Cupy 7.8 & CUDA 11

# cuML 0.14.0 (03 Jun 2020)

## New Features
- PR #1994: Support for distributed OneHotEncoder
- PR #1892: One hot encoder implementation with cupy
- PR #1655: Adds python bindings for homogeneity score
- PR #1704: Adds python bindings for completeness score
- PR #1687: Adds python bindings for mutual info score
- PR #1980: prim: added a new write-only unary op prim
- PR #1867: C++: add logging interface support in cuML based spdlog
- PR #1902: Multi class inference in FIL C++ and importing multi-class forests from treelite
- PR #1906: UMAP MNMG
- PR #2067: python: wrap logging interface in cython
- PR #2083: Added dtype, order, and use_full_low_rank to MNMG `make_regression`
- PR #2074: SG and MNMG `make_classification`
- PR #2127: Added order to SG `make_blobs`, and switch from C++ to cupy based implementation
- PR #2057: Weighted k-means
- PR #2256: Add a `make_arima` generator
- PR #2245: ElasticNet, Lasso and Coordinate Descent MNMG
- PR #2242: Pandas input support with output as NumPy arrays by default
- PR #2551: Add cuML RF multiclass prediction using FIL from python
- PR #1728: Added notebook testing to gpuCI gpu build

## Improvements
- PR #1931: C++: enabled doxygen docs for all of the C++ codebase
- PR #1944: Support for dask_cudf.core.Series in _extract_partitions
- PR #1947: Cleaning up cmake
- PR #1927: Use Cython's `new_build_ext` (if available)
- PR #1946: Removed zlib dependency from cmake
- PR #1988: C++: cpp bench refactor
- PR #1873: Remove usage of nvstring and nvcat from LabelEncoder
- PR #1968: Update SVC SVR with cuML Array
- PR #1972: updates to our flow to use conda-forge's clang and clang-tools packages
- PR #1974: Reduce ARIMA testing time
- PR #1984: Enable Ninja build
- PR #1985: C++ UMAP parametrizable tests
- PR #2005: Adding missing algorithms to cuml benchmarks and notebook
- PR #2016: Add capability to setup.py and build.sh to fully clean all cython build files and artifacts
- PR #2044: A cuda-memcheck helper wrapper for devs
- PR #2018: Using `cuml.dask.part_utils.extract_partitions` and removing similar, duplicated code
- PR #2019: Enable doxygen build in our nightly doc build CI script
- PR #1996: Cythonize in parallel
- PR #2032: Reduce number of tests for MBSGD to improve CI running time
- PR #2031: Encapsulating UCX-py interactions in singleton
- PR #2029: Add C++ ARIMA log-likelihood benchmark
- PR #2085: Convert TSNE to use CumlArray
- PR #2051: Reduce the time required to run dask pca and dask tsvd tests
- PR #1981: Using CumlArray in kNN and DistributedDataHandler in dask kNN
- PR #2053: Introduce verbosity level in C++ layer instead of boolean `verbose` flag
- PR #2047: Make internal streams non-blocking w.r.t. NULL stream
- PR #2048: Random forest testing speedup
- PR #2058: Use CumlArray in Random Projection
- PR #2068: Updating knn class probabilities to use make_monotonic instead of binary search
- PR #2062: Adding random state to UMAP mnmg tests
- PR #2064: Speed-up K-Means test
- PR #2015: Renaming .h to .cuh in solver, dbscan and svm
- PR #2080: Improved import of sparse FIL forests from treelite
- PR #2090: Upgrade C++ build to C++14 standard
- PR #2089: CI: enabled cuda-memcheck on ml-prims unit-tests during nightly build
- PR #2128: Update Dask RF code to reduce the time required for GPU predict to run
- PR #2125: Build infrastructure to use RAFT
- PR #2131: Update Dask RF fit to use DistributedDataHandler
- PR #2055: Update the metrics notebook to use important cuML models
- PR #2095: Improved import of src_prims/utils.h, making it less ambiguous
- PR #2118: Updating SGD & mini-batch estimators to use CumlArray
- PR #2120: Speeding up dask RandomForest tests
- PR #1883: Use CumlArray in ARIMA
- PR #877: Adding definition of done criteria to wiki
- PR #2135: A few optimizations to UMAP fuzzy simplicial set
- PR #1914: Change the meaning of ARIMA's intercept to match the literature
- PR #2098: Renaming .h to .cuh in decision_tree, glm, pca
- PR #2150: Remove deprecated RMM calls in RMM allocator adapter
- PR #2146: Remove deprecated kalman filter
- PR #2151: Add pytest duration and pytest timeout
- PR #2156: Add Docker 19 support to local gpuci build
- PR #2178: Reduce duplicated code in RF
- PR #2124: Expand tutorial docs and sample notebook
- PR #2175: Allow CPU-only and dataset params for benchmark sweeps
- PR #2186: Refactor cython code to build OPG structs in common utils file
- PR #2180: Add fully single GPU singlegpu python build
- PR #2187: CMake improvements to manage conda environment dependencies
- PR #2185: Add has_sklearn function and use it in datasets/classification.
- PR #2193: Order-independent local shuffle in `cuml.dask.make_regression`
- PR #2204: Update python layer to use the logger interface
- PR #2184: Refoctor headers for holtwinters, rproj, tsvd, tsne, umap
- PR #2199: Remove unncessary notebooks
- PR #2195: Separating fit and transform calls in SG, MNMG PCA to save transform array memory consumption
- PR #2201: Re-enabling UMAP repro tests
- PR #2132: Add SVM C++ benchmarks
- PR #2196: Updates to benchmarks. Moving notebook
- PR #2208: Coordinate Descent, Lasso and ElasticNet CumlArray updates
- PR #2210: Updating KNN tests to evaluate multiple index partitions
- PR #2205: Use timeout to add 2 hour hard limit to dask tests
- PR #2212: Improve DBScan batch count / memory estimation
- PR #2213: Standardized include statements across all cpp source files, updated copyright on all modified files
- PR #2214: Remove utils folder and refactor to common folder
- PR #2220: Final refactoring of all src_prims header files following rules as specified in #1675
- PR #2225: input_to_cuml_array keep order option, test updates and cleanup
- PR #2244: Re-enable slow ARIMA tests as stress tests
- PR #2231: Using OPG structs from `cuml.common` in decomposition algorithms
- PR #2257: Update QN and LogisticRegression to use CumlArray
- PR #2259: Add CumlArray support to Naive Bayes
- PR #2252: Add benchmark for the Gram matrix prims
- PR #2263: Faster serialization for Treelite objects with RF
- PR #2264: Reduce build time for cuML by using make_blobs from libcuml++ interface
- PR #2269: Add docs targets to build.sh and fix python cuml.common docs
- PR #2271: Clarify doc for `_unique` default implementation in OneHotEncoder
- PR #2272: Add docs build.sh script to repository
- PR #2276: Ensure `CumlArray` provided `dtype` conforms
- PR #2281: Rely on cuDF's `Serializable` in `CumlArray`
- PR #2284: Reduce dataset size in SG RF notebook to reduce run time of sklearn
- PR #2285: Increase the threshold for elastic_net test in dask/test_coordinate_descent
- PR #2314: Update FIL default values, documentation and test
- PR #2316: 0.14 release docs additions and fixes
- PR #2320: Add prediction notes to RF docs
- PR #2323: Change verbose levels and parameter name to match Scikit-learn API
- PR #2324: Raise an error if n_bins > number of training samples in RF
- PR #2335: Throw a warning if treelite cannot be imported and `load_from_sklearn` is used

## Bug Fixes
- PR #1939: Fix syntax error in cuml.common.array
- PR #1941: Remove c++ cuda flag that was getting duplicated in CMake
- PR #1971: python: Correctly honor --singlegpu option and CUML_BUILD_PATH env variable
- PR #1969: Update libcumlprims to 0.14
- PR #1973: Add missing mg files for setup.py --singlegpu flag
- PR #1993: Set `umap_transform_reproducibility` tests to xfail
- PR #2004: Refactoring the arguments to `plant()` call
- PR #2017: Fixing memory issue in weak cc prim
- PR #2028: Skipping UMAP knn reproducibility tests until we figure out why its failing in CUDA 10.2
- PR #2024: Fixed cuda-memcheck errors with sample-without-replacement prim
- PR #1540: prims: support for custom math-type used for computation inside adjusted rand index prim
- PR #2077: dask-make blobs arguments to match sklearn
- PR #2059: Make all Scipy imports conditional
- PR #2078: Ignore negative cache indices in get_vecs
- PR #2084: Fixed cuda-memcheck errors with COO unit-tests
- PR #2087: Fixed cuda-memcheck errors with dispersion prim
- PR #2096: Fixed syntax error with nightly build command for memcheck unit-tests
- PR #2115: Fixed contingency matrix prim unit-tests for computing correct golden values
- PR #2107: Fix PCA transform
- PR #2109: input_to_cuml_array __cuda_array_interface__ bugfix
- PR #2117: cuDF __array__ exception small fixes
- PR #2139: CumlArray for adjusted_rand_score
- PR #2140: Returning self in fit model functions
- PR #2144: Remove GPU arch < 60 from CMake build
- PR #2153: Added missing namespaces to some Decision Tree files
- PR #2155: C++: fix doxygen build break
- PR #2161: Replacing depreciated bruteForceKnn
- PR #2162: Use stream in transpose prim
- PR #2165: Fit function test correction
- PR #2166: Fix handling of temp file in RF pickling
- PR #2176: C++: fix for adjusted rand index when input array is all zeros
- PR #2179: Fix clang tools version in libcuml recipe
- PR #2183: Fix RAFT in nightly package
- PR #2191: Fix placement of SVM parameter documentation and add examples
- PR #2212: Fix DBScan results (no propagation of labels through border points)
- PR #2215: Fix the printing of forest object
- PR #2217: Fix opg_utils naming to fix singlegpu build
- PR #2223: Fix bug in ARIMA C++ benchmark
- PR #2224: Temporary fix for CI until new Dask version is released
- PR #2228: Update to use __reduce_ex__ in CumlArray to override cudf.Buffer
- PR #2249: Fix bug in UMAP continuous target metrics
- PR #2258: Fix doxygen build break
- PR #2255: Set random_state for train_test_split function in dask RF
- PR #2275: Fix RF fit memory leak
- PR #2274: Fix parameter name verbose to verbosity in mnmg OneHotEncoder
- PR #2277: Updated cub repo path and branch name
- PR #2282: Fix memory leak in Dask RF concatenation
- PR #2301: Scaling KNN dask tests sample size with n GPUs
- PR #2293: Contiguity fixes for input_to_cuml_array and train_test_split
- PR #2295: Fix convert_to_dtype copy even with same dtype
- PR #2305: Fixed race condition in DBScan
- PR #2354: Fix broken links in README
- PR #2619: Explicitly skip raft test folder for pytest 6.0.0
- PR #2788: Set the minimum number of columns that can be sampled to 1 to fix 0 mem allocation error

# cuML 0.13.0 (31 Mar 2020)

## New Features
- PR #1777: Python bindings for entropy
- PR #1742: Mean squared error implementation with cupy
- PR #1817: Confusion matrix implementation with cupy (SNSG and MNMG)
- PR #1766: Mean absolute error implementation with cupy
- PR #1766: Mean squared log error implementation with cupy
- PR #1635: cuML Array shim and configurable output added to cluster methods
- PR #1586: Seasonal ARIMA
- PR #1683: cuml.dask make_regression
- PR #1689: Add framework for cuML Dask serializers
- PR #1709: Add `decision_function()` and `predict_proba()` for LogisticRegression
- PR #1714: Add `print_env.sh` file to gather important environment details
- PR #1750: LinearRegression CumlArray for configurable output
- PR #1814: ROC AUC score implementation with cupy
- PR #1767: Single GPU decomposition models configurable output
- PR #1646: Using FIL to predict in MNMG RF
- PR #1778: Make cuML Handle picklable
- PR #1738: cuml.dask refactor beginning and dask array input option for OLS, Ridge and KMeans
- PR #1874: Add predict_proba function to RF classifier
- PR #1815: Adding KNN parameter to UMAP
- PR #1978: Adding `predict_proba` function to dask RF

## Improvements
- PR #1644: Add `predict_proba()` for FIL binary classifier
- PR #1620: Pickling tests now automatically finds all model classes inheriting from cuml.Base
- PR #1637: Update to newer treelite version with XGBoost 1.0 compatibility
- PR #1632: Fix MBSGD models inheritance, they now inherits from cuml.Base
- PR #1628: Remove submodules from cuML
- PR #1755: Expose the build_treelite function for python
- PR #1649: Add the fil_sparse_format variable option to RF API
- PR #1647: storage_type=AUTO uses SPARSE for large models
- PR #1668: Update the warning statement thrown in RF when the seed is set but n_streams is not 1
- PR #1662: use of direct cusparse calls for coo2csr, instead of depending on nvgraph
- PR #1747: C++: dbscan performance improvements and cleanup
- PR #1697: Making trustworthiness batchable and using proper workspace
- PR #1721: Improving UMAP pytests
- PR #1717: Call `rmm_cupy_allocator` for CuPy allocations
- PR #1718: Import `using_allocator` from `cupy.cuda`
- PR #1723: Update RF Classifier to throw an exception for multi-class pickling
- PR #1726: Decorator to allocate CuPy arrays with RMM
- PR #1719: UMAP random seed reproducibility
- PR #1748: Test serializing `CumlArray` objects
- PR #1776: Refactoring pca/tsvd distributed
- PR #1762: Update CuPy requirement to 7
- PR #1768: C++: Different input and output types for add and subtract prims
- PR #1790: Add support for multiple seeding in k-means++
- PR #1805: Adding new Dask cuda serializers to naive bayes + a trivial perf update
- PR #1812: C++: bench: UMAP benchmark cases added
- PR #1795: Add capability to build CumlArray from bytearray/memoryview objects
- PR #1824: C++: improving the performance of UMAP algo
- PR #1816: Add ARIMA notebook
- PR #1856: Update docs for 0.13
- PR #1827: Add HPO demo Notebook
- PR #1825: `--nvtx` option in `build.sh`
- PR #1847: Update XGBoost version for CI
- PR #1837: Simplify cuML Array construction
- PR #1848: Rely on subclassing for cuML Array serialization
- PR #1866: Minimizing client memory pressure on Naive Bayes
- PR #1788: Removing complexity bottleneck in S-ARIMA
- PR #1873: Remove usage of nvstring and nvcat from LabelEncoder
- PR #1891: Additional improvements to naive bayes tree reduction

## Bug Fixes
- PR #1835 : Fix calling default RF Classification always
- PT #1904: replace cub sort
- PR #1833: Fix depth issue in shallow RF regression estimators
- PR #1770: Warn that KalmanFilter is deprecated
- PR #1775: Allow CumlArray to work with inputs that have no 'strides' in array interface
- PR #1594: Train-test split is now reproducible
- PR #1590: Fix destination directory structure for run-clang-format.py
- PR #1611: Fixing pickling errors for KNN classifier and regressor
- PR #1617: Fixing pickling issues for SVC and SVR
- PR #1634: Fix title in KNN docs
- PR #1627: Adding a check for multi-class data in RF classification
- PR #1654: Skip treelite patch if its already been applied
- PR #1661: Fix nvstring variable name
- PR #1673: Using struct for caching dlsym state in communicator
- PR #1659: TSNE - introduce 'convert_dtype' and refactor class attr 'Y' to 'embedding_'
- PR #1672: Solver 'svd' in Linear and Ridge Regressors when n_cols=1
- PR #1670: Lasso & ElasticNet - cuml Handle added
- PR #1671: Update for accessing cuDF Series pointer
- PR #1652: Support XGBoost 1.0+ models in FIL
- PR #1702: Fix LightGBM-FIL validation test
- PR #1701: test_score kmeans test passing with newer cupy version
- PR #1706: Remove multi-class bug from QuasiNewton
- PR #1699: Limit CuPy to <7.2 temporarily
- PR #1708: Correctly deallocate cuML handles in Cython
- PR #1730: Fixes to KF for test stability (mainly in CUDA 10.2)
- PR #1729: Fixing naive bayes UCX serialization problem in fit()
- PR #1749: bug fix rf classifier/regressor on seg fault in bench
- PR #1751: Updated RF documentation
- PR #1765: Update the checks for using RF GPU predict
- PR #1787: C++: unit-tests to check for RF accuracy. As well as a bug fix to improve RF accuracy
- PR #1793: Updated fil pyx to solve memory leakage issue
- PR #1810: Quickfix - chunkage in dask make_regression
- PR #1842: DistributedDataHandler not properly setting 'multiple'
- PR #1849: Critical fix in ARIMA initial estimate
- PR #1851: Fix for cuDF behavior change for multidimensional arrays
- PR #1852: Remove Thrust warnings
- PR #1868: Turning off IPC caching until it is fixed in UCX-py/UCX
- PR #1876: UMAP exponential decay parameters fix
- PR #1887: Fix hasattr for missing attributes on base models
- PR #1877: Remove resetting index in shuffling in train_test_split
- PR #1893: Updating UCX in comms to match current UCX-py
- PR #1888: Small train_test_split test fix
- PR #1899: Fix dask `extract_partitions()`, remove transformation as instance variable in PCA and TSVD and match sklearn APIs
- PR #1920: Temporarily raising threshold for UMAP reproducibility tests
- PR #1918: Create memleak fixture to skip memleak tests in CI for now
- PR #1926: Update batch matrix test margins
- PR #1925: Fix failing dask tests
- PR #1936: Update DaskRF regression test to xfail
- PR #1932: Isolating cause of make_blobs failure
- PR #1951: Dask Random forest regression CPU predict bug fix
- PR #1948: Adjust BatchedMargin margin and disable tests temporarily
- PR #1950: Fix UMAP test failure


# cuML 0.12.0 (04 Feb 2020)

## New Features
- PR #1483: prims: Fused L2 distance and nearest-neighbor prim
- PR #1494: bench: ml-prims benchmark
- PR #1514: bench: Fused L2 NN prim benchmark
- PR #1411: Cython side of MNMG OLS
- PR #1520: Cython side of MNMG Ridge Regression
- PR #1516: Suppor Vector Regression (epsilon-SVR)

## Improvements
- PR #1638: Update cuml/docs/README.md
- PR #1468: C++: updates to clang format flow to make it more usable among devs
- PR #1473: C++: lazy initialization of "costly" resources inside cumlHandle
- PR #1443: Added a new overloaded GEMM primitive
- PR #1489: Enabling deep trees using Gather tree builder
- PR #1463: Update FAISS submodule to 1.6.1
- PR #1488: Add codeowners
- PR #1432: Row-major (C-style) GPU arrays for benchmarks
- PR #1490: Use dask master instead of conda package for testing
- PR #1375: Naive Bayes & Distributed Naive Bayes
- PR #1377: Add GPU array support for FIL benchmarking
- PR #1493: kmeans: add tiling support for 1-NN computation and use fusedL2-1NN prim for L2 distance metric
- PR #1532: Update CuPy to >= 6.6 and allow 7.0
- PR #1528: Re-enabling KNN using dynamic library loading for UCX in communicator
- PR #1545: Add conda environment version updates to ci script
- PR #1541: Updates for libcudf++ Python refactor
- PR #1555: FIL-SKL, an SKLearn-based benchmark for FIL
- PR #1537: Improve pickling and scoring suppport for many models to support hyperopt
- PR #1551: Change custom kernel to cupy for col/row order transform
- PR #1533: C++: interface header file separation for SVM
- PR #1560: Helper function to allocate all new CuPy arrays with RMM memory management
- PR #1570: Relax nccl in conda recipes to >=2.4 (matching CI)
- PR #1578: Add missing function information to the cuML documenataion
- PR #1584: Add has_scipy utility function for runtime check
- PR #1583: API docs updates for 0.12
- PR #1591: Updated FIL documentation

## Bug Fixes
- PR #1470: Documentation: add make_regression, fix ARIMA section
- PR #1482: Updated the code to remove sklearn from the mbsgd stress test
- PR #1491: Update dev environments for 0.12
- PR #1512: Updating setup_cpu() in SpeedupComparisonRunner
- PR #1498: Add build.sh to code owners
- PR #1505: cmake: added correct dependencies for prims-bench build
- PR #1534: Removed TODO comment in create_ucp_listeners()
- PR #1548: Fixing umap extra unary op in knn graph
- PR #1547: Fixing MNMG kmeans score. Fixing UMAP pickling before fit(). Fixing UMAP test failures.
- PR #1557: Increasing threshold for kmeans score
- PR #1562: Increasing threshold even higher
- PR #1564: Fixed a typo in function cumlMPICommunicator_impl::syncStream
- PR #1569: Remove Scikit-learn exception and depedenncy in SVM
- PR #1575: Add missing dtype parameter in call to strides to order for CuPy 6.6 code path
- PR #1574: Updated the init file to include SVM
- PR #1589: Fixing the default value for RF and updating mnmg predict to accept cudf
- PR #1601: Fixed wrong datatype used in knn voting kernel

# cuML 0.11.0 (11 Dec 2019)

## New Features

- PR #1295: Cython side of MNMG PCA
- PR #1218: prims: histogram prim
- PR #1129: C++: Separate include folder for C++ API distribution
- PR #1282: OPG KNN MNMG Code (disabled for 0.11)
- PR #1242: Initial implementation of FIL sparse forests
- PR #1194: Initial ARIMA time-series modeling support.
- PR #1286: Importing treelite models as FIL sparse forests
- PR #1285: Fea minimum impurity decrease RF param
- PR #1301: Add make_regression to generate regression datasets
- PR #1322: RF pickling using treelite, protobuf and FIL
- PR #1332: Add option to cuml.dask make_blobs to produce dask array
- PR #1307: Add RF regression benchmark
- PR #1327: Update the code to build treelite with protobuf
- PR #1289: Add Python benchmarking support for FIL
- PR #1371: Cython side of MNMG tSVD
- PR #1386: Expose SVC decision function value

## Improvements
- PR #1170: Use git to clone subprojects instead of git submodules
- PR #1239: Updated the treelite version
- PR #1225: setup.py clone dependencies like cmake and correct include paths
- PR #1224: Refactored FIL to prepare for sparse trees
- PR #1249: Include libcuml.so C API in installed targets
- PR #1259: Conda dev environment updates and use libcumlprims current version in CI
- PR #1277: Change dependency order in cmake for better printing at compile time
- PR #1264: Add -s flag to GPU CI pytest for better error printing
- PR #1271: Updated the Ridge regression documentation
- PR #1283: Updated the cuMl docs to include MBSGD and adjusted_rand_score
- PR #1300: Lowercase parameter versions for FIL algorithms
- PR #1312: Update CuPy to version 6.5 and use conda-forge channel
- PR #1336: Import SciKit-Learn models into FIL
- PR #1314: Added options needed for ASVDb output (CUDA ver, etc.), added option
  to select algos
- PR #1335: Options to print available algorithms and datasets
  in the Python benchmark
- PR #1338: Remove BUILD_ABI references in CI scripts
- PR #1340: Updated unit tests to uses larger dataset
- PR #1351: Build treelite temporarily for GPU CI testing of FIL Scikit-learn
  model importing
- PR #1367: --test-split benchmark parameter for train-test split
- PR #1360: Improved tests for importing SciKit-Learn models into FIL
- PR #1368: Add --num-rows benchmark command line argument
- PR #1351: Build treelite temporarily for GPU CI testing of FIL Scikit-learn model importing
- PR #1366: Modify train_test_split to use CuPy and accept device arrays
- PR #1258: Documenting new MPI communicator for multi-node multi-GPU testing
- PR #1345: Removing deprecated should_downcast argument
- PR #1362: device_buffer in UMAP + Sparse prims
- PR #1376: AUTO value for FIL algorithm
- PR #1408: Updated pickle tests to delete the pre-pickled model to prevent pointer leakage
- PR #1357: Run benchmarks multiple times for CI
- PR #1382: ARIMA optimization: move functions to C++ side
- PR #1392: Updated RF code to reduce duplication of the code
- PR #1444: UCX listener running in its own isolated thread
- PR #1445: Improved performance of FIL sparse trees
- PR #1431: Updated API docs
- PR #1441: Remove unused CUDA conda labels
- PR #1439: Match sklearn 0.22 default n_estimators for RF and fix test errors
- PR #1461: Add kneighbors to API docs

## Bug Fixes
- PR #1281: Making rng.h threadsafe
- PR #1212: Fix cmake git cloning always running configure in subprojects
- PR #1261: Fix comms build errors due to cuml++ include folder changes
- PR #1267: Update build.sh for recent change of building comms in main CMakeLists
- PR #1278: Removed incorrect overloaded instance of eigJacobi
- PR #1302: Updates for numba 0.46
- PR #1313: Updated the RF tests to set the seed and n_streams
- PR #1319: Using machineName arg passed in instead of default for ASV reporting
- PR #1326: Fix illegal memory access in make_regression (bounds issue)
- PR #1330: Fix C++ unit test utils for better handling of differences near zero
- PR #1342: Fix to prevent memory leakage in Lasso and ElasticNet
- PR #1337: Fix k-means init from preset cluster centers
- PR #1354: Fix SVM gamma=scale implementation
- PR #1344: Change other solver based methods to create solver object in init
- PR #1373: Fixing a few small bugs in make_blobs and adding asserts to pytests
- PR #1361: Improve SMO error handling
- PR #1384: Lower expectations on batched matrix tests to prevent CI failures
- PR #1380: Fix memory leaks in ARIMA
- PR #1391: Lower expectations on batched matrix tests even more
- PR #1394: Warning added in svd for cuda version 10.1
- PR #1407: Resolved RF predict issues and updated RF docstring
- PR #1401: Patch for lbfgs solver for logistic regression with no l1 penalty
- PR #1416: train_test_split numba and rmm device_array output bugfix
- PR #1419: UMAP pickle tests are using wrong n_neighbors value for trustworthiness
- PR #1438: KNN Classifier to properly return Dataframe with Dataframe input
- PR #1425: Deprecate seed and use random_state similar to Scikit-learn in train_test_split
- PR #1458: Add joblib as an explicit requirement
- PR #1474: Defer knn mnmg to 0.12 nightly builds and disable ucx-py dependency

# cuML 0.10.0 (16 Oct 2019)

## New Features
- PR #1148: C++ benchmark tool for c++/CUDA code inside cuML
- PR #1071: Selective eigen solver of cuSolver
- PR #1073: Updating RF wrappers to use FIL for GPU accelerated prediction
- PR #1104: CUDA 10.1 support
- PR #1113: prims: new batched make-symmetric-matrix primitive
- PR #1112: prims: new batched-gemv primitive
- PR #855: Added benchmark tools
- PR #1149 Add YYMMDD to version tag for nightly conda packages
- PR #892: General Gram matrices prim
- PR #912: Support Vector Machine
- PR #1274: Updated the RF score function to use GPU predict

## Improvements
- PR #961: High Peformance RF; HIST algo
- PR #1028: Dockerfile updates after dir restructure. Conda env yaml to add statsmodels as a dependency
- PR #1047: Consistent OPG interface for kmeans, based on internal libcumlprims update
- PR #763: Add examples to train_test_split documentation
- PR #1093: Unified inference kernels for different FIL algorithms
- PR #1076: Paying off some UMAP / Spectral tech debt.
- PR #1086: Ensure RegressorMixin scorer uses device arrays
- PR #1110: Adding tests to use default values of parameters of the models
- PR #1108: input_to_host_array function in input_utils for input processing to host arrays
- PR #1114: K-means: Exposing useful params, removing unused params, proxying params in Dask
- PR #1138: Implementing ANY_RANK semantics on irecv
- PR #1142: prims: expose separate InType and OutType for unaryOp and binaryOp
- PR #1115: Moving dask_make_blobs to cuml.dask.datasets. Adding conversion to dask.DataFrame
- PR #1136: CUDA 10.1 CI updates
- PR #1135: K-means: add boundary cases for kmeans||, support finer control with convergence
- PR #1163: Some more correctness improvements. Better verbose printing
- PR #1165: Adding except + in all remaining cython
- PR #1186: Using LocalCUDACluster Pytest fixture
- PR #1173: Docs: Barnes Hut TSNE documentation
- PR #1176: Use new RMM API based on Cython
- PR #1219: Adding custom bench_func and verbose logging to cuml.benchmark
- PR #1247: Improved MNMG RF error checking

## Bug Fixes

- PR #1231: RF respect number of cuda streams from cuml handle
- PR #1230: Rf bugfix memleak in regression
- PR #1208: compile dbscan bug
- PR #1016: Use correct libcumlprims version in GPU CI
- PR #1040: Update version of numba in development conda yaml files
- PR #1043: Updates to accomodate cuDF python code reorganization
- PR #1044: Remove nvidia driver installation from ci/cpu/build.sh
- PR #991: Barnes Hut TSNE Memory Issue Fixes
- PR #1075: Pinning Dask version for consistent CI results
- PR #990: Barnes Hut TSNE Memory Issue Fixes
- PR #1066: Using proper set of workers to destroy nccl comms
- PR #1072: Remove pip requirements and setup
- PR #1074: Fix flake8 CI style check
- PR #1087: Accuracy improvement for sqrt/log in RF max_feature
- PR #1088: Change straggling numba python allocations to use RMM
- PR #1106: Pinning Distributed version to match Dask for consistent CI results
- PR #1116: TSNE CUDA 10.1 Bug Fixes
- PR #1132: DBSCAN Batching Bug Fix
- PR #1162: DASK RF random seed bug fix
- PR #1164: Fix check_dtype arg handling for input_to_dev_array
- PR #1171: SVM prediction bug fix
- PR #1177: Update dask and distributed to 2.5
- PR #1204: Fix SVM crash on Turing
- PR #1199: Replaced sprintf() with snprintf() in THROW()
- PR #1205: Update dask-cuda in yml envs
- PR #1211: Fixing Dask k-means transform bug and adding test
- PR #1236: Improve fix for SMO solvers potential crash on Turing
- PR #1251: Disable compiler optimization for CUDA 10.1 for distance prims
- PR #1260: Small bugfix for major conversion in input_utils
- PR #1276: Fix float64 prediction crash in test_random_forest

# cuML 0.9.0 (21 Aug 2019)

## New Features

- PR #894: Convert RF to treelite format
- PR #826: Jones transformation of params for ARIMA models timeSeries ml-prim
- PR #697: Silhouette Score metric ml-prim
- PR #674: KL Divergence metric ml-prim
- PR #787: homogeneity, completeness and v-measure metrics ml-prim
- PR #711: Mutual Information metric ml-prim
- PR #724: Entropy metric ml-prim
- PR #766: Expose score method based on inertia for KMeans
- PR #823: prims: cluster dispersion metric
- PR #816: Added inverse_transform() for LabelEncoder
- PR #789: prims: sampling without replacement
- PR #813: prims: Col major istance prim
- PR #635: Random Forest & Decision Tree Regression (Single-GPU)
- PR #819: Forest Inferencing Library (FIL)
- PR #829: C++: enable nvtx ranges
- PR #835: Holt-Winters algorithm
- PR #837: treelite for decision forest exchange format
- PR #871: Wrapper for FIL
- PR #870: make_blobs python function
- PR #881: wrappers for accuracy_score and adjusted_rand_score functions
- PR #840: Dask RF classification and regression
- PR #870: make_blobs python function
- PR #879: import of treelite models to FIL
- PR #892: General Gram matrices prim
- PR #883: Adding MNMG Kmeans
- PR #930: Dask RF
- PR #882: TSNE - T-Distributed Stochastic Neighbourhood Embedding
- PR #624: Internals API & Graph Based Dimensionality Reductions Callback
- PR #926: Wrapper for FIL
- PR #994: Adding MPI comm impl for testing / benchmarking MNMG CUDA
- PR #960: Enable using libcumlprims for MG algorithms/prims

## Improvements
- PR #822: build: build.sh update to club all make targets together
- PR #807: Added development conda yml files
- PR #840: Require cmake >= 3.14
- PR #832: Stateless Decision Tree and Random Forest API
- PR #857: Small modifications to comms for utilizing IB w/ Dask
- PR #851: Random forest Stateless API wrappers
- PR #865: High Performance RF
- PR #895: Pretty prints arguments!
- PR #920: Add an empty marker kernel for tracing purposes
- PR #915: syncStream added to cumlCommunicator
- PR #922: Random Forest support in FIL
- PR #911: Update headers to credit CannyLabs BH TSNE implementation
- PR #918: Streamline CUDA_REL environment variable
- PR #924: kmeans: updated APIs to be stateless, refactored code for mnmg support
- PR #950: global_bias support in FIL
- PR #773: Significant improvements to input checking of all classes and common input API for Python
- PR #957: Adding docs to RF & KMeans MNMG. Small fixes for release
- PR #965: Making dask-ml a hard dependency
- PR #976: Update api.rst for new 0.9 classes
- PR #973: Use cudaDeviceGetAttribute instead of relying on cudaDeviceProp object being passed
- PR #978: Update README for 0.9
- PR #1009: Fix references to notebooks-contrib
- PR #1015: Ability to control the number of internal streams in cumlHandle_impl via cumlHandle
- PR #1175: Add more modules to docs ToC

## Bug Fixes

- PR #923: Fix misshapen level/trend/season HoltWinters output
- PR #831: Update conda package dependencies to cudf 0.9
- PR #772: Add missing cython headers to SGD and CD
- PR #849: PCA no attribute trans_input_ transform bug fix
- PR #869: Removing incorrect information from KNN Docs
- PR #885: libclang installation fix for GPUCI
- PR #896: Fix typo in comms build instructions
- PR #921: Fix build scripts using incorrect cudf version
- PR #928: TSNE Stability Adjustments
- PR #934: Cache cudaDeviceProp in cumlHandle for perf reasons
- PR #932: Change default param value for RF classifier
- PR #949: Fix dtype conversion tests for unsupported cudf dtypes
- PR #908: Fix local build generated file ownerships
- PR #983: Change RF max_depth default to 16
- PR #987: Change default values for knn
- PR #988: Switch to exact tsne
- PR #991: Cleanup python code in cuml.dask.cluster
- PR #996: ucx_initialized being properly set in CommsContext
- PR #1007: Throws a well defined error when mutigpu is not enabled
- PR #1018: Hint location of nccl in build.sh for CI
- PR #1022: Using random_state to make K-Means MNMG tests deterministic
- PR #1034: Fix typos and formatting issues in RF docs
- PR #1052: Fix the rows_sample dtype to float

# cuML 0.8.0 (27 June 2019)

## New Features

- PR #652: Adjusted Rand Index metric ml-prim
- PR #679: Class label manipulation ml-prim
- PR #636: Rand Index metric ml-prim
- PR #515: Added Random Projection feature
- PR #504: Contingency matrix ml-prim
- PR #644: Add train_test_split utility for cuDF dataframes
- PR #612: Allow Cuda Array Interface, Numba inputs and input code refactor
- PR #641: C: Separate C-wrapper library build to generate libcuml.so
- PR #631: Add nvcategory based ordinal label encoder
- PR #681: Add MBSGDClassifier and MBSGDRegressor classes around SGD
- PR #705: Quasi Newton solver and LogisticRegression Python classes
- PR #670: Add test skipping functionality to build.sh
- PR #678: Random Forest Python class
- PR #684: prims: make_blobs primitive
- PR #673: prims: reduce cols by key primitive
- PR #812: Add cuML Communications API & consolidate Dask cuML

## Improvements

- PR #597: C++ cuML and ml-prims folder refactor
- PR #590: QN Recover from numeric errors
- PR #482: Introduce cumlHandle for pca and tsvd
- PR #573: Remove use of unnecessary cuDF column and series copies
- PR #601: Cython PEP8 cleanup and CI integration
- PR #596: Introduce cumlHandle for ols and ridge
- PR #579: Introduce cumlHandle for cd and sgd, and propagate C++ errors in cython level for cd and sgd
- PR #604: Adding cumlHandle to kNN, spectral methods, and UMAP
- PR #616: Enable clang-format for enforcing coding style
- PR #618: CI: Enable copyright header checks
- PR #622: Updated to use 0.8 dependencies
- PR #626: Added build.sh script, updated CI scripts and documentation
- PR #633: build: Auto-detection of GPU_ARCHS during cmake
- PR #650: Moving brute force kNN to prims. Creating stateless kNN API.
- PR #662: C++: Bulk clang-format updates
- PR #671: Added pickle pytests and correct pickling of Base class
- PR #675: atomicMin/Max(float, double) with integer atomics and bit flipping
- PR #677: build: 'deep-clean' to build.sh to clean faiss build as well
- PR #683: Use stateless c++ API in KNN so that it can be pickled properly
- PR #686: Use stateless c++ API in UMAP so that it can be pickled properly
- PR #695: prims: Refactor pairwise distance
- PR #707: Added stress test and updated documentation for RF
- PR #701: Added emacs temporary file patterns to .gitignore
- PR #606: C++: Added tests for host_buffer and improved device_buffer and host_buffer implementation
- PR #726: Updated RF docs and stress test
- PR #730: Update README and RF docs for 0.8
- PR #744: Random projections generating binomial on device. Fixing tests.
- PR #741: Update API docs for 0.8
- PR #754: Pickling of UMAP/KNN
- PR #753: Made PCA and TSVD picklable
- PR #746: LogisticRegression and QN API docstrings
- PR #820: Updating DEVELOPER GUIDE threading guidelines

## Bug Fixes
- PR #584: Added missing virtual destructor to deviceAllocator and hostAllocator
- PR #620: C++: Removed old unit-test files in ml-prims
- PR #627: C++: Fixed dbscan crash issue filed in 613
- PR #640: Remove setuptools from conda run dependency
- PR #646: Update link in contributing.md
- PR #649: Bug fix to LinAlg::reduce_rows_by_key prim filed in issue #648
- PR #666: fixes to gitutils.py to resolve both string decode and handling of uncommitted files
- PR #676: Fix template parameters in `bernoulli()` implementation.
- PR #685: Make CuPy optional to avoid nccl conda package conflicts
- PR #687: prims: updated tolerance for reduce_cols_by_key unit-tests
- PR #689: Removing extra prints from NearestNeighbors cython
- PR #718: Bug fix for DBSCAN and increasing batch size of sgd
- PR #719: Adding additional checks for dtype of the data
- PR #736: Bug fix for RF wrapper and .cu print function
- PR #547: Fixed issue if C++ compiler is specified via CXX during configure.
- PR #759: Configure Sphinx to render params correctly
- PR #762: Apply threshold to remove flakiness of UMAP tests.
- PR #768: Fixing memory bug from stateless refactor
- PR #782: Nearest neighbors checking properly whether memory should be freed
- PR #783: UMAP was using wrong size for knn computation
- PR #776: Hotfix for self.variables in RF
- PR #777: Fix numpy input bug
- PR #784: Fix jit of shuffle_idx python function
- PR #790: Fix rows_sample input type for RF
- PR #793: Fix for dtype conversion utility for numba arrays without cupy installed
- PR #806: Add a seed for sklearn model in RF test file
- PR #843: Rf quantile fix

# cuML 0.7.0 (10 May 2019)

## New Features

- PR #405: Quasi-Newton GLM Solvers
- PR #277: Add row- and column-wise weighted mean primitive
- PR #424: Add a grid-sync struct for inter-block synchronization
- PR #430: Add R-Squared Score to ml primitives
- PR #463: Add matrix gather to ml primitives
- PR #435: Expose cumlhandle in cython + developer guide
- PR #455: Remove default-stream arguement across ml-prims and cuML
- PR #375: cuml cpp shared library renamed to libcuml++.so
- PR #460: Random Forest & Decision Trees (Single-GPU, Classification)
- PR #491: Add doxygen build target for ml-prims
- PR #505: Add R-Squared Score to python interface
- PR #507: Add coordinate descent for lasso and elastic-net
- PR #511: Add a minmax ml-prim
- PR #516: Added Trustworthiness score feature
- PR #520: Add local build script to mimic gpuCI
- PR #503: Add column-wise matrix sort primitive
- PR #525: Add docs build script to cuML
- PR #528: Remove current KMeans and replace it with a new single GPU implementation built using ML primitives

## Improvements

- PR #481: Refactoring Quasi-Newton to use cumlHandle
- PR #467: Added validity check on cumlHandle_t
- PR #461: Rewrote permute and added column major version
- PR #440: README updates
- PR #295: Improve build-time and the interface e.g., enable bool-OutType, for distance()
- PR #390: Update docs version
- PR #272: Add stream parameters to cublas and cusolver wrapper functions
- PR #447: Added building and running mlprims tests to CI
- PR #445: Lower dbscan memory usage by computing adjacency matrix directly
- PR #431: Add support for fancy iterator input types to LinAlg::reduce_rows_by_key
- PR #394: Introducing cumlHandle API to dbscan and add example
- PR #500: Added CI check for black listed CUDA Runtime API calls
- PR #475: exposing cumlHandle for dbscan from python-side
- PR #395: Edited the CONTRIBUTING.md file
- PR #407: Test files to run stress, correctness and unit tests for cuml algos
- PR #512: generic copy method for copying buffers between device/host
- PR #533: Add cudatoolkit conda dependency
- PR #524: Use cmake find blas and find lapack to pass configure options to faiss
- PR #527: Added notes on UMAP differences from reference implementation
- PR #540: Use latest release version in update-version CI script
- PR #552: Re-enable assert in kmeans tests with xfail as needed
- PR #581: Add shared memory fast col major to row major function back with bound checks
- PR #592: More efficient matrix copy/reverse methods
- PR #721: Added pickle tests for DBSCAN and Random Projections

## Bug Fixes

- PR #334: Fixed segfault in `ML::cumlHandle_impl::destroyResources`
- PR #349: Developer guide clarifications for cumlHandle and cumlHandle_impl
- PR #398: Fix CI scripts to allow nightlies to be uploaded
- PR #399: Skip PCA tests to allow CI to run with driver 418
- PR #422: Issue in the PCA tests was solved and CI can run with driver 418
- PR #409: Add entry to gitmodules to ignore build artifacts
- PR #412: Fix for svdQR function in ml-prims
- PR #438: Code that depended on FAISS was building everytime.
- PR #358: Fixed an issue when switching streams on MLCommon::device_buffer and MLCommon::host_buffer
- PR #434: Fixing bug in CSR tests
- PR #443: Remove defaults channel from ci scripts
- PR #384: 64b index arithmetic updates to the kernels inside ml-prims
- PR #459: Fix for runtime library path of pip package
- PR #464: Fix for C++11 destructor warning in qn
- PR #466: Add support for column-major in LinAlg::*Norm methods
- PR #465: Fixing deadlock issue in GridSync due to consecutive sync calls
- PR #468: Fix dbscan example build failure
- PR #470: Fix resource leakage in Kalman filter python wrapper
- PR #473: Fix gather ml-prim test for change in rng uniform API
- PR #477: Fixes default stream initialization in cumlHandle
- PR #480: Replaced qn_fit() declaration with #include of file containing definition to fix linker error
- PR #495: Update cuDF and RMM versions in GPU ci test scripts
- PR #499: DEVELOPER_GUIDE.md: fixed links and clarified ML::detail::streamSyncer example
- PR #506: Re enable ml-prim tests in CI
- PR #508: Fix for an error with default argument in LinAlg::meanSquaredError
- PR #519: README.md Updates and adding BUILD.md back
- PR #526: Fix the issue of wrong results when fit and transform of PCA are called separately
- PR #531: Fixing missing arguments in updateDevice() for RF
- PR #543: Exposing dbscan batch size through cython API and fixing broken batching
- PR #551: Made use of ZLIB_LIBRARIES consistent between ml_test and ml_mg_test
- PR #557: Modified CI script to run cuML tests before building mlprims and removed lapack flag
- PR #578: Updated Readme.md to add lasso and elastic-net
- PR #580: Fixing cython garbage collection bug in KNN
- PR #577: Use find libz in prims cmake
- PR #594: fixed cuda-memcheck mean_center test failures


# cuML 0.6.1 (09 Apr 2019)

## Bug Fixes

- PR #462 Runtime library path fix for cuML pip package


# cuML 0.6.0 (22 Mar 2019)

## New Features

- PR #249: Single GPU Stochastic Gradient Descent for linear regression, logistic regression, and linear svm with L1, L2, and elastic-net penalties.
- PR #247: Added "proper" CUDA API to cuML
- PR #235: NearestNeighbors MG Support
- PR #261: UMAP Algorithm
- PR #290: NearestNeighbors numpy MG Support
- PR #303: Reusable spectral embedding / clustering
- PR #325: Initial support for single process multi-GPU OLS and tSVD
- PR #271: Initial support for hyperparameter optimization with dask for many models

## Improvements

- PR #144: Dockerfile update and docs for LinearRegression and Kalman Filter.
- PR #168: Add /ci/gpu/build.sh file to cuML
- PR #167: Integrating full-n-final ml-prims repo inside cuml
- PR #198: (ml-prims) Removal of *MG calls + fixed a bug in permute method
- PR #194: Added new ml-prims for supporting LASSO regression.
- PR #114: Building faiss C++ api into libcuml
- PR #64: Using FAISS C++ API in cuML and exposing bindings through cython
- PR #208: Issue ml-common-3: Math.h: swap thrust::for_each with binaryOp,unaryOp
- PR #224: Improve doc strings for readable rendering with readthedocs
- PR #209: Simplify README.md, move build instructions to BUILD.md
- PR #218: Fix RNG to use given seed and adjust RNG test tolerances.
- PR #225: Support for generating random integers
- PR #215: Refactored LinAlg::norm to Stats::rowNorm and added Stats::colNorm
- PR #234: Support for custom output type and passing index value to main_op in *Reduction kernels
- PR #230: Refactored the cuda_utils header
- PR #236: Refactored cuml python package structure to be more sklearn like
- PR #232: Added reduce_rows_by_key
- PR #246: Support for 2 vectors in the matrix vector operator
- PR #244: Fix for single GPU OLS and Ridge to support one column training data
- PR #271: Added get_params and set_params functions for linear and ridge regression
- PR #253: Fix for issue #250-reduce_rows_by_key failed memcheck for small nkeys
- PR #269: LinearRegression, Ridge Python docs update and cleaning
- PR #322: set_params updated
- PR #237: Update build instructions
- PR #275: Kmeans use of faster gpu_matrix
- PR #288: Add n_neighbors to NearestNeighbors constructor
- PR #302: Added FutureWarning for deprecation of current kmeans algorithm
- PR #312: Last minute cleanup before release
- PR #315: Documentation updating and enhancements
- PR #330: Added ignored argument to pca.fit_transform to map to sklearn's implemenation
- PR #342: Change default ABI to ON
- PR #572: Pulling DBSCAN components into reusable primitives


## Bug Fixes

- PR #193: Fix AttributeError in PCA and TSVD
- PR #211: Fixing inconsistent use of proper batch size calculation in DBSCAN
- PR #202: Adding back ability for users to define their own BLAS
- PR #201: Pass CMAKE CUDA path to faiss/configure script
- PR #200 Avoid using numpy via cimport in KNN
- PR #228: Bug fix: LinAlg::unaryOp with 0-length input
- PR #279: Removing faiss-gpu references in README
- PR #321: Fix release script typo
- PR #327: Update conda requirements for version 0.6 requirements
- PR #352: Correctly calculating numpy chunk sizing for kNN
- PR #345: Run python import as part of package build to trigger compilation
- PR #347: Lowering memory usage of kNN.
- PR #355: Fixing issues with very large numpy inputs to SPMG OLS and tSVD.
- PR #357: Removing FAISS requirement from README
- PR #362: Fix for matVecOp crashing on large input sizes
- PR #366: Index arithmetic issue fix with TxN_t class
- PR #376: Disabled kmeans tests since they are currently too sensitive (see #71)
- PR #380: Allow arbitrary data size on ingress for numba_utils.row_matrix
- PR #385: Fix for long import cuml time in containers and fix for setup_pip
- PR #630: Fixing a missing kneighbors in nearest neighbors python proxy

# cuML 0.5.1 (05 Feb 2019)

## Bug Fixes

- PR #189 Avoid using numpy via cimport to prevent ABI issues in Cython compilation


# cuML 0.5.0 (28 Jan 2019)

## New Features

- PR #66: OLS Linear Regression
- PR #44: Distance calculation ML primitives
- PR #69: Ridge (L2 Regularized) Linear Regression
- PR #103: Linear Kalman Filter
- PR #117: Pip install support
- PR #64: Device to device support from cuML device pointers into FAISS

## Improvements

- PR #56: Make OpenMP optional for building
- PR #67: Github issue templates
- PR #44: Refactored DBSCAN to use ML primitives
- PR #91: Pytest cleanup and sklearn toyset datasets based pytests for kmeans and dbscan
- PR #75: C++ example to use kmeans
- PR #117: Use cmake extension to find any zlib installed in system
- PR #94: Add cmake flag to set ABI compatibility
- PR #139: Move thirdparty submodules to root and add symlinks to new locations
- PR #151: Replace TravisCI testing and conda pkg builds with gpuCI
- PR #164: Add numba kernel for faster column to row major transform
- PR #114: Adding FAISS to cuml build

## Bug Fixes

- PR #48: CUDA 10 compilation warnings fix
- PR #51: Fixes to Dockerfile and docs for new build system
- PR #72: Fixes for GCC 7
- PR #96: Fix for kmeans stack overflow with high number of clusters
- PR #105: Fix for AttributeError in kmeans fit method
- PR #113: Removed old  glm python/cython files
- PR #118: Fix for AttributeError in kmeans predict method
- PR #125: Remove randomized solver option from PCA python bindings


# cuML 0.4.0 (05 Dec 2018)

## New Features

## Improvements

- PR #42: New build system: separation of libcuml.so and cuml python package
- PR #43: Added changelog.md

## Bug Fixes


# cuML 0.3.0 (30 Nov 2018)

## New Features

- PR #33: Added ability to call cuML algorithms using numpy arrays

## Improvements

- PR #24: Fix references of python package from cuML to cuml and start using versioneer for better versioning
- PR #40: Added support for refactored cuDF 0.3.0, updated Conda files
- PR #33: Major python test cleaning, all tests pass with cuDF 0.2.0 and 0.3.0. Preparation for new build system
- PR #34: Updated batch count calculation logic in DBSCAN
- PR #35: Beginning of DBSCAN refactor to use cuML mlprims and general improvements

## Bug Fixes

- PR #30: Fixed batch size bug in DBSCAN that caused crash. Also fixed various locations for potential integer overflows
- PR #28: Fix readthedocs build documentation
- PR #29: Fix pytests for cuml name change from cuML
- PR #33: Fixed memory bug that would cause segmentation faults due to numba releasing memory before it was used. Also fixed row major/column major bugs for different algorithms
- PR #36: Fix kmeans gtest to use device data
- PR #38: cuda\_free bug removed that caused google tests to sometimes pass and sometimes fail randomly
- PR #39: Updated cmake to correctly link with CUDA libraries, add CUDA runtime linking and include source files in compile target

# cuML 0.2.0 (02 Nov 2018)

## New Features

- PR #11: Kmeans algorithm added
- PR #7: FAISS KNN wrapper added
- PR #21: Added Conda install support

## Improvements

- PR #15: Added compatibility with cuDF (from prior pyGDF)
- PR #13: Added FAISS to Dockerfile
- PR #21: Added TravisCI build system for CI and Conda builds

## Bug Fixes

- PR #4: Fixed explained variance bug in TSVD
- PR #5: Notebook bug fixes and updated results


# cuML 0.1.0

Initial release including PCA, TSVD, DBSCAN, ml-prims and cython wrappers<|MERGE_RESOLUTION|>--- conflicted
+++ resolved
@@ -39,11 +39,8 @@
 - PR #2850: Clean up unused params in paramsPCA
 - PR #2871: Add timing function to utils
 - PR #2863: in FIL, rename leaf_value_t enums to more descriptive
-<<<<<<< HEAD
 - PR #2867: improve stability of FIL benchmark measurements
-=======
 - PR #2892 Update ci/local/README.md
->>>>>>> 2675471a
 
 ## Bug Fixes
 - PR #2882: Allow import on machines without GPUs
