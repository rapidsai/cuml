# cuML 0.16.0 (Date TBD)

## New Features
- PR #2698: Distributed TF-IDF transformer
<<<<<<< HEAD
- PR #2789: Dask LabelEncoder
=======
- PR #2638: Improve cython build with custom `build_ext`
>>>>>>> d84283e3

## Improvements
- PR #2796: Remove tokens of length 1 by default for text vectorizers
- PR #2741: Use rapids build packages in conda environments
- PR #2735: Update seed to random_state in random forest and associated tests
- PR #2739: Use cusparse_wrappers.h from RAFT
- PR #2729: Replace `cupy.sparse` with `cupyx.scipy.sparse`
- PR #2749: Correct docs for python version used in cuml_dev conda environment
- PR #2762: Fix broken links and provide minor edits to docs
- PR #2723: Support and enable convert_dtype in estimator predict
- PR #2758: Match sklearn's default n_components behavior for PCA
- PR #2770: Fix doxygen version during cmake
- PR #2766: Update default RandomForestRegressor score function to use r2
- PR #2783: Add pytest that will fail when GPU IDs in Dask cluster are not unique
- PR #2785: Add in cuML-specific dev conda dependencies
- PR #2778: Add README for FIL
- PR #2799: Reenable lightgbm test with lower (1%) proba accuracy
- PR #2800: Align cuML's spdlog version with RMM's

## Bug Fixes
- PR #2744: Supporting larger number of classes in KNeighborsClassifier
- PR #2769: Remove outdated doxygen options for 1.8.20
- PR #2787: Skip lightgbm test for version 3 and above temporarily

# cuML 0.15.0 (Date TBD)

## New Features
- PR #2581: Added model persistence via joblib in each section of estimator_intro.ipynb
- PR #2554: Hashing Vectorizer and general vectorizer improvements
- PR #2240: Making Dask models pickleable
- PR #2267: CountVectorizer estimator
- PR #2261: Exposing new FAISS metrics through Python API
- PR #2287: Single-GPU TfidfTransformer implementation
- PR #2289: QR SVD solver for MNMG PCA
- PR #2312: column-major support for make_blobs
- PR #2172: Initial support for auto-ARIMA
- PR #2394: Adding cosine & correlation distance for KNN
- PR #2392: PCA can accept sparse inputs, and sparse prim for computing covariance
- PR #2465: Support pandas 1.0+
- PR #2550: Single GPU Target Encoder
- PR #2519: Precision recall curve using cupy
- PR #2500: Replace UMAP functionality dependency on nvgraph with RAFT Spectral Clustering
- PR #2502: cuML Implementation of `sklearn.metrics.pairwise_distances`
- PR #2520: TfidfVectorizer estimator
- PR #2211: MNMG KNN Classifier & Regressor
- PR #2461: Add KNN Sparse Output Functionality
- PR #2615: Incremental PCA
- PR #2594: Confidence intervals for ARIMA forecasts
- PR #2607: Add support for probability estimates in SVC
- PR #2618: SVM class and sample weights
- PR #2635: Decorator to generate docstrings with autodetection of parameters
- PR #2270: Multi class MNMG RF
- PR #2661: CUDA-11 support for single-gpu code
- PR #2322: Sparse FIL forests with 8-byte nodes
- PR #2675: Update conda recipes to support CUDA 11

## Improvements
- PR #2336: Eliminate `rmm.device_array` usage
- PR #2262: Using fully shared PartDescriptor in MNMG decomposiition, linear models, and solvers
- PR #2310: Pinning ucx-py to 0.14 to make 0.15 CI pass
- PR #1945: enable clang tidy
- PR #2339: umap performance improvements
- PR #2308: Using fixture for Dask client to eliminate possiblity of not closing
- PR #2345: make C++ logger level definition to be the same as python layer
- PR #2329: Add short commit hash to conda package name
- PR #2362: Implement binary/multi-classification log loss with cupy
- PR #2363: Update threshold and make other changes for stress tests
- PR #2371: Updating MBSGD tests to use larger batches
- PR #2380: Pinning libcumlprims version to ease future updates
- PR #2405: Remove references to deprecated RMM headers.
- PR #2340: Import ARIMA in the root init file and fix the `test_fit_function` test
- PR #2408: Install meta packages for dependencies
- PR #2417: Move doc customization scripts to Jenkins
- PR #2427: Moving MNMG decomposition to cuml
- PR #2433: Add libcumlprims_mg to CMake
- PR #2420: Add and set convert_dtype default to True in estimator fit methods
- PR #2411: Refactor Mixin classes and use in classifier/regressor estimators
- PR #2442: fix setting RAFT_DIR from the RAFT_PATH env var
- PR #2469: Updating KNN c-api to document all arguments
- PR #2453: Add CumlArray to API doc
- PR #2440: Use Treelite Conda package
- PR #2403: Support for input and output type consistency in logistic regression predict_proba
- PR #2473: Add metrics.roc_auc_score to API docs. Additional readability and minor docs bug fixes
- PR #2468: Add `_n_features_in_` attribute to all single GPU estimators that implement fit
- PR #2489: Removing explicit FAISS build and adding dependency on libfaiss conda package
- PR #2480: Moving MNMG glm and solvers to cuml
- PR #2490: Moving MNMG KMeans to cuml
- PR #2483: Moving MNMG KNN to cuml
- PR #2492: Adding additional assertions to mnmg nearest neighbors pytests
- PR #2439: Update dask RF code to have print_detailed function
- PR #2431: Match output of classifier predict with target dtype
- PR #2237: Refactor RF cython code
- PR #2513: Fixing LGTM Analysis Issues
- PR #2099: Raise an error when float64 data is used with dask RF
- PR #2522: Renaming a few arguments in KNeighbors* to be more readable
- PR #2499: Provide access to `cuml.DBSCAN` core samples
- PR #2526: Removing PCA TSQR as a solver due to scalability issues
- PR #2536: Update conda upload versions for new supported CUDA/Python
- PR #2538: Remove Protobuf dependency
- PR #2553: Test pickle protocol 5 support
- PR #2570: Accepting single df or array input in train_test_split
- PR #2566: Remove deprecated cuDF from_gpu_matrix calls
- PR #2583: findpackage.cmake.in template for cmake dependencies
- PR #2577: Fully removing NVGraph dependency for CUDA 11 compatibility
- PR #2575: Speed up TfidfTransformer
- PR #2584: Removing dependency on sklearn's NotFittedError
- PR #2591: Generate benchmark datsets using `cuml.datasets`
- PR #2548: Fix limitation on number of rows usable with tSNE and refactor memory allocation
- PR #2589: including cuda-11 build fixes into raft
- PR #2599: Add Stratified train_test_split
- PR #2487: Set classes_ attribute during classifier fit
- PR #2605: Reduce memory usage in tSNE
- PR #2611: Adding building doxygen docs to gpu ci
- PR #2631: Enabling use of gtest conda package for build
- PR #2623: Fixing kmeans score() API to be compatible with Scikit-learn
- PR #2629: Add naive_bayes api docs
- PR #2643: 'dense' and 'sparse' values of `storage_type` for FIL
- PR #2691: Generic Base class attribute setter
- PR #2666: Update MBSGD documentation to mention that the model is experimental
- PR #2687: Update xgboost version to 1.2.0dev.rapidsai0.15
- PR #2684: CUDA 11 conda development environment yml and faiss patch
- PR #2648: Replace CNMeM with `rmm::mr::pool_memory_resource`.
- PR #2686: Improve SVM tests
- PR #2692: Changin LBFGS log level
- PR #2705: Add sum operator and base operator overloader functions to cumlarray
- PR #2701: Updating README + Adding ref to UMAP paper
- PR #2721: Update API docs
- PR #2730: Unpin cumlprims in conda recipes for release

## Bug Fixes
- PR #2369: Update RF code to fix set_params memory leak
- PR #2364: Fix for random projection
- PR #2373: Use Treelite Pip package in GPU testing
- PR #2376: Update documentation Links
- PR #2407: fixed batch count in DBScan for integer overflow case
- PR #2413: CumlArray and related methods updates to account for cuDF.Buffer contiguity update
- PR #2424: --singlegpu flag fix on build.sh script
- PR #2432: Using correct algo_name for UMAP in benchmark tests
- PR #2445: Restore access to coef_ property of Lasso
- PR #2441: Change p2p_enabled definition to work without ucx
- PR #2447: Drop `nvstrings`
- PR #2450: Update local build to use new gpuCI image
- PR #2454: Mark RF memleak test as XFAIL, because we can't detect memleak reliably
- PR #2455: Use correct field to store data type in `LabelEncoder.fit_transform`
- PR #2475: Fix typo in build.sh
- PR #2496: Fixing indentation for simulate_data in test_fil.py
- PR #2494: Set QN regularization strength consistent with scikit-learn
- PR #2486: Fix cupy input to kmeans init
- PR #2497: Changes to accomodate cuDF unsigned categorical changes
- PR #2209: Fix FIL benchmark for gpuarray-c input
- PR #2507: Import `treelite.sklearn`
- PR #2521: Fixing invalid smem calculation in KNeighborsCLassifier
- PR #2515: Increase tolerance for LogisticRegression test
- PR #2532: Updating doxygen in new MG headers
- PR #2521: Fixing invalid smem calculation in KNeighborsCLassifier
- PR #2515: Increase tolerance for LogisticRegression test
- PR #2545: Fix documentation of n_iter_without_progress in tSNE Python bindings
- PR #2543: Improve numerical stability of QN solver
- PR #2544: Fix Barnes-Hut tSNE not using specified post_learning_rate
- PR #2558: Disabled a long-running FIL test
- PR #2540: Update default value for n_epochs in UMAP to match documentation & sklearn API
- PR #2535: Fix issue with incorrect docker image being used in local build script
- PR #2542: Fix small memory leak in TSNE
- PR #2552: Fixed the length argument of updateDevice calls in RF test
- PR #2565: Fix cell allocation code to avoid loops in quad-tree. Prevent NaNs causing infinite descent
- PR #2563: Update scipy call for arima gradient test
- PR #2569: Fix for cuDF update
- PR #2508: Use keyword parameters in sklearn.datasets.make_* functions
- PR #2587: Attributes for estimators relying on solvers
- PR #2586: Fix SVC decision function data type
- PR #2573: Considering managed memory as device type on checking for KMeans
- PR #2574: Fixing include path in `tsvd_mg.pyx`
- PR #2506: Fix usage of CumlArray attributes on `cuml.common.base.Base`
- PR #2593: Fix inconsistency in train_test_split
- PR #2609: Fix small doxygen issues
- PR #2610: Remove cuDF tolist call
- PR #2613: Removing thresholds from kmeans score tests (SG+MG)
- PR #2616: Small test code fix for pandas dtype tests
- PR #2617: Fix floating point precision error in tSNE
- PR #2625: Update Estimator notebook to resolve errors
- PR #2634: singlegpu build option fixes
- PR #2641: [Breaking] Make `max_depth` in RF compatible with scikit-learn
- PR #2650: Make max_depth behave consistently for max_depth > 14
- PR #2651: AutoARIMA Python bug fix
- PR #2654: Fix for vectorizer concatenations
- PR #2655: Fix C++ RF predict function access of rows/samples array
- PR #2649: Cleanup sphinx doc warnings for 0.15
- PR #2668: Order conversion improvements to account for cupy behavior changes
- PR #2669: Revert PR 2655 Revert "Fixes C++ RF predict function"
- PR #2683: Fix incorrect "Bad CumlArray Use" error messages on test failures
- PR #2695: Fix debug build issue due to incorrect host/device method setup
- PR #2709: Fixing OneHotEncoder Overflow Error
- PR #2710: Fix SVC doc statement about predic_proba
- PR #2726: Return correct output type in QN
- PR #2711: Fix Dask RF failure intermittently
- PR #2718: Fix temp directory for py.test
- PR #2719: Set KNeighborsRegressor output dtype according to training target dtype
- PR #2720: Updates to outdated links
- PR #2722: Getting cuML covariance test passing w/ Cupy 7.8 & CUDA 11

# cuML 0.14.0 (03 Jun 2020)

## New Features
- PR #1994: Support for distributed OneHotEncoder
- PR #1892: One hot encoder implementation with cupy
- PR #1655: Adds python bindings for homogeneity score
- PR #1704: Adds python bindings for completeness score
- PR #1687: Adds python bindings for mutual info score
- PR #1980: prim: added a new write-only unary op prim
- PR #1867: C++: add logging interface support in cuML based spdlog
- PR #1902: Multi class inference in FIL C++ and importing multi-class forests from treelite
- PR #1906: UMAP MNMG
- PR #2067: python: wrap logging interface in cython
- PR #2083: Added dtype, order, and use_full_low_rank to MNMG `make_regression`
- PR #2074: SG and MNMG `make_classification`
- PR #2127: Added order to SG `make_blobs`, and switch from C++ to cupy based implementation
- PR #2057: Weighted k-means
- PR #2256: Add a `make_arima` generator
- PR #2245: ElasticNet, Lasso and Coordinate Descent MNMG
- PR #2242: Pandas input support with output as NumPy arrays by default
- PR #2551: Add cuML RF multiclass prediction using FIL from python
- PR #1728: Added notebook testing to gpuCI gpu build

## Improvements
- PR #1931: C++: enabled doxygen docs for all of the C++ codebase
- PR #1944: Support for dask_cudf.core.Series in _extract_partitions
- PR #1947: Cleaning up cmake
- PR #1927: Use Cython's `new_build_ext` (if available)
- PR #1946: Removed zlib dependency from cmake
- PR #1988: C++: cpp bench refactor
- PR #1873: Remove usage of nvstring and nvcat from LabelEncoder
- PR #1968: Update SVC SVR with cuML Array
- PR #1972: updates to our flow to use conda-forge's clang and clang-tools packages
- PR #1974: Reduce ARIMA testing time
- PR #1984: Enable Ninja build
- PR #1985: C++ UMAP parametrizable tests
- PR #2005: Adding missing algorithms to cuml benchmarks and notebook
- PR #2016: Add capability to setup.py and build.sh to fully clean all cython build files and artifacts
- PR #2044: A cuda-memcheck helper wrapper for devs
- PR #2018: Using `cuml.dask.part_utils.extract_partitions` and removing similar, duplicated code
- PR #2019: Enable doxygen build in our nightly doc build CI script
- PR #1996: Cythonize in parallel
- PR #2032: Reduce number of tests for MBSGD to improve CI running time
- PR #2031: Encapsulating UCX-py interactions in singleton
- PR #2029: Add C++ ARIMA log-likelihood benchmark
- PR #2085: Convert TSNE to use CumlArray
- PR #2051: Reduce the time required to run dask pca and dask tsvd tests
- PR #1981: Using CumlArray in kNN and DistributedDataHandler in dask kNN
- PR #2053: Introduce verbosity level in C++ layer instead of boolean `verbose` flag
- PR #2047: Make internal streams non-blocking w.r.t. NULL stream
- PR #2048: Random forest testing speedup
- PR #2058: Use CumlArray in Random Projection
- PR #2068: Updating knn class probabilities to use make_monotonic instead of binary search
- PR #2062: Adding random state to UMAP mnmg tests
- PR #2064: Speed-up K-Means test
- PR #2015: Renaming .h to .cuh in solver, dbscan and svm
- PR #2080: Improved import of sparse FIL forests from treelite
- PR #2090: Upgrade C++ build to C++14 standard
- PR #2089: CI: enabled cuda-memcheck on ml-prims unit-tests during nightly build
- PR #2128: Update Dask RF code to reduce the time required for GPU predict to run
- PR #2125: Build infrastructure to use RAFT
- PR #2131: Update Dask RF fit to use DistributedDataHandler
- PR #2055: Update the metrics notebook to use important cuML models
- PR #2095: Improved import of src_prims/utils.h, making it less ambiguous
- PR #2118: Updating SGD & mini-batch estimators to use CumlArray
- PR #2120: Speeding up dask RandomForest tests
- PR #1883: Use CumlArray in ARIMA
- PR #877: Adding definition of done criteria to wiki
- PR #2135: A few optimizations to UMAP fuzzy simplicial set
- PR #1914: Change the meaning of ARIMA's intercept to match the literature
- PR #2098: Renaming .h to .cuh in decision_tree, glm, pca
- PR #2150: Remove deprecated RMM calls in RMM allocator adapter
- PR #2146: Remove deprecated kalman filter
- PR #2151: Add pytest duration and pytest timeout
- PR #2156: Add Docker 19 support to local gpuci build
- PR #2178: Reduce duplicated code in RF
- PR #2124: Expand tutorial docs and sample notebook
- PR #2175: Allow CPU-only and dataset params for benchmark sweeps
- PR #2186: Refactor cython code to build OPG structs in common utils file
- PR #2180: Add fully single GPU singlegpu python build
- PR #2187: CMake improvements to manage conda environment dependencies
- PR #2185: Add has_sklearn function and use it in datasets/classification.
- PR #2193: Order-independent local shuffle in `cuml.dask.make_regression`
- PR #2204: Update python layer to use the logger interface
- PR #2184: Refoctor headers for holtwinters, rproj, tsvd, tsne, umap
- PR #2199: Remove unncessary notebooks
- PR #2195: Separating fit and transform calls in SG, MNMG PCA to save transform array memory consumption
- PR #2201: Re-enabling UMAP repro tests
- PR #2132: Add SVM C++ benchmarks
- PR #2196: Updates to benchmarks. Moving notebook
- PR #2208: Coordinate Descent, Lasso and ElasticNet CumlArray updates
- PR #2210: Updating KNN tests to evaluate multiple index partitions
- PR #2205: Use timeout to add 2 hour hard limit to dask tests
- PR #2212: Improve DBScan batch count / memory estimation
- PR #2213: Standardized include statements across all cpp source files, updated copyright on all modified files
- PR #2214: Remove utils folder and refactor to common folder
- PR #2220: Final refactoring of all src_prims header files following rules as specified in #1675
- PR #2225: input_to_cuml_array keep order option, test updates and cleanup
- PR #2244: Re-enable slow ARIMA tests as stress tests
- PR #2231: Using OPG structs from `cuml.common` in decomposition algorithms
- PR #2257: Update QN and LogisticRegression to use CumlArray
- PR #2259: Add CumlArray support to Naive Bayes
- PR #2252: Add benchmark for the Gram matrix prims
- PR #2263: Faster serialization for Treelite objects with RF
- PR #2264: Reduce build time for cuML by using make_blobs from libcuml++ interface
- PR #2269: Add docs targets to build.sh and fix python cuml.common docs
- PR #2271: Clarify doc for `_unique` default implementation in OneHotEncoder
- PR #2272: Add docs build.sh script to repository
- PR #2276: Ensure `CumlArray` provided `dtype` conforms
- PR #2281: Rely on cuDF's `Serializable` in `CumlArray`
- PR #2284: Reduce dataset size in SG RF notebook to reduce run time of sklearn
- PR #2285: Increase the threshold for elastic_net test in dask/test_coordinate_descent
- PR #2314: Update FIL default values, documentation and test
- PR #2316: 0.14 release docs additions and fixes
- PR #2320: Add prediction notes to RF docs
- PR #2323: Change verbose levels and parameter name to match Scikit-learn API
- PR #2324: Raise an error if n_bins > number of training samples in RF
- PR #2335: Throw a warning if treelite cannot be imported and `load_from_sklearn` is used

## Bug Fixes
- PR #1939: Fix syntax error in cuml.common.array
- PR #1941: Remove c++ cuda flag that was getting duplicated in CMake
- PR #1971: python: Correctly honor --singlegpu option and CUML_BUILD_PATH env variable
- PR #1969: Update libcumlprims to 0.14
- PR #1973: Add missing mg files for setup.py --singlegpu flag
- PR #1993: Set `umap_transform_reproducibility` tests to xfail
- PR #2004: Refactoring the arguments to `plant()` call
- PR #2017: Fixing memory issue in weak cc prim
- PR #2028: Skipping UMAP knn reproducibility tests until we figure out why its failing in CUDA 10.2
- PR #2024: Fixed cuda-memcheck errors with sample-without-replacement prim
- PR #1540: prims: support for custom math-type used for computation inside adjusted rand index prim
- PR #2077: dask-make blobs arguments to match sklearn
- PR #2059: Make all Scipy imports conditional
- PR #2078: Ignore negative cache indices in get_vecs
- PR #2084: Fixed cuda-memcheck errors with COO unit-tests
- PR #2087: Fixed cuda-memcheck errors with dispersion prim
- PR #2096: Fixed syntax error with nightly build command for memcheck unit-tests
- PR #2115: Fixed contingency matrix prim unit-tests for computing correct golden values
- PR #2107: Fix PCA transform
- PR #2109: input_to_cuml_array __cuda_array_interface__ bugfix
- PR #2117: cuDF __array__ exception small fixes
- PR #2139: CumlArray for adjusted_rand_score
- PR #2140: Returning self in fit model functions
- PR #2144: Remove GPU arch < 60 from CMake build
- PR #2153: Added missing namespaces to some Decision Tree files
- PR #2155: C++: fix doxygen build break
- PR #2161: Replacing depreciated bruteForceKnn
- PR #2162: Use stream in transpose prim
- PR #2165: Fit function test correction
- PR #2166: Fix handling of temp file in RF pickling
- PR #2176: C++: fix for adjusted rand index when input array is all zeros
- PR #2179: Fix clang tools version in libcuml recipe
- PR #2183: Fix RAFT in nightly package
- PR #2191: Fix placement of SVM parameter documentation and add examples
- PR #2212: Fix DBScan results (no propagation of labels through border points)
- PR #2215: Fix the printing of forest object
- PR #2217: Fix opg_utils naming to fix singlegpu build
- PR #2223: Fix bug in ARIMA C++ benchmark
- PR #2224: Temporary fix for CI until new Dask version is released
- PR #2228: Update to use __reduce_ex__ in CumlArray to override cudf.Buffer
- PR #2249: Fix bug in UMAP continuous target metrics
- PR #2258: Fix doxygen build break
- PR #2255: Set random_state for train_test_split function in dask RF
- PR #2275: Fix RF fit memory leak
- PR #2274: Fix parameter name verbose to verbosity in mnmg OneHotEncoder
- PR #2277: Updated cub repo path and branch name
- PR #2282: Fix memory leak in Dask RF concatenation
- PR #2301: Scaling KNN dask tests sample size with n GPUs
- PR #2293: Contiguity fixes for input_to_cuml_array and train_test_split
- PR #2295: Fix convert_to_dtype copy even with same dtype
- PR #2305: Fixed race condition in DBScan
- PR #2354: Fix broken links in README
- PR #2619: Explicitly skip raft test folder for pytest 6.0.0
- PR #2788: Set the minimum number of columns that can be sampled to 1 to fix 0 mem allocation error

# cuML 0.13.0 (31 Mar 2020)

## New Features
- PR #1777: Python bindings for entropy
- PR #1742: Mean squared error implementation with cupy
- PR #1817: Confusion matrix implementation with cupy (SNSG and MNMG)
- PR #1766: Mean absolute error implementation with cupy
- PR #1766: Mean squared log error implementation with cupy
- PR #1635: cuML Array shim and configurable output added to cluster methods
- PR #1586: Seasonal ARIMA
- PR #1683: cuml.dask make_regression
- PR #1689: Add framework for cuML Dask serializers
- PR #1709: Add `decision_function()` and `predict_proba()` for LogisticRegression
- PR #1714: Add `print_env.sh` file to gather important environment details
- PR #1750: LinearRegression CumlArray for configurable output
- PR #1814: ROC AUC score implementation with cupy
- PR #1767: Single GPU decomposition models configurable output
- PR #1646: Using FIL to predict in MNMG RF
- PR #1778: Make cuML Handle picklable
- PR #1738: cuml.dask refactor beginning and dask array input option for OLS, Ridge and KMeans
- PR #1874: Add predict_proba function to RF classifier
- PR #1815: Adding KNN parameter to UMAP
- PR #1978: Adding `predict_proba` function to dask RF

## Improvements
- PR #1644: Add `predict_proba()` for FIL binary classifier
- PR #1620: Pickling tests now automatically finds all model classes inheriting from cuml.Base
- PR #1637: Update to newer treelite version with XGBoost 1.0 compatibility
- PR #1632: Fix MBSGD models inheritance, they now inherits from cuml.Base
- PR #1628: Remove submodules from cuML
- PR #1755: Expose the build_treelite function for python
- PR #1649: Add the fil_sparse_format variable option to RF API
- PR #1647: storage_type=AUTO uses SPARSE for large models
- PR #1668: Update the warning statement thrown in RF when the seed is set but n_streams is not 1
- PR #1662: use of direct cusparse calls for coo2csr, instead of depending on nvgraph
- PR #1747: C++: dbscan performance improvements and cleanup
- PR #1697: Making trustworthiness batchable and using proper workspace
- PR #1721: Improving UMAP pytests
- PR #1717: Call `rmm_cupy_allocator` for CuPy allocations
- PR #1718: Import `using_allocator` from `cupy.cuda`
- PR #1723: Update RF Classifier to throw an exception for multi-class pickling
- PR #1726: Decorator to allocate CuPy arrays with RMM
- PR #1719: UMAP random seed reproducibility
- PR #1748: Test serializing `CumlArray` objects
- PR #1776: Refactoring pca/tsvd distributed
- PR #1762: Update CuPy requirement to 7
- PR #1768: C++: Different input and output types for add and subtract prims
- PR #1790: Add support for multiple seeding in k-means++
- PR #1805: Adding new Dask cuda serializers to naive bayes + a trivial perf update
- PR #1812: C++: bench: UMAP benchmark cases added
- PR #1795: Add capability to build CumlArray from bytearray/memoryview objects
- PR #1824: C++: improving the performance of UMAP algo
- PR #1816: Add ARIMA notebook
- PR #1856: Update docs for 0.13
- PR #1827: Add HPO demo Notebook
- PR #1825: `--nvtx` option in `build.sh`
- PR #1847: Update XGBoost version for CI
- PR #1837: Simplify cuML Array construction
- PR #1848: Rely on subclassing for cuML Array serialization
- PR #1866: Minimizing client memory pressure on Naive Bayes
- PR #1788: Removing complexity bottleneck in S-ARIMA
- PR #1873: Remove usage of nvstring and nvcat from LabelEncoder
- PR #1891: Additional improvements to naive bayes tree reduction

## Bug Fixes
- PR #1835 : Fix calling default RF Classification always
- PT #1904: replace cub sort
- PR #1833: Fix depth issue in shallow RF regression estimators
- PR #1770: Warn that KalmanFilter is deprecated
- PR #1775: Allow CumlArray to work with inputs that have no 'strides' in array interface
- PR #1594: Train-test split is now reproducible
- PR #1590: Fix destination directory structure for run-clang-format.py
- PR #1611: Fixing pickling errors for KNN classifier and regressor
- PR #1617: Fixing pickling issues for SVC and SVR
- PR #1634: Fix title in KNN docs
- PR #1627: Adding a check for multi-class data in RF classification
- PR #1654: Skip treelite patch if its already been applied
- PR #1661: Fix nvstring variable name
- PR #1673: Using struct for caching dlsym state in communicator
- PR #1659: TSNE - introduce 'convert_dtype' and refactor class attr 'Y' to 'embedding_'
- PR #1672: Solver 'svd' in Linear and Ridge Regressors when n_cols=1
- PR #1670: Lasso & ElasticNet - cuml Handle added
- PR #1671: Update for accessing cuDF Series pointer
- PR #1652: Support XGBoost 1.0+ models in FIL
- PR #1702: Fix LightGBM-FIL validation test
- PR #1701: test_score kmeans test passing with newer cupy version
- PR #1706: Remove multi-class bug from QuasiNewton
- PR #1699: Limit CuPy to <7.2 temporarily
- PR #1708: Correctly deallocate cuML handles in Cython
- PR #1730: Fixes to KF for test stability (mainly in CUDA 10.2)
- PR #1729: Fixing naive bayes UCX serialization problem in fit()
- PR #1749: bug fix rf classifier/regressor on seg fault in bench
- PR #1751: Updated RF documentation
- PR #1765: Update the checks for using RF GPU predict
- PR #1787: C++: unit-tests to check for RF accuracy. As well as a bug fix to improve RF accuracy
- PR #1793: Updated fil pyx to solve memory leakage issue
- PR #1810: Quickfix - chunkage in dask make_regression
- PR #1842: DistributedDataHandler not properly setting 'multiple'
- PR #1849: Critical fix in ARIMA initial estimate
- PR #1851: Fix for cuDF behavior change for multidimensional arrays
- PR #1852: Remove Thrust warnings
- PR #1868: Turning off IPC caching until it is fixed in UCX-py/UCX
- PR #1876: UMAP exponential decay parameters fix
- PR #1887: Fix hasattr for missing attributes on base models
- PR #1877: Remove resetting index in shuffling in train_test_split
- PR #1893: Updating UCX in comms to match current UCX-py
- PR #1888: Small train_test_split test fix
- PR #1899: Fix dask `extract_partitions()`, remove transformation as instance variable in PCA and TSVD and match sklearn APIs
- PR #1920: Temporarily raising threshold for UMAP reproducibility tests
- PR #1918: Create memleak fixture to skip memleak tests in CI for now
- PR #1926: Update batch matrix test margins
- PR #1925: Fix failing dask tests
- PR #1936: Update DaskRF regression test to xfail
- PR #1932: Isolating cause of make_blobs failure
- PR #1951: Dask Random forest regression CPU predict bug fix
- PR #1948: Adjust BatchedMargin margin and disable tests temporarily
- PR #1950: Fix UMAP test failure


# cuML 0.12.0 (04 Feb 2020)

## New Features
- PR #1483: prims: Fused L2 distance and nearest-neighbor prim
- PR #1494: bench: ml-prims benchmark
- PR #1514: bench: Fused L2 NN prim benchmark
- PR #1411: Cython side of MNMG OLS
- PR #1520: Cython side of MNMG Ridge Regression
- PR #1516: Suppor Vector Regression (epsilon-SVR)

## Improvements
- PR #1638: Update cuml/docs/README.md
- PR #1468: C++: updates to clang format flow to make it more usable among devs
- PR #1473: C++: lazy initialization of "costly" resources inside cumlHandle
- PR #1443: Added a new overloaded GEMM primitive
- PR #1489: Enabling deep trees using Gather tree builder
- PR #1463: Update FAISS submodule to 1.6.1
- PR #1488: Add codeowners
- PR #1432: Row-major (C-style) GPU arrays for benchmarks
- PR #1490: Use dask master instead of conda package for testing
- PR #1375: Naive Bayes & Distributed Naive Bayes
- PR #1377: Add GPU array support for FIL benchmarking
- PR #1493: kmeans: add tiling support for 1-NN computation and use fusedL2-1NN prim for L2 distance metric
- PR #1532: Update CuPy to >= 6.6 and allow 7.0
- PR #1528: Re-enabling KNN using dynamic library loading for UCX in communicator
- PR #1545: Add conda environment version updates to ci script
- PR #1541: Updates for libcudf++ Python refactor
- PR #1555: FIL-SKL, an SKLearn-based benchmark for FIL
- PR #1537: Improve pickling and scoring suppport for many models to support hyperopt
- PR #1551: Change custom kernel to cupy for col/row order transform
- PR #1533: C++: interface header file separation for SVM
- PR #1560: Helper function to allocate all new CuPy arrays with RMM memory management
- PR #1570: Relax nccl in conda recipes to >=2.4 (matching CI)
- PR #1578: Add missing function information to the cuML documenataion
- PR #1584: Add has_scipy utility function for runtime check
- PR #1583: API docs updates for 0.12
- PR #1591: Updated FIL documentation

## Bug Fixes
- PR #1470: Documentation: add make_regression, fix ARIMA section
- PR #1482: Updated the code to remove sklearn from the mbsgd stress test
- PR #1491: Update dev environments for 0.12
- PR #1512: Updating setup_cpu() in SpeedupComparisonRunner
- PR #1498: Add build.sh to code owners
- PR #1505: cmake: added correct dependencies for prims-bench build
- PR #1534: Removed TODO comment in create_ucp_listeners()
- PR #1548: Fixing umap extra unary op in knn graph
- PR #1547: Fixing MNMG kmeans score. Fixing UMAP pickling before fit(). Fixing UMAP test failures.
- PR #1557: Increasing threshold for kmeans score
- PR #1562: Increasing threshold even higher
- PR #1564: Fixed a typo in function cumlMPICommunicator_impl::syncStream
- PR #1569: Remove Scikit-learn exception and depedenncy in SVM
- PR #1575: Add missing dtype parameter in call to strides to order for CuPy 6.6 code path
- PR #1574: Updated the init file to include SVM
- PR #1589: Fixing the default value for RF and updating mnmg predict to accept cudf
- PR #1601: Fixed wrong datatype used in knn voting kernel

# cuML 0.11.0 (11 Dec 2019)

## New Features

- PR #1295: Cython side of MNMG PCA
- PR #1218: prims: histogram prim
- PR #1129: C++: Separate include folder for C++ API distribution
- PR #1282: OPG KNN MNMG Code (disabled for 0.11)
- PR #1242: Initial implementation of FIL sparse forests
- PR #1194: Initial ARIMA time-series modeling support.
- PR #1286: Importing treelite models as FIL sparse forests
- PR #1285: Fea minimum impurity decrease RF param
- PR #1301: Add make_regression to generate regression datasets
- PR #1322: RF pickling using treelite, protobuf and FIL
- PR #1332: Add option to cuml.dask make_blobs to produce dask array
- PR #1307: Add RF regression benchmark
- PR #1327: Update the code to build treelite with protobuf
- PR #1289: Add Python benchmarking support for FIL
- PR #1371: Cython side of MNMG tSVD
- PR #1386: Expose SVC decision function value

## Improvements
- PR #1170: Use git to clone subprojects instead of git submodules
- PR #1239: Updated the treelite version
- PR #1225: setup.py clone dependencies like cmake and correct include paths
- PR #1224: Refactored FIL to prepare for sparse trees
- PR #1249: Include libcuml.so C API in installed targets
- PR #1259: Conda dev environment updates and use libcumlprims current version in CI
- PR #1277: Change dependency order in cmake for better printing at compile time
- PR #1264: Add -s flag to GPU CI pytest for better error printing
- PR #1271: Updated the Ridge regression documentation
- PR #1283: Updated the cuMl docs to include MBSGD and adjusted_rand_score
- PR #1300: Lowercase parameter versions for FIL algorithms
- PR #1312: Update CuPy to version 6.5 and use conda-forge channel
- PR #1336: Import SciKit-Learn models into FIL
- PR #1314: Added options needed for ASVDb output (CUDA ver, etc.), added option
  to select algos
- PR #1335: Options to print available algorithms and datasets
  in the Python benchmark
- PR #1338: Remove BUILD_ABI references in CI scripts
- PR #1340: Updated unit tests to uses larger dataset
- PR #1351: Build treelite temporarily for GPU CI testing of FIL Scikit-learn
  model importing
- PR #1367: --test-split benchmark parameter for train-test split
- PR #1360: Improved tests for importing SciKit-Learn models into FIL
- PR #1368: Add --num-rows benchmark command line argument
- PR #1351: Build treelite temporarily for GPU CI testing of FIL Scikit-learn model importing
- PR #1366: Modify train_test_split to use CuPy and accept device arrays
- PR #1258: Documenting new MPI communicator for multi-node multi-GPU testing
- PR #1345: Removing deprecated should_downcast argument
- PR #1362: device_buffer in UMAP + Sparse prims
- PR #1376: AUTO value for FIL algorithm
- PR #1408: Updated pickle tests to delete the pre-pickled model to prevent pointer leakage
- PR #1357: Run benchmarks multiple times for CI
- PR #1382: ARIMA optimization: move functions to C++ side
- PR #1392: Updated RF code to reduce duplication of the code
- PR #1444: UCX listener running in its own isolated thread
- PR #1445: Improved performance of FIL sparse trees
- PR #1431: Updated API docs
- PR #1441: Remove unused CUDA conda labels
- PR #1439: Match sklearn 0.22 default n_estimators for RF and fix test errors
- PR #1461: Add kneighbors to API docs

## Bug Fixes
- PR #1281: Making rng.h threadsafe
- PR #1212: Fix cmake git cloning always running configure in subprojects
- PR #1261: Fix comms build errors due to cuml++ include folder changes
- PR #1267: Update build.sh for recent change of building comms in main CMakeLists
- PR #1278: Removed incorrect overloaded instance of eigJacobi
- PR #1302: Updates for numba 0.46
- PR #1313: Updated the RF tests to set the seed and n_streams
- PR #1319: Using machineName arg passed in instead of default for ASV reporting
- PR #1326: Fix illegal memory access in make_regression (bounds issue)
- PR #1330: Fix C++ unit test utils for better handling of differences near zero
- PR #1342: Fix to prevent memory leakage in Lasso and ElasticNet
- PR #1337: Fix k-means init from preset cluster centers
- PR #1354: Fix SVM gamma=scale implementation
- PR #1344: Change other solver based methods to create solver object in init
- PR #1373: Fixing a few small bugs in make_blobs and adding asserts to pytests
- PR #1361: Improve SMO error handling
- PR #1384: Lower expectations on batched matrix tests to prevent CI failures
- PR #1380: Fix memory leaks in ARIMA
- PR #1391: Lower expectations on batched matrix tests even more
- PR #1394: Warning added in svd for cuda version 10.1
- PR #1407: Resolved RF predict issues and updated RF docstring
- PR #1401: Patch for lbfgs solver for logistic regression with no l1 penalty
- PR #1416: train_test_split numba and rmm device_array output bugfix
- PR #1419: UMAP pickle tests are using wrong n_neighbors value for trustworthiness
- PR #1438: KNN Classifier to properly return Dataframe with Dataframe input
- PR #1425: Deprecate seed and use random_state similar to Scikit-learn in train_test_split
- PR #1458: Add joblib as an explicit requirement
- PR #1474: Defer knn mnmg to 0.12 nightly builds and disable ucx-py dependency

# cuML 0.10.0 (16 Oct 2019)

## New Features
- PR #1148: C++ benchmark tool for c++/CUDA code inside cuML
- PR #1071: Selective eigen solver of cuSolver
- PR #1073: Updating RF wrappers to use FIL for GPU accelerated prediction
- PR #1104: CUDA 10.1 support
- PR #1113: prims: new batched make-symmetric-matrix primitive
- PR #1112: prims: new batched-gemv primitive
- PR #855: Added benchmark tools
- PR #1149 Add YYMMDD to version tag for nightly conda packages
- PR #892: General Gram matrices prim
- PR #912: Support Vector Machine
- PR #1274: Updated the RF score function to use GPU predict

## Improvements
- PR #961: High Peformance RF; HIST algo
- PR #1028: Dockerfile updates after dir restructure. Conda env yaml to add statsmodels as a dependency
- PR #1047: Consistent OPG interface for kmeans, based on internal libcumlprims update
- PR #763: Add examples to train_test_split documentation
- PR #1093: Unified inference kernels for different FIL algorithms
- PR #1076: Paying off some UMAP / Spectral tech debt.
- PR #1086: Ensure RegressorMixin scorer uses device arrays
- PR #1110: Adding tests to use default values of parameters of the models
- PR #1108: input_to_host_array function in input_utils for input processing to host arrays
- PR #1114: K-means: Exposing useful params, removing unused params, proxying params in Dask
- PR #1138: Implementing ANY_RANK semantics on irecv
- PR #1142: prims: expose separate InType and OutType for unaryOp and binaryOp
- PR #1115: Moving dask_make_blobs to cuml.dask.datasets. Adding conversion to dask.DataFrame
- PR #1136: CUDA 10.1 CI updates
- PR #1135: K-means: add boundary cases for kmeans||, support finer control with convergence
- PR #1163: Some more correctness improvements. Better verbose printing
- PR #1165: Adding except + in all remaining cython
- PR #1186: Using LocalCUDACluster Pytest fixture
- PR #1173: Docs: Barnes Hut TSNE documentation
- PR #1176: Use new RMM API based on Cython
- PR #1219: Adding custom bench_func and verbose logging to cuml.benchmark
- PR #1247: Improved MNMG RF error checking

## Bug Fixes

- PR #1231: RF respect number of cuda streams from cuml handle
- PR #1230: Rf bugfix memleak in regression
- PR #1208: compile dbscan bug
- PR #1016: Use correct libcumlprims version in GPU CI
- PR #1040: Update version of numba in development conda yaml files
- PR #1043: Updates to accomodate cuDF python code reorganization
- PR #1044: Remove nvidia driver installation from ci/cpu/build.sh
- PR #991: Barnes Hut TSNE Memory Issue Fixes
- PR #1075: Pinning Dask version for consistent CI results
- PR #990: Barnes Hut TSNE Memory Issue Fixes
- PR #1066: Using proper set of workers to destroy nccl comms
- PR #1072: Remove pip requirements and setup
- PR #1074: Fix flake8 CI style check
- PR #1087: Accuracy improvement for sqrt/log in RF max_feature
- PR #1088: Change straggling numba python allocations to use RMM
- PR #1106: Pinning Distributed version to match Dask for consistent CI results
- PR #1116: TSNE CUDA 10.1 Bug Fixes
- PR #1132: DBSCAN Batching Bug Fix
- PR #1162: DASK RF random seed bug fix
- PR #1164: Fix check_dtype arg handling for input_to_dev_array
- PR #1171: SVM prediction bug fix
- PR #1177: Update dask and distributed to 2.5
- PR #1204: Fix SVM crash on Turing
- PR #1199: Replaced sprintf() with snprintf() in THROW()
- PR #1205: Update dask-cuda in yml envs
- PR #1211: Fixing Dask k-means transform bug and adding test
- PR #1236: Improve fix for SMO solvers potential crash on Turing
- PR #1251: Disable compiler optimization for CUDA 10.1 for distance prims
- PR #1260: Small bugfix for major conversion in input_utils
- PR #1276: Fix float64 prediction crash in test_random_forest

# cuML 0.9.0 (21 Aug 2019)

## New Features

- PR #894: Convert RF to treelite format
- PR #826: Jones transformation of params for ARIMA models timeSeries ml-prim
- PR #697: Silhouette Score metric ml-prim
- PR #674: KL Divergence metric ml-prim
- PR #787: homogeneity, completeness and v-measure metrics ml-prim
- PR #711: Mutual Information metric ml-prim
- PR #724: Entropy metric ml-prim
- PR #766: Expose score method based on inertia for KMeans
- PR #823: prims: cluster dispersion metric
- PR #816: Added inverse_transform() for LabelEncoder
- PR #789: prims: sampling without replacement
- PR #813: prims: Col major istance prim
- PR #635: Random Forest & Decision Tree Regression (Single-GPU)
- PR #819: Forest Inferencing Library (FIL)
- PR #829: C++: enable nvtx ranges
- PR #835: Holt-Winters algorithm
- PR #837: treelite for decision forest exchange format
- PR #871: Wrapper for FIL
- PR #870: make_blobs python function
- PR #881: wrappers for accuracy_score and adjusted_rand_score functions
- PR #840: Dask RF classification and regression
- PR #870: make_blobs python function
- PR #879: import of treelite models to FIL
- PR #892: General Gram matrices prim
- PR #883: Adding MNMG Kmeans
- PR #930: Dask RF
- PR #882: TSNE - T-Distributed Stochastic Neighbourhood Embedding
- PR #624: Internals API & Graph Based Dimensionality Reductions Callback
- PR #926: Wrapper for FIL
- PR #994: Adding MPI comm impl for testing / benchmarking MNMG CUDA
- PR #960: Enable using libcumlprims for MG algorithms/prims

## Improvements
- PR #822: build: build.sh update to club all make targets together
- PR #807: Added development conda yml files
- PR #840: Require cmake >= 3.14
- PR #832: Stateless Decision Tree and Random Forest API
- PR #857: Small modifications to comms for utilizing IB w/ Dask
- PR #851: Random forest Stateless API wrappers
- PR #865: High Performance RF
- PR #895: Pretty prints arguments!
- PR #920: Add an empty marker kernel for tracing purposes
- PR #915: syncStream added to cumlCommunicator
- PR #922: Random Forest support in FIL
- PR #911: Update headers to credit CannyLabs BH TSNE implementation
- PR #918: Streamline CUDA_REL environment variable
- PR #924: kmeans: updated APIs to be stateless, refactored code for mnmg support
- PR #950: global_bias support in FIL
- PR #773: Significant improvements to input checking of all classes and common input API for Python
- PR #957: Adding docs to RF & KMeans MNMG. Small fixes for release
- PR #965: Making dask-ml a hard dependency
- PR #976: Update api.rst for new 0.9 classes
- PR #973: Use cudaDeviceGetAttribute instead of relying on cudaDeviceProp object being passed
- PR #978: Update README for 0.9
- PR #1009: Fix references to notebooks-contrib
- PR #1015: Ability to control the number of internal streams in cumlHandle_impl via cumlHandle
- PR #1175: Add more modules to docs ToC

## Bug Fixes

- PR #923: Fix misshapen level/trend/season HoltWinters output
- PR #831: Update conda package dependencies to cudf 0.9
- PR #772: Add missing cython headers to SGD and CD
- PR #849: PCA no attribute trans_input_ transform bug fix
- PR #869: Removing incorrect information from KNN Docs
- PR #885: libclang installation fix for GPUCI
- PR #896: Fix typo in comms build instructions
- PR #921: Fix build scripts using incorrect cudf version
- PR #928: TSNE Stability Adjustments
- PR #934: Cache cudaDeviceProp in cumlHandle for perf reasons
- PR #932: Change default param value for RF classifier
- PR #949: Fix dtype conversion tests for unsupported cudf dtypes
- PR #908: Fix local build generated file ownerships
- PR #983: Change RF max_depth default to 16
- PR #987: Change default values for knn
- PR #988: Switch to exact tsne
- PR #991: Cleanup python code in cuml.dask.cluster
- PR #996: ucx_initialized being properly set in CommsContext
- PR #1007: Throws a well defined error when mutigpu is not enabled
- PR #1018: Hint location of nccl in build.sh for CI
- PR #1022: Using random_state to make K-Means MNMG tests deterministic
- PR #1034: Fix typos and formatting issues in RF docs
- PR #1052: Fix the rows_sample dtype to float

# cuML 0.8.0 (27 June 2019)

## New Features

- PR #652: Adjusted Rand Index metric ml-prim
- PR #679: Class label manipulation ml-prim
- PR #636: Rand Index metric ml-prim
- PR #515: Added Random Projection feature
- PR #504: Contingency matrix ml-prim
- PR #644: Add train_test_split utility for cuDF dataframes
- PR #612: Allow Cuda Array Interface, Numba inputs and input code refactor
- PR #641: C: Separate C-wrapper library build to generate libcuml.so
- PR #631: Add nvcategory based ordinal label encoder
- PR #681: Add MBSGDClassifier and MBSGDRegressor classes around SGD
- PR #705: Quasi Newton solver and LogisticRegression Python classes
- PR #670: Add test skipping functionality to build.sh
- PR #678: Random Forest Python class
- PR #684: prims: make_blobs primitive
- PR #673: prims: reduce cols by key primitive
- PR #812: Add cuML Communications API & consolidate Dask cuML

## Improvements

- PR #597: C++ cuML and ml-prims folder refactor
- PR #590: QN Recover from numeric errors
- PR #482: Introduce cumlHandle for pca and tsvd
- PR #573: Remove use of unnecessary cuDF column and series copies
- PR #601: Cython PEP8 cleanup and CI integration
- PR #596: Introduce cumlHandle for ols and ridge
- PR #579: Introduce cumlHandle for cd and sgd, and propagate C++ errors in cython level for cd and sgd
- PR #604: Adding cumlHandle to kNN, spectral methods, and UMAP
- PR #616: Enable clang-format for enforcing coding style
- PR #618: CI: Enable copyright header checks
- PR #622: Updated to use 0.8 dependencies
- PR #626: Added build.sh script, updated CI scripts and documentation
- PR #633: build: Auto-detection of GPU_ARCHS during cmake
- PR #650: Moving brute force kNN to prims. Creating stateless kNN API.
- PR #662: C++: Bulk clang-format updates
- PR #671: Added pickle pytests and correct pickling of Base class
- PR #675: atomicMin/Max(float, double) with integer atomics and bit flipping
- PR #677: build: 'deep-clean' to build.sh to clean faiss build as well
- PR #683: Use stateless c++ API in KNN so that it can be pickled properly
- PR #686: Use stateless c++ API in UMAP so that it can be pickled properly
- PR #695: prims: Refactor pairwise distance
- PR #707: Added stress test and updated documentation for RF
- PR #701: Added emacs temporary file patterns to .gitignore
- PR #606: C++: Added tests for host_buffer and improved device_buffer and host_buffer implementation
- PR #726: Updated RF docs and stress test
- PR #730: Update README and RF docs for 0.8
- PR #744: Random projections generating binomial on device. Fixing tests.
- PR #741: Update API docs for 0.8
- PR #754: Pickling of UMAP/KNN
- PR #753: Made PCA and TSVD picklable
- PR #746: LogisticRegression and QN API docstrings
- PR #820: Updating DEVELOPER GUIDE threading guidelines

## Bug Fixes
- PR #584: Added missing virtual destructor to deviceAllocator and hostAllocator
- PR #620: C++: Removed old unit-test files in ml-prims
- PR #627: C++: Fixed dbscan crash issue filed in 613
- PR #640: Remove setuptools from conda run dependency
- PR #646: Update link in contributing.md
- PR #649: Bug fix to LinAlg::reduce_rows_by_key prim filed in issue #648
- PR #666: fixes to gitutils.py to resolve both string decode and handling of uncommitted files
- PR #676: Fix template parameters in `bernoulli()` implementation.
- PR #685: Make CuPy optional to avoid nccl conda package conflicts
- PR #687: prims: updated tolerance for reduce_cols_by_key unit-tests
- PR #689: Removing extra prints from NearestNeighbors cython
- PR #718: Bug fix for DBSCAN and increasing batch size of sgd
- PR #719: Adding additional checks for dtype of the data
- PR #736: Bug fix for RF wrapper and .cu print function
- PR #547: Fixed issue if C++ compiler is specified via CXX during configure.
- PR #759: Configure Sphinx to render params correctly
- PR #762: Apply threshold to remove flakiness of UMAP tests.
- PR #768: Fixing memory bug from stateless refactor
- PR #782: Nearest neighbors checking properly whether memory should be freed
- PR #783: UMAP was using wrong size for knn computation
- PR #776: Hotfix for self.variables in RF
- PR #777: Fix numpy input bug
- PR #784: Fix jit of shuffle_idx python function
- PR #790: Fix rows_sample input type for RF
- PR #793: Fix for dtype conversion utility for numba arrays without cupy installed
- PR #806: Add a seed for sklearn model in RF test file
- PR #843: Rf quantile fix

# cuML 0.7.0 (10 May 2019)

## New Features

- PR #405: Quasi-Newton GLM Solvers
- PR #277: Add row- and column-wise weighted mean primitive
- PR #424: Add a grid-sync struct for inter-block synchronization
- PR #430: Add R-Squared Score to ml primitives
- PR #463: Add matrix gather to ml primitives
- PR #435: Expose cumlhandle in cython + developer guide
- PR #455: Remove default-stream arguement across ml-prims and cuML
- PR #375: cuml cpp shared library renamed to libcuml++.so
- PR #460: Random Forest & Decision Trees (Single-GPU, Classification)
- PR #491: Add doxygen build target for ml-prims
- PR #505: Add R-Squared Score to python interface
- PR #507: Add coordinate descent for lasso and elastic-net
- PR #511: Add a minmax ml-prim
- PR #516: Added Trustworthiness score feature
- PR #520: Add local build script to mimic gpuCI
- PR #503: Add column-wise matrix sort primitive
- PR #525: Add docs build script to cuML
- PR #528: Remove current KMeans and replace it with a new single GPU implementation built using ML primitives

## Improvements

- PR #481: Refactoring Quasi-Newton to use cumlHandle
- PR #467: Added validity check on cumlHandle_t
- PR #461: Rewrote permute and added column major version
- PR #440: README updates
- PR #295: Improve build-time and the interface e.g., enable bool-OutType, for distance()
- PR #390: Update docs version
- PR #272: Add stream parameters to cublas and cusolver wrapper functions
- PR #447: Added building and running mlprims tests to CI
- PR #445: Lower dbscan memory usage by computing adjacency matrix directly
- PR #431: Add support for fancy iterator input types to LinAlg::reduce_rows_by_key
- PR #394: Introducing cumlHandle API to dbscan and add example
- PR #500: Added CI check for black listed CUDA Runtime API calls
- PR #475: exposing cumlHandle for dbscan from python-side
- PR #395: Edited the CONTRIBUTING.md file
- PR #407: Test files to run stress, correctness and unit tests for cuml algos
- PR #512: generic copy method for copying buffers between device/host
- PR #533: Add cudatoolkit conda dependency
- PR #524: Use cmake find blas and find lapack to pass configure options to faiss
- PR #527: Added notes on UMAP differences from reference implementation
- PR #540: Use latest release version in update-version CI script
- PR #552: Re-enable assert in kmeans tests with xfail as needed
- PR #581: Add shared memory fast col major to row major function back with bound checks
- PR #592: More efficient matrix copy/reverse methods
- PR #721: Added pickle tests for DBSCAN and Random Projections

## Bug Fixes

- PR #334: Fixed segfault in `ML::cumlHandle_impl::destroyResources`
- PR #349: Developer guide clarifications for cumlHandle and cumlHandle_impl
- PR #398: Fix CI scripts to allow nightlies to be uploaded
- PR #399: Skip PCA tests to allow CI to run with driver 418
- PR #422: Issue in the PCA tests was solved and CI can run with driver 418
- PR #409: Add entry to gitmodules to ignore build artifacts
- PR #412: Fix for svdQR function in ml-prims
- PR #438: Code that depended on FAISS was building everytime.
- PR #358: Fixed an issue when switching streams on MLCommon::device_buffer and MLCommon::host_buffer
- PR #434: Fixing bug in CSR tests
- PR #443: Remove defaults channel from ci scripts
- PR #384: 64b index arithmetic updates to the kernels inside ml-prims
- PR #459: Fix for runtime library path of pip package
- PR #464: Fix for C++11 destructor warning in qn
- PR #466: Add support for column-major in LinAlg::*Norm methods
- PR #465: Fixing deadlock issue in GridSync due to consecutive sync calls
- PR #468: Fix dbscan example build failure
- PR #470: Fix resource leakage in Kalman filter python wrapper
- PR #473: Fix gather ml-prim test for change in rng uniform API
- PR #477: Fixes default stream initialization in cumlHandle
- PR #480: Replaced qn_fit() declaration with #include of file containing definition to fix linker error
- PR #495: Update cuDF and RMM versions in GPU ci test scripts
- PR #499: DEVELOPER_GUIDE.md: fixed links and clarified ML::detail::streamSyncer example
- PR #506: Re enable ml-prim tests in CI
- PR #508: Fix for an error with default argument in LinAlg::meanSquaredError
- PR #519: README.md Updates and adding BUILD.md back
- PR #526: Fix the issue of wrong results when fit and transform of PCA are called separately
- PR #531: Fixing missing arguments in updateDevice() for RF
- PR #543: Exposing dbscan batch size through cython API and fixing broken batching
- PR #551: Made use of ZLIB_LIBRARIES consistent between ml_test and ml_mg_test
- PR #557: Modified CI script to run cuML tests before building mlprims and removed lapack flag
- PR #578: Updated Readme.md to add lasso and elastic-net
- PR #580: Fixing cython garbage collection bug in KNN
- PR #577: Use find libz in prims cmake
- PR #594: fixed cuda-memcheck mean_center test failures


# cuML 0.6.1 (09 Apr 2019)

## Bug Fixes

- PR #462 Runtime library path fix for cuML pip package


# cuML 0.6.0 (22 Mar 2019)

## New Features

- PR #249: Single GPU Stochastic Gradient Descent for linear regression, logistic regression, and linear svm with L1, L2, and elastic-net penalties.
- PR #247: Added "proper" CUDA API to cuML
- PR #235: NearestNeighbors MG Support
- PR #261: UMAP Algorithm
- PR #290: NearestNeighbors numpy MG Support
- PR #303: Reusable spectral embedding / clustering
- PR #325: Initial support for single process multi-GPU OLS and tSVD
- PR #271: Initial support for hyperparameter optimization with dask for many models

## Improvements

- PR #144: Dockerfile update and docs for LinearRegression and Kalman Filter.
- PR #168: Add /ci/gpu/build.sh file to cuML
- PR #167: Integrating full-n-final ml-prims repo inside cuml
- PR #198: (ml-prims) Removal of *MG calls + fixed a bug in permute method
- PR #194: Added new ml-prims for supporting LASSO regression.
- PR #114: Building faiss C++ api into libcuml
- PR #64: Using FAISS C++ API in cuML and exposing bindings through cython
- PR #208: Issue ml-common-3: Math.h: swap thrust::for_each with binaryOp,unaryOp
- PR #224: Improve doc strings for readable rendering with readthedocs
- PR #209: Simplify README.md, move build instructions to BUILD.md
- PR #218: Fix RNG to use given seed and adjust RNG test tolerances.
- PR #225: Support for generating random integers
- PR #215: Refactored LinAlg::norm to Stats::rowNorm and added Stats::colNorm
- PR #234: Support for custom output type and passing index value to main_op in *Reduction kernels
- PR #230: Refactored the cuda_utils header
- PR #236: Refactored cuml python package structure to be more sklearn like
- PR #232: Added reduce_rows_by_key
- PR #246: Support for 2 vectors in the matrix vector operator
- PR #244: Fix for single GPU OLS and Ridge to support one column training data
- PR #271: Added get_params and set_params functions for linear and ridge regression
- PR #253: Fix for issue #250-reduce_rows_by_key failed memcheck for small nkeys
- PR #269: LinearRegression, Ridge Python docs update and cleaning
- PR #322: set_params updated
- PR #237: Update build instructions
- PR #275: Kmeans use of faster gpu_matrix
- PR #288: Add n_neighbors to NearestNeighbors constructor
- PR #302: Added FutureWarning for deprecation of current kmeans algorithm
- PR #312: Last minute cleanup before release
- PR #315: Documentation updating and enhancements
- PR #330: Added ignored argument to pca.fit_transform to map to sklearn's implemenation
- PR #342: Change default ABI to ON
- PR #572: Pulling DBSCAN components into reusable primitives


## Bug Fixes

- PR #193: Fix AttributeError in PCA and TSVD
- PR #211: Fixing inconsistent use of proper batch size calculation in DBSCAN
- PR #202: Adding back ability for users to define their own BLAS
- PR #201: Pass CMAKE CUDA path to faiss/configure script
- PR #200 Avoid using numpy via cimport in KNN
- PR #228: Bug fix: LinAlg::unaryOp with 0-length input
- PR #279: Removing faiss-gpu references in README
- PR #321: Fix release script typo
- PR #327: Update conda requirements for version 0.6 requirements
- PR #352: Correctly calculating numpy chunk sizing for kNN
- PR #345: Run python import as part of package build to trigger compilation
- PR #347: Lowering memory usage of kNN.
- PR #355: Fixing issues with very large numpy inputs to SPMG OLS and tSVD.
- PR #357: Removing FAISS requirement from README
- PR #362: Fix for matVecOp crashing on large input sizes
- PR #366: Index arithmetic issue fix with TxN_t class
- PR #376: Disabled kmeans tests since they are currently too sensitive (see #71)
- PR #380: Allow arbitrary data size on ingress for numba_utils.row_matrix
- PR #385: Fix for long import cuml time in containers and fix for setup_pip
- PR #630: Fixing a missing kneighbors in nearest neighbors python proxy

# cuML 0.5.1 (05 Feb 2019)

## Bug Fixes

- PR #189 Avoid using numpy via cimport to prevent ABI issues in Cython compilation


# cuML 0.5.0 (28 Jan 2019)

## New Features

- PR #66: OLS Linear Regression
- PR #44: Distance calculation ML primitives
- PR #69: Ridge (L2 Regularized) Linear Regression
- PR #103: Linear Kalman Filter
- PR #117: Pip install support
- PR #64: Device to device support from cuML device pointers into FAISS

## Improvements

- PR #56: Make OpenMP optional for building
- PR #67: Github issue templates
- PR #44: Refactored DBSCAN to use ML primitives
- PR #91: Pytest cleanup and sklearn toyset datasets based pytests for kmeans and dbscan
- PR #75: C++ example to use kmeans
- PR #117: Use cmake extension to find any zlib installed in system
- PR #94: Add cmake flag to set ABI compatibility
- PR #139: Move thirdparty submodules to root and add symlinks to new locations
- PR #151: Replace TravisCI testing and conda pkg builds with gpuCI
- PR #164: Add numba kernel for faster column to row major transform
- PR #114: Adding FAISS to cuml build

## Bug Fixes

- PR #48: CUDA 10 compilation warnings fix
- PR #51: Fixes to Dockerfile and docs for new build system
- PR #72: Fixes for GCC 7
- PR #96: Fix for kmeans stack overflow with high number of clusters
- PR #105: Fix for AttributeError in kmeans fit method
- PR #113: Removed old  glm python/cython files
- PR #118: Fix for AttributeError in kmeans predict method
- PR #125: Remove randomized solver option from PCA python bindings


# cuML 0.4.0 (05 Dec 2018)

## New Features

## Improvements

- PR #42: New build system: separation of libcuml.so and cuml python package
- PR #43: Added changelog.md

## Bug Fixes


# cuML 0.3.0 (30 Nov 2018)

## New Features

- PR #33: Added ability to call cuML algorithms using numpy arrays

## Improvements

- PR #24: Fix references of python package from cuML to cuml and start using versioneer for better versioning
- PR #40: Added support for refactored cuDF 0.3.0, updated Conda files
- PR #33: Major python test cleaning, all tests pass with cuDF 0.2.0 and 0.3.0. Preparation for new build system
- PR #34: Updated batch count calculation logic in DBSCAN
- PR #35: Beginning of DBSCAN refactor to use cuML mlprims and general improvements

## Bug Fixes

- PR #30: Fixed batch size bug in DBSCAN that caused crash. Also fixed various locations for potential integer overflows
- PR #28: Fix readthedocs build documentation
- PR #29: Fix pytests for cuml name change from cuML
- PR #33: Fixed memory bug that would cause segmentation faults due to numba releasing memory before it was used. Also fixed row major/column major bugs for different algorithms
- PR #36: Fix kmeans gtest to use device data
- PR #38: cuda\_free bug removed that caused google tests to sometimes pass and sometimes fail randomly
- PR #39: Updated cmake to correctly link with CUDA libraries, add CUDA runtime linking and include source files in compile target

# cuML 0.2.0 (02 Nov 2018)

## New Features

- PR #11: Kmeans algorithm added
- PR #7: FAISS KNN wrapper added
- PR #21: Added Conda install support

## Improvements

- PR #15: Added compatibility with cuDF (from prior pyGDF)
- PR #13: Added FAISS to Dockerfile
- PR #21: Added TravisCI build system for CI and Conda builds

## Bug Fixes

- PR #4: Fixed explained variance bug in TSVD
- PR #5: Notebook bug fixes and updated results


# cuML 0.1.0

Initial release including PCA, TSVD, DBSCAN, ml-prims and cython wrappers<|MERGE_RESOLUTION|>--- conflicted
+++ resolved
@@ -2,11 +2,8 @@
 
 ## New Features
 - PR #2698: Distributed TF-IDF transformer
-<<<<<<< HEAD
 - PR #2789: Dask LabelEncoder
-=======
 - PR #2638: Improve cython build with custom `build_ext`
->>>>>>> d84283e3
 
 ## Improvements
 - PR #2796: Remove tokens of length 1 by default for text vectorizers
