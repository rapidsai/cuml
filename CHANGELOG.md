# cuML 0.16.0 (Date TBD)

## New Features
- PR #2677: Ability to export RF trees as JSON
- PR #2698: Distributed TF-IDF transformer
- PR #2152: add FIL C++ benchmark
- PR #2638: Improve cython build with custom `build_ext`

## Improvements
- PR #2796: Remove tokens of length 1 by default for text vectorizers
- PR #2741: Use rapids build packages in conda environments
- PR #2735: Update seed to random_state in random forest and associated tests
- PR #2739: Use cusparse_wrappers.h from RAFT
- PR #2729: Replace `cupy.sparse` with `cupyx.scipy.sparse`
- PR #2749: Correct docs for python version used in cuml_dev conda environment
- PR #2747: Adopting raft::handle_t and raft::comms::comms_t in cuML
- PR #2762: Fix broken links and provide minor edits to docs
- PR #2723: Support and enable convert_dtype in estimator predict
- PR #2758: Match sklearn's default n_components behavior for PCA
- PR #2770: Fix doxygen version during cmake
- PR #2766: Update default RandomForestRegressor score function to use r2
- PR #2775: Enablinbg mg gtests w/ raft mpi comms
- PR #2783: Add pytest that will fail when GPU IDs in Dask cluster are not unique
- PR #2784: Add SparseCumlArray container for sparse index/data arrays
- PR #2785: Add in cuML-specific dev conda dependencies
- PR #2778: Add README for FIL
- PR #2799: Reenable lightgbm test with lower (1%) proba accuracy
- PR #2800: Align cuML's spdlog version with RMM's
- PR #2824: Make data conversions warnings be debug level
- PR #2850: Clean up unused params in paramsPCA

## Bug Fixes
- PR #2744: Supporting larger number of classes in KNeighborsClassifier
- PR #2769: Remove outdated doxygen options for 1.8.20
- PR #2787: Skip lightgbm test for version 3 and above temporarily
- PR #2781: Use Python print to correctly redirect spdlogs when sys.stdout is changed
- PR #2787: Skip lightgbm test for version 3 and above temporarily
- PR #2813: Fix memory access in generation of non-row-major random blobs
- PR #2810: Update Rf MNMG threshold to prevent sporadic test failure
- PR #2808: Relax Doxygen version required in CMake to coincide with integration repo
- PR #2818: Fix parsing of singlegpu option in build command
- PR #2827: Force use of whole dataset when sample bootstrapping is disabled
- PR #2829: Fixing description for labels in docs and removing row number constraint from PCA xform/inverse_xform
- PR #2832: Updating stress tests that fail with OOM
- PR #2831: Removing repeated capture and parameter in lambda function
<<<<<<< HEAD
- PR #2844: Fix for OPG KNN Classifier & Regressor
=======
- PR #2847: Workaround for TSNE lockup, change caching preference.
- PR #2842: KNN index preprocessors were using incorrect n_samples
- PR #2848: Fix typo in Python docstring for UMAP
- PR #2855: Updates for RMM being header only
>>>>>>> 6a93762b

# cuML 0.15.0 (Date TBD)

## New Features
- PR #2581: Added model persistence via joblib in each section of estimator_intro.ipynb
- PR #2554: Hashing Vectorizer and general vectorizer improvements
- PR #2240: Making Dask models pickleable
- PR #2267: CountVectorizer estimator
- PR #2261: Exposing new FAISS metrics through Python API
- PR #2287: Single-GPU TfidfTransformer implementation
- PR #2289: QR SVD solver for MNMG PCA
- PR #2312: column-major support for make_blobs
- PR #2172: Initial support for auto-ARIMA
- PR #2394: Adding cosine & correlation distance for KNN
- PR #2392: PCA can accept sparse inputs, and sparse prim for computing covariance
- PR #2465: Support pandas 1.0+
- PR #2550: Single GPU Target Encoder
- PR #2519: Precision recall curve using cupy
- PR #2500: Replace UMAP functionality dependency on nvgraph with RAFT Spectral Clustering
- PR #2502: cuML Implementation of `sklearn.metrics.pairwise_distances`
- PR #2520: TfidfVectorizer estimator
- PR #2211: MNMG KNN Classifier & Regressor
- PR #2461: Add KNN Sparse Output Functionality
- PR #2615: Incremental PCA
- PR #2594: Confidence intervals for ARIMA forecasts
- PR #2607: Add support for probability estimates in SVC
- PR #2618: SVM class and sample weights
- PR #2635: Decorator to generate docstrings with autodetection of parameters
- PR #2270: Multi class MNMG RF
- PR #2661: CUDA-11 support for single-gpu code
- PR #2322: Sparse FIL forests with 8-byte nodes
- PR #2675: Update conda recipes to support CUDA 11

## Improvements
- PR #2336: Eliminate `rmm.device_array` usage
- PR #2262: Using fully shared PartDescriptor in MNMG decomposiition, linear models, and solvers
- PR #2310: Pinning ucx-py to 0.14 to make 0.15 CI pass
- PR #1945: enable clang tidy
- PR #2339: umap performance improvements
- PR #2308: Using fixture for Dask client to eliminate possiblity of not closing
- PR #2345: make C++ logger level definition to be the same as python layer
- PR #2329: Add short commit hash to conda package name
- PR #2362: Implement binary/multi-classification log loss with cupy
- PR #2363: Update threshold and make other changes for stress tests
- PR #2371: Updating MBSGD tests to use larger batches
- PR #2380: Pinning libcumlprims version to ease future updates
- PR #2405: Remove references to deprecated RMM headers.
- PR #2340: Import ARIMA in the root init file and fix the `test_fit_function` test
- PR #2408: Install meta packages for dependencies
- PR #2417: Move doc customization scripts to Jenkins
- PR #2427: Moving MNMG decomposition to cuml
- PR #2433: Add libcumlprims_mg to CMake
- PR #2420: Add and set convert_dtype default to True in estimator fit methods
- PR #2411: Refactor Mixin classes and use in classifier/regressor estimators
- PR #2442: fix setting RAFT_DIR from the RAFT_PATH env var
- PR #2469: Updating KNN c-api to document all arguments
- PR #2453: Add CumlArray to API doc
- PR #2440: Use Treelite Conda package
- PR #2403: Support for input and output type consistency in logistic regression predict_proba
- PR #2473: Add metrics.roc_auc_score to API docs. Additional readability and minor docs bug fixes
- PR #2468: Add `_n_features_in_` attribute to all single GPU estimators that implement fit
- PR #2489: Removing explicit FAISS build and adding dependency on libfaiss conda package
- PR #2480: Moving MNMG glm and solvers to cuml
- PR #2490: Moving MNMG KMeans to cuml
- PR #2483: Moving MNMG KNN to cuml
- PR #2492: Adding additional assertions to mnmg nearest neighbors pytests
- PR #2439: Update dask RF code to have print_detailed function
- PR #2431: Match output of classifier predict with target dtype
- PR #2237: Refactor RF cython code
- PR #2513: Fixing LGTM Analysis Issues
- PR #2099: Raise an error when float64 data is used with dask RF
- PR #2522: Renaming a few arguments in KNeighbors* to be more readable
- PR #2499: Provide access to `cuml.DBSCAN` core samples
- PR #2526: Removing PCA TSQR as a solver due to scalability issues
- PR #2536: Update conda upload versions for new supported CUDA/Python
- PR #2538: Remove Protobuf dependency
- PR #2553: Test pickle protocol 5 support
- PR #2570: Accepting single df or array input in train_test_split
- PR #2566: Remove deprecated cuDF from_gpu_matrix calls
- PR #2583: findpackage.cmake.in template for cmake dependencies
- PR #2577: Fully removing NVGraph dependency for CUDA 11 compatibility
- PR #2575: Speed up TfidfTransformer
- PR #2584: Removing dependency on sklearn's NotFittedError
- PR #2591: Generate benchmark datsets using `cuml.datasets`
- PR #2548: Fix limitation on number of rows usable with tSNE and refactor memory allocation
- PR #2589: including cuda-11 build fixes into raft
- PR #2599: Add Stratified train_test_split
- PR #2487: Set classes_ attribute during classifier fit
- PR #2605: Reduce memory usage in tSNE
- PR #2611: Adding building doxygen docs to gpu ci
- PR #2631: Enabling use of gtest conda package for build
- PR #2623: Fixing kmeans score() API to be compatible with Scikit-learn
- PR #2629: Add naive_bayes api docs
- PR #2643: 'dense' and 'sparse' values of `storage_type` for FIL
- PR #2691: Generic Base class attribute setter
- PR #2666: Update MBSGD documentation to mention that the model is experimental
- PR #2687: Update xgboost version to 1.2.0dev.rapidsai0.15
- PR #2684: CUDA 11 conda development environment yml and faiss patch
- PR #2648: Replace CNMeM with `rmm::mr::pool_memory_resource`.
- PR #2686: Improve SVM tests
- PR #2692: Changin LBFGS log level
- PR #2705: Add sum operator and base operator overloader functions to cumlarray
- PR #2701: Updating README + Adding ref to UMAP paper
- PR #2721: Update API docs
- PR #2730: Unpin cumlprims in conda recipes for release

## Bug Fixes
- PR #2369: Update RF code to fix set_params memory leak
- PR #2364: Fix for random projection
- PR #2373: Use Treelite Pip package in GPU testing
- PR #2376: Update documentation Links
- PR #2407: fixed batch count in DBScan for integer overflow case
- PR #2413: CumlArray and related methods updates to account for cuDF.Buffer contiguity update
- PR #2424: --singlegpu flag fix on build.sh script
- PR #2432: Using correct algo_name for UMAP in benchmark tests
- PR #2445: Restore access to coef_ property of Lasso
- PR #2441: Change p2p_enabled definition to work without ucx
- PR #2447: Drop `nvstrings`
- PR #2450: Update local build to use new gpuCI image
- PR #2454: Mark RF memleak test as XFAIL, because we can't detect memleak reliably
- PR #2455: Use correct field to store data type in `LabelEncoder.fit_transform`
- PR #2475: Fix typo in build.sh
- PR #2496: Fixing indentation for simulate_data in test_fil.py
- PR #2494: Set QN regularization strength consistent with scikit-learn
- PR #2486: Fix cupy input to kmeans init
- PR #2497: Changes to accomodate cuDF unsigned categorical changes
- PR #2209: Fix FIL benchmark for gpuarray-c input
- PR #2507: Import `treelite.sklearn`
- PR #2521: Fixing invalid smem calculation in KNeighborsCLassifier
- PR #2515: Increase tolerance for LogisticRegression test
- PR #2532: Updating doxygen in new MG headers
- PR #2521: Fixing invalid smem calculation in KNeighborsCLassifier
- PR #2515: Increase tolerance for LogisticRegression test
- PR #2545: Fix documentation of n_iter_without_progress in tSNE Python bindings
- PR #2543: Improve numerical stability of QN solver
- PR #2544: Fix Barnes-Hut tSNE not using specified post_learning_rate
- PR #2558: Disabled a long-running FIL test
- PR #2540: Update default value for n_epochs in UMAP to match documentation & sklearn API
- PR #2535: Fix issue with incorrect docker image being used in local build script
- PR #2542: Fix small memory leak in TSNE
- PR #2552: Fixed the length argument of updateDevice calls in RF test
- PR #2565: Fix cell allocation code to avoid loops in quad-tree. Prevent NaNs causing infinite descent
- PR #2563: Update scipy call for arima gradient test
- PR #2569: Fix for cuDF update
- PR #2508: Use keyword parameters in sklearn.datasets.make_* functions
- PR #2587: Attributes for estimators relying on solvers
- PR #2586: Fix SVC decision function data type
- PR #2573: Considering managed memory as device type on checking for KMeans
- PR #2574: Fixing include path in `tsvd_mg.pyx`
- PR #2506: Fix usage of CumlArray attributes on `cuml.common.base.Base`
- PR #2593: Fix inconsistency in train_test_split
- PR #2609: Fix small doxygen issues
- PR #2610: Remove cuDF tolist call
- PR #2613: Removing thresholds from kmeans score tests (SG+MG)
- PR #2616: Small test code fix for pandas dtype tests
- PR #2617: Fix floating point precision error in tSNE
- PR #2625: Update Estimator notebook to resolve errors
- PR #2634: singlegpu build option fixes
- PR #2641: [Breaking] Make `max_depth` in RF compatible with scikit-learn
- PR #2650: Make max_depth behave consistently for max_depth > 14
- PR #2651: AutoARIMA Python bug fix
- PR #2654: Fix for vectorizer concatenations
- PR #2655: Fix C++ RF predict function access of rows/samples array
- PR #2649: Cleanup sphinx doc warnings for 0.15
- PR #2668: Order conversion improvements to account for cupy behavior changes
- PR #2669: Revert PR 2655 Revert "Fixes C++ RF predict function"
- PR #2683: Fix incorrect "Bad CumlArray Use" error messages on test failures
- PR #2695: Fix debug build issue due to incorrect host/device method setup
- PR #2709: Fixing OneHotEncoder Overflow Error
- PR #2710: Fix SVC doc statement about predic_proba
- PR #2726: Return correct output type in QN
- PR #2711: Fix Dask RF failure intermittently
- PR #2718: Fix temp directory for py.test
- PR #2719: Set KNeighborsRegressor output dtype according to training target dtype
- PR #2720: Updates to outdated links
- PR #2722: Getting cuML covariance test passing w/ Cupy 7.8 & CUDA 11

# cuML 0.14.0 (03 Jun 2020)

## New Features
- PR #1994: Support for distributed OneHotEncoder
- PR #1892: One hot encoder implementation with cupy
- PR #1655: Adds python bindings for homogeneity score
- PR #1704: Adds python bindings for completeness score
- PR #1687: Adds python bindings for mutual info score
- PR #1980: prim: added a new write-only unary op prim
- PR #1867: C++: add logging interface support in cuML based spdlog
- PR #1902: Multi class inference in FIL C++ and importing multi-class forests from treelite
- PR #1906: UMAP MNMG
- PR #2067: python: wrap logging interface in cython
- PR #2083: Added dtype, order, and use_full_low_rank to MNMG `make_regression`
- PR #2074: SG and MNMG `make_classification`
- PR #2127: Added order to SG `make_blobs`, and switch from C++ to cupy based implementation
- PR #2057: Weighted k-means
- PR #2256: Add a `make_arima` generator
- PR #2245: ElasticNet, Lasso and Coordinate Descent MNMG
- PR #2242: Pandas input support with output as NumPy arrays by default
- PR #2551: Add cuML RF multiclass prediction using FIL from python
- PR #1728: Added notebook testing to gpuCI gpu build

## Improvements
- PR #1931: C++: enabled doxygen docs for all of the C++ codebase
- PR #1944: Support for dask_cudf.core.Series in _extract_partitions
- PR #1947: Cleaning up cmake
- PR #1927: Use Cython's `new_build_ext` (if available)
- PR #1946: Removed zlib dependency from cmake
- PR #1988: C++: cpp bench refactor
- PR #1873: Remove usage of nvstring and nvcat from LabelEncoder
- PR #1968: Update SVC SVR with cuML Array
- PR #1972: updates to our flow to use conda-forge's clang and clang-tools packages
- PR #1974: Reduce ARIMA testing time
- PR #1984: Enable Ninja build
- PR #1985: C++ UMAP parametrizable tests
- PR #2005: Adding missing algorithms to cuml benchmarks and notebook
- PR #2016: Add capability to setup.py and build.sh to fully clean all cython build files and artifacts
- PR #2044: A cuda-memcheck helper wrapper for devs
- PR #2018: Using `cuml.dask.part_utils.extract_partitions` and removing similar, duplicated code
- PR #2019: Enable doxygen build in our nightly doc build CI script
- PR #1996: Cythonize in parallel
- PR #2032: Reduce number of tests for MBSGD to improve CI running time
- PR #2031: Encapsulating UCX-py interactions in singleton
- PR #2029: Add C++ ARIMA log-likelihood benchmark
- PR #2085: Convert TSNE to use CumlArray
- PR #2051: Reduce the time required to run dask pca and dask tsvd tests
- PR #1981: Using CumlArray in kNN and DistributedDataHandler in dask kNN
- PR #2053: Introduce verbosity level in C++ layer instead of boolean `verbose` flag
- PR #2047: Make internal streams non-blocking w.r.t. NULL stream
- PR #2048: Random forest testing speedup
- PR #2058: Use CumlArray in Random Projection
- PR #2068: Updating knn class probabilities to use make_monotonic instead of binary search
- PR #2062: Adding random state to UMAP mnmg tests
- PR #2064: Speed-up K-Means test
- PR #2015: Renaming .h to .cuh in solver, dbscan and svm
- PR #2080: Improved import of sparse FIL forests from treelite
- PR #2090: Upgrade C++ build to C++14 standard
- PR #2089: CI: enabled cuda-memcheck on ml-prims unit-tests during nightly build
- PR #2128: Update Dask RF code to reduce the time required for GPU predict to run
- PR #2125: Build infrastructure to use RAFT
- PR #2131: Update Dask RF fit to use DistributedDataHandler
- PR #2055: Update the metrics notebook to use important cuML models
- PR #2095: Improved import of src_prims/utils.h, making it less ambiguous
- PR #2118: Updating SGD & mini-batch estimators to use CumlArray
- PR #2120: Speeding up dask RandomForest tests
- PR #1883: Use CumlArray in ARIMA
- PR #877: Adding definition of done criteria to wiki
- PR #2135: A few optimizations to UMAP fuzzy simplicial set
- PR #1914: Change the meaning of ARIMA's intercept to match the literature
- PR #2098: Renaming .h to .cuh in decision_tree, glm, pca
- PR #2150: Remove deprecated RMM calls in RMM allocator adapter
- PR #2146: Remove deprecated kalman filter
- PR #2151: Add pytest duration and pytest timeout
- PR #2156: Add Docker 19 support to local gpuci build
- PR #2178: Reduce duplicated code in RF
- PR #2124: Expand tutorial docs and sample notebook
- PR #2175: Allow CPU-only and dataset params for benchmark sweeps
- PR #2186: Refactor cython code to build OPG structs in common utils file
- PR #2180: Add fully single GPU singlegpu python build
- PR #2187: CMake improvements to manage conda environment dependencies
- PR #2185: Add has_sklearn function and use it in datasets/classification.
- PR #2193: Order-independent local shuffle in `cuml.dask.make_regression`
- PR #2204: Update python layer to use the logger interface
- PR #2184: Refoctor headers for holtwinters, rproj, tsvd, tsne, umap
- PR #2199: Remove unncessary notebooks
- PR #2195: Separating fit and transform calls in SG, MNMG PCA to save transform array memory consumption
- PR #2201: Re-enabling UMAP repro tests
- PR #2132: Add SVM C++ benchmarks
- PR #2196: Updates to benchmarks. Moving notebook
- PR #2208: Coordinate Descent, Lasso and ElasticNet CumlArray updates
- PR #2210: Updating KNN tests to evaluate multiple index partitions
- PR #2205: Use timeout to add 2 hour hard limit to dask tests
- PR #2212: Improve DBScan batch count / memory estimation
- PR #2213: Standardized include statements across all cpp source files, updated copyright on all modified files
- PR #2214: Remove utils folder and refactor to common folder
- PR #2220: Final refactoring of all src_prims header files following rules as specified in #1675
- PR #2225: input_to_cuml_array keep order option, test updates and cleanup
- PR #2244: Re-enable slow ARIMA tests as stress tests
- PR #2231: Using OPG structs from `cuml.common` in decomposition algorithms
- PR #2257: Update QN and LogisticRegression to use CumlArray
- PR #2259: Add CumlArray support to Naive Bayes
- PR #2252: Add benchmark for the Gram matrix prims
- PR #2263: Faster serialization for Treelite objects with RF
- PR #2264: Reduce build time for cuML by using make_blobs from libcuml++ interface
- PR #2269: Add docs targets to build.sh and fix python cuml.common docs
- PR #2271: Clarify doc for `_unique` default implementation in OneHotEncoder
- PR #2272: Add docs build.sh script to repository
- PR #2276: Ensure `CumlArray` provided `dtype` conforms
- PR #2281: Rely on cuDF's `Serializable` in `CumlArray`
- PR #2284: Reduce dataset size in SG RF notebook to reduce run time of sklearn
- PR #2285: Increase the threshold for elastic_net test in dask/test_coordinate_descent
- PR #2314: Update FIL default values, documentation and test
- PR #2316: 0.14 release docs additions and fixes
- PR #2320: Add prediction notes to RF docs
- PR #2323: Change verbose levels and parameter name to match Scikit-learn API
- PR #2324: Raise an error if n_bins > number of training samples in RF
- PR #2335: Throw a warning if treelite cannot be imported and `load_from_sklearn` is used

## Bug Fixes
- PR #1939: Fix syntax error in cuml.common.array
- PR #1941: Remove c++ cuda flag that was getting duplicated in CMake
- PR #1971: python: Correctly honor --singlegpu option and CUML_BUILD_PATH env variable
- PR #1969: Update libcumlprims to 0.14
- PR #1973: Add missing mg files for setup.py --singlegpu flag
- PR #1993: Set `umap_transform_reproducibility` tests to xfail
- PR #2004: Refactoring the arguments to `plant()` call
- PR #2017: Fixing memory issue in weak cc prim
- PR #2028: Skipping UMAP knn reproducibility tests until we figure out why its failing in CUDA 10.2
- PR #2024: Fixed cuda-memcheck errors with sample-without-replacement prim
- PR #1540: prims: support for custom math-type used for computation inside adjusted rand index prim
- PR #2077: dask-make blobs arguments to match sklearn
- PR #2059: Make all Scipy imports conditional
- PR #2078: Ignore negative cache indices in get_vecs
- PR #2084: Fixed cuda-memcheck errors with COO unit-tests
- PR #2087: Fixed cuda-memcheck errors with dispersion prim
- PR #2096: Fixed syntax error with nightly build command for memcheck unit-tests
- PR #2115: Fixed contingency matrix prim unit-tests for computing correct golden values
- PR #2107: Fix PCA transform
- PR #2109: input_to_cuml_array __cuda_array_interface__ bugfix
- PR #2117: cuDF __array__ exception small fixes
- PR #2139: CumlArray for adjusted_rand_score
- PR #2140: Returning self in fit model functions
- PR #2144: Remove GPU arch < 60 from CMake build
- PR #2153: Added missing namespaces to some Decision Tree files
- PR #2155: C++: fix doxygen build break
- PR #2161: Replacing depreciated bruteForceKnn
- PR #2162: Use stream in transpose prim
- PR #2165: Fit function test correction
- PR #2166: Fix handling of temp file in RF pickling
- PR #2176: C++: fix for adjusted rand index when input array is all zeros
- PR #2179: Fix clang tools version in libcuml recipe
- PR #2183: Fix RAFT in nightly package
- PR #2191: Fix placement of SVM parameter documentation and add examples
- PR #2212: Fix DBScan results (no propagation of labels through border points)
- PR #2215: Fix the printing of forest object
- PR #2217: Fix opg_utils naming to fix singlegpu build
- PR #2223: Fix bug in ARIMA C++ benchmark
- PR #2224: Temporary fix for CI until new Dask version is released
- PR #2228: Update to use __reduce_ex__ in CumlArray to override cudf.Buffer
- PR #2249: Fix bug in UMAP continuous target metrics
- PR #2258: Fix doxygen build break
- PR #2255: Set random_state for train_test_split function in dask RF
- PR #2275: Fix RF fit memory leak
- PR #2274: Fix parameter name verbose to verbosity in mnmg OneHotEncoder
- PR #2277: Updated cub repo path and branch name
- PR #2282: Fix memory leak in Dask RF concatenation
- PR #2301: Scaling KNN dask tests sample size with n GPUs
- PR #2293: Contiguity fixes for input_to_cuml_array and train_test_split
- PR #2295: Fix convert_to_dtype copy even with same dtype
- PR #2305: Fixed race condition in DBScan
- PR #2354: Fix broken links in README
- PR #2619: Explicitly skip raft test folder for pytest 6.0.0
- PR #2788: Set the minimum number of columns that can be sampled to 1 to fix 0 mem allocation error

# cuML 0.13.0 (31 Mar 2020)

## New Features
- PR #1777: Python bindings for entropy
- PR #1742: Mean squared error implementation with cupy
- PR #1817: Confusion matrix implementation with cupy (SNSG and MNMG)
- PR #1766: Mean absolute error implementation with cupy
- PR #1766: Mean squared log error implementation with cupy
- PR #1635: cuML Array shim and configurable output added to cluster methods
- PR #1586: Seasonal ARIMA
- PR #1683: cuml.dask make_regression
- PR #1689: Add framework for cuML Dask serializers
- PR #1709: Add `decision_function()` and `predict_proba()` for LogisticRegression
- PR #1714: Add `print_env.sh` file to gather important environment details
- PR #1750: LinearRegression CumlArray for configurable output
- PR #1814: ROC AUC score implementation with cupy
- PR #1767: Single GPU decomposition models configurable output
- PR #1646: Using FIL to predict in MNMG RF
- PR #1778: Make cuML Handle picklable
- PR #1738: cuml.dask refactor beginning and dask array input option for OLS, Ridge and KMeans
- PR #1874: Add predict_proba function to RF classifier
- PR #1815: Adding KNN parameter to UMAP
- PR #1978: Adding `predict_proba` function to dask RF

## Improvements
- PR #1644: Add `predict_proba()` for FIL binary classifier
- PR #1620: Pickling tests now automatically finds all model classes inheriting from cuml.Base
- PR #1637: Update to newer treelite version with XGBoost 1.0 compatibility
- PR #1632: Fix MBSGD models inheritance, they now inherits from cuml.Base
- PR #1628: Remove submodules from cuML
- PR #1755: Expose the build_treelite function for python
- PR #1649: Add the fil_sparse_format variable option to RF API
- PR #1647: storage_type=AUTO uses SPARSE for large models
- PR #1668: Update the warning statement thrown in RF when the seed is set but n_streams is not 1
- PR #1662: use of direct cusparse calls for coo2csr, instead of depending on nvgraph
- PR #1747: C++: dbscan performance improvements and cleanup
- PR #1697: Making trustworthiness batchable and using proper workspace
- PR #1721: Improving UMAP pytests
- PR #1717: Call `rmm_cupy_allocator` for CuPy allocations
- PR #1718: Import `using_allocator` from `cupy.cuda`
- PR #1723: Update RF Classifier to throw an exception for multi-class pickling
- PR #1726: Decorator to allocate CuPy arrays with RMM
- PR #1719: UMAP random seed reproducibility
- PR #1748: Test serializing `CumlArray` objects
- PR #1776: Refactoring pca/tsvd distributed
- PR #1762: Update CuPy requirement to 7
- PR #1768: C++: Different input and output types for add and subtract prims
- PR #1790: Add support for multiple seeding in k-means++
- PR #1805: Adding new Dask cuda serializers to naive bayes + a trivial perf update
- PR #1812: C++: bench: UMAP benchmark cases added
- PR #1795: Add capability to build CumlArray from bytearray/memoryview objects
- PR #1824: C++: improving the performance of UMAP algo
- PR #1816: Add ARIMA notebook
- PR #1856: Update docs for 0.13
- PR #1827: Add HPO demo Notebook
- PR #1825: `--nvtx` option in `build.sh`
- PR #1847: Update XGBoost version for CI
- PR #1837: Simplify cuML Array construction
- PR #1848: Rely on subclassing for cuML Array serialization
- PR #1866: Minimizing client memory pressure on Naive Bayes
- PR #1788: Removing complexity bottleneck in S-ARIMA
- PR #1873: Remove usage of nvstring and nvcat from LabelEncoder
- PR #1891: Additional improvements to naive bayes tree reduction

## Bug Fixes
- PR #1835 : Fix calling default RF Classification always
- PT #1904: replace cub sort
- PR #1833: Fix depth issue in shallow RF regression estimators
- PR #1770: Warn that KalmanFilter is deprecated
- PR #1775: Allow CumlArray to work with inputs that have no 'strides' in array interface
- PR #1594: Train-test split is now reproducible
- PR #1590: Fix destination directory structure for run-clang-format.py
- PR #1611: Fixing pickling errors for KNN classifier and regressor
- PR #1617: Fixing pickling issues for SVC and SVR
- PR #1634: Fix title in KNN docs
- PR #1627: Adding a check for multi-class data in RF classification
- PR #1654: Skip treelite patch if its already been applied
- PR #1661: Fix nvstring variable name
- PR #1673: Using struct for caching dlsym state in communicator
- PR #1659: TSNE - introduce 'convert_dtype' and refactor class attr 'Y' to 'embedding_'
- PR #1672: Solver 'svd' in Linear and Ridge Regressors when n_cols=1
- PR #1670: Lasso & ElasticNet - cuml Handle added
- PR #1671: Update for accessing cuDF Series pointer
- PR #1652: Support XGBoost 1.0+ models in FIL
- PR #1702: Fix LightGBM-FIL validation test
- PR #1701: test_score kmeans test passing with newer cupy version
- PR #1706: Remove multi-class bug from QuasiNewton
- PR #1699: Limit CuPy to <7.2 temporarily
- PR #1708: Correctly deallocate cuML handles in Cython
- PR #1730: Fixes to KF for test stability (mainly in CUDA 10.2)
- PR #1729: Fixing naive bayes UCX serialization problem in fit()
- PR #1749: bug fix rf classifier/regressor on seg fault in bench
- PR #1751: Updated RF documentation
- PR #1765: Update the checks for using RF GPU predict
- PR #1787: C++: unit-tests to check for RF accuracy. As well as a bug fix to improve RF accuracy
- PR #1793: Updated fil pyx to solve memory leakage issue
- PR #1810: Quickfix - chunkage in dask make_regression
- PR #1842: DistributedDataHandler not properly setting 'multiple'
- PR #1849: Critical fix in ARIMA initial estimate
- PR #1851: Fix for cuDF behavior change for multidimensional arrays
- PR #1852: Remove Thrust warnings
- PR #1868: Turning off IPC caching until it is fixed in UCX-py/UCX
- PR #1876: UMAP exponential decay parameters fix
- PR #1887: Fix hasattr for missing attributes on base models
- PR #1877: Remove resetting index in shuffling in train_test_split
- PR #1893: Updating UCX in comms to match current UCX-py
- PR #1888: Small train_test_split test fix
- PR #1899: Fix dask `extract_partitions()`, remove transformation as instance variable in PCA and TSVD and match sklearn APIs
- PR #1920: Temporarily raising threshold for UMAP reproducibility tests
- PR #1918: Create memleak fixture to skip memleak tests in CI for now
- PR #1926: Update batch matrix test margins
- PR #1925: Fix failing dask tests
- PR #1936: Update DaskRF regression test to xfail
- PR #1932: Isolating cause of make_blobs failure
- PR #1951: Dask Random forest regression CPU predict bug fix
- PR #1948: Adjust BatchedMargin margin and disable tests temporarily
- PR #1950: Fix UMAP test failure


# cuML 0.12.0 (04 Feb 2020)

## New Features
- PR #1483: prims: Fused L2 distance and nearest-neighbor prim
- PR #1494: bench: ml-prims benchmark
- PR #1514: bench: Fused L2 NN prim benchmark
- PR #1411: Cython side of MNMG OLS
- PR #1520: Cython side of MNMG Ridge Regression
- PR #1516: Suppor Vector Regression (epsilon-SVR)

## Improvements
- PR #1638: Update cuml/docs/README.md
- PR #1468: C++: updates to clang format flow to make it more usable among devs
- PR #1473: C++: lazy initialization of "costly" resources inside cumlHandle
- PR #1443: Added a new overloaded GEMM primitive
- PR #1489: Enabling deep trees using Gather tree builder
- PR #1463: Update FAISS submodule to 1.6.1
- PR #1488: Add codeowners
- PR #1432: Row-major (C-style) GPU arrays for benchmarks
- PR #1490: Use dask master instead of conda package for testing
- PR #1375: Naive Bayes & Distributed Naive Bayes
- PR #1377: Add GPU array support for FIL benchmarking
- PR #1493: kmeans: add tiling support for 1-NN computation and use fusedL2-1NN prim for L2 distance metric
- PR #1532: Update CuPy to >= 6.6 and allow 7.0
- PR #1528: Re-enabling KNN using dynamic library loading for UCX in communicator
- PR #1545: Add conda environment version updates to ci script
- PR #1541: Updates for libcudf++ Python refactor
- PR #1555: FIL-SKL, an SKLearn-based benchmark for FIL
- PR #1537: Improve pickling and scoring suppport for many models to support hyperopt
- PR #1551: Change custom kernel to cupy for col/row order transform
- PR #1533: C++: interface header file separation for SVM
- PR #1560: Helper function to allocate all new CuPy arrays with RMM memory management
- PR #1570: Relax nccl in conda recipes to >=2.4 (matching CI)
- PR #1578: Add missing function information to the cuML documenataion
- PR #1584: Add has_scipy utility function for runtime check
- PR #1583: API docs updates for 0.12
- PR #1591: Updated FIL documentation

## Bug Fixes
- PR #1470: Documentation: add make_regression, fix ARIMA section
- PR #1482: Updated the code to remove sklearn from the mbsgd stress test
- PR #1491: Update dev environments for 0.12
- PR #1512: Updating setup_cpu() in SpeedupComparisonRunner
- PR #1498: Add build.sh to code owners
- PR #1505: cmake: added correct dependencies for prims-bench build
- PR #1534: Removed TODO comment in create_ucp_listeners()
- PR #1548: Fixing umap extra unary op in knn graph
- PR #1547: Fixing MNMG kmeans score. Fixing UMAP pickling before fit(). Fixing UMAP test failures.
- PR #1557: Increasing threshold for kmeans score
- PR #1562: Increasing threshold even higher
- PR #1564: Fixed a typo in function cumlMPICommunicator_impl::syncStream
- PR #1569: Remove Scikit-learn exception and depedenncy in SVM
- PR #1575: Add missing dtype parameter in call to strides to order for CuPy 6.6 code path
- PR #1574: Updated the init file to include SVM
- PR #1589: Fixing the default value for RF and updating mnmg predict to accept cudf
- PR #1601: Fixed wrong datatype used in knn voting kernel

# cuML 0.11.0 (11 Dec 2019)

## New Features

- PR #1295: Cython side of MNMG PCA
- PR #1218: prims: histogram prim
- PR #1129: C++: Separate include folder for C++ API distribution
- PR #1282: OPG KNN MNMG Code (disabled for 0.11)
- PR #1242: Initial implementation of FIL sparse forests
- PR #1194: Initial ARIMA time-series modeling support.
- PR #1286: Importing treelite models as FIL sparse forests
- PR #1285: Fea minimum impurity decrease RF param
- PR #1301: Add make_regression to generate regression datasets
- PR #1322: RF pickling using treelite, protobuf and FIL
- PR #1332: Add option to cuml.dask make_blobs to produce dask array
- PR #1307: Add RF regression benchmark
- PR #1327: Update the code to build treelite with protobuf
- PR #1289: Add Python benchmarking support for FIL
- PR #1371: Cython side of MNMG tSVD
- PR #1386: Expose SVC decision function value

## Improvements
- PR #1170: Use git to clone subprojects instead of git submodules
- PR #1239: Updated the treelite version
- PR #1225: setup.py clone dependencies like cmake and correct include paths
- PR #1224: Refactored FIL to prepare for sparse trees
- PR #1249: Include libcuml.so C API in installed targets
- PR #1259: Conda dev environment updates and use libcumlprims current version in CI
- PR #1277: Change dependency order in cmake for better printing at compile time
- PR #1264: Add -s flag to GPU CI pytest for better error printing
- PR #1271: Updated the Ridge regression documentation
- PR #1283: Updated the cuMl docs to include MBSGD and adjusted_rand_score
- PR #1300: Lowercase parameter versions for FIL algorithms
- PR #1312: Update CuPy to version 6.5 and use conda-forge channel
- PR #1336: Import SciKit-Learn models into FIL
- PR #1314: Added options needed for ASVDb output (CUDA ver, etc.), added option
  to select algos
- PR #1335: Options to print available algorithms and datasets
  in the Python benchmark
- PR #1338: Remove BUILD_ABI references in CI scripts
- PR #1340: Updated unit tests to uses larger dataset
- PR #1351: Build treelite temporarily for GPU CI testing of FIL Scikit-learn
  model importing
- PR #1367: --test-split benchmark parameter for train-test split
- PR #1360: Improved tests for importing SciKit-Learn models into FIL
- PR #1368: Add --num-rows benchmark command line argument
- PR #1351: Build treelite temporarily for GPU CI testing of FIL Scikit-learn model importing
- PR #1366: Modify train_test_split to use CuPy and accept device arrays
- PR #1258: Documenting new MPI communicator for multi-node multi-GPU testing
- PR #1345: Removing deprecated should_downcast argument
- PR #1362: device_buffer in UMAP + Sparse prims
- PR #1376: AUTO value for FIL algorithm
- PR #1408: Updated pickle tests to delete the pre-pickled model to prevent pointer leakage
- PR #1357: Run benchmarks multiple times for CI
- PR #1382: ARIMA optimization: move functions to C++ side
- PR #1392: Updated RF code to reduce duplication of the code
- PR #1444: UCX listener running in its own isolated thread
- PR #1445: Improved performance of FIL sparse trees
- PR #1431: Updated API docs
- PR #1441: Remove unused CUDA conda labels
- PR #1439: Match sklearn 0.22 default n_estimators for RF and fix test errors
- PR #1461: Add kneighbors to API docs

## Bug Fixes
- PR #1281: Making rng.h threadsafe
- PR #1212: Fix cmake git cloning always running configure in subprojects
- PR #1261: Fix comms build errors due to cuml++ include folder changes
- PR #1267: Update build.sh for recent change of building comms in main CMakeLists
- PR #1278: Removed incorrect overloaded instance of eigJacobi
- PR #1302: Updates for numba 0.46
- PR #1313: Updated the RF tests to set the seed and n_streams
- PR #1319: Using machineName arg passed in instead of default for ASV reporting
- PR #1326: Fix illegal memory access in make_regression (bounds issue)
- PR #1330: Fix C++ unit test utils for better handling of differences near zero
- PR #1342: Fix to prevent memory leakage in Lasso and ElasticNet
- PR #1337: Fix k-means init from preset cluster centers
- PR #1354: Fix SVM gamma=scale implementation
- PR #1344: Change other solver based methods to create solver object in init
- PR #1373: Fixing a few small bugs in make_blobs and adding asserts to pytests
- PR #1361: Improve SMO error handling
- PR #1384: Lower expectations on batched matrix tests to prevent CI failures
- PR #1380: Fix memory leaks in ARIMA
- PR #1391: Lower expectations on batched matrix tests even more
- PR #1394: Warning added in svd for cuda version 10.1
- PR #1407: Resolved RF predict issues and updated RF docstring
- PR #1401: Patch for lbfgs solver for logistic regression with no l1 penalty
- PR #1416: train_test_split numba and rmm device_array output bugfix
- PR #1419: UMAP pickle tests are using wrong n_neighbors value for trustworthiness
- PR #1438: KNN Classifier to properly return Dataframe with Dataframe input
- PR #1425: Deprecate seed and use random_state similar to Scikit-learn in train_test_split
- PR #1458: Add joblib as an explicit requirement
- PR #1474: Defer knn mnmg to 0.12 nightly builds and disable ucx-py dependency

# cuML 0.10.0 (16 Oct 2019)

## New Features
- PR #1148: C++ benchmark tool for c++/CUDA code inside cuML
- PR #1071: Selective eigen solver of cuSolver
- PR #1073: Updating RF wrappers to use FIL for GPU accelerated prediction
- PR #1104: CUDA 10.1 support
- PR #1113: prims: new batched make-symmetric-matrix primitive
- PR #1112: prims: new batched-gemv primitive
- PR #855: Added benchmark tools
- PR #1149 Add YYMMDD to version tag for nightly conda packages
- PR #892: General Gram matrices prim
- PR #912: Support Vector Machine
- PR #1274: Updated the RF score function to use GPU predict

## Improvements
- PR #961: High Peformance RF; HIST algo
- PR #1028: Dockerfile updates after dir restructure. Conda env yaml to add statsmodels as a dependency
- PR #1047: Consistent OPG interface for kmeans, based on internal libcumlprims update
- PR #763: Add examples to train_test_split documentation
- PR #1093: Unified inference kernels for different FIL algorithms
- PR #1076: Paying off some UMAP / Spectral tech debt.
- PR #1086: Ensure RegressorMixin scorer uses device arrays
- PR #1110: Adding tests to use default values of parameters of the models
- PR #1108: input_to_host_array function in input_utils for input processing to host arrays
- PR #1114: K-means: Exposing useful params, removing unused params, proxying params in Dask
- PR #1138: Implementing ANY_RANK semantics on irecv
- PR #1142: prims: expose separate InType and OutType for unaryOp and binaryOp
- PR #1115: Moving dask_make_blobs to cuml.dask.datasets. Adding conversion to dask.DataFrame
- PR #1136: CUDA 10.1 CI updates
- PR #1135: K-means: add boundary cases for kmeans||, support finer control with convergence
- PR #1163: Some more correctness improvements. Better verbose printing
- PR #1165: Adding except + in all remaining cython
- PR #1186: Using LocalCUDACluster Pytest fixture
- PR #1173: Docs: Barnes Hut TSNE documentation
- PR #1176: Use new RMM API based on Cython
- PR #1219: Adding custom bench_func and verbose logging to cuml.benchmark
- PR #1247: Improved MNMG RF error checking

## Bug Fixes

- PR #1231: RF respect number of cuda streams from cuml handle
- PR #1230: Rf bugfix memleak in regression
- PR #1208: compile dbscan bug
- PR #1016: Use correct libcumlprims version in GPU CI
- PR #1040: Update version of numba in development conda yaml files
- PR #1043: Updates to accomodate cuDF python code reorganization
- PR #1044: Remove nvidia driver installation from ci/cpu/build.sh
- PR #991: Barnes Hut TSNE Memory Issue Fixes
- PR #1075: Pinning Dask version for consistent CI results
- PR #990: Barnes Hut TSNE Memory Issue Fixes
- PR #1066: Using proper set of workers to destroy nccl comms
- PR #1072: Remove pip requirements and setup
- PR #1074: Fix flake8 CI style check
- PR #1087: Accuracy improvement for sqrt/log in RF max_feature
- PR #1088: Change straggling numba python allocations to use RMM
- PR #1106: Pinning Distributed version to match Dask for consistent CI results
- PR #1116: TSNE CUDA 10.1 Bug Fixes
- PR #1132: DBSCAN Batching Bug Fix
- PR #1162: DASK RF random seed bug fix
- PR #1164: Fix check_dtype arg handling for input_to_dev_array
- PR #1171: SVM prediction bug fix
- PR #1177: Update dask and distributed to 2.5
- PR #1204: Fix SVM crash on Turing
- PR #1199: Replaced sprintf() with snprintf() in THROW()
- PR #1205: Update dask-cuda in yml envs
- PR #1211: Fixing Dask k-means transform bug and adding test
- PR #1236: Improve fix for SMO solvers potential crash on Turing
- PR #1251: Disable compiler optimization for CUDA 10.1 for distance prims
- PR #1260: Small bugfix for major conversion in input_utils
- PR #1276: Fix float64 prediction crash in test_random_forest

# cuML 0.9.0 (21 Aug 2019)

## New Features

- PR #894: Convert RF to treelite format
- PR #826: Jones transformation of params for ARIMA models timeSeries ml-prim
- PR #697: Silhouette Score metric ml-prim
- PR #674: KL Divergence metric ml-prim
- PR #787: homogeneity, completeness and v-measure metrics ml-prim
- PR #711: Mutual Information metric ml-prim
- PR #724: Entropy metric ml-prim
- PR #766: Expose score method based on inertia for KMeans
- PR #823: prims: cluster dispersion metric
- PR #816: Added inverse_transform() for LabelEncoder
- PR #789: prims: sampling without replacement
- PR #813: prims: Col major istance prim
- PR #635: Random Forest & Decision Tree Regression (Single-GPU)
- PR #819: Forest Inferencing Library (FIL)
- PR #829: C++: enable nvtx ranges
- PR #835: Holt-Winters algorithm
- PR #837: treelite for decision forest exchange format
- PR #871: Wrapper for FIL
- PR #870: make_blobs python function
- PR #881: wrappers for accuracy_score and adjusted_rand_score functions
- PR #840: Dask RF classification and regression
- PR #870: make_blobs python function
- PR #879: import of treelite models to FIL
- PR #892: General Gram matrices prim
- PR #883: Adding MNMG Kmeans
- PR #930: Dask RF
- PR #882: TSNE - T-Distributed Stochastic Neighbourhood Embedding
- PR #624: Internals API & Graph Based Dimensionality Reductions Callback
- PR #926: Wrapper for FIL
- PR #994: Adding MPI comm impl for testing / benchmarking MNMG CUDA
- PR #960: Enable using libcumlprims for MG algorithms/prims

## Improvements
- PR #822: build: build.sh update to club all make targets together
- PR #807: Added development conda yml files
- PR #840: Require cmake >= 3.14
- PR #832: Stateless Decision Tree and Random Forest API
- PR #857: Small modifications to comms for utilizing IB w/ Dask
- PR #851: Random forest Stateless API wrappers
- PR #865: High Performance RF
- PR #895: Pretty prints arguments!
- PR #920: Add an empty marker kernel for tracing purposes
- PR #915: syncStream added to cumlCommunicator
- PR #922: Random Forest support in FIL
- PR #911: Update headers to credit CannyLabs BH TSNE implementation
- PR #918: Streamline CUDA_REL environment variable
- PR #924: kmeans: updated APIs to be stateless, refactored code for mnmg support
- PR #950: global_bias support in FIL
- PR #773: Significant improvements to input checking of all classes and common input API for Python
- PR #957: Adding docs to RF & KMeans MNMG. Small fixes for release
- PR #965: Making dask-ml a hard dependency
- PR #976: Update api.rst for new 0.9 classes
- PR #973: Use cudaDeviceGetAttribute instead of relying on cudaDeviceProp object being passed
- PR #978: Update README for 0.9
- PR #1009: Fix references to notebooks-contrib
- PR #1015: Ability to control the number of internal streams in cumlHandle_impl via cumlHandle
- PR #1175: Add more modules to docs ToC

## Bug Fixes

- PR #923: Fix misshapen level/trend/season HoltWinters output
- PR #831: Update conda package dependencies to cudf 0.9
- PR #772: Add missing cython headers to SGD and CD
- PR #849: PCA no attribute trans_input_ transform bug fix
- PR #869: Removing incorrect information from KNN Docs
- PR #885: libclang installation fix for GPUCI
- PR #896: Fix typo in comms build instructions
- PR #921: Fix build scripts using incorrect cudf version
- PR #928: TSNE Stability Adjustments
- PR #934: Cache cudaDeviceProp in cumlHandle for perf reasons
- PR #932: Change default param value for RF classifier
- PR #949: Fix dtype conversion tests for unsupported cudf dtypes
- PR #908: Fix local build generated file ownerships
- PR #983: Change RF max_depth default to 16
- PR #987: Change default values for knn
- PR #988: Switch to exact tsne
- PR #991: Cleanup python code in cuml.dask.cluster
- PR #996: ucx_initialized being properly set in CommsContext
- PR #1007: Throws a well defined error when mutigpu is not enabled
- PR #1018: Hint location of nccl in build.sh for CI
- PR #1022: Using random_state to make K-Means MNMG tests deterministic
- PR #1034: Fix typos and formatting issues in RF docs
- PR #1052: Fix the rows_sample dtype to float

# cuML 0.8.0 (27 June 2019)

## New Features

- PR #652: Adjusted Rand Index metric ml-prim
- PR #679: Class label manipulation ml-prim
- PR #636: Rand Index metric ml-prim
- PR #515: Added Random Projection feature
- PR #504: Contingency matrix ml-prim
- PR #644: Add train_test_split utility for cuDF dataframes
- PR #612: Allow Cuda Array Interface, Numba inputs and input code refactor
- PR #641: C: Separate C-wrapper library build to generate libcuml.so
- PR #631: Add nvcategory based ordinal label encoder
- PR #681: Add MBSGDClassifier and MBSGDRegressor classes around SGD
- PR #705: Quasi Newton solver and LogisticRegression Python classes
- PR #670: Add test skipping functionality to build.sh
- PR #678: Random Forest Python class
- PR #684: prims: make_blobs primitive
- PR #673: prims: reduce cols by key primitive
- PR #812: Add cuML Communications API & consolidate Dask cuML

## Improvements

- PR #597: C++ cuML and ml-prims folder refactor
- PR #590: QN Recover from numeric errors
- PR #482: Introduce cumlHandle for pca and tsvd
- PR #573: Remove use of unnecessary cuDF column and series copies
- PR #601: Cython PEP8 cleanup and CI integration
- PR #596: Introduce cumlHandle for ols and ridge
- PR #579: Introduce cumlHandle for cd and sgd, and propagate C++ errors in cython level for cd and sgd
- PR #604: Adding cumlHandle to kNN, spectral methods, and UMAP
- PR #616: Enable clang-format for enforcing coding style
- PR #618: CI: Enable copyright header checks
- PR #622: Updated to use 0.8 dependencies
- PR #626: Added build.sh script, updated CI scripts and documentation
- PR #633: build: Auto-detection of GPU_ARCHS during cmake
- PR #650: Moving brute force kNN to prims. Creating stateless kNN API.
- PR #662: C++: Bulk clang-format updates
- PR #671: Added pickle pytests and correct pickling of Base class
- PR #675: atomicMin/Max(float, double) with integer atomics and bit flipping
- PR #677: build: 'deep-clean' to build.sh to clean faiss build as well
- PR #683: Use stateless c++ API in KNN so that it can be pickled properly
- PR #686: Use stateless c++ API in UMAP so that it can be pickled properly
- PR #695: prims: Refactor pairwise distance
- PR #707: Added stress test and updated documentation for RF
- PR #701: Added emacs temporary file patterns to .gitignore
- PR #606: C++: Added tests for host_buffer and improved device_buffer and host_buffer implementation
- PR #726: Updated RF docs and stress test
- PR #730: Update README and RF docs for 0.8
- PR #744: Random projections generating binomial on device. Fixing tests.
- PR #741: Update API docs for 0.8
- PR #754: Pickling of UMAP/KNN
- PR #753: Made PCA and TSVD picklable
- PR #746: LogisticRegression and QN API docstrings
- PR #820: Updating DEVELOPER GUIDE threading guidelines

## Bug Fixes
- PR #584: Added missing virtual destructor to deviceAllocator and hostAllocator
- PR #620: C++: Removed old unit-test files in ml-prims
- PR #627: C++: Fixed dbscan crash issue filed in 613
- PR #640: Remove setuptools from conda run dependency
- PR #646: Update link in contributing.md
- PR #649: Bug fix to LinAlg::reduce_rows_by_key prim filed in issue #648
- PR #666: fixes to gitutils.py to resolve both string decode and handling of uncommitted files
- PR #676: Fix template parameters in `bernoulli()` implementation.
- PR #685: Make CuPy optional to avoid nccl conda package conflicts
- PR #687: prims: updated tolerance for reduce_cols_by_key unit-tests
- PR #689: Removing extra prints from NearestNeighbors cython
- PR #718: Bug fix for DBSCAN and increasing batch size of sgd
- PR #719: Adding additional checks for dtype of the data
- PR #736: Bug fix for RF wrapper and .cu print function
- PR #547: Fixed issue if C++ compiler is specified via CXX during configure.
- PR #759: Configure Sphinx to render params correctly
- PR #762: Apply threshold to remove flakiness of UMAP tests.
- PR #768: Fixing memory bug from stateless refactor
- PR #782: Nearest neighbors checking properly whether memory should be freed
- PR #783: UMAP was using wrong size for knn computation
- PR #776: Hotfix for self.variables in RF
- PR #777: Fix numpy input bug
- PR #784: Fix jit of shuffle_idx python function
- PR #790: Fix rows_sample input type for RF
- PR #793: Fix for dtype conversion utility for numba arrays without cupy installed
- PR #806: Add a seed for sklearn model in RF test file
- PR #843: Rf quantile fix

# cuML 0.7.0 (10 May 2019)

## New Features

- PR #405: Quasi-Newton GLM Solvers
- PR #277: Add row- and column-wise weighted mean primitive
- PR #424: Add a grid-sync struct for inter-block synchronization
- PR #430: Add R-Squared Score to ml primitives
- PR #463: Add matrix gather to ml primitives
- PR #435: Expose cumlhandle in cython + developer guide
- PR #455: Remove default-stream arguement across ml-prims and cuML
- PR #375: cuml cpp shared library renamed to libcuml++.so
- PR #460: Random Forest & Decision Trees (Single-GPU, Classification)
- PR #491: Add doxygen build target for ml-prims
- PR #505: Add R-Squared Score to python interface
- PR #507: Add coordinate descent for lasso and elastic-net
- PR #511: Add a minmax ml-prim
- PR #516: Added Trustworthiness score feature
- PR #520: Add local build script to mimic gpuCI
- PR #503: Add column-wise matrix sort primitive
- PR #525: Add docs build script to cuML
- PR #528: Remove current KMeans and replace it with a new single GPU implementation built using ML primitives

## Improvements

- PR #481: Refactoring Quasi-Newton to use cumlHandle
- PR #467: Added validity check on cumlHandle_t
- PR #461: Rewrote permute and added column major version
- PR #440: README updates
- PR #295: Improve build-time and the interface e.g., enable bool-OutType, for distance()
- PR #390: Update docs version
- PR #272: Add stream parameters to cublas and cusolver wrapper functions
- PR #447: Added building and running mlprims tests to CI
- PR #445: Lower dbscan memory usage by computing adjacency matrix directly
- PR #431: Add support for fancy iterator input types to LinAlg::reduce_rows_by_key
- PR #394: Introducing cumlHandle API to dbscan and add example
- PR #500: Added CI check for black listed CUDA Runtime API calls
- PR #475: exposing cumlHandle for dbscan from python-side
- PR #395: Edited the CONTRIBUTING.md file
- PR #407: Test files to run stress, correctness and unit tests for cuml algos
- PR #512: generic copy method for copying buffers between device/host
- PR #533: Add cudatoolkit conda dependency
- PR #524: Use cmake find blas and find lapack to pass configure options to faiss
- PR #527: Added notes on UMAP differences from reference implementation
- PR #540: Use latest release version in update-version CI script
- PR #552: Re-enable assert in kmeans tests with xfail as needed
- PR #581: Add shared memory fast col major to row major function back with bound checks
- PR #592: More efficient matrix copy/reverse methods
- PR #721: Added pickle tests for DBSCAN and Random Projections

## Bug Fixes

- PR #334: Fixed segfault in `ML::cumlHandle_impl::destroyResources`
- PR #349: Developer guide clarifications for cumlHandle and cumlHandle_impl
- PR #398: Fix CI scripts to allow nightlies to be uploaded
- PR #399: Skip PCA tests to allow CI to run with driver 418
- PR #422: Issue in the PCA tests was solved and CI can run with driver 418
- PR #409: Add entry to gitmodules to ignore build artifacts
- PR #412: Fix for svdQR function in ml-prims
- PR #438: Code that depended on FAISS was building everytime.
- PR #358: Fixed an issue when switching streams on MLCommon::device_buffer and MLCommon::host_buffer
- PR #434: Fixing bug in CSR tests
- PR #443: Remove defaults channel from ci scripts
- PR #384: 64b index arithmetic updates to the kernels inside ml-prims
- PR #459: Fix for runtime library path of pip package
- PR #464: Fix for C++11 destructor warning in qn
- PR #466: Add support for column-major in LinAlg::*Norm methods
- PR #465: Fixing deadlock issue in GridSync due to consecutive sync calls
- PR #468: Fix dbscan example build failure
- PR #470: Fix resource leakage in Kalman filter python wrapper
- PR #473: Fix gather ml-prim test for change in rng uniform API
- PR #477: Fixes default stream initialization in cumlHandle
- PR #480: Replaced qn_fit() declaration with #include of file containing definition to fix linker error
- PR #495: Update cuDF and RMM versions in GPU ci test scripts
- PR #499: DEVELOPER_GUIDE.md: fixed links and clarified ML::detail::streamSyncer example
- PR #506: Re enable ml-prim tests in CI
- PR #508: Fix for an error with default argument in LinAlg::meanSquaredError
- PR #519: README.md Updates and adding BUILD.md back
- PR #526: Fix the issue of wrong results when fit and transform of PCA are called separately
- PR #531: Fixing missing arguments in updateDevice() for RF
- PR #543: Exposing dbscan batch size through cython API and fixing broken batching
- PR #551: Made use of ZLIB_LIBRARIES consistent between ml_test and ml_mg_test
- PR #557: Modified CI script to run cuML tests before building mlprims and removed lapack flag
- PR #578: Updated Readme.md to add lasso and elastic-net
- PR #580: Fixing cython garbage collection bug in KNN
- PR #577: Use find libz in prims cmake
- PR #594: fixed cuda-memcheck mean_center test failures


# cuML 0.6.1 (09 Apr 2019)

## Bug Fixes

- PR #462 Runtime library path fix for cuML pip package


# cuML 0.6.0 (22 Mar 2019)

## New Features

- PR #249: Single GPU Stochastic Gradient Descent for linear regression, logistic regression, and linear svm with L1, L2, and elastic-net penalties.
- PR #247: Added "proper" CUDA API to cuML
- PR #235: NearestNeighbors MG Support
- PR #261: UMAP Algorithm
- PR #290: NearestNeighbors numpy MG Support
- PR #303: Reusable spectral embedding / clustering
- PR #325: Initial support for single process multi-GPU OLS and tSVD
- PR #271: Initial support for hyperparameter optimization with dask for many models

## Improvements

- PR #144: Dockerfile update and docs for LinearRegression and Kalman Filter.
- PR #168: Add /ci/gpu/build.sh file to cuML
- PR #167: Integrating full-n-final ml-prims repo inside cuml
- PR #198: (ml-prims) Removal of *MG calls + fixed a bug in permute method
- PR #194: Added new ml-prims for supporting LASSO regression.
- PR #114: Building faiss C++ api into libcuml
- PR #64: Using FAISS C++ API in cuML and exposing bindings through cython
- PR #208: Issue ml-common-3: Math.h: swap thrust::for_each with binaryOp,unaryOp
- PR #224: Improve doc strings for readable rendering with readthedocs
- PR #209: Simplify README.md, move build instructions to BUILD.md
- PR #218: Fix RNG to use given seed and adjust RNG test tolerances.
- PR #225: Support for generating random integers
- PR #215: Refactored LinAlg::norm to Stats::rowNorm and added Stats::colNorm
- PR #234: Support for custom output type and passing index value to main_op in *Reduction kernels
- PR #230: Refactored the cuda_utils header
- PR #236: Refactored cuml python package structure to be more sklearn like
- PR #232: Added reduce_rows_by_key
- PR #246: Support for 2 vectors in the matrix vector operator
- PR #244: Fix for single GPU OLS and Ridge to support one column training data
- PR #271: Added get_params and set_params functions for linear and ridge regression
- PR #253: Fix for issue #250-reduce_rows_by_key failed memcheck for small nkeys
- PR #269: LinearRegression, Ridge Python docs update and cleaning
- PR #322: set_params updated
- PR #237: Update build instructions
- PR #275: Kmeans use of faster gpu_matrix
- PR #288: Add n_neighbors to NearestNeighbors constructor
- PR #302: Added FutureWarning for deprecation of current kmeans algorithm
- PR #312: Last minute cleanup before release
- PR #315: Documentation updating and enhancements
- PR #330: Added ignored argument to pca.fit_transform to map to sklearn's implemenation
- PR #342: Change default ABI to ON
- PR #572: Pulling DBSCAN components into reusable primitives


## Bug Fixes

- PR #193: Fix AttributeError in PCA and TSVD
- PR #211: Fixing inconsistent use of proper batch size calculation in DBSCAN
- PR #202: Adding back ability for users to define their own BLAS
- PR #201: Pass CMAKE CUDA path to faiss/configure script
- PR #200 Avoid using numpy via cimport in KNN
- PR #228: Bug fix: LinAlg::unaryOp with 0-length input
- PR #279: Removing faiss-gpu references in README
- PR #321: Fix release script typo
- PR #327: Update conda requirements for version 0.6 requirements
- PR #352: Correctly calculating numpy chunk sizing for kNN
- PR #345: Run python import as part of package build to trigger compilation
- PR #347: Lowering memory usage of kNN.
- PR #355: Fixing issues with very large numpy inputs to SPMG OLS and tSVD.
- PR #357: Removing FAISS requirement from README
- PR #362: Fix for matVecOp crashing on large input sizes
- PR #366: Index arithmetic issue fix with TxN_t class
- PR #376: Disabled kmeans tests since they are currently too sensitive (see #71)
- PR #380: Allow arbitrary data size on ingress for numba_utils.row_matrix
- PR #385: Fix for long import cuml time in containers and fix for setup_pip
- PR #630: Fixing a missing kneighbors in nearest neighbors python proxy

# cuML 0.5.1 (05 Feb 2019)

## Bug Fixes

- PR #189 Avoid using numpy via cimport to prevent ABI issues in Cython compilation


# cuML 0.5.0 (28 Jan 2019)

## New Features

- PR #66: OLS Linear Regression
- PR #44: Distance calculation ML primitives
- PR #69: Ridge (L2 Regularized) Linear Regression
- PR #103: Linear Kalman Filter
- PR #117: Pip install support
- PR #64: Device to device support from cuML device pointers into FAISS

## Improvements

- PR #56: Make OpenMP optional for building
- PR #67: Github issue templates
- PR #44: Refactored DBSCAN to use ML primitives
- PR #91: Pytest cleanup and sklearn toyset datasets based pytests for kmeans and dbscan
- PR #75: C++ example to use kmeans
- PR #117: Use cmake extension to find any zlib installed in system
- PR #94: Add cmake flag to set ABI compatibility
- PR #139: Move thirdparty submodules to root and add symlinks to new locations
- PR #151: Replace TravisCI testing and conda pkg builds with gpuCI
- PR #164: Add numba kernel for faster column to row major transform
- PR #114: Adding FAISS to cuml build

## Bug Fixes

- PR #48: CUDA 10 compilation warnings fix
- PR #51: Fixes to Dockerfile and docs for new build system
- PR #72: Fixes for GCC 7
- PR #96: Fix for kmeans stack overflow with high number of clusters
- PR #105: Fix for AttributeError in kmeans fit method
- PR #113: Removed old  glm python/cython files
- PR #118: Fix for AttributeError in kmeans predict method
- PR #125: Remove randomized solver option from PCA python bindings


# cuML 0.4.0 (05 Dec 2018)

## New Features

## Improvements

- PR #42: New build system: separation of libcuml.so and cuml python package
- PR #43: Added changelog.md

## Bug Fixes


# cuML 0.3.0 (30 Nov 2018)

## New Features

- PR #33: Added ability to call cuML algorithms using numpy arrays

## Improvements

- PR #24: Fix references of python package from cuML to cuml and start using versioneer for better versioning
- PR #40: Added support for refactored cuDF 0.3.0, updated Conda files
- PR #33: Major python test cleaning, all tests pass with cuDF 0.2.0 and 0.3.0. Preparation for new build system
- PR #34: Updated batch count calculation logic in DBSCAN
- PR #35: Beginning of DBSCAN refactor to use cuML mlprims and general improvements

## Bug Fixes

- PR #30: Fixed batch size bug in DBSCAN that caused crash. Also fixed various locations for potential integer overflows
- PR #28: Fix readthedocs build documentation
- PR #29: Fix pytests for cuml name change from cuML
- PR #33: Fixed memory bug that would cause segmentation faults due to numba releasing memory before it was used. Also fixed row major/column major bugs for different algorithms
- PR #36: Fix kmeans gtest to use device data
- PR #38: cuda\_free bug removed that caused google tests to sometimes pass and sometimes fail randomly
- PR #39: Updated cmake to correctly link with CUDA libraries, add CUDA runtime linking and include source files in compile target

# cuML 0.2.0 (02 Nov 2018)

## New Features

- PR #11: Kmeans algorithm added
- PR #7: FAISS KNN wrapper added
- PR #21: Added Conda install support

## Improvements

- PR #15: Added compatibility with cuDF (from prior pyGDF)
- PR #13: Added FAISS to Dockerfile
- PR #21: Added TravisCI build system for CI and Conda builds

## Bug Fixes

- PR #4: Fixed explained variance bug in TSVD
- PR #5: Notebook bug fixes and updated results


# cuML 0.1.0

Initial release including PCA, TSVD, DBSCAN, ml-prims and cython wrappers<|MERGE_RESOLUTION|>--- conflicted
+++ resolved
@@ -43,14 +43,11 @@
 - PR #2829: Fixing description for labels in docs and removing row number constraint from PCA xform/inverse_xform
 - PR #2832: Updating stress tests that fail with OOM
 - PR #2831: Removing repeated capture and parameter in lambda function
-<<<<<<< HEAD
-- PR #2844: Fix for OPG KNN Classifier & Regressor
-=======
 - PR #2847: Workaround for TSNE lockup, change caching preference.
 - PR #2842: KNN index preprocessors were using incorrect n_samples
 - PR #2848: Fix typo in Python docstring for UMAP
 - PR #2855: Updates for RMM being header only
->>>>>>> 6a93762b
+- PR #2844: Fix for OPG KNN Classifier & Regressor
 
 # cuML 0.15.0 (Date TBD)
 
