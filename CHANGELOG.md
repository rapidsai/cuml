--- conflicted
+++ resolved
@@ -81,12 +81,9 @@
 - PR #3162: Removing accidentally checked in debug file
 - PR #3175: Fix gtest pinned cmake version for build from source option
 - PR #3182: Fix a bug in MSE metric calculation
-<<<<<<< HEAD
 - PR #3215: Add a missing `__syncthreads()`
-=======
 - PR #3190: Fix Attribute error on ICPA #3183 and PCA input type
 - PR #3208: Fix EXITCODE override in notebook test script
->>>>>>> 397122e0
 
 
 # cuML 0.16.0 (23 Oct 2020)
