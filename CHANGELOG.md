--- conflicted
+++ resolved
@@ -6,6 +6,7 @@
 - PR #2902: `matrix/matrix.cuh` in RAFT namespacing
 - PR #2903: Moving linalg's gemm, gemv, transpose to RAFT namespaces
 - PR #2905: `stats` prims `mean_center`, `sum` to RAFT namespaces
+- PR #2904: Moving `linalg` basic math ops to RAFT namespaces
 
 ## Bug Fixes
 
@@ -56,10 +57,7 @@
 - PR #2850: Clean up unused params in paramsPCA
 - PR #2871: Add timing function to utils
 - PR #2863: in FIL, rename leaf_value_t enums to more descriptive
-<<<<<<< HEAD
 - PR #2892 Update ci/local/README.md
-- PR #2904: Moving `linalg` basic math ops to RAFT namespaces
-=======
 - PR #2867: improve stability of FIL benchmark measurements
 - PR #2798: Add python tests for FIL multiclass classification of lightgbm models
 - PR #2892: Update ci/local/README.md
@@ -69,7 +67,6 @@
 - PR #2930: Pin libfaiss to <=1.6.3
 - PR #2928: Updating Estimators Derived from Base for Consistency
 - PR #2942: Adding `cuml.experimental` to the Docs
->>>>>>> 65fbef5f
 
 ## Bug Fixes
 - PR #2982: Adjust kneighbors classifier test threshold to avoid intermittent failure
