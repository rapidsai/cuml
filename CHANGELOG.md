--- conflicted
+++ resolved
@@ -1,6 +1,7 @@
 # cuML 0.17.0 (Date TBD)
 
 ## New Features
+- PR #2592: Add KNN parameter to t-SNE
 
 ## Improvements
 - PR #3077: Improve runtime for test_kmeans
@@ -64,9 +65,6 @@
 - PR #2909: Update allgatherv for compatibility with latest RAFT
 - PR #2677: Ability to export RF trees as JSON
 - PR #2698: Distributed TF-IDF transformer
-<<<<<<< HEAD
-- PR #2592: Add KNN parameter to t-SNE
-=======
 - PR #2476: Porter Stemmer
 - PR #2789: Dask LabelEncoder
 - PR #2152: add FIL C++ benchmark
@@ -75,7 +73,6 @@
 - PR #2874: Issue warning for degraded accuracy with float64 models in Treelite
 - PR #2881: Introduces experimental batched backend for random forest
 - PR #2916: Add SKLearn multi-class GBDT model support in FIL
->>>>>>> d8b47656
 
 ## Improvements
 - PR #2947: Add more warnings for accuracy degradation with 64-bit models
