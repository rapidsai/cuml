# cuML 0.17.0 (Date TBD)

## New Features

## Improvements
- PR #3077: Improve runtime for test_kmeans
- PR #3070: Speed up dask/test_datasets tests
- PR #3075: Speed up test_linear_model tests
- PR #3078: Speed up test_incremental_pca tests
- PR #2902: `matrix/matrix.cuh` in RAFT namespacing
- PR #2903: Moving linalg's gemm, gemv, transpose to RAFT namespaces
- PR #2905: `stats` prims `mean_center`, `sum` to RAFT namespaces
- PR #2904: Moving `linalg` basic math ops to RAFT namespaces
<<<<<<< HEAD
- PR #3002: Update flake8 Config To With Per File Settings
=======
- PR #3000: Pin cmake policies to cmake 3.17 version, bump project version to 0.17
- PR #3083: Improving test_make_blobs testing time
- PR #2906: Moving `linalg` decomp to RAFT namespaces
- PR #2996: Removing the max_depth restriction for switching to the batched backend
- PR #3004: Remove Single Process Multi GPU (SPMG) code
- PR #3044: Move leftover `linalg` and `stats` to RAFT namespaces
- PR #3067: Deleting prims moved to RAFT and updating header paths
- PR #3074: Reducing dask coordinate descent test runtime
- PR #3052: Speeding up MNMG KNN Cl&Re testing
- PR #3115: Speeding up MNMG UMAP testing
- PR #3112: Speed test_array
- PR #3111: Adding Cython to Code Coverage
- PR #3129:  Update notebooks README
>>>>>>> d9a73a7f

## Bug Fixes
- PR #3065: Refactoring prims metrics function names from camelcase to underscore format
- PR #3033: Splitting ml metrics to individual files
- PR #3072: Fusing metrics and score directories in src_prims
- PR #3037: Avoid logging deadlock in multi-threaded C code
- PR #2983: Fix seeding of KISS99 RNG
- PR #3011: Fix unused initialize_embeddings parameter in Barnes-Hut t-SNE
- PR #3008: Check number of columns in check_array validator
- PR #3012: Increasing learning rate for SGD log loss and invscaling pytests
- PR #3021: Fix a hang in cuML RF experimental backend
- PR #3039: Update RF and decision tree parameter initializations in benchmark codes
- PR #3060: Speed up test suite `test_fil`
- PR #3061: Handle C++ exception thrown from FIL predict
- PR #3073: Update mathjax CDN URL for documentation
- PR #3062: Bumping xgboost version to match cuml version
- PR #3084: Fix artifacts in t-SNE results
- PR #3086: Reverting FIL Notebook Testing
- PR #3114: Fixed a typo in SVC's predict_proba AttributeError
- PR #3119: Fix memset args for benchmark 
- PR #3130: Return Python string from `dump_as_json()` of RF

# cuML 0.16.0 (Date TBD)

## New Features
- PR #2922: Install RAFT headers with cuML
- PR #2909: Update allgatherv for compatibility with latest RAFT
- PR #2677: Ability to export RF trees as JSON
- PR #2698: Distributed TF-IDF transformer
- PR #2476: Porter Stemmer
- PR #2789: Dask LabelEncoder
- PR #2152: add FIL C++ benchmark
- PR #2638: Improve cython build with custom `build_ext`
- PR #2866: Support XGBoost-style multiclass models (gradient boosted decision trees) in FIL C++
- PR #2874: Issue warning for degraded accuracy with float64 models in Treelite
- PR #2881: Introduces experimental batched backend for random forest
- PR #2916: Add SKLearn multi-class GBDT model support in FIL

## Improvements
- PR #2947: Add more warnings for accuracy degradation with 64-bit models
- PR #2873: Remove empty marker kernel code for NVTX markers
- PR #2796: Remove tokens of length 1 by default for text vectorizers
- PR #2741: Use rapids build packages in conda environments
- PR #2735: Update seed to random_state in random forest and associated tests
- PR #2739: Use cusparse_wrappers.h from RAFT
- PR #2729: Replace `cupy.sparse` with `cupyx.scipy.sparse`
- PR #2749: Correct docs for python version used in cuml_dev conda environment
- PR #2747: Adopting raft::handle_t and raft::comms::comms_t in cuML
- PR #2762: Fix broken links and provide minor edits to docs
- PR #2723: Support and enable convert_dtype in estimator predict
- PR #2758: Match sklearn's default n_components behavior for PCA
- PR #2770: Fix doxygen version during cmake
- PR #2766: Update default RandomForestRegressor score function to use r2
- PR #2775: Enablinbg mg gtests w/ raft mpi comms
- PR #2783: Add pytest that will fail when GPU IDs in Dask cluster are not unique
- PR #2784: Add SparseCumlArray container for sparse index/data arrays
- PR #2785: Add in cuML-specific dev conda dependencies
- PR #2778: Add README for FIL
- PR #2799: Reenable lightgbm test with lower (1%) proba accuracy
- PR #2800: Align cuML's spdlog version with RMM's
- PR #2824: Make data conversions warnings be debug level
- PR #2835: Rng prims, utils, and dependencies in RAFT
- PR #2541: Improve Documentation Examples and Source Linking
- PR #2837: Make the FIL node reorder loop more obvious
- PR #2849: make num_classes significant in FLOAT_SCALAR case
- PR #2792: Project flash (new build process) script changes
- PR #2850: Clean up unused params in paramsPCA
- PR #2871: Add timing function to utils
- PR #2863: in FIL, rename leaf_value_t enums to more descriptive
- PR #2867: improve stability of FIL benchmark measurements
- PR #2798: Add python tests for FIL multiclass classification of lightgbm models
- PR #2892: Update ci/local/README.md
- PR #2910: Adding Support for CuPy 8.x
- PR #2914: Add tests for XGBoost multi-class models in FIL
- PR #2622: Simplify tSNE perplexity search
- PR #2930: Pin libfaiss to <=1.6.3
- PR #2928: Updating Estimators Derived from Base for Consistency
- PR #2942: Adding `cuml.experimental` to the Docs
- PR #3010: Improve gpuCI Scripts

## Bug Fixes
- PR #2973: Allow data imputation for nan values
- PR #2982: Adjust kneighbors classifier test threshold to avoid intermittent failure
- PR #2885: Changing test target for NVTX wrapper test
- PR #2882: Allow import on machines without GPUs
- PR #2875: Bug fix to enable colorful NVTX markers
- PR #2744: Supporting larger number of classes in KNeighborsClassifier
- PR #2769: Remove outdated doxygen options for 1.8.20
- PR #2787: Skip lightgbm test for version 3 and above temporarily
- PR #2805: Retain index in stratified splitting for dataframes
- PR #2781: Use Python print to correctly redirect spdlogs when sys.stdout is changed
- PR #2787: Skip lightgbm test for version 3 and above temporarily
- PR #2813: Fix memory access in generation of non-row-major random blobs
- PR #2810: Update Rf MNMG threshold to prevent sporadic test failure
- PR #2808: Relax Doxygen version required in CMake to coincide with integration repo
- PR #2818: Fix parsing of singlegpu option in build command
- PR #2827: Force use of whole dataset when sample bootstrapping is disabled
- PR #2829: Fixing description for labels in docs and removing row number constraint from PCA xform/inverse_xform
- PR #2832: Updating stress tests that fail with OOM
- PR #2831: Removing repeated capture and parameter in lambda function
- PR #2847: Workaround for TSNE lockup, change caching preference.
- PR #2842: KNN index preprocessors were using incorrect n_samples
- PR #2848: Fix typo in Python docstring for UMAP
- PR #2856: Fix LabelEncoder for filtered input
- PR #2855: Updates for RMM being header only
- PR #2844: Fix for OPG KNN Classifier & Regressor
- PR #2880: Fix bugs in Auto-ARIMA when s==None
- PR #2877: TSNE exception for n_components > 2
- PR #2879: Update unit test for LabelEncoder on filtered input
- PR #2932: Marking KBinsDiscretizer pytests as xfail
- PR #2925: Fixing Owner Bug When Slicing CumlArray Objects
- PR #2931: Fix notebook error handling in gpuCI
- PR #2941: Fixing dask tsvd stress test failure
- PR #2943: Remove unused shuffle_features parameter
- PR #2940: Correcting labels meta dtype for `cuml.dask.make_classification`
- PR #2965: Notebooks update
- PR #2955: Fix for conftest for singlegpu build
- PR #2968: Remove shuffle_features from RF param names
- PR #2957: Fix ols test size for stability
- PR #2972: Upgrade Treelite to 0.93
- PR #2981: Prevent unguarded import of sklearn in SVC
- PR #2984: Fix GPU test scripts gcov error
- PR #2990: Reduce MNMG kneighbors regressor test threshold
- PR #2997: Changing ARIMA `get/set_params` to `get/set_fit_params`

# cuML 0.15.0 (Date TBD)

## New Features
- PR #2581: Added model persistence via joblib in each section of estimator_intro.ipynb
- PR #2554: Hashing Vectorizer and general vectorizer improvements
- PR #2240: Making Dask models pickleable
- PR #2267: CountVectorizer estimator
- PR #2261: Exposing new FAISS metrics through Python API
- PR #2287: Single-GPU TfidfTransformer implementation
- PR #2289: QR SVD solver for MNMG PCA
- PR #2312: column-major support for make_blobs
- PR #2172: Initial support for auto-ARIMA
- PR #2394: Adding cosine & correlation distance for KNN
- PR #2392: PCA can accept sparse inputs, and sparse prim for computing covariance
- PR #2465: Support pandas 1.0+
- PR #2550: Single GPU Target Encoder
- PR #2519: Precision recall curve using cupy
- PR #2500: Replace UMAP functionality dependency on nvgraph with RAFT Spectral Clustering
- PR #2502: cuML Implementation of `sklearn.metrics.pairwise_distances`
- PR #2520: TfidfVectorizer estimator
- PR #2211: MNMG KNN Classifier & Regressor
- PR #2461: Add KNN Sparse Output Functionality
- PR #2615: Incremental PCA
- PR #2594: Confidence intervals for ARIMA forecasts
- PR #2607: Add support for probability estimates in SVC
- PR #2618: SVM class and sample weights
- PR #2635: Decorator to generate docstrings with autodetection of parameters
- PR #2270: Multi class MNMG RF
- PR #2661: CUDA-11 support for single-gpu code
- PR #2322: Sparse FIL forests with 8-byte nodes
- PR #2675: Update conda recipes to support CUDA 11
- PR #2645: Add experimental, sklearn-based preprocessing

## Improvements
- PR #2336: Eliminate `rmm.device_array` usage
- PR #2262: Using fully shared PartDescriptor in MNMG decomposiition, linear models, and solvers
- PR #2310: Pinning ucx-py to 0.14 to make 0.15 CI pass
- PR #1945: enable clang tidy
- PR #2339: umap performance improvements
- PR #2308: Using fixture for Dask client to eliminate possiblity of not closing
- PR #2345: make C++ logger level definition to be the same as python layer
- PR #2329: Add short commit hash to conda package name
- PR #2362: Implement binary/multi-classification log loss with cupy
- PR #2363: Update threshold and make other changes for stress tests
- PR #2371: Updating MBSGD tests to use larger batches
- PR #2380: Pinning libcumlprims version to ease future updates
- PR #2405: Remove references to deprecated RMM headers.
- PR #2340: Import ARIMA in the root init file and fix the `test_fit_function` test
- PR #2408: Install meta packages for dependencies
- PR #2417: Move doc customization scripts to Jenkins
- PR #2427: Moving MNMG decomposition to cuml
- PR #2433: Add libcumlprims_mg to CMake
- PR #2420: Add and set convert_dtype default to True in estimator fit methods
- PR #2411: Refactor Mixin classes and use in classifier/regressor estimators
- PR #2442: fix setting RAFT_DIR from the RAFT_PATH env var
- PR #2469: Updating KNN c-api to document all arguments
- PR #2453: Add CumlArray to API doc
- PR #2440: Use Treelite Conda package
- PR #2403: Support for input and output type consistency in logistic regression predict_proba
- PR #2473: Add metrics.roc_auc_score to API docs. Additional readability and minor docs bug fixes
- PR #2468: Add `_n_features_in_` attribute to all single GPU estimators that implement fit
- PR #2489: Removing explicit FAISS build and adding dependency on libfaiss conda package
- PR #2480: Moving MNMG glm and solvers to cuml
- PR #2490: Moving MNMG KMeans to cuml
- PR #2483: Moving MNMG KNN to cuml
- PR #2492: Adding additional assertions to mnmg nearest neighbors pytests
- PR #2439: Update dask RF code to have print_detailed function
- PR #2431: Match output of classifier predict with target dtype
- PR #2237: Refactor RF cython code
- PR #2513: Fixing LGTM Analysis Issues
- PR #2099: Raise an error when float64 data is used with dask RF
- PR #2522: Renaming a few arguments in KNeighbors* to be more readable
- PR #2499: Provide access to `cuml.DBSCAN` core samples
- PR #2526: Removing PCA TSQR as a solver due to scalability issues
- PR #2536: Update conda upload versions for new supported CUDA/Python
- PR #2538: Remove Protobuf dependency
- PR #2553: Test pickle protocol 5 support
- PR #2570: Accepting single df or array input in train_test_split
- PR #2566: Remove deprecated cuDF from_gpu_matrix calls
- PR #2583: findpackage.cmake.in template for cmake dependencies
- PR #2577: Fully removing NVGraph dependency for CUDA 11 compatibility
- PR #2575: Speed up TfidfTransformer
- PR #2584: Removing dependency on sklearn's NotFittedError
- PR #2591: Generate benchmark datsets using `cuml.datasets`
- PR #2548: Fix limitation on number of rows usable with tSNE and refactor memory allocation
- PR #2589: including cuda-11 build fixes into raft
- PR #2599: Add Stratified train_test_split
- PR #2487: Set classes_ attribute during classifier fit
- PR #2605: Reduce memory usage in tSNE
- PR #2611: Adding building doxygen docs to gpu ci
- PR #2631: Enabling use of gtest conda package for build
- PR #2623: Fixing kmeans score() API to be compatible with Scikit-learn
- PR #2629: Add naive_bayes api docs
- PR #2643: 'dense' and 'sparse' values of `storage_type` for FIL
- PR #2691: Generic Base class attribute setter
- PR #2666: Update MBSGD documentation to mention that the model is experimental
- PR #2687: Update xgboost version to 1.2.0dev.rapidsai0.15
- PR #2684: CUDA 11 conda development environment yml and faiss patch
- PR #2648: Replace CNMeM with `rmm::mr::pool_memory_resource`.
- PR #2686: Improve SVM tests
- PR #2692: Changin LBFGS log level
- PR #2705: Add sum operator and base operator overloader functions to cumlarray
- PR #2701: Updating README + Adding ref to UMAP paper
- PR #2721: Update API docs
- PR #2730: Unpin cumlprims in conda recipes for release

## Bug Fixes
- PR #2369: Update RF code to fix set_params memory leak
- PR #2364: Fix for random projection
- PR #2373: Use Treelite Pip package in GPU testing
- PR #2376: Update documentation Links
- PR #2407: fixed batch count in DBScan for integer overflow case
- PR #2413: CumlArray and related methods updates to account for cuDF.Buffer contiguity update
- PR #2424: --singlegpu flag fix on build.sh script
- PR #2432: Using correct algo_name for UMAP in benchmark tests
- PR #2445: Restore access to coef_ property of Lasso
- PR #2441: Change p2p_enabled definition to work without ucx
- PR #2447: Drop `nvstrings`
- PR #2450: Update local build to use new gpuCI image
- PR #2454: Mark RF memleak test as XFAIL, because we can't detect memleak reliably
- PR #2455: Use correct field to store data type in `LabelEncoder.fit_transform`
- PR #2475: Fix typo in build.sh
- PR #2496: Fixing indentation for simulate_data in test_fil.py
- PR #2494: Set QN regularization strength consistent with scikit-learn
- PR #2486: Fix cupy input to kmeans init
- PR #2497: Changes to accomodate cuDF unsigned categorical changes
- PR #2209: Fix FIL benchmark for gpuarray-c input
- PR #2507: Import `treelite.sklearn`
- PR #2521: Fixing invalid smem calculation in KNeighborsCLassifier
- PR #2515: Increase tolerance for LogisticRegression test
- PR #2532: Updating doxygen in new MG headers
- PR #2521: Fixing invalid smem calculation in KNeighborsCLassifier
- PR #2515: Increase tolerance for LogisticRegression test
- PR #2545: Fix documentation of n_iter_without_progress in tSNE Python bindings
- PR #2543: Improve numerical stability of QN solver
- PR #2544: Fix Barnes-Hut tSNE not using specified post_learning_rate
- PR #2558: Disabled a long-running FIL test
- PR #2540: Update default value for n_epochs in UMAP to match documentation & sklearn API
- PR #2535: Fix issue with incorrect docker image being used in local build script
- PR #2542: Fix small memory leak in TSNE
- PR #2552: Fixed the length argument of updateDevice calls in RF test
- PR #2565: Fix cell allocation code to avoid loops in quad-tree. Prevent NaNs causing infinite descent
- PR #2563: Update scipy call for arima gradient test
- PR #2569: Fix for cuDF update
- PR #2508: Use keyword parameters in sklearn.datasets.make_* functions
- PR #2587: Attributes for estimators relying on solvers
- PR #2586: Fix SVC decision function data type
- PR #2573: Considering managed memory as device type on checking for KMeans
- PR #2574: Fixing include path in `tsvd_mg.pyx`
- PR #2506: Fix usage of CumlArray attributes on `cuml.common.base.Base`
- PR #2593: Fix inconsistency in train_test_split
- PR #2609: Fix small doxygen issues
- PR #2610: Remove cuDF tolist call
- PR #2613: Removing thresholds from kmeans score tests (SG+MG)
- PR #2616: Small test code fix for pandas dtype tests
- PR #2617: Fix floating point precision error in tSNE
- PR #2625: Update Estimator notebook to resolve errors
- PR #2634: singlegpu build option fixes
- PR #2641: [Breaking] Make `max_depth` in RF compatible with scikit-learn
- PR #2650: Make max_depth behave consistently for max_depth > 14
- PR #2651: AutoARIMA Python bug fix
- PR #2654: Fix for vectorizer concatenations
- PR #2655: Fix C++ RF predict function access of rows/samples array
- PR #2649: Cleanup sphinx doc warnings for 0.15
- PR #2668: Order conversion improvements to account for cupy behavior changes
- PR #2669: Revert PR 2655 Revert "Fixes C++ RF predict function"
- PR #2683: Fix incorrect "Bad CumlArray Use" error messages on test failures
- PR #2695: Fix debug build issue due to incorrect host/device method setup
- PR #2709: Fixing OneHotEncoder Overflow Error
- PR #2710: Fix SVC doc statement about predic_proba
- PR #2726: Return correct output type in QN
- PR #2711: Fix Dask RF failure intermittently
- PR #2718: Fix temp directory for py.test
- PR #2719: Set KNeighborsRegressor output dtype according to training target dtype
- PR #2720: Updates to outdated links
- PR #2722: Getting cuML covariance test passing w/ Cupy 7.8 & CUDA 11

# cuML 0.14.0 (03 Jun 2020)

## New Features
- PR #1994: Support for distributed OneHotEncoder
- PR #1892: One hot encoder implementation with cupy
- PR #1655: Adds python bindings for homogeneity score
- PR #1704: Adds python bindings for completeness score
- PR #1687: Adds python bindings for mutual info score
- PR #1980: prim: added a new write-only unary op prim
- PR #1867: C++: add logging interface support in cuML based spdlog
- PR #1902: Multi class inference in FIL C++ and importing multi-class forests from treelite
- PR #1906: UMAP MNMG
- PR #2067: python: wrap logging interface in cython
- PR #2083: Added dtype, order, and use_full_low_rank to MNMG `make_regression`
- PR #2074: SG and MNMG `make_classification`
- PR #2127: Added order to SG `make_blobs`, and switch from C++ to cupy based implementation
- PR #2057: Weighted k-means
- PR #2256: Add a `make_arima` generator
- PR #2245: ElasticNet, Lasso and Coordinate Descent MNMG
- PR #2242: Pandas input support with output as NumPy arrays by default
- PR #2551: Add cuML RF multiclass prediction using FIL from python
- PR #1728: Added notebook testing to gpuCI gpu build

## Improvements
- PR #1931: C++: enabled doxygen docs for all of the C++ codebase
- PR #1944: Support for dask_cudf.core.Series in _extract_partitions
- PR #1947: Cleaning up cmake
- PR #1927: Use Cython's `new_build_ext` (if available)
- PR #1946: Removed zlib dependency from cmake
- PR #1988: C++: cpp bench refactor
- PR #1873: Remove usage of nvstring and nvcat from LabelEncoder
- PR #1968: Update SVC SVR with cuML Array
- PR #1972: updates to our flow to use conda-forge's clang and clang-tools packages
- PR #1974: Reduce ARIMA testing time
- PR #1984: Enable Ninja build
- PR #1985: C++ UMAP parametrizable tests
- PR #2005: Adding missing algorithms to cuml benchmarks and notebook
- PR #2016: Add capability to setup.py and build.sh to fully clean all cython build files and artifacts
- PR #2044: A cuda-memcheck helper wrapper for devs
- PR #2018: Using `cuml.dask.part_utils.extract_partitions` and removing similar, duplicated code
- PR #2019: Enable doxygen build in our nightly doc build CI script
- PR #1996: Cythonize in parallel
- PR #2032: Reduce number of tests for MBSGD to improve CI running time
- PR #2031: Encapsulating UCX-py interactions in singleton
- PR #2029: Add C++ ARIMA log-likelihood benchmark
- PR #2085: Convert TSNE to use CumlArray
- PR #2051: Reduce the time required to run dask pca and dask tsvd tests
- PR #1981: Using CumlArray in kNN and DistributedDataHandler in dask kNN
- PR #2053: Introduce verbosity level in C++ layer instead of boolean `verbose` flag
- PR #2047: Make internal streams non-blocking w.r.t. NULL stream
- PR #2048: Random forest testing speedup
- PR #2058: Use CumlArray in Random Projection
- PR #2068: Updating knn class probabilities to use make_monotonic instead of binary search
- PR #2062: Adding random state to UMAP mnmg tests
- PR #2064: Speed-up K-Means test
- PR #2015: Renaming .h to .cuh in solver, dbscan and svm
- PR #2080: Improved import of sparse FIL forests from treelite
- PR #2090: Upgrade C++ build to C++14 standard
- PR #2089: CI: enabled cuda-memcheck on ml-prims unit-tests during nightly build
- PR #2128: Update Dask RF code to reduce the time required for GPU predict to run
- PR #2125: Build infrastructure to use RAFT
- PR #2131: Update Dask RF fit to use DistributedDataHandler
- PR #2055: Update the metrics notebook to use important cuML models
- PR #2095: Improved import of src_prims/utils.h, making it less ambiguous
- PR #2118: Updating SGD & mini-batch estimators to use CumlArray
- PR #2120: Speeding up dask RandomForest tests
- PR #1883: Use CumlArray in ARIMA
- PR #877: Adding definition of done criteria to wiki
- PR #2135: A few optimizations to UMAP fuzzy simplicial set
- PR #1914: Change the meaning of ARIMA's intercept to match the literature
- PR #2098: Renaming .h to .cuh in decision_tree, glm, pca
- PR #2150: Remove deprecated RMM calls in RMM allocator adapter
- PR #2146: Remove deprecated kalman filter
- PR #2151: Add pytest duration and pytest timeout
- PR #2156: Add Docker 19 support to local gpuci build
- PR #2178: Reduce duplicated code in RF
- PR #2124: Expand tutorial docs and sample notebook
- PR #2175: Allow CPU-only and dataset params for benchmark sweeps
- PR #2186: Refactor cython code to build OPG structs in common utils file
- PR #2180: Add fully single GPU singlegpu python build
- PR #2187: CMake improvements to manage conda environment dependencies
- PR #2185: Add has_sklearn function and use it in datasets/classification.
- PR #2193: Order-independent local shuffle in `cuml.dask.make_regression`
- PR #2204: Update python layer to use the logger interface
- PR #2184: Refoctor headers for holtwinters, rproj, tsvd, tsne, umap
- PR #2199: Remove unncessary notebooks
- PR #2195: Separating fit and transform calls in SG, MNMG PCA to save transform array memory consumption
- PR #2201: Re-enabling UMAP repro tests
- PR #2132: Add SVM C++ benchmarks
- PR #2196: Updates to benchmarks. Moving notebook
- PR #2208: Coordinate Descent, Lasso and ElasticNet CumlArray updates
- PR #2210: Updating KNN tests to evaluate multiple index partitions
- PR #2205: Use timeout to add 2 hour hard limit to dask tests
- PR #2212: Improve DBScan batch count / memory estimation
- PR #2213: Standardized include statements across all cpp source files, updated copyright on all modified files
- PR #2214: Remove utils folder and refactor to common folder
- PR #2220: Final refactoring of all src_prims header files following rules as specified in #1675
- PR #2225: input_to_cuml_array keep order option, test updates and cleanup
- PR #2244: Re-enable slow ARIMA tests as stress tests
- PR #2231: Using OPG structs from `cuml.common` in decomposition algorithms
- PR #2257: Update QN and LogisticRegression to use CumlArray
- PR #2259: Add CumlArray support to Naive Bayes
- PR #2252: Add benchmark for the Gram matrix prims
- PR #2263: Faster serialization for Treelite objects with RF
- PR #2264: Reduce build time for cuML by using make_blobs from libcuml++ interface
- PR #2269: Add docs targets to build.sh and fix python cuml.common docs
- PR #2271: Clarify doc for `_unique` default implementation in OneHotEncoder
- PR #2272: Add docs build.sh script to repository
- PR #2276: Ensure `CumlArray` provided `dtype` conforms
- PR #2281: Rely on cuDF's `Serializable` in `CumlArray`
- PR #2284: Reduce dataset size in SG RF notebook to reduce run time of sklearn
- PR #2285: Increase the threshold for elastic_net test in dask/test_coordinate_descent
- PR #2314: Update FIL default values, documentation and test
- PR #2316: 0.14 release docs additions and fixes
- PR #2320: Add prediction notes to RF docs
- PR #2323: Change verbose levels and parameter name to match Scikit-learn API
- PR #2324: Raise an error if n_bins > number of training samples in RF
- PR #2335: Throw a warning if treelite cannot be imported and `load_from_sklearn` is used

## Bug Fixes
- PR #1939: Fix syntax error in cuml.common.array
- PR #1941: Remove c++ cuda flag that was getting duplicated in CMake
- PR #1971: python: Correctly honor --singlegpu option and CUML_BUILD_PATH env variable
- PR #1969: Update libcumlprims to 0.14
- PR #1973: Add missing mg files for setup.py --singlegpu flag
- PR #1993: Set `umap_transform_reproducibility` tests to xfail
- PR #2004: Refactoring the arguments to `plant()` call
- PR #2017: Fixing memory issue in weak cc prim
- PR #2028: Skipping UMAP knn reproducibility tests until we figure out why its failing in CUDA 10.2
- PR #2024: Fixed cuda-memcheck errors with sample-without-replacement prim
- PR #1540: prims: support for custom math-type used for computation inside adjusted rand index prim
- PR #2077: dask-make blobs arguments to match sklearn
- PR #2059: Make all Scipy imports conditional
- PR #2078: Ignore negative cache indices in get_vecs
- PR #2084: Fixed cuda-memcheck errors with COO unit-tests
- PR #2087: Fixed cuda-memcheck errors with dispersion prim
- PR #2096: Fixed syntax error with nightly build command for memcheck unit-tests
- PR #2115: Fixed contingency matrix prim unit-tests for computing correct golden values
- PR #2107: Fix PCA transform
- PR #2109: input_to_cuml_array __cuda_array_interface__ bugfix
- PR #2117: cuDF __array__ exception small fixes
- PR #2139: CumlArray for adjusted_rand_score
- PR #2140: Returning self in fit model functions
- PR #2144: Remove GPU arch < 60 from CMake build
- PR #2153: Added missing namespaces to some Decision Tree files
- PR #2155: C++: fix doxygen build break
- PR #2161: Replacing depreciated bruteForceKnn
- PR #2162: Use stream in transpose prim
- PR #2165: Fit function test correction
- PR #2166: Fix handling of temp file in RF pickling
- PR #2176: C++: fix for adjusted rand index when input array is all zeros
- PR #2179: Fix clang tools version in libcuml recipe
- PR #2183: Fix RAFT in nightly package
- PR #2191: Fix placement of SVM parameter documentation and add examples
- PR #2212: Fix DBScan results (no propagation of labels through border points)
- PR #2215: Fix the printing of forest object
- PR #2217: Fix opg_utils naming to fix singlegpu build
- PR #2223: Fix bug in ARIMA C++ benchmark
- PR #2224: Temporary fix for CI until new Dask version is released
- PR #2228: Update to use __reduce_ex__ in CumlArray to override cudf.Buffer
- PR #2249: Fix bug in UMAP continuous target metrics
- PR #2258: Fix doxygen build break
- PR #2255: Set random_state for train_test_split function in dask RF
- PR #2275: Fix RF fit memory leak
- PR #2274: Fix parameter name verbose to verbosity in mnmg OneHotEncoder
- PR #2277: Updated cub repo path and branch name
- PR #2282: Fix memory leak in Dask RF concatenation
- PR #2301: Scaling KNN dask tests sample size with n GPUs
- PR #2293: Contiguity fixes for input_to_cuml_array and train_test_split
- PR #2295: Fix convert_to_dtype copy even with same dtype
- PR #2305: Fixed race condition in DBScan
- PR #2354: Fix broken links in README
- PR #2619: Explicitly skip raft test folder for pytest 6.0.0
- PR #2788: Set the minimum number of columns that can be sampled to 1 to fix 0 mem allocation error

# cuML 0.13.0 (31 Mar 2020)

## New Features
- PR #1777: Python bindings for entropy
- PR #1742: Mean squared error implementation with cupy
- PR #1817: Confusion matrix implementation with cupy (SNSG and MNMG)
- PR #1766: Mean absolute error implementation with cupy
- PR #1766: Mean squared log error implementation with cupy
- PR #1635: cuML Array shim and configurable output added to cluster methods
- PR #1586: Seasonal ARIMA
- PR #1683: cuml.dask make_regression
- PR #1689: Add framework for cuML Dask serializers
- PR #1709: Add `decision_function()` and `predict_proba()` for LogisticRegression
- PR #1714: Add `print_env.sh` file to gather important environment details
- PR #1750: LinearRegression CumlArray for configurable output
- PR #1814: ROC AUC score implementation with cupy
- PR #1767: Single GPU decomposition models configurable output
- PR #1646: Using FIL to predict in MNMG RF
- PR #1778: Make cuML Handle picklable
- PR #1738: cuml.dask refactor beginning and dask array input option for OLS, Ridge and KMeans
- PR #1874: Add predict_proba function to RF classifier
- PR #1815: Adding KNN parameter to UMAP
- PR #1978: Adding `predict_proba` function to dask RF

## Improvements
- PR #1644: Add `predict_proba()` for FIL binary classifier
- PR #1620: Pickling tests now automatically finds all model classes inheriting from cuml.Base
- PR #1637: Update to newer treelite version with XGBoost 1.0 compatibility
- PR #1632: Fix MBSGD models inheritance, they now inherits from cuml.Base
- PR #1628: Remove submodules from cuML
- PR #1755: Expose the build_treelite function for python
- PR #1649: Add the fil_sparse_format variable option to RF API
- PR #1647: storage_type=AUTO uses SPARSE for large models
- PR #1668: Update the warning statement thrown in RF when the seed is set but n_streams is not 1
- PR #1662: use of direct cusparse calls for coo2csr, instead of depending on nvgraph
- PR #1747: C++: dbscan performance improvements and cleanup
- PR #1697: Making trustworthiness batchable and using proper workspace
- PR #1721: Improving UMAP pytests
- PR #1717: Call `rmm_cupy_allocator` for CuPy allocations
- PR #1718: Import `using_allocator` from `cupy.cuda`
- PR #1723: Update RF Classifier to throw an exception for multi-class pickling
- PR #1726: Decorator to allocate CuPy arrays with RMM
- PR #1719: UMAP random seed reproducibility
- PR #1748: Test serializing `CumlArray` objects
- PR #1776: Refactoring pca/tsvd distributed
- PR #1762: Update CuPy requirement to 7
- PR #1768: C++: Different input and output types for add and subtract prims
- PR #1790: Add support for multiple seeding in k-means++
- PR #1805: Adding new Dask cuda serializers to naive bayes + a trivial perf update
- PR #1812: C++: bench: UMAP benchmark cases added
- PR #1795: Add capability to build CumlArray from bytearray/memoryview objects
- PR #1824: C++: improving the performance of UMAP algo
- PR #1816: Add ARIMA notebook
- PR #1856: Update docs for 0.13
- PR #1827: Add HPO demo Notebook
- PR #1825: `--nvtx` option in `build.sh`
- PR #1847: Update XGBoost version for CI
- PR #1837: Simplify cuML Array construction
- PR #1848: Rely on subclassing for cuML Array serialization
- PR #1866: Minimizing client memory pressure on Naive Bayes
- PR #1788: Removing complexity bottleneck in S-ARIMA
- PR #1873: Remove usage of nvstring and nvcat from LabelEncoder
- PR #1891: Additional improvements to naive bayes tree reduction

## Bug Fixes
- PR #1835 : Fix calling default RF Classification always
- PT #1904: replace cub sort
- PR #1833: Fix depth issue in shallow RF regression estimators
- PR #1770: Warn that KalmanFilter is deprecated
- PR #1775: Allow CumlArray to work with inputs that have no 'strides' in array interface
- PR #1594: Train-test split is now reproducible
- PR #1590: Fix destination directory structure for run-clang-format.py
- PR #1611: Fixing pickling errors for KNN classifier and regressor
- PR #1617: Fixing pickling issues for SVC and SVR
- PR #1634: Fix title in KNN docs
- PR #1627: Adding a check for multi-class data in RF classification
- PR #1654: Skip treelite patch if its already been applied
- PR #1661: Fix nvstring variable name
- PR #1673: Using struct for caching dlsym state in communicator
- PR #1659: TSNE - introduce 'convert_dtype' and refactor class attr 'Y' to 'embedding_'
- PR #1672: Solver 'svd' in Linear and Ridge Regressors when n_cols=1
- PR #1670: Lasso & ElasticNet - cuml Handle added
- PR #1671: Update for accessing cuDF Series pointer
- PR #1652: Support XGBoost 1.0+ models in FIL
- PR #1702: Fix LightGBM-FIL validation test
- PR #1701: test_score kmeans test passing with newer cupy version
- PR #1706: Remove multi-class bug from QuasiNewton
- PR #1699: Limit CuPy to <7.2 temporarily
- PR #1708: Correctly deallocate cuML handles in Cython
- PR #1730: Fixes to KF for test stability (mainly in CUDA 10.2)
- PR #1729: Fixing naive bayes UCX serialization problem in fit()
- PR #1749: bug fix rf classifier/regressor on seg fault in bench
- PR #1751: Updated RF documentation
- PR #1765: Update the checks for using RF GPU predict
- PR #1787: C++: unit-tests to check for RF accuracy. As well as a bug fix to improve RF accuracy
- PR #1793: Updated fil pyx to solve memory leakage issue
- PR #1810: Quickfix - chunkage in dask make_regression
- PR #1842: DistributedDataHandler not properly setting 'multiple'
- PR #1849: Critical fix in ARIMA initial estimate
- PR #1851: Fix for cuDF behavior change for multidimensional arrays
- PR #1852: Remove Thrust warnings
- PR #1868: Turning off IPC caching until it is fixed in UCX-py/UCX
- PR #1876: UMAP exponential decay parameters fix
- PR #1887: Fix hasattr for missing attributes on base models
- PR #1877: Remove resetting index in shuffling in train_test_split
- PR #1893: Updating UCX in comms to match current UCX-py
- PR #1888: Small train_test_split test fix
- PR #1899: Fix dask `extract_partitions()`, remove transformation as instance variable in PCA and TSVD and match sklearn APIs
- PR #1920: Temporarily raising threshold for UMAP reproducibility tests
- PR #1918: Create memleak fixture to skip memleak tests in CI for now
- PR #1926: Update batch matrix test margins
- PR #1925: Fix failing dask tests
- PR #1936: Update DaskRF regression test to xfail
- PR #1932: Isolating cause of make_blobs failure
- PR #1951: Dask Random forest regression CPU predict bug fix
- PR #1948: Adjust BatchedMargin margin and disable tests temporarily
- PR #1950: Fix UMAP test failure


# cuML 0.12.0 (04 Feb 2020)

## New Features
- PR #1483: prims: Fused L2 distance and nearest-neighbor prim
- PR #1494: bench: ml-prims benchmark
- PR #1514: bench: Fused L2 NN prim benchmark
- PR #1411: Cython side of MNMG OLS
- PR #1520: Cython side of MNMG Ridge Regression
- PR #1516: Suppor Vector Regression (epsilon-SVR)

## Improvements
- PR #1638: Update cuml/docs/README.md
- PR #1468: C++: updates to clang format flow to make it more usable among devs
- PR #1473: C++: lazy initialization of "costly" resources inside cumlHandle
- PR #1443: Added a new overloaded GEMM primitive
- PR #1489: Enabling deep trees using Gather tree builder
- PR #1463: Update FAISS submodule to 1.6.1
- PR #1488: Add codeowners
- PR #1432: Row-major (C-style) GPU arrays for benchmarks
- PR #1490: Use dask master instead of conda package for testing
- PR #1375: Naive Bayes & Distributed Naive Bayes
- PR #1377: Add GPU array support for FIL benchmarking
- PR #1493: kmeans: add tiling support for 1-NN computation and use fusedL2-1NN prim for L2 distance metric
- PR #1532: Update CuPy to >= 6.6 and allow 7.0
- PR #1528: Re-enabling KNN using dynamic library loading for UCX in communicator
- PR #1545: Add conda environment version updates to ci script
- PR #1541: Updates for libcudf++ Python refactor
- PR #1555: FIL-SKL, an SKLearn-based benchmark for FIL
- PR #1537: Improve pickling and scoring suppport for many models to support hyperopt
- PR #1551: Change custom kernel to cupy for col/row order transform
- PR #1533: C++: interface header file separation for SVM
- PR #1560: Helper function to allocate all new CuPy arrays with RMM memory management
- PR #1570: Relax nccl in conda recipes to >=2.4 (matching CI)
- PR #1578: Add missing function information to the cuML documenataion
- PR #1584: Add has_scipy utility function for runtime check
- PR #1583: API docs updates for 0.12
- PR #1591: Updated FIL documentation

## Bug Fixes
- PR #1470: Documentation: add make_regression, fix ARIMA section
- PR #1482: Updated the code to remove sklearn from the mbsgd stress test
- PR #1491: Update dev environments for 0.12
- PR #1512: Updating setup_cpu() in SpeedupComparisonRunner
- PR #1498: Add build.sh to code owners
- PR #1505: cmake: added correct dependencies for prims-bench build
- PR #1534: Removed TODO comment in create_ucp_listeners()
- PR #1548: Fixing umap extra unary op in knn graph
- PR #1547: Fixing MNMG kmeans score. Fixing UMAP pickling before fit(). Fixing UMAP test failures.
- PR #1557: Increasing threshold for kmeans score
- PR #1562: Increasing threshold even higher
- PR #1564: Fixed a typo in function cumlMPICommunicator_impl::syncStream
- PR #1569: Remove Scikit-learn exception and depedenncy in SVM
- PR #1575: Add missing dtype parameter in call to strides to order for CuPy 6.6 code path
- PR #1574: Updated the init file to include SVM
- PR #1589: Fixing the default value for RF and updating mnmg predict to accept cudf
- PR #1601: Fixed wrong datatype used in knn voting kernel

# cuML 0.11.0 (11 Dec 2019)

## New Features

- PR #1295: Cython side of MNMG PCA
- PR #1218: prims: histogram prim
- PR #1129: C++: Separate include folder for C++ API distribution
- PR #1282: OPG KNN MNMG Code (disabled for 0.11)
- PR #1242: Initial implementation of FIL sparse forests
- PR #1194: Initial ARIMA time-series modeling support.
- PR #1286: Importing treelite models as FIL sparse forests
- PR #1285: Fea minimum impurity decrease RF param
- PR #1301: Add make_regression to generate regression datasets
- PR #1322: RF pickling using treelite, protobuf and FIL
- PR #1332: Add option to cuml.dask make_blobs to produce dask array
- PR #1307: Add RF regression benchmark
- PR #1327: Update the code to build treelite with protobuf
- PR #1289: Add Python benchmarking support for FIL
- PR #1371: Cython side of MNMG tSVD
- PR #1386: Expose SVC decision function value

## Improvements
- PR #1170: Use git to clone subprojects instead of git submodules
- PR #1239: Updated the treelite version
- PR #1225: setup.py clone dependencies like cmake and correct include paths
- PR #1224: Refactored FIL to prepare for sparse trees
- PR #1249: Include libcuml.so C API in installed targets
- PR #1259: Conda dev environment updates and use libcumlprims current version in CI
- PR #1277: Change dependency order in cmake for better printing at compile time
- PR #1264: Add -s flag to GPU CI pytest for better error printing
- PR #1271: Updated the Ridge regression documentation
- PR #1283: Updated the cuMl docs to include MBSGD and adjusted_rand_score
- PR #1300: Lowercase parameter versions for FIL algorithms
- PR #1312: Update CuPy to version 6.5 and use conda-forge channel
- PR #1336: Import SciKit-Learn models into FIL
- PR #1314: Added options needed for ASVDb output (CUDA ver, etc.), added option
  to select algos
- PR #1335: Options to print available algorithms and datasets
  in the Python benchmark
- PR #1338: Remove BUILD_ABI references in CI scripts
- PR #1340: Updated unit tests to uses larger dataset
- PR #1351: Build treelite temporarily for GPU CI testing of FIL Scikit-learn
  model importing
- PR #1367: --test-split benchmark parameter for train-test split
- PR #1360: Improved tests for importing SciKit-Learn models into FIL
- PR #1368: Add --num-rows benchmark command line argument
- PR #1351: Build treelite temporarily for GPU CI testing of FIL Scikit-learn model importing
- PR #1366: Modify train_test_split to use CuPy and accept device arrays
- PR #1258: Documenting new MPI communicator for multi-node multi-GPU testing
- PR #1345: Removing deprecated should_downcast argument
- PR #1362: device_buffer in UMAP + Sparse prims
- PR #1376: AUTO value for FIL algorithm
- PR #1408: Updated pickle tests to delete the pre-pickled model to prevent pointer leakage
- PR #1357: Run benchmarks multiple times for CI
- PR #1382: ARIMA optimization: move functions to C++ side
- PR #1392: Updated RF code to reduce duplication of the code
- PR #1444: UCX listener running in its own isolated thread
- PR #1445: Improved performance of FIL sparse trees
- PR #1431: Updated API docs
- PR #1441: Remove unused CUDA conda labels
- PR #1439: Match sklearn 0.22 default n_estimators for RF and fix test errors
- PR #1461: Add kneighbors to API docs

## Bug Fixes
- PR #1281: Making rng.h threadsafe
- PR #1212: Fix cmake git cloning always running configure in subprojects
- PR #1261: Fix comms build errors due to cuml++ include folder changes
- PR #1267: Update build.sh for recent change of building comms in main CMakeLists
- PR #1278: Removed incorrect overloaded instance of eigJacobi
- PR #1302: Updates for numba 0.46
- PR #1313: Updated the RF tests to set the seed and n_streams
- PR #1319: Using machineName arg passed in instead of default for ASV reporting
- PR #1326: Fix illegal memory access in make_regression (bounds issue)
- PR #1330: Fix C++ unit test utils for better handling of differences near zero
- PR #1342: Fix to prevent memory leakage in Lasso and ElasticNet
- PR #1337: Fix k-means init from preset cluster centers
- PR #1354: Fix SVM gamma=scale implementation
- PR #1344: Change other solver based methods to create solver object in init
- PR #1373: Fixing a few small bugs in make_blobs and adding asserts to pytests
- PR #1361: Improve SMO error handling
- PR #1384: Lower expectations on batched matrix tests to prevent CI failures
- PR #1380: Fix memory leaks in ARIMA
- PR #1391: Lower expectations on batched matrix tests even more
- PR #1394: Warning added in svd for cuda version 10.1
- PR #1407: Resolved RF predict issues and updated RF docstring
- PR #1401: Patch for lbfgs solver for logistic regression with no l1 penalty
- PR #1416: train_test_split numba and rmm device_array output bugfix
- PR #1419: UMAP pickle tests are using wrong n_neighbors value for trustworthiness
- PR #1438: KNN Classifier to properly return Dataframe with Dataframe input
- PR #1425: Deprecate seed and use random_state similar to Scikit-learn in train_test_split
- PR #1458: Add joblib as an explicit requirement
- PR #1474: Defer knn mnmg to 0.12 nightly builds and disable ucx-py dependency

# cuML 0.10.0 (16 Oct 2019)

## New Features
- PR #1148: C++ benchmark tool for c++/CUDA code inside cuML
- PR #1071: Selective eigen solver of cuSolver
- PR #1073: Updating RF wrappers to use FIL for GPU accelerated prediction
- PR #1104: CUDA 10.1 support
- PR #1113: prims: new batched make-symmetric-matrix primitive
- PR #1112: prims: new batched-gemv primitive
- PR #855: Added benchmark tools
- PR #1149 Add YYMMDD to version tag for nightly conda packages
- PR #892: General Gram matrices prim
- PR #912: Support Vector Machine
- PR #1274: Updated the RF score function to use GPU predict

## Improvements
- PR #961: High Peformance RF; HIST algo
- PR #1028: Dockerfile updates after dir restructure. Conda env yaml to add statsmodels as a dependency
- PR #1047: Consistent OPG interface for kmeans, based on internal libcumlprims update
- PR #763: Add examples to train_test_split documentation
- PR #1093: Unified inference kernels for different FIL algorithms
- PR #1076: Paying off some UMAP / Spectral tech debt.
- PR #1086: Ensure RegressorMixin scorer uses device arrays
- PR #1110: Adding tests to use default values of parameters of the models
- PR #1108: input_to_host_array function in input_utils for input processing to host arrays
- PR #1114: K-means: Exposing useful params, removing unused params, proxying params in Dask
- PR #1138: Implementing ANY_RANK semantics on irecv
- PR #1142: prims: expose separate InType and OutType for unaryOp and binaryOp
- PR #1115: Moving dask_make_blobs to cuml.dask.datasets. Adding conversion to dask.DataFrame
- PR #1136: CUDA 10.1 CI updates
- PR #1135: K-means: add boundary cases for kmeans||, support finer control with convergence
- PR #1163: Some more correctness improvements. Better verbose printing
- PR #1165: Adding except + in all remaining cython
- PR #1186: Using LocalCUDACluster Pytest fixture
- PR #1173: Docs: Barnes Hut TSNE documentation
- PR #1176: Use new RMM API based on Cython
- PR #1219: Adding custom bench_func and verbose logging to cuml.benchmark
- PR #1247: Improved MNMG RF error checking

## Bug Fixes

- PR #1231: RF respect number of cuda streams from cuml handle
- PR #1230: Rf bugfix memleak in regression
- PR #1208: compile dbscan bug
- PR #1016: Use correct libcumlprims version in GPU CI
- PR #1040: Update version of numba in development conda yaml files
- PR #1043: Updates to accomodate cuDF python code reorganization
- PR #1044: Remove nvidia driver installation from ci/cpu/build.sh
- PR #991: Barnes Hut TSNE Memory Issue Fixes
- PR #1075: Pinning Dask version for consistent CI results
- PR #990: Barnes Hut TSNE Memory Issue Fixes
- PR #1066: Using proper set of workers to destroy nccl comms
- PR #1072: Remove pip requirements and setup
- PR #1074: Fix flake8 CI style check
- PR #1087: Accuracy improvement for sqrt/log in RF max_feature
- PR #1088: Change straggling numba python allocations to use RMM
- PR #1106: Pinning Distributed version to match Dask for consistent CI results
- PR #1116: TSNE CUDA 10.1 Bug Fixes
- PR #1132: DBSCAN Batching Bug Fix
- PR #1162: DASK RF random seed bug fix
- PR #1164: Fix check_dtype arg handling for input_to_dev_array
- PR #1171: SVM prediction bug fix
- PR #1177: Update dask and distributed to 2.5
- PR #1204: Fix SVM crash on Turing
- PR #1199: Replaced sprintf() with snprintf() in THROW()
- PR #1205: Update dask-cuda in yml envs
- PR #1211: Fixing Dask k-means transform bug and adding test
- PR #1236: Improve fix for SMO solvers potential crash on Turing
- PR #1251: Disable compiler optimization for CUDA 10.1 for distance prims
- PR #1260: Small bugfix for major conversion in input_utils
- PR #1276: Fix float64 prediction crash in test_random_forest

# cuML 0.9.0 (21 Aug 2019)

## New Features

- PR #894: Convert RF to treelite format
- PR #826: Jones transformation of params for ARIMA models timeSeries ml-prim
- PR #697: Silhouette Score metric ml-prim
- PR #674: KL Divergence metric ml-prim
- PR #787: homogeneity, completeness and v-measure metrics ml-prim
- PR #711: Mutual Information metric ml-prim
- PR #724: Entropy metric ml-prim
- PR #766: Expose score method based on inertia for KMeans
- PR #823: prims: cluster dispersion metric
- PR #816: Added inverse_transform() for LabelEncoder
- PR #789: prims: sampling without replacement
- PR #813: prims: Col major istance prim
- PR #635: Random Forest & Decision Tree Regression (Single-GPU)
- PR #819: Forest Inferencing Library (FIL)
- PR #829: C++: enable nvtx ranges
- PR #835: Holt-Winters algorithm
- PR #837: treelite for decision forest exchange format
- PR #871: Wrapper for FIL
- PR #870: make_blobs python function
- PR #881: wrappers for accuracy_score and adjusted_rand_score functions
- PR #840: Dask RF classification and regression
- PR #870: make_blobs python function
- PR #879: import of treelite models to FIL
- PR #892: General Gram matrices prim
- PR #883: Adding MNMG Kmeans
- PR #930: Dask RF
- PR #882: TSNE - T-Distributed Stochastic Neighbourhood Embedding
- PR #624: Internals API & Graph Based Dimensionality Reductions Callback
- PR #926: Wrapper for FIL
- PR #994: Adding MPI comm impl for testing / benchmarking MNMG CUDA
- PR #960: Enable using libcumlprims for MG algorithms/prims

## Improvements
- PR #822: build: build.sh update to club all make targets together
- PR #807: Added development conda yml files
- PR #840: Require cmake >= 3.14
- PR #832: Stateless Decision Tree and Random Forest API
- PR #857: Small modifications to comms for utilizing IB w/ Dask
- PR #851: Random forest Stateless API wrappers
- PR #865: High Performance RF
- PR #895: Pretty prints arguments!
- PR #920: Add an empty marker kernel for tracing purposes
- PR #915: syncStream added to cumlCommunicator
- PR #922: Random Forest support in FIL
- PR #911: Update headers to credit CannyLabs BH TSNE implementation
- PR #918: Streamline CUDA_REL environment variable
- PR #924: kmeans: updated APIs to be stateless, refactored code for mnmg support
- PR #950: global_bias support in FIL
- PR #773: Significant improvements to input checking of all classes and common input API for Python
- PR #957: Adding docs to RF & KMeans MNMG. Small fixes for release
- PR #965: Making dask-ml a hard dependency
- PR #976: Update api.rst for new 0.9 classes
- PR #973: Use cudaDeviceGetAttribute instead of relying on cudaDeviceProp object being passed
- PR #978: Update README for 0.9
- PR #1009: Fix references to notebooks-contrib
- PR #1015: Ability to control the number of internal streams in cumlHandle_impl via cumlHandle
- PR #1175: Add more modules to docs ToC

## Bug Fixes

- PR #923: Fix misshapen level/trend/season HoltWinters output
- PR #831: Update conda package dependencies to cudf 0.9
- PR #772: Add missing cython headers to SGD and CD
- PR #849: PCA no attribute trans_input_ transform bug fix
- PR #869: Removing incorrect information from KNN Docs
- PR #885: libclang installation fix for GPUCI
- PR #896: Fix typo in comms build instructions
- PR #921: Fix build scripts using incorrect cudf version
- PR #928: TSNE Stability Adjustments
- PR #934: Cache cudaDeviceProp in cumlHandle for perf reasons
- PR #932: Change default param value for RF classifier
- PR #949: Fix dtype conversion tests for unsupported cudf dtypes
- PR #908: Fix local build generated file ownerships
- PR #983: Change RF max_depth default to 16
- PR #987: Change default values for knn
- PR #988: Switch to exact tsne
- PR #991: Cleanup python code in cuml.dask.cluster
- PR #996: ucx_initialized being properly set in CommsContext
- PR #1007: Throws a well defined error when mutigpu is not enabled
- PR #1018: Hint location of nccl in build.sh for CI
- PR #1022: Using random_state to make K-Means MNMG tests deterministic
- PR #1034: Fix typos and formatting issues in RF docs
- PR #1052: Fix the rows_sample dtype to float

# cuML 0.8.0 (27 June 2019)

## New Features

- PR #652: Adjusted Rand Index metric ml-prim
- PR #679: Class label manipulation ml-prim
- PR #636: Rand Index metric ml-prim
- PR #515: Added Random Projection feature
- PR #504: Contingency matrix ml-prim
- PR #644: Add train_test_split utility for cuDF dataframes
- PR #612: Allow Cuda Array Interface, Numba inputs and input code refactor
- PR #641: C: Separate C-wrapper library build to generate libcuml.so
- PR #631: Add nvcategory based ordinal label encoder
- PR #681: Add MBSGDClassifier and MBSGDRegressor classes around SGD
- PR #705: Quasi Newton solver and LogisticRegression Python classes
- PR #670: Add test skipping functionality to build.sh
- PR #678: Random Forest Python class
- PR #684: prims: make_blobs primitive
- PR #673: prims: reduce cols by key primitive
- PR #812: Add cuML Communications API & consolidate Dask cuML

## Improvements

- PR #597: C++ cuML and ml-prims folder refactor
- PR #590: QN Recover from numeric errors
- PR #482: Introduce cumlHandle for pca and tsvd
- PR #573: Remove use of unnecessary cuDF column and series copies
- PR #601: Cython PEP8 cleanup and CI integration
- PR #596: Introduce cumlHandle for ols and ridge
- PR #579: Introduce cumlHandle for cd and sgd, and propagate C++ errors in cython level for cd and sgd
- PR #604: Adding cumlHandle to kNN, spectral methods, and UMAP
- PR #616: Enable clang-format for enforcing coding style
- PR #618: CI: Enable copyright header checks
- PR #622: Updated to use 0.8 dependencies
- PR #626: Added build.sh script, updated CI scripts and documentation
- PR #633: build: Auto-detection of GPU_ARCHS during cmake
- PR #650: Moving brute force kNN to prims. Creating stateless kNN API.
- PR #662: C++: Bulk clang-format updates
- PR #671: Added pickle pytests and correct pickling of Base class
- PR #675: atomicMin/Max(float, double) with integer atomics and bit flipping
- PR #677: build: 'deep-clean' to build.sh to clean faiss build as well
- PR #683: Use stateless c++ API in KNN so that it can be pickled properly
- PR #686: Use stateless c++ API in UMAP so that it can be pickled properly
- PR #695: prims: Refactor pairwise distance
- PR #707: Added stress test and updated documentation for RF
- PR #701: Added emacs temporary file patterns to .gitignore
- PR #606: C++: Added tests for host_buffer and improved device_buffer and host_buffer implementation
- PR #726: Updated RF docs and stress test
- PR #730: Update README and RF docs for 0.8
- PR #744: Random projections generating binomial on device. Fixing tests.
- PR #741: Update API docs for 0.8
- PR #754: Pickling of UMAP/KNN
- PR #753: Made PCA and TSVD picklable
- PR #746: LogisticRegression and QN API docstrings
- PR #820: Updating DEVELOPER GUIDE threading guidelines

## Bug Fixes
- PR #584: Added missing virtual destructor to deviceAllocator and hostAllocator
- PR #620: C++: Removed old unit-test files in ml-prims
- PR #627: C++: Fixed dbscan crash issue filed in 613
- PR #640: Remove setuptools from conda run dependency
- PR #646: Update link in contributing.md
- PR #649: Bug fix to LinAlg::reduce_rows_by_key prim filed in issue #648
- PR #666: fixes to gitutils.py to resolve both string decode and handling of uncommitted files
- PR #676: Fix template parameters in `bernoulli()` implementation.
- PR #685: Make CuPy optional to avoid nccl conda package conflicts
- PR #687: prims: updated tolerance for reduce_cols_by_key unit-tests
- PR #689: Removing extra prints from NearestNeighbors cython
- PR #718: Bug fix for DBSCAN and increasing batch size of sgd
- PR #719: Adding additional checks for dtype of the data
- PR #736: Bug fix for RF wrapper and .cu print function
- PR #547: Fixed issue if C++ compiler is specified via CXX during configure.
- PR #759: Configure Sphinx to render params correctly
- PR #762: Apply threshold to remove flakiness of UMAP tests.
- PR #768: Fixing memory bug from stateless refactor
- PR #782: Nearest neighbors checking properly whether memory should be freed
- PR #783: UMAP was using wrong size for knn computation
- PR #776: Hotfix for self.variables in RF
- PR #777: Fix numpy input bug
- PR #784: Fix jit of shuffle_idx python function
- PR #790: Fix rows_sample input type for RF
- PR #793: Fix for dtype conversion utility for numba arrays without cupy installed
- PR #806: Add a seed for sklearn model in RF test file
- PR #843: Rf quantile fix

# cuML 0.7.0 (10 May 2019)

## New Features

- PR #405: Quasi-Newton GLM Solvers
- PR #277: Add row- and column-wise weighted mean primitive
- PR #424: Add a grid-sync struct for inter-block synchronization
- PR #430: Add R-Squared Score to ml primitives
- PR #463: Add matrix gather to ml primitives
- PR #435: Expose cumlhandle in cython + developer guide
- PR #455: Remove default-stream arguement across ml-prims and cuML
- PR #375: cuml cpp shared library renamed to libcuml++.so
- PR #460: Random Forest & Decision Trees (Single-GPU, Classification)
- PR #491: Add doxygen build target for ml-prims
- PR #505: Add R-Squared Score to python interface
- PR #507: Add coordinate descent for lasso and elastic-net
- PR #511: Add a minmax ml-prim
- PR #516: Added Trustworthiness score feature
- PR #520: Add local build script to mimic gpuCI
- PR #503: Add column-wise matrix sort primitive
- PR #525: Add docs build script to cuML
- PR #528: Remove current KMeans and replace it with a new single GPU implementation built using ML primitives

## Improvements

- PR #481: Refactoring Quasi-Newton to use cumlHandle
- PR #467: Added validity check on cumlHandle_t
- PR #461: Rewrote permute and added column major version
- PR #440: README updates
- PR #295: Improve build-time and the interface e.g., enable bool-OutType, for distance()
- PR #390: Update docs version
- PR #272: Add stream parameters to cublas and cusolver wrapper functions
- PR #447: Added building and running mlprims tests to CI
- PR #445: Lower dbscan memory usage by computing adjacency matrix directly
- PR #431: Add support for fancy iterator input types to LinAlg::reduce_rows_by_key
- PR #394: Introducing cumlHandle API to dbscan and add example
- PR #500: Added CI check for black listed CUDA Runtime API calls
- PR #475: exposing cumlHandle for dbscan from python-side
- PR #395: Edited the CONTRIBUTING.md file
- PR #407: Test files to run stress, correctness and unit tests for cuml algos
- PR #512: generic copy method for copying buffers between device/host
- PR #533: Add cudatoolkit conda dependency
- PR #524: Use cmake find blas and find lapack to pass configure options to faiss
- PR #527: Added notes on UMAP differences from reference implementation
- PR #540: Use latest release version in update-version CI script
- PR #552: Re-enable assert in kmeans tests with xfail as needed
- PR #581: Add shared memory fast col major to row major function back with bound checks
- PR #592: More efficient matrix copy/reverse methods
- PR #721: Added pickle tests for DBSCAN and Random Projections

## Bug Fixes

- PR #334: Fixed segfault in `ML::cumlHandle_impl::destroyResources`
- PR #349: Developer guide clarifications for cumlHandle and cumlHandle_impl
- PR #398: Fix CI scripts to allow nightlies to be uploaded
- PR #399: Skip PCA tests to allow CI to run with driver 418
- PR #422: Issue in the PCA tests was solved and CI can run with driver 418
- PR #409: Add entry to gitmodules to ignore build artifacts
- PR #412: Fix for svdQR function in ml-prims
- PR #438: Code that depended on FAISS was building everytime.
- PR #358: Fixed an issue when switching streams on MLCommon::device_buffer and MLCommon::host_buffer
- PR #434: Fixing bug in CSR tests
- PR #443: Remove defaults channel from ci scripts
- PR #384: 64b index arithmetic updates to the kernels inside ml-prims
- PR #459: Fix for runtime library path of pip package
- PR #464: Fix for C++11 destructor warning in qn
- PR #466: Add support for column-major in LinAlg::*Norm methods
- PR #465: Fixing deadlock issue in GridSync due to consecutive sync calls
- PR #468: Fix dbscan example build failure
- PR #470: Fix resource leakage in Kalman filter python wrapper
- PR #473: Fix gather ml-prim test for change in rng uniform API
- PR #477: Fixes default stream initialization in cumlHandle
- PR #480: Replaced qn_fit() declaration with #include of file containing definition to fix linker error
- PR #495: Update cuDF and RMM versions in GPU ci test scripts
- PR #499: DEVELOPER_GUIDE.md: fixed links and clarified ML::detail::streamSyncer example
- PR #506: Re enable ml-prim tests in CI
- PR #508: Fix for an error with default argument in LinAlg::meanSquaredError
- PR #519: README.md Updates and adding BUILD.md back
- PR #526: Fix the issue of wrong results when fit and transform of PCA are called separately
- PR #531: Fixing missing arguments in updateDevice() for RF
- PR #543: Exposing dbscan batch size through cython API and fixing broken batching
- PR #551: Made use of ZLIB_LIBRARIES consistent between ml_test and ml_mg_test
- PR #557: Modified CI script to run cuML tests before building mlprims and removed lapack flag
- PR #578: Updated Readme.md to add lasso and elastic-net
- PR #580: Fixing cython garbage collection bug in KNN
- PR #577: Use find libz in prims cmake
- PR #594: fixed cuda-memcheck mean_center test failures


# cuML 0.6.1 (09 Apr 2019)

## Bug Fixes

- PR #462 Runtime library path fix for cuML pip package


# cuML 0.6.0 (22 Mar 2019)

## New Features

- PR #249: Single GPU Stochastic Gradient Descent for linear regression, logistic regression, and linear svm with L1, L2, and elastic-net penalties.
- PR #247: Added "proper" CUDA API to cuML
- PR #235: NearestNeighbors MG Support
- PR #261: UMAP Algorithm
- PR #290: NearestNeighbors numpy MG Support
- PR #303: Reusable spectral embedding / clustering
- PR #325: Initial support for single process multi-GPU OLS and tSVD
- PR #271: Initial support for hyperparameter optimization with dask for many models

## Improvements

- PR #144: Dockerfile update and docs for LinearRegression and Kalman Filter.
- PR #168: Add /ci/gpu/build.sh file to cuML
- PR #167: Integrating full-n-final ml-prims repo inside cuml
- PR #198: (ml-prims) Removal of *MG calls + fixed a bug in permute method
- PR #194: Added new ml-prims for supporting LASSO regression.
- PR #114: Building faiss C++ api into libcuml
- PR #64: Using FAISS C++ API in cuML and exposing bindings through cython
- PR #208: Issue ml-common-3: Math.h: swap thrust::for_each with binaryOp,unaryOp
- PR #224: Improve doc strings for readable rendering with readthedocs
- PR #209: Simplify README.md, move build instructions to BUILD.md
- PR #218: Fix RNG to use given seed and adjust RNG test tolerances.
- PR #225: Support for generating random integers
- PR #215: Refactored LinAlg::norm to Stats::rowNorm and added Stats::colNorm
- PR #234: Support for custom output type and passing index value to main_op in *Reduction kernels
- PR #230: Refactored the cuda_utils header
- PR #236: Refactored cuml python package structure to be more sklearn like
- PR #232: Added reduce_rows_by_key
- PR #246: Support for 2 vectors in the matrix vector operator
- PR #244: Fix for single GPU OLS and Ridge to support one column training data
- PR #271: Added get_params and set_params functions for linear and ridge regression
- PR #253: Fix for issue #250-reduce_rows_by_key failed memcheck for small nkeys
- PR #269: LinearRegression, Ridge Python docs update and cleaning
- PR #322: set_params updated
- PR #237: Update build instructions
- PR #275: Kmeans use of faster gpu_matrix
- PR #288: Add n_neighbors to NearestNeighbors constructor
- PR #302: Added FutureWarning for deprecation of current kmeans algorithm
- PR #312: Last minute cleanup before release
- PR #315: Documentation updating and enhancements
- PR #330: Added ignored argument to pca.fit_transform to map to sklearn's implemenation
- PR #342: Change default ABI to ON
- PR #572: Pulling DBSCAN components into reusable primitives


## Bug Fixes

- PR #193: Fix AttributeError in PCA and TSVD
- PR #211: Fixing inconsistent use of proper batch size calculation in DBSCAN
- PR #202: Adding back ability for users to define their own BLAS
- PR #201: Pass CMAKE CUDA path to faiss/configure script
- PR #200 Avoid using numpy via cimport in KNN
- PR #228: Bug fix: LinAlg::unaryOp with 0-length input
- PR #279: Removing faiss-gpu references in README
- PR #321: Fix release script typo
- PR #327: Update conda requirements for version 0.6 requirements
- PR #352: Correctly calculating numpy chunk sizing for kNN
- PR #345: Run python import as part of package build to trigger compilation
- PR #347: Lowering memory usage of kNN.
- PR #355: Fixing issues with very large numpy inputs to SPMG OLS and tSVD.
- PR #357: Removing FAISS requirement from README
- PR #362: Fix for matVecOp crashing on large input sizes
- PR #366: Index arithmetic issue fix with TxN_t class
- PR #376: Disabled kmeans tests since they are currently too sensitive (see #71)
- PR #380: Allow arbitrary data size on ingress for numba_utils.row_matrix
- PR #385: Fix for long import cuml time in containers and fix for setup_pip
- PR #630: Fixing a missing kneighbors in nearest neighbors python proxy

# cuML 0.5.1 (05 Feb 2019)

## Bug Fixes

- PR #189 Avoid using numpy via cimport to prevent ABI issues in Cython compilation


# cuML 0.5.0 (28 Jan 2019)

## New Features

- PR #66: OLS Linear Regression
- PR #44: Distance calculation ML primitives
- PR #69: Ridge (L2 Regularized) Linear Regression
- PR #103: Linear Kalman Filter
- PR #117: Pip install support
- PR #64: Device to device support from cuML device pointers into FAISS

## Improvements

- PR #56: Make OpenMP optional for building
- PR #67: Github issue templates
- PR #44: Refactored DBSCAN to use ML primitives
- PR #91: Pytest cleanup and sklearn toyset datasets based pytests for kmeans and dbscan
- PR #75: C++ example to use kmeans
- PR #117: Use cmake extension to find any zlib installed in system
- PR #94: Add cmake flag to set ABI compatibility
- PR #139: Move thirdparty submodules to root and add symlinks to new locations
- PR #151: Replace TravisCI testing and conda pkg builds with gpuCI
- PR #164: Add numba kernel for faster column to row major transform
- PR #114: Adding FAISS to cuml build

## Bug Fixes

- PR #48: CUDA 10 compilation warnings fix
- PR #51: Fixes to Dockerfile and docs for new build system
- PR #72: Fixes for GCC 7
- PR #96: Fix for kmeans stack overflow with high number of clusters
- PR #105: Fix for AttributeError in kmeans fit method
- PR #113: Removed old  glm python/cython files
- PR #118: Fix for AttributeError in kmeans predict method
- PR #125: Remove randomized solver option from PCA python bindings


# cuML 0.4.0 (05 Dec 2018)

## New Features

## Improvements

- PR #42: New build system: separation of libcuml.so and cuml python package
- PR #43: Added changelog.md

## Bug Fixes


# cuML 0.3.0 (30 Nov 2018)

## New Features

- PR #33: Added ability to call cuML algorithms using numpy arrays

## Improvements

- PR #24: Fix references of python package from cuML to cuml and start using versioneer for better versioning
- PR #40: Added support for refactored cuDF 0.3.0, updated Conda files
- PR #33: Major python test cleaning, all tests pass with cuDF 0.2.0 and 0.3.0. Preparation for new build system
- PR #34: Updated batch count calculation logic in DBSCAN
- PR #35: Beginning of DBSCAN refactor to use cuML mlprims and general improvements

## Bug Fixes

- PR #30: Fixed batch size bug in DBSCAN that caused crash. Also fixed various locations for potential integer overflows
- PR #28: Fix readthedocs build documentation
- PR #29: Fix pytests for cuml name change from cuML
- PR #33: Fixed memory bug that would cause segmentation faults due to numba releasing memory before it was used. Also fixed row major/column major bugs for different algorithms
- PR #36: Fix kmeans gtest to use device data
- PR #38: cuda\_free bug removed that caused google tests to sometimes pass and sometimes fail randomly
- PR #39: Updated cmake to correctly link with CUDA libraries, add CUDA runtime linking and include source files in compile target

# cuML 0.2.0 (02 Nov 2018)

## New Features

- PR #11: Kmeans algorithm added
- PR #7: FAISS KNN wrapper added
- PR #21: Added Conda install support

## Improvements

- PR #15: Added compatibility with cuDF (from prior pyGDF)
- PR #13: Added FAISS to Dockerfile
- PR #21: Added TravisCI build system for CI and Conda builds

## Bug Fixes

- PR #4: Fixed explained variance bug in TSVD
- PR #5: Notebook bug fixes and updated results


# cuML 0.1.0

Initial release including PCA, TSVD, DBSCAN, ml-prims and cython wrappers<|MERGE_RESOLUTION|>--- conflicted
+++ resolved
@@ -11,9 +11,6 @@
 - PR #2903: Moving linalg's gemm, gemv, transpose to RAFT namespaces
 - PR #2905: `stats` prims `mean_center`, `sum` to RAFT namespaces
 - PR #2904: Moving `linalg` basic math ops to RAFT namespaces
-<<<<<<< HEAD
-- PR #3002: Update flake8 Config To With Per File Settings
-=======
 - PR #3000: Pin cmake policies to cmake 3.17 version, bump project version to 0.17
 - PR #3083: Improving test_make_blobs testing time
 - PR #2906: Moving `linalg` decomp to RAFT namespaces
@@ -27,7 +24,7 @@
 - PR #3112: Speed test_array
 - PR #3111: Adding Cython to Code Coverage
 - PR #3129:  Update notebooks README
->>>>>>> d9a73a7f
+- PR #3002: Update flake8 Config To With Per File Settings
 
 ## Bug Fixes
 - PR #3065: Refactoring prims metrics function names from camelcase to underscore format
