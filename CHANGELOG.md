# cuML 0.17.0 (Date TBD)

## New Features

## Improvements
- PR #3077: Improve runtime for test_kmeans
- PR #3070: Speed up dask/test_datasets tests
- PR #3075: Speed up test_linear_model tests
- PR #3078: Speed up test_incremental_pca tests
- PR #2902: `matrix/matrix.cuh` in RAFT namespacing
- PR #2903: Moving linalg's gemm, gemv, transpose to RAFT namespaces
- PR #2905: `stats` prims `mean_center`, `sum` to RAFT namespaces
- PR #2904: Moving `linalg` basic math ops to RAFT namespaces
- PR #2956: Follow cuML array conventions in ARIMA and remove redundancy
- PR #3000: Pin cmake policies to cmake 3.17 version, bump project version to 0.17
- PR #3083: Improving test_make_blobs testing time
- PR #2906: Moving `linalg` decomp to RAFT namespaces
- PR #2996: Removing the max_depth restriction for switching to the batched backend
<<<<<<< HEAD
- PR #3018: Center components on the mean in Barnes-Hut t-SNE
=======
- PR #3004: Remove Single Process Multi GPU (SPMG) code
- PR #3044: Move leftover `linalg` and `stats` to RAFT namespaces
- PR #3067: Deleting prims moved to RAFT and updating header paths
- PR #3074: Reducing dask coordinate descent test runtime
- PR #3096: Avoid memory transfers in CSR WeakCC for DBSCAN
- PR #3088: More readable and robust FIL C++ test management
- PR #3052: Speeding up MNMG KNN Cl&Re testing
- PR #3115: Speeding up MNMG UMAP testing
- PR #3112: Speed test_array
- PR #3111: Adding Cython to Code Coverage
- PR #3129:  Update notebooks README
- PR #3134: Improving the Deprecation Message Formatting in Documentation
>>>>>>> f1cca8d1

## Bug Fixes
- PR #3065: Refactoring prims metrics function names from camelcase to underscore format
- PR #3033: Splitting ml metrics to individual files
- PR #3072: Fusing metrics and score directories in src_prims
- PR #3037: Avoid logging deadlock in multi-threaded C code
- PR #2983: Fix seeding of KISS99 RNG
- PR #3011: Fix unused initialize_embeddings parameter in Barnes-Hut t-SNE
- PR #3008: Check number of columns in check_array validator
- PR #3012: Increasing learning rate for SGD log loss and invscaling pytests
- PR #3021: Fix a hang in cuML RF experimental backend
- PR #3039: Update RF and decision tree parameter initializations in benchmark codes
- PR #3060: Speed up test suite `test_fil`
- PR #3061: Handle C++ exception thrown from FIL predict
- PR #3073: Update mathjax CDN URL for documentation
- PR #3062: Bumping xgboost version to match cuml version
- PR #3084: Fix artifacts in t-SNE results
- PR #3086: Reverting FIL Notebook Testing
- PR #3114: Fixed a typo in SVC's predict_proba AttributeError
- PR #3117: Fix two crashes in experimental RF backend
- PR #3119: Fix memset args for benchmark 
- PR #3130: Return Python string from `dump_as_json()` of RF

# cuML 0.16.0 (Date TBD)

## New Features
- PR #2922: Install RAFT headers with cuML
- PR #2909: Update allgatherv for compatibility with latest RAFT
- PR #2677: Ability to export RF trees as JSON
- PR #2698: Distributed TF-IDF transformer
- PR #2476: Porter Stemmer
- PR #2789: Dask LabelEncoder
- PR #2152: add FIL C++ benchmark
- PR #2638: Improve cython build with custom `build_ext`
- PR #2866: Support XGBoost-style multiclass models (gradient boosted decision trees) in FIL C++
- PR #2874: Issue warning for degraded accuracy with float64 models in Treelite
- PR #2881: Introduces experimental batched backend for random forest
- PR #2916: Add SKLearn multi-class GBDT model support in FIL

## Improvements
- PR #2947: Add more warnings for accuracy degradation with 64-bit models
- PR #2873: Remove empty marker kernel code for NVTX markers
- PR #2796: Remove tokens of length 1 by default for text vectorizers
- PR #2741: Use rapids build packages in conda environments
- PR #2735: Update seed to random_state in random forest and associated tests
- PR #2739: Use cusparse_wrappers.h from RAFT
- PR #2729: Replace `cupy.sparse` with `cupyx.scipy.sparse`
- PR #2749: Correct docs for python version used in cuml_dev conda environment
- PR #2747: Adopting raft::handle_t and raft::comms::comms_t in cuML
- PR #2762: Fix broken links and provide minor edits to docs
- PR #2723: Support and enable convert_dtype in estimator predict
- PR #2758: Match sklearn's default n_components behavior for PCA
- PR #2770: Fix doxygen version during cmake
- PR #2766: Update default RandomForestRegressor score function to use r2
- PR #2775: Enablinbg mg gtests w/ raft mpi comms
- PR #2783: Add pytest that will fail when GPU IDs in Dask cluster are not unique
- PR #2784: Add SparseCumlArray container for sparse index/data arrays
- PR #2785: Add in cuML-specific dev conda dependencies
- PR #2778: Add README for FIL
- PR #2799: Reenable lightgbm test with lower (1%) proba accuracy
- PR #2800: Align cuML's spdlog version with RMM's
- PR #2824: Make data conversions warnings be debug level
- PR #2835: Rng prims, utils, and dependencies in RAFT
- PR #2541: Improve Documentation Examples and Source Linking
- PR #2837: Make the FIL node reorder loop more obvious
- PR #2849: make num_classes significant in FLOAT_SCALAR case
- PR #2792: Project flash (new build process) script changes
- PR #2850: Clean up unused params in paramsPCA
- PR #2871: Add timing function to utils
- PR #2863: in FIL, rename leaf_value_t enums to more descriptive
- PR #2867: improve stability of FIL benchmark measurements
- PR #2798: Add python tests for FIL multiclass classification of lightgbm models
- PR #2892: Update ci/local/README.md
- PR #2910: Adding Support for CuPy 8.x
- PR #2914: Add tests for XGBoost multi-class models in FIL
- PR #2622: Simplify tSNE perplexity search
- PR #2930: Pin libfaiss to <=1.6.3
- PR #2928: Updating Estimators Derived from Base for Consistency
- PR #2942: Adding `cuml.experimental` to the Docs
- PR #3010: Improve gpuCI Scripts

## Bug Fixes
- PR #2973: Allow data imputation for nan values
- PR #2982: Adjust kneighbors classifier test threshold to avoid intermittent failure
- PR #2885: Changing test target for NVTX wrapper test
- PR #2882: Allow import on machines without GPUs
- PR #2875: Bug fix to enable colorful NVTX markers
- PR #2744: Supporting larger number of classes in KNeighborsClassifier
- PR #2769: Remove outdated doxygen options for 1.8.20
- PR #2787: Skip lightgbm test for version 3 and above temporarily
- PR #2805: Retain index in stratified splitting for dataframes
- PR #2781: Use Python print to correctly redirect spdlogs when sys.stdout is changed
- PR #2787: Skip lightgbm test for version 3 and above temporarily
- PR #2813: Fix memory access in generation of non-row-major random blobs
- PR #2810: Update Rf MNMG threshold to prevent sporadic test failure
- PR #2808: Relax Doxygen version required in CMake to coincide with integration repo
- PR #2818: Fix parsing of singlegpu option in build command
- PR #2827: Force use of whole dataset when sample bootstrapping is disabled
- PR #2829: Fixing description for labels in docs and removing row number constraint from PCA xform/inverse_xform
- PR #2832: Updating stress tests that fail with OOM
- PR #2831: Removing repeated capture and parameter in lambda function
- PR #2847: Workaround for TSNE lockup, change caching preference.
- PR #2842: KNN index preprocessors were using incorrect n_samples
- PR #2848: Fix typo in Python docstring for UMAP
- PR #2856: Fix LabelEncoder for filtered input
- PR #2855: Updates for RMM being header only
- PR #2844: Fix for OPG KNN Classifier & Regressor
- PR #2880: Fix bugs in Auto-ARIMA when s==None
- PR #2877: TSNE exception for n_components > 2
- PR #2879: Update unit test for LabelEncoder on filtered input
- PR #2932: Marking KBinsDiscretizer pytests as xfail
- PR #2925: Fixing Owner Bug When Slicing CumlArray Objects
- PR #2931: Fix notebook error handling in gpuCI
- PR #2941: Fixing dask tsvd stress test failure
- PR #2943: Remove unused shuffle_features parameter
- PR #2940: Correcting labels meta dtype for `cuml.dask.make_classification`
- PR #2965: Notebooks update
- PR #2955: Fix for conftest for singlegpu build
- PR #2968: Remove shuffle_features from RF param names
- PR #2957: Fix ols test size for stability
- PR #2972: Upgrade Treelite to 0.93
- PR #2981: Prevent unguarded import of sklearn in SVC
- PR #2984: Fix GPU test scripts gcov error
- PR #2990: Reduce MNMG kneighbors regressor test threshold
- PR #2997: Changing ARIMA `get/set_params` to `get/set_fit_params`

# cuML 0.15.0 (Date TBD)

## New Features
- PR #2581: Added model persistence via joblib in each section of estimator_intro.ipynb
- PR #2554: Hashing Vectorizer and general vectorizer improvements
- PR #2240: Making Dask models pickleable
- PR #2267: CountVectorizer estimator
- PR #2261: Exposing new FAISS metrics through Python API
- PR #2287: Single-GPU TfidfTransformer implementation
- PR #2289: QR SVD solver for MNMG PCA
- PR #2312: column-major support for make_blobs
- PR #2172: Initial support for auto-ARIMA
- PR #2394: Adding cosine & correlation distance for KNN
- PR #2392: PCA can accept sparse inputs, and sparse prim for computing covariance
- PR #2465: Support pandas 1.0+
- PR #2550: Single GPU Target Encoder
- PR #2519: Precision recall curve using cupy
- PR #2500: Replace UMAP functionality dependency on nvgraph with RAFT Spectral Clustering
- PR #2502: cuML Implementation of `sklearn.metrics.pairwise_distances`
- PR #2520: TfidfVectorizer estimator
- PR #2211: MNMG KNN Classifier & Regressor
- PR #2461: Add KNN Sparse Output Functionality
- PR #2615: Incremental PCA
- PR #2594: Confidence intervals for ARIMA forecasts
- PR #2607: Add support for probability estimates in SVC
- PR #2618: SVM class and sample weights
- PR #2635: Decorator to generate docstrings with autodetection of parameters
- PR #2270: Multi class MNMG RF
- PR #2661: CUDA-11 support for single-gpu code
- PR #2322: Sparse FIL forests with 8-byte nodes
- PR #2675: Update conda recipes to support CUDA 11
- PR #2645: Add experimental, sklearn-based preprocessing

## Improvements
- PR #2336: Eliminate `rmm.device_array` usage
- PR #2262: Using fully shared PartDescriptor in MNMG decomposiition, linear models, and solvers
- PR #2310: Pinning ucx-py to 0.14 to make 0.15 CI pass
- PR #1945: enable clang tidy
- PR #2339: umap performance improvements
- PR #2308: Using fixture for Dask client to eliminate possiblity of not closing
- PR #2345: make C++ logger level definition to be the same as python layer
- PR #2329: Add short commit hash to conda package name
- PR #2362: Implement binary/multi-classification log loss with cupy
- PR #2363: Update threshold and make other changes for stress tests
- PR #2371: Updating MBSGD tests to use larger batches
- PR #2380: Pinning libcumlprims version to ease future updates
- PR #2405: Remove references to deprecated RMM headers.
- PR #2340: Import ARIMA in the root init file and fix the `test_fit_function` test
- PR #2408: Install meta packages for dependencies
- PR #2417: Move doc customization scripts to Jenkins
- PR #2427: Moving MNMG decomposition to cuml
- PR #2433: Add libcumlprims_mg to CMake
- PR #2420: Add and set convert_dtype default to True in estimator fit methods
- PR #2411: Refactor Mixin classes and use in classifier/regressor estimators
- PR #2442: fix setting RAFT_DIR from the RAFT_PATH env var
- PR #2469: Updating KNN c-api to document all arguments
- PR #2453: Add CumlArray to API doc
- PR #2440: Use Treelite Conda package
- PR #2403: Support for input and output type consistency in logistic regression predict_proba
- PR #2473: Add metrics.roc_auc_score to API docs. Additional readability and minor docs bug fixes
- PR #2468: Add `_n_features_in_` attribute to all single GPU estimators that implement fit
- PR #2489: Removing explicit FAISS build and adding dependency on libfaiss conda package
- PR #2480: Moving MNMG glm and solvers to cuml
- PR #2490: Moving MNMG KMeans to cuml
- PR #2483: Moving MNMG KNN to cuml
- PR #2492: Adding additional assertions to mnmg nearest neighbors pytests
- PR #2439: Update dask RF code to have print_detailed function
- PR #2431: Match output of classifier predict with target dtype
- PR #2237: Refactor RF cython code
- PR #2513: Fixing LGTM Analysis Issues
- PR #2099: Raise an error when float64 data is used with dask RF
- PR #2522: Renaming a few arguments in KNeighbors* to be more readable
- PR #2499: Provide access to `cuml.DBSCAN` core samples
- PR #2526: Removing PCA TSQR as a solver due to scalability issues
- PR #2536: Update conda upload versions for new supported CUDA/Python
- PR #2538: Remove Protobuf dependency
- PR #2553: Test pickle protocol 5 support
- PR #2570: Accepting single df or array input in train_test_split
- PR #2566: Remove deprecated cuDF from_gpu_matrix calls
- PR #2583: findpackage.cmake.in template for cmake dependencies
- PR #2577: Fully removing NVGraph dependency for CUDA 11 compatibility
- PR #2575: Speed up TfidfTransformer
- PR #2584: Removing dependency on sklearn's NotFittedError
- PR #2591: Generate benchmark datsets using `cuml.datasets`
- PR #2548: Fix limitation on number of rows usable with tSNE and refactor memory allocation
- PR #2589: including cuda-11 build fixes into raft
- PR #2599: Add Stratified train_test_split
- PR #2487: Set classes_ attribute during classifier fit
- PR #2605: Reduce memory usage in tSNE
- PR #2611: Adding building doxygen docs to gpu ci
- PR #2631: Enabling use of gtest conda package for build
- PR #2623: Fixing kmeans score() API to be compatible with Scikit-learn
- PR #2629: Add naive_bayes api docs
- PR #2643: 'dense' and 'sparse' values of `storage_type` for FIL
- PR #2691: Generic Base class attribute setter
- PR #2666: Update MBSGD documentation to mention that the model is experimental
- PR #2687: Update xgboost version to 1.2.0dev.rapidsai0.15
- PR #2684: CUDA 11 conda development environment yml and faiss patch
- PR #2648: Replace CNMeM with `rmm::mr::pool_memory_resource`.
- PR #2686: Improve SVM tests
- PR #2692: Changin LBFGS log level
- PR #2705: Add sum operator and base operator overloader functions to cumlarray
- PR #2701: Updating README + Adding ref to UMAP paper
- PR #2721: Update API docs
- PR #2730: Unpin cumlprims in conda recipes for release

## Bug Fixes
- PR #2369: Update RF code to fix set_params memory leak
- PR #2364: Fix for random projection
- PR #2373: Use Treelite Pip package in GPU testing
- PR #2376: Update documentation Links
- PR #2407: fixed batch count in DBScan for integer overflow case
- PR #2413: CumlArray and related methods updates to account for cuDF.Buffer contiguity update
- PR #2424: --singlegpu flag fix on build.sh script
- PR #2432: Using correct algo_name for UMAP in benchmark tests
- PR #2445: Restore access to coef_ property of Lasso
- PR #2441: Change p2p_enabled definition to work without ucx
- PR #2447: Drop `nvstrings`
- PR #2450: Update local build to use new gpuCI image
- PR #2454: Mark RF memleak test as XFAIL, because we can't detect memleak reliably
- PR #2455: Use correct field to store data type in `LabelEncoder.fit_transform`
- PR #2475: Fix typo in build.sh
- PR #2496: Fixing indentation for simulate_data in test_fil.py
- PR #2494: Set QN regularization strength consistent with scikit-learn
- PR #2486: Fix cupy input to kmeans init
- PR #2497: Changes to accomodate cuDF unsigned categorical changes
- PR #2209: Fix FIL benchmark for gpuarray-c input
- PR #2507: Import `treelite.sklearn`
- PR #2521: Fixing invalid smem calculation in KNeighborsCLassifier
- PR #2515: Increase tolerance for LogisticRegression test
- PR #2532: Updating doxygen in new MG headers
- PR #2521: Fixing invalid smem calculation in KNeighborsCLassifier
- PR #2515: Increase tolerance for LogisticRegression test
- PR #2545: Fix documentation of n_iter_without_progress in tSNE Python bindings
- PR #2543: Improve numerical stability of QN solver
- PR #2544: Fix Barnes-Hut tSNE not using specified post_learning_rate
- PR #2558: Disabled a long-running FIL test
- PR #2540: Update default value for n_epochs in UMAP to match documentation & sklearn API
- PR #2535: Fix issue with incorrect docker image being used in local build script
- PR #2542: Fix small memory leak in TSNE
- PR #2552: Fixed the length argument of updateDevice calls in RF test
- PR #2565: Fix cell allocation code to avoid loops in quad-tree. Prevent NaNs causing infinite descent
- PR #2563: Update scipy call for arima gradient test
- PR #2569: Fix for cuDF update
- PR #2508: Use keyword parameters in sklearn.datasets.make_* functions
- PR #2587: Attributes for estimators relying on solvers
- PR #2586: Fix SVC decision function data type
- PR #2573: Considering managed memory as device type on checking for KMeans
- PR #2574: Fixing include path in `tsvd_mg.pyx`
- PR #2506: Fix usage of CumlArray attributes on `cuml.common.base.Base`
- PR #2593: Fix inconsistency in train_test_split
- PR #2609: Fix small doxygen issues
- PR #2610: Remove cuDF tolist call
- PR #2613: Removing thresholds from kmeans score tests (SG+MG)
- PR #2616: Small test code fix for pandas dtype tests
- PR #2617: Fix floating point precision error in tSNE
- PR #2625: Update Estimator notebook to resolve errors
- PR #2634: singlegpu build option fixes
- PR #2641: [Breaking] Make `max_depth` in RF compatible with scikit-learn
- PR #2650: Make max_depth behave consistently for max_depth > 14
- PR #2651: AutoARIMA Python bug fix
- PR #2654: Fix for vectorizer concatenations
- PR #2655: Fix C++ RF predict function access of rows/samples array
- PR #2649: Cleanup sphinx doc warnings for 0.15
- PR #2668: Order conversion improvements to account for cupy behavior changes
- PR #2669: Revert PR 2655 Revert "Fixes C++ RF predict function"
- PR #2683: Fix incorrect "Bad CumlArray Use" error messages on test failures
- PR #2695: Fix debug build issue due to incorrect host/device method setup
- PR #2709: Fixing OneHotEncoder Overflow Error
- PR #2710: Fix SVC doc statement about predic_proba
- PR #2726: Return correct output type in QN
- PR #2711: Fix Dask RF failure intermittently
- PR #2718: Fix temp directory for py.test
- PR #2719: Set KNeighborsRegressor output dtype according to training target dtype
- PR #2720: Updates to outdated links
- PR #2722: Getting cuML covariance test passing w/ Cupy 7.8 & CUDA 11

# cuML 0.14.0 (03 Jun 2020)

## New Features
- PR #1994: Support for distributed OneHotEncoder
- PR #1892: One hot encoder implementation with cupy
- PR #1655: Adds python bindings for homogeneity score
- PR #1704: Adds python bindings for completeness score
- PR #1687: Adds python bindings for mutual info score
- PR #1980: prim: added a new write-only unary op prim
- PR #1867: C++: add logging interface support in cuML based spdlog
- PR #1902: Multi class inference in FIL C++ and importing multi-class forests from treelite
- PR #1906: UMAP MNMG
- PR #2067: python: wrap logging interface in cython
- PR #2083: Added dtype, order, and use_full_low_rank to MNMG `make_regression`
- PR #2074: SG and MNMG `make_classification`
- PR #2127: Added order to SG `make_blobs`, and switch from C++ to cupy based implementation
- PR #2057: Weighted k-means
- PR #2256: Add a `make_arima` generator
- PR #2245: ElasticNet, Lasso and Coordinate Descent MNMG
- PR #2242: Pandas input support with output as NumPy arrays by default
- PR #2551: Add cuML RF multiclass prediction using FIL from python
- PR #1728: Added notebook testing to gpuCI gpu build

## Improvements
- PR #1931: C++: enabled doxygen docs for all of the C++ codebase
- PR #1944: Support for dask_cudf.core.Series in _extract_partitions
- PR #1947: Cleaning up cmake
- PR #1927: Use Cython's `new_build_ext` (if available)
- PR #1946: Removed zlib dependency from cmake
- PR #1988: C++: cpp bench refactor
- PR #1873: Remove usage of nvstring and nvcat from LabelEncoder
- PR #1968: Update SVC SVR with cuML Array
- PR #1972: updates to our flow to use conda-forge's clang and clang-tools packages
- PR #1974: Reduce ARIMA testing time
- PR #1984: Enable Ninja build
- PR #1985: C++ UMAP parametrizable tests
- PR #2005: Adding missing algorithms to cuml benchmarks and notebook
- PR #2016: Add capability to setup.py and build.sh to fully clean all cython build files and artifacts
- PR #2044: A cuda-memcheck helper wrapper for devs
- PR #2018: Using `cuml.dask.part_utils.extract_partitions` and removing similar, duplicated code
- PR #2019: Enable doxygen build in our nightly doc build CI script
- PR #1996: Cythonize in parallel
- PR #2032: Reduce number of tests for MBSGD to improve CI running time
- PR #2031: Encapsulating UCX-py interactions in singleton
- PR #2029: Add C++ ARIMA log-likelihood benchmark
- PR #2085: Convert TSNE to use CumlArray
- PR #2051: Reduce the time required to run dask pca and dask tsvd tests
- PR #1981: Using CumlArray in kNN and DistributedDataHandler in dask kNN
- PR #2053: Introduce verbosity level in C++ layer instead of boolean `verbose` flag
- PR #2047: Make internal streams non-blocking w.r.t. NULL stream
- PR #2048: Random forest testing speedup
- PR #2058: Use CumlArray in Random Projection
- PR #2068: Updating knn class probabilities to use make_monotonic instead of binary search
- PR #2062: Adding random state to UMAP mnmg tests
- PR #2064: Speed-up K-Means test
- PR #2015: Renaming .h to .cuh in solver, dbscan and svm
- PR #2080: Improved import of sparse FIL forests from treelite
- PR #2090: Upgrade C++ build to C++14 standard
- PR #2089: CI: enabled cuda-memcheck on ml-prims unit-tests during nightly build
- PR #2128: Update Dask RF code to reduce the time required for GPU predict to run
- PR #2125: Build infrastructure to use RAFT
- PR #2131: Update Dask RF fit to use DistributedDataHandler
- PR #2055: Update the metrics notebook to use important cuML models
- PR #2095: Improved import of src_prims/utils.h, making it less ambiguous
- PR #2118: Updating SGD & mini-batch estimators to use CumlArray
- PR #2120: Speeding up dask RandomForest tests
- PR #1883: Use CumlArray in ARIMA
- PR #877: Adding definition of done criteria to wiki
- PR #2135: A few optimizations to UMAP fuzzy simplicial set
- PR #1914: Change the meaning of ARIMA's intercept to match the literature
- PR #2098: Renaming .h to .cuh in decision_tree, glm, pca
- PR #2150: Remove deprecated RMM calls in RMM allocator adapter
- PR #2146: Remove deprecated kalman filter
- PR #2151: Add pytest duration and pytest timeout
- PR #2156: Add Docker 19 support to local gpuci build
- PR #2178: Reduce duplicated code in RF
- PR #2124: Expand tutorial docs and sample notebook
- PR #2175: Allow CPU-only and dataset params for benchmark sweeps
- PR #2186: Refactor cython code to build OPG structs in common utils file
- PR #2180: Add fully single GPU singlegpu python build
- PR #2187: CMake improvements to manage conda environment dependencies
- PR #2185: Add has_sklearn function and use it in datasets/classification.
- PR #2193: Order-independent local shuffle in `cuml.dask.make_regression`
- PR #2204: Update python layer to use the logger interface
- PR #2184: Refoctor headers for holtwinters, rproj, tsvd, tsne, umap
- PR #2199: Remove unncessary notebooks
- PR #2195: Separating fit and transform calls in SG, MNMG PCA to save transform array memory consumption
- PR #2201: Re-enabling UMAP repro tests
- PR #2132: Add SVM C++ benchmarks
- PR #2196: Updates to benchmarks. Moving notebook
- PR #2208: Coordinate Descent, Lasso and ElasticNet CumlArray updates
- PR #2210: Updating KNN tests to evaluate multiple index partitions
- PR #2205: Use timeout to add 2 hour hard limit to dask tests
- PR #2212: Improve DBScan batch count / memory estimation
- PR #2213: Standardized include statements across all cpp source files, updated copyright on all modified files
- PR #2214: Remove utils folder and refactor to common folder
- PR #2220: Final refactoring of all src_prims header files following rules as specified in #1675
- PR #2225: input_to_cuml_array keep order option, test updates and cleanup
- PR #2244: Re-enable slow ARIMA tests as stress tests
- PR #2231: Using OPG structs from `cuml.common` in decomposition algorithms
- PR #2257: Update QN and LogisticRegression to use CumlArray
- PR #2259: Add CumlArray support to Naive Bayes
- PR #2252: Add benchmark for the Gram matrix prims
- PR #2263: Faster serialization for Treelite objects with RF
- PR #2264: Reduce build time for cuML by using make_blobs from libcuml++ interface
- PR #2269: Add docs targets to build.sh and fix python cuml.common docs
- PR #2271: Clarify doc for `_unique` default implementation in OneHotEncoder
- PR #2272: Add docs build.sh script to repository
- PR #2276: Ensure `CumlArray` provided `dtype` conforms
- PR #2281: Rely on cuDF's `Serializable` in `CumlArray`
- PR #2284: Reduce dataset size in SG RF notebook to reduce run time of sklearn
- PR #2285: Increase the threshold for elastic_net test in dask/test_coordinate_descent
- PR #2314: Update FIL default values, documentation and test
- PR #2316: 0.14 release docs additions and fixes
- PR #2320: Add prediction notes to RF docs
- PR #2323: Change verbose levels and parameter name to match Scikit-learn API
- PR #2324: Raise an error if n_bins > number of training samples in RF
- PR #2335: Throw a warning if treelite cannot be imported and `load_from_sklearn` is used

## Bug Fixes
- PR #1939: Fix syntax error in cuml.common.array
- PR #1941: Remove c++ cuda flag that was getting duplicated in CMake
- PR #1971: python: Correctly honor --singlegpu option and CUML_BUILD_PATH env variable
- PR #1969: Update libcumlprims to 0.14
- PR #1973: Add missing mg files for setup.py --singlegpu flag
- PR #1993: Set `umap_transform_reproducibility` tests to xfail
- PR #2004: Refactoring the arguments to `plant()` call
- PR #2017: Fixing memory issue in weak cc prim
- PR #2028: Skipping UMAP knn reproducibility tests until we figure out why its failing in CUDA 10.2
- PR #2024: Fixed cuda-memcheck errors with sample-without-replacement prim
- PR #1540: prims: support for custom math-type used for computation inside adjusted rand index prim
- PR #2077: dask-make blobs arguments to match sklearn
- PR #2059: Make all Scipy imports conditional
- PR #2078: Ignore negative cache indices in get_vecs
- PR #2084: Fixed cuda-memcheck errors with COO unit-tests
- PR #2087: Fixed cuda-memcheck errors with dispersion prim
- PR #2096: Fixed syntax error with nightly build command for memcheck unit-tests
- PR #2115: Fixed contingency matrix prim unit-tests for computing correct golden values
- PR #2107: Fix PCA transform
- PR #2109: input_to_cuml_array __cuda_array_interface__ bugfix
- PR #2117: cuDF __array__ exception small fixes
- PR #2139: CumlArray for adjusted_rand_score
- PR #2140: Returning self in fit model functions
- PR #2144: Remove GPU arch < 60 from CMake build
- PR #2153: Added missing namespaces to some Decision Tree files
- PR #2155: C++: fix doxygen build break
- PR #2161: Replacing depreciated bruteForceKnn
- PR #2162: Use stream in transpose prim
- PR #2165: Fit function test correction
- PR #2166: Fix handling of temp file in RF pickling
- PR #2176: C++: fix for adjusted rand index when input array is all zeros
- PR #2179: Fix clang tools version in libcuml recipe
- PR #2183: Fix RAFT in nightly package
- PR #2191: Fix placement of SVM parameter documentation and add examples
- PR #2212: Fix DBScan results (no propagation of labels through border points)
- PR #2215: Fix the printing of forest object
- PR #2217: Fix opg_utils naming to fix singlegpu build
- PR #2223: Fix bug in ARIMA C++ benchmark
- PR #2224: Temporary fix for CI until new Dask version is released
- PR #2228: Update to use __reduce_ex__ in CumlArray to override cudf.Buffer
- PR #2249: Fix bug in UMAP continuous target metrics
- PR #2258: Fix doxygen build break
- PR #2255: Set random_state for train_test_split function in dask RF
- PR #2275: Fix RF fit memory leak
- PR #2274: Fix parameter name verbose to verbosity in mnmg OneHotEncoder
- PR #2277: Updated cub repo path and branch name
- PR #2282: Fix memory leak in Dask RF concatenation
- PR #2301: Scaling KNN dask tests sample size with n GPUs
- PR #2293: Contiguity fixes for input_to_cuml_array and train_test_split
- PR #2295: Fix convert_to_dtype copy even with same dtype
- PR #2305: Fixed race condition in DBScan
- PR #2354: Fix broken links in README
- PR #2619: Explicitly skip raft test folder for pytest 6.0.0
- PR #2788: Set the minimum number of columns that can be sampled to 1 to fix 0 mem allocation error

# cuML 0.13.0 (31 Mar 2020)

## New Features
- PR #1777: Python bindings for entropy
- PR #1742: Mean squared error implementation with cupy
- PR #1817: Confusion matrix implementation with cupy (SNSG and MNMG)
- PR #1766: Mean absolute error implementation with cupy
- PR #1766: Mean squared log error implementation with cupy
- PR #1635: cuML Array shim and configurable output added to cluster methods
- PR #1586: Seasonal ARIMA
- PR #1683: cuml.dask make_regression
- PR #1689: Add framework for cuML Dask serializers
- PR #1709: Add `decision_function()` and `predict_proba()` for LogisticRegression
- PR #1714: Add `print_env.sh` file to gather important environment details
- PR #1750: LinearRegression CumlArray for configurable output
- PR #1814: ROC AUC score implementation with cupy
- PR #1767: Single GPU decomposition models configurable output
- PR #1646: Using FIL to predict in MNMG RF
- PR #1778: Make cuML Handle picklable
- PR #1738: cuml.dask refactor beginning and dask array input option for OLS, Ridge and KMeans
- PR #1874: Add predict_proba function to RF classifier
- PR #1815: Adding KNN parameter to UMAP
- PR #1978: Adding `predict_proba` function to dask RF

## Improvements
- PR #1644: Add `predict_proba()` for FIL binary classifier
- PR #1620: Pickling tests now automatically finds all model classes inheriting from cuml.Base
- PR #1637: Update to newer treelite version with XGBoost 1.0 compatibility
- PR #1632: Fix MBSGD models inheritance, they now inherits from cuml.Base
- PR #1628: Remove submodules from cuML
- PR #1755: Expose the build_treelite function for python
- PR #1649: Add the fil_sparse_format variable option to RF API
- PR #1647: storage_type=AUTO uses SPARSE for large models
- PR #1668: Update the warning statement thrown in RF when the seed is set but n_streams is not 1
- PR #1662: use of direct cusparse calls for coo2csr, instead of depending on nvgraph
- PR #1747: C++: dbscan performance improvements and cleanup
- PR #1697: Making trustworthiness batchable and using proper workspace
- PR #1721: Improving UMAP pytests
- PR #1717: Call `rmm_cupy_allocator` for CuPy allocations
- PR #1718: Import `using_allocator` from `cupy.cuda`
- PR #1723: Update RF Classifier to throw an exception for multi-class pickling
- PR #1726: Decorator to allocate CuPy arrays with RMM
- PR #1719: UMAP random seed reproducibility
- PR #1748: Test serializing `CumlArray` objects
- PR #1776: Refactoring pca/tsvd distributed
- PR #1762: Update CuPy requirement to 7
- PR #1768: C++: Different input and output types for add and subtract prims
- PR #1790: Add support for multiple seeding in k-means++
- PR #1805: Adding new Dask cuda serializers to naive bayes + a trivial perf update
- PR #1812: C++: bench: UMAP benchmark cases added
- PR #1795: Add capability to build CumlArray from bytearray/memoryview objects
- PR #1824: C++: improving the performance of UMAP algo
- PR #1816: Add ARIMA notebook
- PR #1856: Update docs for 0.13
- PR #1827: Add HPO demo Notebook
- PR #1825: `--nvtx` option in `build.sh`
- PR #1847: Update XGBoost version for CI
- PR #1837: Simplify cuML Array construction
- PR #1848: Rely on subclassing for cuML Array serialization
- PR #1866: Minimizing client memory pressure on Naive Bayes
- PR #1788: Removing complexity bottleneck in S-ARIMA
- PR #1873: Remove usage of nvstring and nvcat from LabelEncoder
- PR #1891: Additional improvements to naive bayes tree reduction

## Bug Fixes
- PR #1835 : Fix calling default RF Classification always
- PT #1904: replace cub sort
- PR #1833: Fix depth issue in shallow RF regression estimators
- PR #1770: Warn that KalmanFilter is deprecated
- PR #1775: Allow CumlArray to work with inputs that have no 'strides' in array interface
- PR #1594: Train-test split is now reproducible
- PR #1590: Fix destination directory structure for run-clang-format.py
- PR #1611: Fixing pickling errors for KNN classifier and regressor
- PR #1617: Fixing pickling issues for SVC and SVR
- PR #1634: Fix title in KNN docs
- PR #1627: Adding a check for multi-class data in RF classification
- PR #1654: Skip treelite patch if its already been applied
- PR #1661: Fix nvstring variable name
- PR #1673: Using struct for caching dlsym state in communicator
- PR #1659: TSNE - introduce 'convert_dtype' and refactor class attr 'Y' to 'embedding_'
- PR #1672: Solver 'svd' in Linear and Ridge Regressors when n_cols=1
- PR #1670: Lasso & ElasticNet - cuml Handle added
- PR #1671: Update for accessing cuDF Series pointer
- PR #1652: Support XGBoost 1.0+ models in FIL
- PR #1702: Fix LightGBM-FIL validation test
- PR #1701: test_score kmeans test passing with newer cupy version
- PR #1706: Remove multi-class bug from QuasiNewton
- PR #1699: Limit CuPy to <7.2 temporarily
- PR #1708: Correctly deallocate cuML handles in Cython
- PR #1730: Fixes to KF for test stability (mainly in CUDA 10.2)
- PR #1729: Fixing naive bayes UCX serialization problem in fit()
- PR #1749: bug fix rf classifier/regressor on seg fault in bench
- PR #1751: Updated RF documentation
- PR #1765: Update the checks for using RF GPU predict
- PR #1787: C++: unit-tests to check for RF accuracy. As well as a bug fix to improve RF accuracy
- PR #1793: Updated fil pyx to solve memory leakage issue
- PR #1810: Quickfix - chunkage in dask make_regression
- PR #1842: DistributedDataHandler not properly setting 'multiple'
- PR #1849: Critical fix in ARIMA initial estimate
- PR #1851: Fix for cuDF behavior change for multidimensional arrays
- PR #1852: Remove Thrust warnings
- PR #1868: Turning off IPC caching until it is fixed in UCX-py/UCX
- PR #1876: UMAP exponential decay parameters fix
- PR #1887: Fix hasattr for missing attributes on base models
- PR #1877: Remove resetting index in shuffling in train_test_split
- PR #1893: Updating UCX in comms to match current UCX-py
- PR #1888: Small train_test_split test fix
- PR #1899: Fix dask `extract_partitions()`, remove transformation as instance variable in PCA and TSVD and match sklearn APIs
- PR #1920: Temporarily raising threshold for UMAP reproducibility tests
- PR #1918: Create memleak fixture to skip memleak tests in CI for now
- PR #1926: Update batch matrix test margins
- PR #1925: Fix failing dask tests
- PR #1936: Update DaskRF regression test to xfail
- PR #1932: Isolating cause of make_blobs failure
- PR #1951: Dask Random forest regression CPU predict bug fix
- PR #1948: Adjust BatchedMargin margin and disable tests temporarily
- PR #1950: Fix UMAP test failure


# cuML 0.12.0 (04 Feb 2020)

## New Features
- PR #1483: prims: Fused L2 distance and nearest-neighbor prim
- PR #1494: bench: ml-prims benchmark
- PR #1514: bench: Fused L2 NN prim benchmark
- PR #1411: Cython side of MNMG OLS
- PR #1520: Cython side of MNMG Ridge Regression
- PR #1516: Suppor Vector Regression (epsilon-SVR)

## Improvements
- PR #1638: Update cuml/docs/README.md
- PR #1468: C++: updates to clang format flow to make it more usable among devs
- PR #1473: C++: lazy initialization of "costly" resources inside cumlHandle
- PR #1443: Added a new overloaded GEMM primitive
- PR #1489: Enabling deep trees using Gather tree builder
- PR #1463: Update FAISS submodule to 1.6.1
- PR #1488: Add codeowners
- PR #1432: Row-major (C-style) GPU arrays for benchmarks
- PR #1490: Use dask master instead of conda package for testing
- PR #1375: Naive Bayes & Distributed Naive Bayes
- PR #1377: Add GPU array support for FIL benchmarking
- PR #1493: kmeans: add tiling support for 1-NN computation and use fusedL2-1NN prim for L2 distance metric
- PR #1532: Update CuPy to >= 6.6 and allow 7.0
- PR #1528: Re-enabling KNN using dynamic library loading for UCX in communicator
- PR #1545: Add conda environment version updates to ci script
- PR #1541: Updates for libcudf++ Python refactor
- PR #1555: FIL-SKL, an SKLearn-based benchmark for FIL
- PR #1537: Improve pickling and scoring suppport for many models to support hyperopt
- PR #1551: Change custom kernel to cupy for col/row order transform
- PR #1533: C++: interface header file separation for SVM
- PR #1560: Helper function to allocate all new CuPy arrays with RMM memory management
- PR #1570: Relax nccl in conda recipes to >=2.4 (matching CI)
- PR #1578: Add missing function information to the cuML documenataion
- PR #1584: Add has_scipy utility function for runtime check
- PR #1583: API docs updates for 0.12
- PR #1591: Updated FIL documentation

## Bug Fixes
- PR #1470: Documentation: add make_regression, fix ARIMA section
- PR #1482: Updated the code to remove sklearn from the mbsgd stress test
- PR #1491: Update dev environments for 0.12
- PR #1512: Updating setup_cpu() in SpeedupComparisonRunner
- PR #1498: Add build.sh to code owners
- PR #1505: cmake: added correct dependencies for prims-bench build
- PR #1534: Removed TODO comment in create_ucp_listeners()
- PR #1548: Fixing umap extra unary op in knn graph
- PR #1547: Fixing MNMG kmeans score. Fixing UMAP pickling before fit(). Fixing UMAP test failures.
- PR #1557: Increasing threshold for kmeans score
- PR #1562: Increasing threshold even higher
- PR #1564: Fixed a typo in function cumlMPICommunicator_impl::syncStream
- PR #1569: Remove Scikit-learn exception and depedenncy in SVM
- PR #1575: Add missing dtype parameter in call to strides to order for CuPy 6.6 code path
- PR #1574: Updated the init file to include SVM
- PR #1589: Fixing the default value for RF and updating mnmg predict to accept cudf
- PR #1601: Fixed wrong datatype used in knn voting kernel

# cuML 0.11.0 (11 Dec 2019)

## New Features

- PR #1295: Cython side of MNMG PCA
- PR #1218: prims: histogram prim
- PR #1129: C++: Separate include folder for C++ API distribution
- PR #1282: OPG KNN MNMG Code (disabled for 0.11)
- PR #1242: Initial implementation of FIL sparse forests
- PR #1194: Initial ARIMA time-series modeling support.
- PR #1286: Importing treelite models as FIL sparse forests
- PR #1285: Fea minimum impurity decrease RF param
- PR #1301: Add make_regression to generate regression datasets
- PR #1322: RF pickling using treelite, protobuf and FIL
- PR #1332: Add option to cuml.dask make_blobs to produce dask array
- PR #1307: Add RF regression benchmark
- PR #1327: Update the code to build treelite with protobuf
- PR #1289: Add Python benchmarking support for FIL
- PR #1371: Cython side of MNMG tSVD
- PR #1386: Expose SVC decision function value

## Improvements
- PR #1170: Use git to clone subprojects instead of git submodules
- PR #1239: Updated the treelite version
- PR #1225: setup.py clone dependencies like cmake and correct include paths
- PR #1224: Refactored FIL to prepare for sparse trees
- PR #1249: Include libcuml.so C API in installed targets
- PR #1259: Conda dev environment updates and use libcumlprims current version in CI
- PR #1277: Change dependency order in cmake for better printing at compile time
- PR #1264: Add -s flag to GPU CI pytest for better error printing
- PR #1271: Updated the Ridge regression documentation
- PR #1283: Updated the cuMl docs to include MBSGD and adjusted_rand_score
- PR #1300: Lowercase parameter versions for FIL algorithms
- PR #1312: Update CuPy to version 6.5 and use conda-forge channel
- PR #1336: Import SciKit-Learn models into FIL
- PR #1314: Added options needed for ASVDb output (CUDA ver, etc.), added option
  to select algos
- PR #1335: Options to print available algorithms and datasets
  in the Python benchmark
- PR #1338: Remove BUILD_ABI references in CI scripts
- PR #1340: Updated unit tests to uses larger dataset
- PR #1351: Build treelite temporarily for GPU CI testing of FIL Scikit-learn
  model importing
- PR #1367: --test-split benchmark parameter for train-test split
- PR #1360: Improved tests for importing SciKit-Learn models into FIL
- PR #1368: Add --num-rows benchmark command line argument
- PR #1351: Build treelite temporarily for GPU CI testing of FIL Scikit-learn model importing
- PR #1366: Modify train_test_split to use CuPy and accept device arrays
- PR #1258: Documenting new MPI communicator for multi-node multi-GPU testing
- PR #1345: Removing deprecated should_downcast argument
- PR #1362: device_buffer in UMAP + Sparse prims
- PR #1376: AUTO value for FIL algorithm
- PR #1408: Updated pickle tests to delete the pre-pickled model to prevent pointer leakage
- PR #1357: Run benchmarks multiple times for CI
- PR #1382: ARIMA optimization: move functions to C++ side
- PR #1392: Updated RF code to reduce duplication of the code
- PR #1444: UCX listener running in its own isolated thread
- PR #1445: Improved performance of FIL sparse trees
- PR #1431: Updated API docs
- PR #1441: Remove unused CUDA conda labels
- PR #1439: Match sklearn 0.22 default n_estimators for RF and fix test errors
- PR #1461: Add kneighbors to API docs

## Bug Fixes
- PR #1281: Making rng.h threadsafe
- PR #1212: Fix cmake git cloning always running configure in subprojects
- PR #1261: Fix comms build errors due to cuml++ include folder changes
- PR #1267: Update build.sh for recent change of building comms in main CMakeLists
- PR #1278: Removed incorrect overloaded instance of eigJacobi
- PR #1302: Updates for numba 0.46
- PR #1313: Updated the RF tests to set the seed and n_streams
- PR #1319: Using machineName arg passed in instead of default for ASV reporting
- PR #1326: Fix illegal memory access in make_regression (bounds issue)
- PR #1330: Fix C++ unit test utils for better handling of differences near zero
- PR #1342: Fix to prevent memory leakage in Lasso and ElasticNet
- PR #1337: Fix k-means init from preset cluster centers
- PR #1354: Fix SVM gamma=scale implementation
- PR #1344: Change other solver based methods to create solver object in init
- PR #1373: Fixing a few small bugs in make_blobs and adding asserts to pytests
- PR #1361: Improve SMO error handling
- PR #1384: Lower expectations on batched matrix tests to prevent CI failures
- PR #1380: Fix memory leaks in ARIMA
- PR #1391: Lower expectations on batched matrix tests even more
- PR #1394: Warning added in svd for cuda version 10.1
- PR #1407: Resolved RF predict issues and updated RF docstring
- PR #1401: Patch for lbfgs solver for logistic regression with no l1 penalty
- PR #1416: train_test_split numba and rmm device_array output bugfix
- PR #1419: UMAP pickle tests are using wrong n_neighbors value for trustworthiness
- PR #1438: KNN Classifier to properly return Dataframe with Dataframe input
- PR #1425: Deprecate seed and use random_state similar to Scikit-learn in train_test_split
- PR #1458: Add joblib as an explicit requirement
- PR #1474: Defer knn mnmg to 0.12 nightly builds and disable ucx-py dependency

# cuML 0.10.0 (16 Oct 2019)

## New Features
- PR #1148: C++ benchmark tool for c++/CUDA code inside cuML
- PR #1071: Selective eigen solver of cuSolver
- PR #1073: Updating RF wrappers to use FIL for GPU accelerated prediction
- PR #1104: CUDA 10.1 support
- PR #1113: prims: new batched make-symmetric-matrix primitive
- PR #1112: prims: new batched-gemv primitive
- PR #855: Added benchmark tools
- PR #1149 Add YYMMDD to version tag for nightly conda packages
- PR #892: General Gram matrices prim
- PR #912: Support Vector Machine
- PR #1274: Updated the RF score function to use GPU predict

## Improvements
- PR #961: High Peformance RF; HIST algo
- PR #1028: Dockerfile updates after dir restructure. Conda env yaml to add statsmodels as a dependency
- PR #1047: Consistent OPG interface for kmeans, based on internal libcumlprims update
- PR #763: Add examples to train_test_split documentation
- PR #1093: Unified inference kernels for different FIL algorithms
- PR #1076: Paying off some UMAP / Spectral tech debt.
- PR #1086: Ensure RegressorMixin scorer uses device arrays
- PR #1110: Adding tests to use default values of parameters of the models
- PR #1108: input_to_host_array function in input_utils for input processing to host arrays
- PR #1114: K-means: Exposing useful params, removing unused params, proxying params in Dask
- PR #1138: Implementing ANY_RANK semantics on irecv
- PR #1142: prims: expose separate InType and OutType for unaryOp and binaryOp
- PR #1115: Moving dask_make_blobs to cuml.dask.datasets. Adding conversion to dask.DataFrame
- PR #1136: CUDA 10.1 CI updates
- PR #1135: K-means: add boundary cases for kmeans||, support finer control with convergence
- PR #1163: Some more correctness improvements. Better verbose printing
- PR #1165: Adding except + in all remaining cython
- PR #1186: Using LocalCUDACluster Pytest fixture
- PR #1173: Docs: Barnes Hut TSNE documentation
- PR #1176: Use new RMM API based on Cython
- PR #1219: Adding custom bench_func and verbose logging to cuml.benchmark
- PR #1247: Improved MNMG RF error checking

## Bug Fixes

- PR #1231: RF respect number of cuda streams from cuml handle
- PR #1230: Rf bugfix memleak in regression
- PR #1208: compile dbscan bug
- PR #1016: Use correct libcumlprims version in GPU CI
- PR #1040: Update version of numba in development conda yaml files
- PR #1043: Updates to accomodate cuDF python code reorganization
- PR #1044: Remove nvidia driver installation from ci/cpu/build.sh
- PR #991: Barnes Hut TSNE Memory Issue Fixes
- PR #1075: Pinning Dask version for consistent CI results
- PR #990: Barnes Hut TSNE Memory Issue Fixes
- PR #1066: Using proper set of workers to destroy nccl comms
- PR #1072: Remove pip requirements and setup
- PR #1074: Fix flake8 CI style check
- PR #1087: Accuracy improvement for sqrt/log in RF max_feature
- PR #1088: Change straggling numba python allocations to use RMM
- PR #1106: Pinning Distributed version to match Dask for consistent CI results
- PR #1116: TSNE CUDA 10.1 Bug Fixes
- PR #1132: DBSCAN Batching Bug Fix
- PR #1162: DASK RF random seed bug fix
- PR #1164: Fix check_dtype arg handling for input_to_dev_array
- PR #1171: SVM prediction bug fix
- PR #1177: Update dask and distributed to 2.5
- PR #1204: Fix SVM crash on Turing
- PR #1199: Replaced sprintf() with snprintf() in THROW()
- PR #1205: Update dask-cuda in yml envs
- PR #1211: Fixing Dask k-means transform bug and adding test
- PR #1236: Improve fix for SMO solvers potential crash on Turing
- PR #1251: Disable compiler optimization for CUDA 10.1 for distance prims
- PR #1260: Small bugfix for major conversion in input_utils
- PR #1276: Fix float64 prediction crash in test_random_forest

# cuML 0.9.0 (21 Aug 2019)

## New Features

- PR #894: Convert RF to treelite format
- PR #826: Jones transformation of params for ARIMA models timeSeries ml-prim
- PR #697: Silhouette Score metric ml-prim
- PR #674: KL Divergence metric ml-prim
- PR #787: homogeneity, completeness and v-measure metrics ml-prim
- PR #711: Mutual Information metric ml-prim
- PR #724: Entropy metric ml-prim
- PR #766: Expose score method based on inertia for KMeans
- PR #823: prims: cluster dispersion metric
- PR #816: Added inverse_transform() for LabelEncoder
- PR #789: prims: sampling without replacement
- PR #813: prims: Col major istance prim
- PR #635: Random Forest & Decision Tree Regression (Single-GPU)
- PR #819: Forest Inferencing Library (FIL)
- PR #829: C++: enable nvtx ranges
- PR #835: Holt-Winters algorithm
- PR #837: treelite for decision forest exchange format
- PR #871: Wrapper for FIL
- PR #870: make_blobs python function
- PR #881: wrappers for accuracy_score and adjusted_rand_score functions
- PR #840: Dask RF classification and regression
- PR #870: make_blobs python function
- PR #879: import of treelite models to FIL
- PR #892: General Gram matrices prim
- PR #883: Adding MNMG Kmeans
- PR #930: Dask RF
- PR #882: TSNE - T-Distributed Stochastic Neighbourhood Embedding
- PR #624: Internals API & Graph Based Dimensionality Reductions Callback
- PR #926: Wrapper for FIL
- PR #994: Adding MPI comm impl for testing / benchmarking MNMG CUDA
- PR #960: Enable using libcumlprims for MG algorithms/prims

## Improvements
- PR #822: build: build.sh update to club all make targets together
- PR #807: Added development conda yml files
- PR #840: Require cmake >= 3.14
- PR #832: Stateless Decision Tree and Random Forest API
- PR #857: Small modifications to comms for utilizing IB w/ Dask
- PR #851: Random forest Stateless API wrappers
- PR #865: High Performance RF
- PR #895: Pretty prints arguments!
- PR #920: Add an empty marker kernel for tracing purposes
- PR #915: syncStream added to cumlCommunicator
- PR #922: Random Forest support in FIL
- PR #911: Update headers to credit CannyLabs BH TSNE implementation
- PR #918: Streamline CUDA_REL environment variable
- PR #924: kmeans: updated APIs to be stateless, refactored code for mnmg support
- PR #950: global_bias support in FIL
- PR #773: Significant improvements to input checking of all classes and common input API for Python
- PR #957: Adding docs to RF & KMeans MNMG. Small fixes for release
- PR #965: Making dask-ml a hard dependency
- PR #976: Update api.rst for new 0.9 classes
- PR #973: Use cudaDeviceGetAttribute instead of relying on cudaDeviceProp object being passed
- PR #978: Update README for 0.9
- PR #1009: Fix references to notebooks-contrib
- PR #1015: Ability to control the number of internal streams in cumlHandle_impl via cumlHandle
- PR #1175: Add more modules to docs ToC

## Bug Fixes

- PR #923: Fix misshapen level/trend/season HoltWinters output
- PR #831: Update conda package dependencies to cudf 0.9
- PR #772: Add missing cython headers to SGD and CD
- PR #849: PCA no attribute trans_input_ transform bug fix
- PR #869: Removing incorrect information from KNN Docs
- PR #885: libclang installation fix for GPUCI
- PR #896: Fix typo in comms build instructions
- PR #921: Fix build scripts using incorrect cudf version
- PR #928: TSNE Stability Adjustments
- PR #934: Cache cudaDeviceProp in cumlHandle for perf reasons
- PR #932: Change default param value for RF classifier
- PR #949: Fix dtype conversion tests for unsupported cudf dtypes
- PR #908: Fix local build generated file ownerships
- PR #983: Change RF max_depth default to 16
- PR #987: Change default values for knn
- PR #988: Switch to exact tsne
- PR #991: Cleanup python code in cuml.dask.cluster
- PR #996: ucx_initialized being properly set in CommsContext
- PR #1007: Throws a well defined error when mutigpu is not enabled
- PR #1018: Hint location of nccl in build.sh for CI
- PR #1022: Using random_state to make K-Means MNMG tests deterministic
- PR #1034: Fix typos and formatting issues in RF docs
- PR #1052: Fix the rows_sample dtype to float

# cuML 0.8.0 (27 June 2019)

## New Features

- PR #652: Adjusted Rand Index metric ml-prim
- PR #679: Class label manipulation ml-prim
- PR #636: Rand Index metric ml-prim
- PR #515: Added Random Projection feature
- PR #504: Contingency matrix ml-prim
- PR #644: Add train_test_split utility for cuDF dataframes
- PR #612: Allow Cuda Array Interface, Numba inputs and input code refactor
- PR #641: C: Separate C-wrapper library build to generate libcuml.so
- PR #631: Add nvcategory based ordinal label encoder
- PR #681: Add MBSGDClassifier and MBSGDRegressor classes around SGD
- PR #705: Quasi Newton solver and LogisticRegression Python classes
- PR #670: Add test skipping functionality to build.sh
- PR #678: Random Forest Python class
- PR #684: prims: make_blobs primitive
- PR #673: prims: reduce cols by key primitive
- PR #812: Add cuML Communications API & consolidate Dask cuML

## Improvements

- PR #597: C++ cuML and ml-prims folder refactor
- PR #590: QN Recover from numeric errors
- PR #482: Introduce cumlHandle for pca and tsvd
- PR #573: Remove use of unnecessary cuDF column and series copies
- PR #601: Cython PEP8 cleanup and CI integration
- PR #596: Introduce cumlHandle for ols and ridge
- PR #579: Introduce cumlHandle for cd and sgd, and propagate C++ errors in cython level for cd and sgd
- PR #604: Adding cumlHandle to kNN, spectral methods, and UMAP
- PR #616: Enable clang-format for enforcing coding style
- PR #618: CI: Enable copyright header checks
- PR #622: Updated to use 0.8 dependencies
- PR #626: Added build.sh script, updated CI scripts and documentation
- PR #633: build: Auto-detection of GPU_ARCHS during cmake
- PR #650: Moving brute force kNN to prims. Creating stateless kNN API.
- PR #662: C++: Bulk clang-format updates
- PR #671: Added pickle pytests and correct pickling of Base class
- PR #675: atomicMin/Max(float, double) with integer atomics and bit flipping
- PR #677: build: 'deep-clean' to build.sh to clean faiss build as well
- PR #683: Use stateless c++ API in KNN so that it can be pickled properly
- PR #686: Use stateless c++ API in UMAP so that it can be pickled properly
- PR #695: prims: Refactor pairwise distance
- PR #707: Added stress test and updated documentation for RF
- PR #701: Added emacs temporary file patterns to .gitignore
- PR #606: C++: Added tests for host_buffer and improved device_buffer and host_buffer implementation
- PR #726: Updated RF docs and stress test
- PR #730: Update README and RF docs for 0.8
- PR #744: Random projections generating binomial on device. Fixing tests.
- PR #741: Update API docs for 0.8
- PR #754: Pickling of UMAP/KNN
- PR #753: Made PCA and TSVD picklable
- PR #746: LogisticRegression and QN API docstrings
- PR #820: Updating DEVELOPER GUIDE threading guidelines

## Bug Fixes
- PR #584: Added missing virtual destructor to deviceAllocator and hostAllocator
- PR #620: C++: Removed old unit-test files in ml-prims
- PR #627: C++: Fixed dbscan crash issue filed in 613
- PR #640: Remove setuptools from conda run dependency
- PR #646: Update link in contributing.md
- PR #649: Bug fix to LinAlg::reduce_rows_by_key prim filed in issue #648
- PR #666: fixes to gitutils.py to resolve both string decode and handling of uncommitted files
- PR #676: Fix template parameters in `bernoulli()` implementation.
- PR #685: Make CuPy optional to avoid nccl conda package conflicts
- PR #687: prims: updated tolerance for reduce_cols_by_key unit-tests
- PR #689: Removing extra prints from NearestNeighbors cython
- PR #718: Bug fix for DBSCAN and increasing batch size of sgd
- PR #719: Adding additional checks for dtype of the data
- PR #736: Bug fix for RF wrapper and .cu print function
- PR #547: Fixed issue if C++ compiler is specified via CXX during configure.
- PR #759: Configure Sphinx to render params correctly
- PR #762: Apply threshold to remove flakiness of UMAP tests.
- PR #768: Fixing memory bug from stateless refactor
- PR #782: Nearest neighbors checking properly whether memory should be freed
- PR #783: UMAP was using wrong size for knn computation
- PR #776: Hotfix for self.variables in RF
- PR #777: Fix numpy input bug
- PR #784: Fix jit of shuffle_idx python function
- PR #790: Fix rows_sample input type for RF
- PR #793: Fix for dtype conversion utility for numba arrays without cupy installed
- PR #806: Add a seed for sklearn model in RF test file
- PR #843: Rf quantile fix

# cuML 0.7.0 (10 May 2019)

## New Features

- PR #405: Quasi-Newton GLM Solvers
- PR #277: Add row- and column-wise weighted mean primitive
- PR #424: Add a grid-sync struct for inter-block synchronization
- PR #430: Add R-Squared Score to ml primitives
- PR #463: Add matrix gather to ml primitives
- PR #435: Expose cumlhandle in cython + developer guide
- PR #455: Remove default-stream arguement across ml-prims and cuML
- PR #375: cuml cpp shared library renamed to libcuml++.so
- PR #460: Random Forest & Decision Trees (Single-GPU, Classification)
- PR #491: Add doxygen build target for ml-prims
- PR #505: Add R-Squared Score to python interface
- PR #507: Add coordinate descent for lasso and elastic-net
- PR #511: Add a minmax ml-prim
- PR #516: Added Trustworthiness score feature
- PR #520: Add local build script to mimic gpuCI
- PR #503: Add column-wise matrix sort primitive
- PR #525: Add docs build script to cuML
- PR #528: Remove current KMeans and replace it with a new single GPU implementation built using ML primitives

## Improvements

- PR #481: Refactoring Quasi-Newton to use cumlHandle
- PR #467: Added validity check on cumlHandle_t
- PR #461: Rewrote permute and added column major version
- PR #440: README updates
- PR #295: Improve build-time and the interface e.g., enable bool-OutType, for distance()
- PR #390: Update docs version
- PR #272: Add stream parameters to cublas and cusolver wrapper functions
- PR #447: Added building and running mlprims tests to CI
- PR #445: Lower dbscan memory usage by computing adjacency matrix directly
- PR #431: Add support for fancy iterator input types to LinAlg::reduce_rows_by_key
- PR #394: Introducing cumlHandle API to dbscan and add example
- PR #500: Added CI check for black listed CUDA Runtime API calls
- PR #475: exposing cumlHandle for dbscan from python-side
- PR #395: Edited the CONTRIBUTING.md file
- PR #407: Test files to run stress, correctness and unit tests for cuml algos
- PR #512: generic copy method for copying buffers between device/host
- PR #533: Add cudatoolkit conda dependency
- PR #524: Use cmake find blas and find lapack to pass configure options to faiss
- PR #527: Added notes on UMAP differences from reference implementation
- PR #540: Use latest release version in update-version CI script
- PR #552: Re-enable assert in kmeans tests with xfail as needed
- PR #581: Add shared memory fast col major to row major function back with bound checks
- PR #592: More efficient matrix copy/reverse methods
- PR #721: Added pickle tests for DBSCAN and Random Projections

## Bug Fixes

- PR #334: Fixed segfault in `ML::cumlHandle_impl::destroyResources`
- PR #349: Developer guide clarifications for cumlHandle and cumlHandle_impl
- PR #398: Fix CI scripts to allow nightlies to be uploaded
- PR #399: Skip PCA tests to allow CI to run with driver 418
- PR #422: Issue in the PCA tests was solved and CI can run with driver 418
- PR #409: Add entry to gitmodules to ignore build artifacts
- PR #412: Fix for svdQR function in ml-prims
- PR #438: Code that depended on FAISS was building everytime.
- PR #358: Fixed an issue when switching streams on MLCommon::device_buffer and MLCommon::host_buffer
- PR #434: Fixing bug in CSR tests
- PR #443: Remove defaults channel from ci scripts
- PR #384: 64b index arithmetic updates to the kernels inside ml-prims
- PR #459: Fix for runtime library path of pip package
- PR #464: Fix for C++11 destructor warning in qn
- PR #466: Add support for column-major in LinAlg::*Norm methods
- PR #465: Fixing deadlock issue in GridSync due to consecutive sync calls
- PR #468: Fix dbscan example build failure
- PR #470: Fix resource leakage in Kalman filter python wrapper
- PR #473: Fix gather ml-prim test for change in rng uniform API
- PR #477: Fixes default stream initialization in cumlHandle
- PR #480: Replaced qn_fit() declaration with #include of file containing definition to fix linker error
- PR #495: Update cuDF and RMM versions in GPU ci test scripts
- PR #499: DEVELOPER_GUIDE.md: fixed links and clarified ML::detail::streamSyncer example
- PR #506: Re enable ml-prim tests in CI
- PR #508: Fix for an error with default argument in LinAlg::meanSquaredError
- PR #519: README.md Updates and adding BUILD.md back
- PR #526: Fix the issue of wrong results when fit and transform of PCA are called separately
- PR #531: Fixing missing arguments in updateDevice() for RF
- PR #543: Exposing dbscan batch size through cython API and fixing broken batching
- PR #551: Made use of ZLIB_LIBRARIES consistent between ml_test and ml_mg_test
- PR #557: Modified CI script to run cuML tests before building mlprims and removed lapack flag
- PR #578: Updated Readme.md to add lasso and elastic-net
- PR #580: Fixing cython garbage collection bug in KNN
- PR #577: Use find libz in prims cmake
- PR #594: fixed cuda-memcheck mean_center test failures


# cuML 0.6.1 (09 Apr 2019)

## Bug Fixes

- PR #462 Runtime library path fix for cuML pip package


# cuML 0.6.0 (22 Mar 2019)

## New Features

- PR #249: Single GPU Stochastic Gradient Descent for linear regression, logistic regression, and linear svm with L1, L2, and elastic-net penalties.
- PR #247: Added "proper" CUDA API to cuML
- PR #235: NearestNeighbors MG Support
- PR #261: UMAP Algorithm
- PR #290: NearestNeighbors numpy MG Support
- PR #303: Reusable spectral embedding / clustering
- PR #325: Initial support for single process multi-GPU OLS and tSVD
- PR #271: Initial support for hyperparameter optimization with dask for many models

## Improvements

- PR #144: Dockerfile update and docs for LinearRegression and Kalman Filter.
- PR #168: Add /ci/gpu/build.sh file to cuML
- PR #167: Integrating full-n-final ml-prims repo inside cuml
- PR #198: (ml-prims) Removal of *MG calls + fixed a bug in permute method
- PR #194: Added new ml-prims for supporting LASSO regression.
- PR #114: Building faiss C++ api into libcuml
- PR #64: Using FAISS C++ API in cuML and exposing bindings through cython
- PR #208: Issue ml-common-3: Math.h: swap thrust::for_each with binaryOp,unaryOp
- PR #224: Improve doc strings for readable rendering with readthedocs
- PR #209: Simplify README.md, move build instructions to BUILD.md
- PR #218: Fix RNG to use given seed and adjust RNG test tolerances.
- PR #225: Support for generating random integers
- PR #215: Refactored LinAlg::norm to Stats::rowNorm and added Stats::colNorm
- PR #234: Support for custom output type and passing index value to main_op in *Reduction kernels
- PR #230: Refactored the cuda_utils header
- PR #236: Refactored cuml python package structure to be more sklearn like
- PR #232: Added reduce_rows_by_key
- PR #246: Support for 2 vectors in the matrix vector operator
- PR #244: Fix for single GPU OLS and Ridge to support one column training data
- PR #271: Added get_params and set_params functions for linear and ridge regression
- PR #253: Fix for issue #250-reduce_rows_by_key failed memcheck for small nkeys
- PR #269: LinearRegression, Ridge Python docs update and cleaning
- PR #322: set_params updated
- PR #237: Update build instructions
- PR #275: Kmeans use of faster gpu_matrix
- PR #288: Add n_neighbors to NearestNeighbors constructor
- PR #302: Added FutureWarning for deprecation of current kmeans algorithm
- PR #312: Last minute cleanup before release
- PR #315: Documentation updating and enhancements
- PR #330: Added ignored argument to pca.fit_transform to map to sklearn's implemenation
- PR #342: Change default ABI to ON
- PR #572: Pulling DBSCAN components into reusable primitives


## Bug Fixes

- PR #193: Fix AttributeError in PCA and TSVD
- PR #211: Fixing inconsistent use of proper batch size calculation in DBSCAN
- PR #202: Adding back ability for users to define their own BLAS
- PR #201: Pass CMAKE CUDA path to faiss/configure script
- PR #200 Avoid using numpy via cimport in KNN
- PR #228: Bug fix: LinAlg::unaryOp with 0-length input
- PR #279: Removing faiss-gpu references in README
- PR #321: Fix release script typo
- PR #327: Update conda requirements for version 0.6 requirements
- PR #352: Correctly calculating numpy chunk sizing for kNN
- PR #345: Run python import as part of package build to trigger compilation
- PR #347: Lowering memory usage of kNN.
- PR #355: Fixing issues with very large numpy inputs to SPMG OLS and tSVD.
- PR #357: Removing FAISS requirement from README
- PR #362: Fix for matVecOp crashing on large input sizes
- PR #366: Index arithmetic issue fix with TxN_t class
- PR #376: Disabled kmeans tests since they are currently too sensitive (see #71)
- PR #380: Allow arbitrary data size on ingress for numba_utils.row_matrix
- PR #385: Fix for long import cuml time in containers and fix for setup_pip
- PR #630: Fixing a missing kneighbors in nearest neighbors python proxy

# cuML 0.5.1 (05 Feb 2019)

## Bug Fixes

- PR #189 Avoid using numpy via cimport to prevent ABI issues in Cython compilation


# cuML 0.5.0 (28 Jan 2019)

## New Features

- PR #66: OLS Linear Regression
- PR #44: Distance calculation ML primitives
- PR #69: Ridge (L2 Regularized) Linear Regression
- PR #103: Linear Kalman Filter
- PR #117: Pip install support
- PR #64: Device to device support from cuML device pointers into FAISS

## Improvements

- PR #56: Make OpenMP optional for building
- PR #67: Github issue templates
- PR #44: Refactored DBSCAN to use ML primitives
- PR #91: Pytest cleanup and sklearn toyset datasets based pytests for kmeans and dbscan
- PR #75: C++ example to use kmeans
- PR #117: Use cmake extension to find any zlib installed in system
- PR #94: Add cmake flag to set ABI compatibility
- PR #139: Move thirdparty submodules to root and add symlinks to new locations
- PR #151: Replace TravisCI testing and conda pkg builds with gpuCI
- PR #164: Add numba kernel for faster column to row major transform
- PR #114: Adding FAISS to cuml build

## Bug Fixes

- PR #48: CUDA 10 compilation warnings fix
- PR #51: Fixes to Dockerfile and docs for new build system
- PR #72: Fixes for GCC 7
- PR #96: Fix for kmeans stack overflow with high number of clusters
- PR #105: Fix for AttributeError in kmeans fit method
- PR #113: Removed old  glm python/cython files
- PR #118: Fix for AttributeError in kmeans predict method
- PR #125: Remove randomized solver option from PCA python bindings


# cuML 0.4.0 (05 Dec 2018)

## New Features

## Improvements

- PR #42: New build system: separation of libcuml.so and cuml python package
- PR #43: Added changelog.md

## Bug Fixes


# cuML 0.3.0 (30 Nov 2018)

## New Features

- PR #33: Added ability to call cuML algorithms using numpy arrays

## Improvements

- PR #24: Fix references of python package from cuML to cuml and start using versioneer for better versioning
- PR #40: Added support for refactored cuDF 0.3.0, updated Conda files
- PR #33: Major python test cleaning, all tests pass with cuDF 0.2.0 and 0.3.0. Preparation for new build system
- PR #34: Updated batch count calculation logic in DBSCAN
- PR #35: Beginning of DBSCAN refactor to use cuML mlprims and general improvements

## Bug Fixes

- PR #30: Fixed batch size bug in DBSCAN that caused crash. Also fixed various locations for potential integer overflows
- PR #28: Fix readthedocs build documentation
- PR #29: Fix pytests for cuml name change from cuML
- PR #33: Fixed memory bug that would cause segmentation faults due to numba releasing memory before it was used. Also fixed row major/column major bugs for different algorithms
- PR #36: Fix kmeans gtest to use device data
- PR #38: cuda\_free bug removed that caused google tests to sometimes pass and sometimes fail randomly
- PR #39: Updated cmake to correctly link with CUDA libraries, add CUDA runtime linking and include source files in compile target

# cuML 0.2.0 (02 Nov 2018)

## New Features

- PR #11: Kmeans algorithm added
- PR #7: FAISS KNN wrapper added
- PR #21: Added Conda install support

## Improvements

- PR #15: Added compatibility with cuDF (from prior pyGDF)
- PR #13: Added FAISS to Dockerfile
- PR #21: Added TravisCI build system for CI and Conda builds

## Bug Fixes

- PR #4: Fixed explained variance bug in TSVD
- PR #5: Notebook bug fixes and updated results


# cuML 0.1.0

Initial release including PCA, TSVD, DBSCAN, ml-prims and cython wrappers<|MERGE_RESOLUTION|>--- conflicted
+++ resolved
@@ -16,9 +16,7 @@
 - PR #3083: Improving test_make_blobs testing time
 - PR #2906: Moving `linalg` decomp to RAFT namespaces
 - PR #2996: Removing the max_depth restriction for switching to the batched backend
-<<<<<<< HEAD
 - PR #3018: Center components on the mean in Barnes-Hut t-SNE
-=======
 - PR #3004: Remove Single Process Multi GPU (SPMG) code
 - PR #3044: Move leftover `linalg` and `stats` to RAFT namespaces
 - PR #3067: Deleting prims moved to RAFT and updating header paths
@@ -31,7 +29,6 @@
 - PR #3111: Adding Cython to Code Coverage
 - PR #3129:  Update notebooks README
 - PR #3134: Improving the Deprecation Message Formatting in Documentation
->>>>>>> f1cca8d1
 
 ## Bug Fixes
 - PR #3065: Refactoring prims metrics function names from camelcase to underscore format
