# cuML 0.9.0 (Date TBD)

## New Features

<<<<<<< HEAD
- PR #697: Silhouette Score metric ml-prim
=======
- PR #674: KL Divergence metric ml-prim
>>>>>>> 5d8bdc84
- PR #787: homogeneity, completeness and v-measure metrics ml-prim
- PR #711: Mutual Information metric ml-prim
- PR #724: Entropy metric ml-prim
- PR #766: Expose score method based on inertia for KMeans

## Improvements

## Bug Fixes

- PR #772: Add missing cython headers to SGD and CD

# cuML 0.8.0 (27 June 2019)

## New Features

- PR #652: Adjusted Rand Index metric ml-prim
- PR #679: Class label manipulation ml-prim
- PR #636: Rand Index metric ml-prim
- PR #515: Added Random Projection feature
- PR #504: Contingency matrix ml-prim
- PR #644: Add train_test_split utility for cuDF dataframes
- PR #612: Allow Cuda Array Interface, Numba inputs and input code refactor
- PR #641: C: Separate C-wrapper library build to generate libcuml.so
- PR #631: Add nvcategory based ordinal label encoder
- PR #681: Add MBSGDClassifier and MBSGDRegressor classes around SGD
- PR #705: Quasi Newton solver and LogisticRegression Python classes
- PR #670: Add test skipping functionality to build.sh
- PR #678: Random Forest Python class
- PR #684: prims: make_blobs primitive
- PR #673: prims: reduce cols by key primitive

## Improvements

- PR #597: C++ cuML and ml-prims folder refactor
- PR #590: QN Recover from numeric errors
- PR #482: Introduce cumlHandle for pca and tsvd
- PR #573: Remove use of unnecessary cuDF column and series copies
- PR #601: Cython PEP8 cleanup and CI integration
- PR #596: Introduce cumlHandle for ols and ridge
- PR #579: Introduce cumlHandle for cd and sgd, and propagate C++ errors in cython level for cd and sgd
- PR #604: Adding cumlHandle to kNN, spectral methods, and UMAP
- PR #616: Enable clang-format for enforcing coding style
- PR #618: CI: Enable copyright header checks
- PR #622: Updated to use 0.8 dependencies
- PR #626: Added build.sh script, updated CI scripts and documentation
- PR #633: build: Auto-detection of GPU_ARCHS during cmake
- PR #650: Moving brute force kNN to prims. Creating stateless kNN API.
- PR #662: C++: Bulk clang-format updates
- PR #671: Added pickle pytests and correct pickling of Base class
- PR #675: atomicMin/Max(float, double) with integer atomics and bit flipping
- PR #677: build: 'deep-clean' to build.sh to clean faiss build as well
- PR #683: Use stateless c++ API in KNN so that it can be pickled properly
- PR #686: Use stateless c++ API in UMAP so that it can be pickled properly
- PR #695: prims: Refactor pairwise distance
- PR #707: Added stress test and updated documentation for RF
- PR #701: Added emacs temporary file patterns to .gitignore
- PR #606: C++: Added tests for host_buffer and improved device_buffer and host_buffer implementation
- PR #726: Updated RF docs and stress test
- PR #730: Update README and RF docs for 0.8
- PR #744: Random projections generating binomial on device. Fixing tests.
- PR #741: Update API docs for 0.8
- PR #753: Made PCA and TSVD picklable
- PR #746: LogisticRegression and QN API docstrings

## Bug Fixes
- PR #584: Added missing virtual destructor to deviceAllocator and hostAllocator
- PR #620: C++: Removed old unit-test files in ml-prims
- PR #627: C++: Fixed dbscan crash issue filed in 613
- PR #640: Remove setuptools from conda run dependency
- PR #646: Update link in contributing.md
- PR #649: Bug fix to LinAlg::reduce_rows_by_key prim filed in issue #648
- PR #666: fixes to gitutils.py to resolve both string decode and handling of uncommitted files
- PR #676: Fix template parameters in `bernoulli()` implementation.
- PR #685: Make CuPy optional to avoid nccl conda package conflicts
- PR #687: prims: updated tolerance for reduce_cols_by_key unit-tests
- PR #689: Removing extra prints from NearestNeighbors cython
- PR #718: Bug fix for DBSCAN and increasing batch size of sgd
- PR #719: Adding additional checks for dtype of the data
- PR #736: Bug fix for RF wrapper and .cu print function
- PR #547: Fixed issue if C++ compiler is specified via CXX during configure.
- PR #759: Configure Sphinx to render params correctly
- PR #762: Apply threshold to remove flakiness of UMAP tests.
- PR #768: Fixing memory bug from stateless refactor
- PR #782: Nearest neighbors checking properly whether memory should be freed
- PR #783: UMAP was using wrong size for knn computation
- PR #776: Hotfix for self.variables in RF
- PR #777: Fix numpy input bug
- PR #784: Fix jit of shuffle_idx python function
- PR #790: Fix rows_sample input type for RF
- PR #793: Fix for dtype conversion utility for numba arrays without cupy installed
- PR #806: Add a seed for sklearn model in RF test file

# cuML 0.7.0 (10 May 2019)

## New Features

- PR #405: Quasi-Newton GLM Solvers
- PR #277: Add row- and column-wise weighted mean primitive
- PR #424: Add a grid-sync struct for inter-block synchronization
- PR #430: Add R-Squared Score to ml primitives
- PR #463: Add matrix gather to ml primitives
- PR #435: Expose cumlhandle in cython + developer guide
- PR #455: Remove default-stream arguement across ml-prims and cuML
- PR #375: cuml cpp shared library renamed to libcuml++.so
- PR #460: Random Forest & Decision Trees (Single-GPU, Classification)
- PR #491: Add doxygen build target for ml-prims
- PR #505: Add R-Squared Score to python interface
- PR #507: Add coordinate descent for lasso and elastic-net
- PR #511: Add a minmax ml-prim
- PR #516: Added Trustworthiness score feature
- PR #520: Add local build script to mimic gpuCI
- PR #503: Add column-wise matrix sort primitive
- PR #525: Add docs build script to cuML
- PR #528: Remove current KMeans and replace it with a new single GPU implementation built using ML primitives

## Improvements

- PR #481: Refactoring Quasi-Newton to use cumlHandle
- PR #467: Added validity check on cumlHandle_t
- PR #461: Rewrote permute and added column major version
- PR #440: README updates
- PR #295: Improve build-time and the interface e.g., enable bool-OutType, for distance()
- PR #390: Update docs version
- PR #272: Add stream parameters to cublas and cusolver wrapper functions
- PR #447: Added building and running mlprims tests to CI
- PR #445: Lower dbscan memory usage by computing adjacency matrix directly
- PR #431: Add support for fancy iterator input types to LinAlg::reduce_rows_by_key
- PR #394: Introducing cumlHandle API to dbscan and add example
- PR #500: Added CI check for black listed CUDA Runtime API calls
- PR #475: exposing cumlHandle for dbscan from python-side
- PR #395: Edited the CONTRIBUTING.md file
- PR #407: Test files to run stress, correctness and unit tests for cuml algos
- PR #512: generic copy method for copying buffers between device/host
- PR #533: Add cudatoolkit conda dependency
- PR #524: Use cmake find blas and find lapack to pass configure options to faiss
- PR #527: Added notes on UMAP differences from reference implementation
- PR #540: Use latest release version in update-version CI script
- PR #552: Re-enable assert in kmeans tests with xfail as needed
- PR #581: Add shared memory fast col major to row major function back with bound checks
- PR #592: More efficient matrix copy/reverse methods
- PR #721: Added pickle tests for DBSCAN and Random Projections

## Bug Fixes

- PR #334: Fixed segfault in `ML::cumlHandle_impl::destroyResources`
- PR #349: Developer guide clarifications for cumlHandle and cumlHandle_impl
- PR #398: Fix CI scripts to allow nightlies to be uploaded
- PR #399: Skip PCA tests to allow CI to run with driver 418
- PR #422: Issue in the PCA tests was solved and CI can run with driver 418
- PR #409: Add entry to gitmodules to ignore build artifacts
- PR #412: Fix for svdQR function in ml-prims
- PR #438: Code that depended on FAISS was building everytime.
- PR #358: Fixed an issue when switching streams on MLCommon::device_buffer and MLCommon::host_buffer
- PR #434: Fixing bug in CSR tests
- PR #443: Remove defaults channel from ci scripts
- PR #384: 64b index arithmetic updates to the kernels inside ml-prims
- PR #459: Fix for runtime library path of pip package
- PR #464: Fix for C++11 destructor warning in qn
- PR #466: Add support for column-major in LinAlg::*Norm methods
- PR #465: Fixing deadlock issue in GridSync due to consecutive sync calls
- PR #468: Fix dbscan example build failure
- PR #470: Fix resource leakage in Kalman filter python wrapper
- PR #473: Fix gather ml-prim test for change in rng uniform API
- PR #477: Fixes default stream initialization in cumlHandle
- PR #480: Replaced qn_fit() declaration with #include of file containing definition to fix linker error
- PR #495: Update cuDF and RMM versions in GPU ci test scripts
- PR #499: DEVELOPER_GUIDE.md: fixed links and clarified ML::detail::streamSyncer example
- PR #506: Re enable ml-prim tests in CI
- PR #508: Fix for an error with default argument in LinAlg::meanSquaredError
- PR #519: README.md Updates and adding BUILD.md back
- PR #526: Fix the issue of wrong results when fit and transform of PCA are called separately
- PR #531: Fixing missing arguments in updateDevice() for RF
- PR #543: Exposing dbscan batch size through cython API and fixing broken batching
- PR #551: Made use of ZLIB_LIBRARIES consistent between ml_test and ml_mg_test
- PR #557: Modified CI script to run cuML tests before building mlprims and removed lapack flag
- PR #578: Updated Readme.md to add lasso and elastic-net
- PR #580: Fixing cython garbage collection bug in KNN
- PR #577: Use find libz in prims cmake
- PR #594: fixed cuda-memcheck mean_center test failures


# cuML 0.6.1 (09 Apr 2019)

## Bug Fixes

- PR #462 Runtime library path fix for cuML pip package


# cuML 0.6.0 (22 Mar 2019)

## New Features

- PR #249: Single GPU Stochastic Gradient Descent for linear regression, logistic regression, and linear svm with L1, L2, and elastic-net penalties.
- PR #247: Added "proper" CUDA API to cuML
- PR #235: NearestNeighbors MG Support
- PR #261: UMAP Algorithm
- PR #290: NearestNeighbors numpy MG Support
- PR #303: Reusable spectral embedding / clustering
- PR #325: Initial support for single process multi-GPU OLS and tSVD
- PR #271: Initial support for hyperparameter optimization with dask for many models

## Improvements

- PR #144: Dockerfile update and docs for LinearRegression and Kalman Filter.
- PR #168: Add /ci/gpu/build.sh file to cuML
- PR #167: Integrating full-n-final ml-prims repo inside cuml
- PR #198: (ml-prims) Removal of *MG calls + fixed a bug in permute method
- PR #194: Added new ml-prims for supporting LASSO regression.
- PR #114: Building faiss C++ api into libcuml
- PR #64: Using FAISS C++ API in cuML and exposing bindings through cython
- PR #208: Issue ml-common-3: Math.h: swap thrust::for_each with binaryOp,unaryOp
- PR #224: Improve doc strings for readable rendering with readthedocs
- PR #209: Simplify README.md, move build instructions to BUILD.md
- PR #218: Fix RNG to use given seed and adjust RNG test tolerances.
- PR #225: Support for generating random integers
- PR #215: Refactored LinAlg::norm to Stats::rowNorm and added Stats::colNorm
- PR #234: Support for custom output type and passing index value to main_op in *Reduction kernels
- PR #230: Refactored the cuda_utils header
- PR #236: Refactored cuml python package structure to be more sklearn like
- PR #232: Added reduce_rows_by_key
- PR #246: Support for 2 vectors in the matrix vector operator
- PR #244: Fix for single GPU OLS and Ridge to support one column training data
- PR #271: Added get_params and set_params functions for linear and ridge regression
- PR #253: Fix for issue #250-reduce_rows_by_key failed memcheck for small nkeys
- PR #269: LinearRegression, Ridge Python docs update and cleaning
- PR #322: set_params updated
- PR #237: Update build instructions
- PR #275: Kmeans use of faster gpu_matrix
- PR #288: Add n_neighbors to NearestNeighbors constructor
- PR #302: Added FutureWarning for deprecation of current kmeans algorithm
- PR #312: Last minute cleanup before release
- PR #315: Documentation updating and enhancements
- PR #330: Added ignored argument to pca.fit_transform to map to sklearn's implemenation
- PR #342: Change default ABI to ON
- PR #572: Pulling DBSCAN components into reusable primitives


## Bug Fixes

- PR #193: Fix AttributeError in PCA and TSVD
- PR #211: Fixing inconsistent use of proper batch size calculation in DBSCAN
- PR #202: Adding back ability for users to define their own BLAS
- PR #201: Pass CMAKE CUDA path to faiss/configure script
- PR #200 Avoid using numpy via cimport in KNN
- PR #228: Bug fix: LinAlg::unaryOp with 0-length input
- PR #279: Removing faiss-gpu references in README
- PR #321: Fix release script typo
- PR #327: Update conda requirements for version 0.6 requirements
- PR #352: Correctly calculating numpy chunk sizing for kNN
- PR #345: Run python import as part of package build to trigger compilation
- PR #347: Lowering memory usage of kNN.
- PR #355: Fixing issues with very large numpy inputs to SPMG OLS and tSVD.
- PR #357: Removing FAISS requirement from README
- PR #362: Fix for matVecOp crashing on large input sizes
- PR #366: Index arithmetic issue fix with TxN_t class
- PR #376: Disabled kmeans tests since they are currently too sensitive (see #71)
- PR #380: Allow arbitrary data size on ingress for numba_utils.row_matrix
- PR #385: Fix for long import cuml time in containers and fix for setup_pip
- PR #630: Fixing a missing kneighbors in nearest neighbors python proxy

# cuML 0.5.1 (05 Feb 2019)

## Bug Fixes

- PR #189 Avoid using numpy via cimport to prevent ABI issues in Cython compilation


# cuML 0.5.0 (28 Jan 2019)

## New Features

- PR #66: OLS Linear Regression
- PR #44: Distance calculation ML primitives
- PR #69: Ridge (L2 Regularized) Linear Regression
- PR #103: Linear Kalman Filter
- PR #117: Pip install support
- PR #64: Device to device support from cuML device pointers into FAISS

## Improvements

- PR #56: Make OpenMP optional for building
- PR #67: Github issue templates
- PR #44: Refactored DBSCAN to use ML primitives
- PR #91: Pytest cleanup and sklearn toyset datasets based pytests for kmeans and dbscan
- PR #75: C++ example to use kmeans
- PR #117: Use cmake extension to find any zlib installed in system
- PR #94: Add cmake flag to set ABI compatibility
- PR #139: Move thirdparty submodules to root and add symlinks to new locations
- PR #151: Replace TravisCI testing and conda pkg builds with gpuCI
- PR #164: Add numba kernel for faster column to row major transform
- PR #114: Adding FAISS to cuml build

## Bug Fixes

- PR #48: CUDA 10 compilation warnings fix
- PR #51: Fixes to Dockerfile and docs for new build system
- PR #72: Fixes for GCC 7
- PR #96: Fix for kmeans stack overflow with high number of clusters
- PR #105: Fix for AttributeError in kmeans fit method
- PR #113: Removed old  glm python/cython files
- PR #118: Fix for AttributeError in kmeans predict method
- PR #125: Remove randomized solver option from PCA python bindings


# cuML 0.4.0 (05 Dec 2018)

## New Features

## Improvements

- PR #42: New build system: separation of libcuml.so and cuml python package
- PR #43: Added changelog.md

## Bug Fixes


# cuML 0.3.0 (30 Nov 2018)

## New Features

- PR #33: Added ability to call cuML algorithms using numpy arrays

## Improvements

- PR #24: Fix references of python package from cuML to cuml and start using versioneer for better versioning
- PR #40: Added support for refactored cuDF 0.3.0, updated Conda files
- PR #33: Major python test cleaning, all tests pass with cuDF 0.2.0 and 0.3.0. Preparation for new build system
- PR #34: Updated batch count calculation logic in DBSCAN
- PR #35: Beginning of DBSCAN refactor to use cuML mlprims and general improvements

## Bug Fixes

- PR #30: Fixed batch size bug in DBSCAN that caused crash. Also fixed various locations for potential integer overflows
- PR #28: Fix readthedocs build documentation
- PR #29: Fix pytests for cuml name change from cuML
- PR #33: Fixed memory bug that would cause segmentation faults due to numba releasing memory before it was used. Also fixed row major/column major bugs for different algorithms
- PR #36: Fix kmeans gtest to use device data
- PR #38: cuda\_free bug removed that caused google tests to sometimes pass and sometimes fail randomly
- PR #39: Updated cmake to correctly link with CUDA libraries, add CUDA runtime linking and include source files in compile target

# cuML 0.2.0 (02 Nov 2018)

## New Features

- PR #11: Kmeans algorithm added
- PR #7: FAISS KNN wrapper added
- PR #21: Added Conda install support

## Improvements

- PR #15: Added compatibility with cuDF (from prior pyGDF)
- PR #13: Added FAISS to Dockerfile
- PR #21: Added TravisCI build system for CI and Conda builds

## Bug Fixes

- PR #4: Fixed explained variance bug in TSVD
- PR #5: Notebook bug fixes and updated results


# cuML 0.1.0

Initial release including PCA, TSVD, DBSCAN, ml-prims and cython wrappers<|MERGE_RESOLUTION|>--- conflicted
+++ resolved
@@ -2,11 +2,8 @@
 
 ## New Features
 
-<<<<<<< HEAD
 - PR #697: Silhouette Score metric ml-prim
-=======
 - PR #674: KL Divergence metric ml-prim
->>>>>>> 5d8bdc84
 - PR #787: homogeneity, completeness and v-measure metrics ml-prim
 - PR #711: Mutual Information metric ml-prim
 - PR #724: Entropy metric ml-prim
