# cuML 0.11.0 (Date TBD)

## New Features

- PR #1295: Cython side of MNMG PCA
- PR #1218: prims: histogram prim
- PR #1129: C++: Separate include folder for C++ API distribution
- PR #1242: Initial implementation of FIL sparse forests
- PR #1194: Initial ARIMA time-series modeling support.
- PR #1286: Importing treelite models as FIL sparse forests
- PR #1285: Fea minimum impurity decrease RF param
- PR #1301: Add make_regression to generate regression datasets
- PR #1322: RF pickling using treelite, protobuf and FIL
- PR #1332: Add option to cuml.dask make_blobs to produce dask array
- PR #1307: Add RF regression benchmark
- PR #1327: Update the code to build treelite with protobuf
- PR #1289: Add Python benchmarking support for FIL
<<<<<<< HEAD
- PR #1371: Cython side of MNMG tSVD
=======
- PR #1386: Expose SVC decision function value
>>>>>>> c4a18a06

## Improvements
- PR #1170: Use git to clone subprojects instead of git submodules
- PR #1239: Updated the treelite version
- PR #1225: setup.py clone dependencies like cmake and correct include paths
- PR #1224: Refactored FIL to prepare for sparse trees
- PR #1249: Include libcuml.so C API in installed targets
- PR #1259: Conda dev environment updates and use libcumlprims current version in CI
- PR #1277: Change dependency order in cmake for better printing at compile time
- PR #1264: Add -s flag to GPU CI pytest for better error printing
- PR #1271: Updated the Ridge regression documentation
- PR #1283: Updated the cuMl docs to include MBSGD and adjusted_rand_score
- PR #1300: Lowercase parameter versions for FIL algorithms
- PR #1312: Update CuPy to version 6.5 and use conda-forge channel
- PR #1336: Import SciKit-Learn models into FIL
- PR #1314: Added options needed for ASVDb output (CUDA ver, etc.), added option
  to select algos
- PR #1335: Options to print available algorithms and datasets
  in the Python benchmark
- PR #1338: Remove BUILD_ABI references in CI scripts
- PR #1340: Updated unit tests to uses larger dataset
- PR #1351: Build treelite temporarily for GPU CI testing of FIL Scikit-learn
  model importing
- PR #1360: Improved tests for importing SciKit-Learn models into FIL
- PR #1368: Add --num-rows benchmark command line argument
- PR #1351: Build treelite temporarily for GPU CI testing of FIL Scikit-learn model importing
- PR #1366: Modify train_test_split to use CuPy and accept device arrays
- PR #1258: Documenting new MPI communicator for multi-node multi-GPU testing
- PR #1345: Removing deprecated should_downcast argument
- PR #1362: device_buffer in UMAP + Sparse prims
- PR #1357: Run benchmarks multiple times for CI

## Bug Fixes
- PR #1281: Making rng.h threadsafe
- PR #1212: Fix cmake git cloning always running configure in subprojects
- PR #1261: Fix comms build errors due to cuml++ include folder changes
- PR #1267: Update build.sh for recent change of building comms in main CMakeLists
- PR #1278: Removed incorrect overloaded instance of eigJacobi
- PR #1302: Updates for numba 0.46
- PR #1313: Updated the RF tests to set the seed and n_streams
- PR #1319: Using machineName arg passed in instead of default for ASV reporting
- PR #1326: Fix illegal memory access in make_regression (bounds issue)
- PR #1330: Fix C++ unit test utils for better handling of differences near zero
- PR #1342: Fix to prevent memory leakage in Lasso and ElasticNet
- PR #1337: Fix k-means init from preset cluster centers
- PR #1354: Fix SVM gamma=scale implementation
- PR #1344: Change other solver based methods to create solver object in init
- PR #1373: Fixing a few small bugs in make_blobs and adding asserts to pytests
- PR #1361: Improve SMO error handling
- PR #1384: Lower expectations on batched matrix tests to prevent CI failures
- PR #1380: Fix memory leaks in ARIMA
- PR #1391: Lower expectations on batched matrix tests even more

# cuML 0.10.0 (16 Oct 2019)

## New Features
- PR #1148: C++ benchmark tool for c++/CUDA code inside cuML
- PR #1071: Selective eigen solver of cuSolver
- PR #1073: Updating RF wrappers to use FIL for GPU accelerated prediction
- PR #1104: CUDA 10.1 support
- PR #1113: prims: new batched make-symmetric-matrix primitive
- PR #1112: prims: new batched-gemv primitive
- PR #855: Added benchmark tools
- PR #1149 Add YYMMDD to version tag for nightly conda packages
- PR #892: General Gram matrices prim
- PR #912: Support Vector Machine
- PR #1274: Updated the RF score function to use GPU predict

## Improvements
- PR #961: High Peformance RF; HIST algo
- PR #1028: Dockerfile updates after dir restructure. Conda env yaml to add statsmodels as a dependency
- PR #1047: Consistent OPG interface for kmeans, based on internal libcumlprims update
- PR #763: Add examples to train_test_split documentation
- PR #1093: Unified inference kernels for different FIL algorithms
- PR #1076: Paying off some UMAP / Spectral tech debt.
- PR #1086: Ensure RegressorMixin scorer uses device arrays
- PR #1110: Adding tests to use default values of parameters of the models
- PR #1108: input_to_host_array function in input_utils for input processing to host arrays
- PR #1114: K-means: Exposing useful params, removing unused params, proxying params in Dask
- PR #1138: Implementing ANY_RANK semantics on irecv
- PR #1142: prims: expose separate InType and OutType for unaryOp and binaryOp
- PR #1115: Moving dask_make_blobs to cuml.dask.datasets. Adding conversion to dask.DataFrame
- PR #1136: CUDA 10.1 CI updates
- PR #1135: K-means: add boundary cases for kmeans||, support finer control with convergence
- PR #1163: Some more correctness improvements. Better verbose printing
- PR #1165: Adding except + in all remaining cython
- PR #1186: Using LocalCUDACluster Pytest fixture
- PR #1173: Docs: Barnes Hut TSNE documentation
- PR #1176: Use new RMM API based on Cython
- PR #1219: Adding custom bench_func and verbose logging to cuml.benchmark
- PR #1247: Improved MNMG RF error checking

## Bug Fixes

- PR #1231: RF respect number of cuda streams from cuml handle
- PR #1230: Rf bugfix memleak in regression
- PR #1208: compile dbscan bug
- PR #1016: Use correct libcumlprims version in GPU CI
- PR #1040: Update version of numba in development conda yaml files
- PR #1043: Updates to accomodate cuDF python code reorganization
- PR #1044: Remove nvidia driver installation from ci/cpu/build.sh
- PR #991: Barnes Hut TSNE Memory Issue Fixes
- PR #1075: Pinning Dask version for consistent CI results
- PR #990: Barnes Hut TSNE Memory Issue Fixes
- PR #1066: Using proper set of workers to destroy nccl comms
- PR #1072: Remove pip requirements and setup
- PR #1074: Fix flake8 CI style check
- PR #1087: Accuracy improvement for sqrt/log in RF max_feature
- PR #1088: Change straggling numba python allocations to use RMM
- PR #1106: Pinning Distributed version to match Dask for consistent CI results
- PR #1116: TSNE CUDA 10.1 Bug Fixes
- PR #1132: DBSCAN Batching Bug Fix
- PR #1162: DASK RF random seed bug fix
- PR #1164: Fix check_dtype arg handling for input_to_dev_array
- PR #1171: SVM prediction bug fix
- PR #1177: Update dask and distributed to 2.5
- PR #1204: Fix SVM crash on Turing
- PR #1199: Replaced sprintf() with snprintf() in THROW()
- PR #1205: Update dask-cuda in yml envs
- PR #1211: Fixing Dask k-means transform bug and adding test
- PR #1236: Improve fix for SMO solvers potential crash on Turing
- PR #1251: Disable compiler optimization for CUDA 10.1 for distance prims
- PR #1260: Small bugfix for major conversion in input_utils
- PR #1276: Fix float64 prediction crash in test_random_forest

# cuML 0.9.0 (21 Aug 2019)

## New Features

- PR #894: Convert RF to treelite format
- PR #826: Jones transformation of params for ARIMA models timeSeries ml-prim
- PR #697: Silhouette Score metric ml-prim
- PR #674: KL Divergence metric ml-prim
- PR #787: homogeneity, completeness and v-measure metrics ml-prim
- PR #711: Mutual Information metric ml-prim
- PR #724: Entropy metric ml-prim
- PR #766: Expose score method based on inertia for KMeans
- PR #823: prims: cluster dispersion metric
- PR #816: Added inverse_transform() for LabelEncoder
- PR #789: prims: sampling without replacement
- PR #813: prims: Col major istance prim
- PR #635: Random Forest & Decision Tree Regression (Single-GPU)
- PR #819: Forest Inferencing Library (FIL)
- PR #829: C++: enable nvtx ranges
- PR #835: Holt-Winters algorithm
- PR #837: treelite for decision forest exchange format
- PR #871: Wrapper for FIL
- PR #870: make_blobs python function
- PR #881: wrappers for accuracy_score and adjusted_rand_score functions
- PR #840: Dask RF classification and regression
- PR #870: make_blobs python function
- PR #879: import of treelite models to FIL
- PR #892: General Gram matrices prim
- PR #883: Adding MNMG Kmeans
- PR #930: Dask RF
- PR #882: TSNE - T-Distributed Stochastic Neighbourhood Embedding
- PR #624: Internals API & Graph Based Dimensionality Reductions Callback
- PR #926: Wrapper for FIL
- PR #994: Adding MPI comm impl for testing / benchmarking MNMG CUDA
- PR #960: Enable using libcumlprims for MG algorithms/prims

## Improvements
- PR #822: build: build.sh update to club all make targets together
- PR #807: Added development conda yml files
- PR #840: Require cmake >= 3.14
- PR #832: Stateless Decision Tree and Random Forest API
- PR #857: Small modifications to comms for utilizing IB w/ Dask
- PR #851: Random forest Stateless API wrappers
- PR #865: High Performance RF
- PR #895: Pretty prints arguments!
- PR #920: Add an empty marker kernel for tracing purposes
- PR #915: syncStream added to cumlCommunicator
- PR #922: Random Forest support in FIL
- PR #911: Update headers to credit CannyLabs BH TSNE implementation
- PR #918: Streamline CUDA_REL environment variable
- PR #924: kmeans: updated APIs to be stateless, refactored code for mnmg support
- PR #950: global_bias support in FIL
- PR #773: Significant improvements to input checking of all classes and common input API for Python
- PR #957: Adding docs to RF & KMeans MNMG. Small fixes for release
- PR #965: Making dask-ml a hard dependency
- PR #976: Update api.rst for new 0.9 classes
- PR #973: Use cudaDeviceGetAttribute instead of relying on cudaDeviceProp object being passed
- PR #978: Update README for 0.9
- PR #1009: Fix references to notebooks-contrib
- PR #1015: Ability to control the number of internal streams in cumlHandle_impl via cumlHandle
- PR #1175: Add more modules to docs ToC

## Bug Fixes

- PR #923: Fix misshapen level/trend/season HoltWinters output
- PR #831: Update conda package dependencies to cudf 0.9
- PR #772: Add missing cython headers to SGD and CD
- PR #849: PCA no attribute trans_input_ transform bug fix
- PR #869: Removing incorrect information from KNN Docs
- PR #885: libclang installation fix for GPUCI
- PR #896: Fix typo in comms build instructions
- PR #921: Fix build scripts using incorrect cudf version
- PR #928: TSNE Stability Adjustments
- PR #934: Cache cudaDeviceProp in cumlHandle for perf reasons
- PR #932: Change default param value for RF classifier
- PR #949: Fix dtype conversion tests for unsupported cudf dtypes
- PR #908: Fix local build generated file ownerships
- PR #983: Change RF max_depth default to 16
- PR #987: Change default values for knn
- PR #988: Switch to exact tsne
- PR #991: Cleanup python code in cuml.dask.cluster
- PR #996: ucx_initialized being properly set in CommsContext
- PR #1007: Throws a well defined error when mutigpu is not enabled
- PR #1018: Hint location of nccl in build.sh for CI
- PR #1022: Using random_state to make K-Means MNMG tests deterministic
- PR #1034: Fix typos and formatting issues in RF docs
- PR #1052: Fix the rows_sample dtype to float

# cuML 0.8.0 (27 June 2019)

## New Features

- PR #652: Adjusted Rand Index metric ml-prim
- PR #679: Class label manipulation ml-prim
- PR #636: Rand Index metric ml-prim
- PR #515: Added Random Projection feature
- PR #504: Contingency matrix ml-prim
- PR #644: Add train_test_split utility for cuDF dataframes
- PR #612: Allow Cuda Array Interface, Numba inputs and input code refactor
- PR #641: C: Separate C-wrapper library build to generate libcuml.so
- PR #631: Add nvcategory based ordinal label encoder
- PR #681: Add MBSGDClassifier and MBSGDRegressor classes around SGD
- PR #705: Quasi Newton solver and LogisticRegression Python classes
- PR #670: Add test skipping functionality to build.sh
- PR #678: Random Forest Python class
- PR #684: prims: make_blobs primitive
- PR #673: prims: reduce cols by key primitive
- PR #812: Add cuML Communications API & consolidate Dask cuML

## Improvements

- PR #597: C++ cuML and ml-prims folder refactor
- PR #590: QN Recover from numeric errors
- PR #482: Introduce cumlHandle for pca and tsvd
- PR #573: Remove use of unnecessary cuDF column and series copies
- PR #601: Cython PEP8 cleanup and CI integration
- PR #596: Introduce cumlHandle for ols and ridge
- PR #579: Introduce cumlHandle for cd and sgd, and propagate C++ errors in cython level for cd and sgd
- PR #604: Adding cumlHandle to kNN, spectral methods, and UMAP
- PR #616: Enable clang-format for enforcing coding style
- PR #618: CI: Enable copyright header checks
- PR #622: Updated to use 0.8 dependencies
- PR #626: Added build.sh script, updated CI scripts and documentation
- PR #633: build: Auto-detection of GPU_ARCHS during cmake
- PR #650: Moving brute force kNN to prims. Creating stateless kNN API.
- PR #662: C++: Bulk clang-format updates
- PR #671: Added pickle pytests and correct pickling of Base class
- PR #675: atomicMin/Max(float, double) with integer atomics and bit flipping
- PR #677: build: 'deep-clean' to build.sh to clean faiss build as well
- PR #683: Use stateless c++ API in KNN so that it can be pickled properly
- PR #686: Use stateless c++ API in UMAP so that it can be pickled properly
- PR #695: prims: Refactor pairwise distance
- PR #707: Added stress test and updated documentation for RF
- PR #701: Added emacs temporary file patterns to .gitignore
- PR #606: C++: Added tests for host_buffer and improved device_buffer and host_buffer implementation
- PR #726: Updated RF docs and stress test
- PR #730: Update README and RF docs for 0.8
- PR #744: Random projections generating binomial on device. Fixing tests.
- PR #741: Update API docs for 0.8
- PR #754: Pickling of UMAP/KNN
- PR #753: Made PCA and TSVD picklable
- PR #746: LogisticRegression and QN API docstrings
- PR #820: Updating DEVELOPER GUIDE threading guidelines

## Bug Fixes
- PR #584: Added missing virtual destructor to deviceAllocator and hostAllocator
- PR #620: C++: Removed old unit-test files in ml-prims
- PR #627: C++: Fixed dbscan crash issue filed in 613
- PR #640: Remove setuptools from conda run dependency
- PR #646: Update link in contributing.md
- PR #649: Bug fix to LinAlg::reduce_rows_by_key prim filed in issue #648
- PR #666: fixes to gitutils.py to resolve both string decode and handling of uncommitted files
- PR #676: Fix template parameters in `bernoulli()` implementation.
- PR #685: Make CuPy optional to avoid nccl conda package conflicts
- PR #687: prims: updated tolerance for reduce_cols_by_key unit-tests
- PR #689: Removing extra prints from NearestNeighbors cython
- PR #718: Bug fix for DBSCAN and increasing batch size of sgd
- PR #719: Adding additional checks for dtype of the data
- PR #736: Bug fix for RF wrapper and .cu print function
- PR #547: Fixed issue if C++ compiler is specified via CXX during configure.
- PR #759: Configure Sphinx to render params correctly
- PR #762: Apply threshold to remove flakiness of UMAP tests.
- PR #768: Fixing memory bug from stateless refactor
- PR #782: Nearest neighbors checking properly whether memory should be freed
- PR #783: UMAP was using wrong size for knn computation
- PR #776: Hotfix for self.variables in RF
- PR #777: Fix numpy input bug
- PR #784: Fix jit of shuffle_idx python function
- PR #790: Fix rows_sample input type for RF
- PR #793: Fix for dtype conversion utility for numba arrays without cupy installed
- PR #806: Add a seed for sklearn model in RF test file
- PR #843: Rf quantile fix

# cuML 0.7.0 (10 May 2019)

## New Features

- PR #405: Quasi-Newton GLM Solvers
- PR #277: Add row- and column-wise weighted mean primitive
- PR #424: Add a grid-sync struct for inter-block synchronization
- PR #430: Add R-Squared Score to ml primitives
- PR #463: Add matrix gather to ml primitives
- PR #435: Expose cumlhandle in cython + developer guide
- PR #455: Remove default-stream arguement across ml-prims and cuML
- PR #375: cuml cpp shared library renamed to libcuml++.so
- PR #460: Random Forest & Decision Trees (Single-GPU, Classification)
- PR #491: Add doxygen build target for ml-prims
- PR #505: Add R-Squared Score to python interface
- PR #507: Add coordinate descent for lasso and elastic-net
- PR #511: Add a minmax ml-prim
- PR #516: Added Trustworthiness score feature
- PR #520: Add local build script to mimic gpuCI
- PR #503: Add column-wise matrix sort primitive
- PR #525: Add docs build script to cuML
- PR #528: Remove current KMeans and replace it with a new single GPU implementation built using ML primitives

## Improvements

- PR #481: Refactoring Quasi-Newton to use cumlHandle
- PR #467: Added validity check on cumlHandle_t
- PR #461: Rewrote permute and added column major version
- PR #440: README updates
- PR #295: Improve build-time and the interface e.g., enable bool-OutType, for distance()
- PR #390: Update docs version
- PR #272: Add stream parameters to cublas and cusolver wrapper functions
- PR #447: Added building and running mlprims tests to CI
- PR #445: Lower dbscan memory usage by computing adjacency matrix directly
- PR #431: Add support for fancy iterator input types to LinAlg::reduce_rows_by_key
- PR #394: Introducing cumlHandle API to dbscan and add example
- PR #500: Added CI check for black listed CUDA Runtime API calls
- PR #475: exposing cumlHandle for dbscan from python-side
- PR #395: Edited the CONTRIBUTING.md file
- PR #407: Test files to run stress, correctness and unit tests for cuml algos
- PR #512: generic copy method for copying buffers between device/host
- PR #533: Add cudatoolkit conda dependency
- PR #524: Use cmake find blas and find lapack to pass configure options to faiss
- PR #527: Added notes on UMAP differences from reference implementation
- PR #540: Use latest release version in update-version CI script
- PR #552: Re-enable assert in kmeans tests with xfail as needed
- PR #581: Add shared memory fast col major to row major function back with bound checks
- PR #592: More efficient matrix copy/reverse methods
- PR #721: Added pickle tests for DBSCAN and Random Projections

## Bug Fixes

- PR #334: Fixed segfault in `ML::cumlHandle_impl::destroyResources`
- PR #349: Developer guide clarifications for cumlHandle and cumlHandle_impl
- PR #398: Fix CI scripts to allow nightlies to be uploaded
- PR #399: Skip PCA tests to allow CI to run with driver 418
- PR #422: Issue in the PCA tests was solved and CI can run with driver 418
- PR #409: Add entry to gitmodules to ignore build artifacts
- PR #412: Fix for svdQR function in ml-prims
- PR #438: Code that depended on FAISS was building everytime.
- PR #358: Fixed an issue when switching streams on MLCommon::device_buffer and MLCommon::host_buffer
- PR #434: Fixing bug in CSR tests
- PR #443: Remove defaults channel from ci scripts
- PR #384: 64b index arithmetic updates to the kernels inside ml-prims
- PR #459: Fix for runtime library path of pip package
- PR #464: Fix for C++11 destructor warning in qn
- PR #466: Add support for column-major in LinAlg::*Norm methods
- PR #465: Fixing deadlock issue in GridSync due to consecutive sync calls
- PR #468: Fix dbscan example build failure
- PR #470: Fix resource leakage in Kalman filter python wrapper
- PR #473: Fix gather ml-prim test for change in rng uniform API
- PR #477: Fixes default stream initialization in cumlHandle
- PR #480: Replaced qn_fit() declaration with #include of file containing definition to fix linker error
- PR #495: Update cuDF and RMM versions in GPU ci test scripts
- PR #499: DEVELOPER_GUIDE.md: fixed links and clarified ML::detail::streamSyncer example
- PR #506: Re enable ml-prim tests in CI
- PR #508: Fix for an error with default argument in LinAlg::meanSquaredError
- PR #519: README.md Updates and adding BUILD.md back
- PR #526: Fix the issue of wrong results when fit and transform of PCA are called separately
- PR #531: Fixing missing arguments in updateDevice() for RF
- PR #543: Exposing dbscan batch size through cython API and fixing broken batching
- PR #551: Made use of ZLIB_LIBRARIES consistent between ml_test and ml_mg_test
- PR #557: Modified CI script to run cuML tests before building mlprims and removed lapack flag
- PR #578: Updated Readme.md to add lasso and elastic-net
- PR #580: Fixing cython garbage collection bug in KNN
- PR #577: Use find libz in prims cmake
- PR #594: fixed cuda-memcheck mean_center test failures


# cuML 0.6.1 (09 Apr 2019)

## Bug Fixes

- PR #462 Runtime library path fix for cuML pip package


# cuML 0.6.0 (22 Mar 2019)

## New Features

- PR #249: Single GPU Stochastic Gradient Descent for linear regression, logistic regression, and linear svm with L1, L2, and elastic-net penalties.
- PR #247: Added "proper" CUDA API to cuML
- PR #235: NearestNeighbors MG Support
- PR #261: UMAP Algorithm
- PR #290: NearestNeighbors numpy MG Support
- PR #303: Reusable spectral embedding / clustering
- PR #325: Initial support for single process multi-GPU OLS and tSVD
- PR #271: Initial support for hyperparameter optimization with dask for many models

## Improvements

- PR #144: Dockerfile update and docs for LinearRegression and Kalman Filter.
- PR #168: Add /ci/gpu/build.sh file to cuML
- PR #167: Integrating full-n-final ml-prims repo inside cuml
- PR #198: (ml-prims) Removal of *MG calls + fixed a bug in permute method
- PR #194: Added new ml-prims for supporting LASSO regression.
- PR #114: Building faiss C++ api into libcuml
- PR #64: Using FAISS C++ API in cuML and exposing bindings through cython
- PR #208: Issue ml-common-3: Math.h: swap thrust::for_each with binaryOp,unaryOp
- PR #224: Improve doc strings for readable rendering with readthedocs
- PR #209: Simplify README.md, move build instructions to BUILD.md
- PR #218: Fix RNG to use given seed and adjust RNG test tolerances.
- PR #225: Support for generating random integers
- PR #215: Refactored LinAlg::norm to Stats::rowNorm and added Stats::colNorm
- PR #234: Support for custom output type and passing index value to main_op in *Reduction kernels
- PR #230: Refactored the cuda_utils header
- PR #236: Refactored cuml python package structure to be more sklearn like
- PR #232: Added reduce_rows_by_key
- PR #246: Support for 2 vectors in the matrix vector operator
- PR #244: Fix for single GPU OLS and Ridge to support one column training data
- PR #271: Added get_params and set_params functions for linear and ridge regression
- PR #253: Fix for issue #250-reduce_rows_by_key failed memcheck for small nkeys
- PR #269: LinearRegression, Ridge Python docs update and cleaning
- PR #322: set_params updated
- PR #237: Update build instructions
- PR #275: Kmeans use of faster gpu_matrix
- PR #288: Add n_neighbors to NearestNeighbors constructor
- PR #302: Added FutureWarning for deprecation of current kmeans algorithm
- PR #312: Last minute cleanup before release
- PR #315: Documentation updating and enhancements
- PR #330: Added ignored argument to pca.fit_transform to map to sklearn's implemenation
- PR #342: Change default ABI to ON
- PR #572: Pulling DBSCAN components into reusable primitives


## Bug Fixes

- PR #193: Fix AttributeError in PCA and TSVD
- PR #211: Fixing inconsistent use of proper batch size calculation in DBSCAN
- PR #202: Adding back ability for users to define their own BLAS
- PR #201: Pass CMAKE CUDA path to faiss/configure script
- PR #200 Avoid using numpy via cimport in KNN
- PR #228: Bug fix: LinAlg::unaryOp with 0-length input
- PR #279: Removing faiss-gpu references in README
- PR #321: Fix release script typo
- PR #327: Update conda requirements for version 0.6 requirements
- PR #352: Correctly calculating numpy chunk sizing for kNN
- PR #345: Run python import as part of package build to trigger compilation
- PR #347: Lowering memory usage of kNN.
- PR #355: Fixing issues with very large numpy inputs to SPMG OLS and tSVD.
- PR #357: Removing FAISS requirement from README
- PR #362: Fix for matVecOp crashing on large input sizes
- PR #366: Index arithmetic issue fix with TxN_t class
- PR #376: Disabled kmeans tests since they are currently too sensitive (see #71)
- PR #380: Allow arbitrary data size on ingress for numba_utils.row_matrix
- PR #385: Fix for long import cuml time in containers and fix for setup_pip
- PR #630: Fixing a missing kneighbors in nearest neighbors python proxy

# cuML 0.5.1 (05 Feb 2019)

## Bug Fixes

- PR #189 Avoid using numpy via cimport to prevent ABI issues in Cython compilation


# cuML 0.5.0 (28 Jan 2019)

## New Features

- PR #66: OLS Linear Regression
- PR #44: Distance calculation ML primitives
- PR #69: Ridge (L2 Regularized) Linear Regression
- PR #103: Linear Kalman Filter
- PR #117: Pip install support
- PR #64: Device to device support from cuML device pointers into FAISS

## Improvements

- PR #56: Make OpenMP optional for building
- PR #67: Github issue templates
- PR #44: Refactored DBSCAN to use ML primitives
- PR #91: Pytest cleanup and sklearn toyset datasets based pytests for kmeans and dbscan
- PR #75: C++ example to use kmeans
- PR #117: Use cmake extension to find any zlib installed in system
- PR #94: Add cmake flag to set ABI compatibility
- PR #139: Move thirdparty submodules to root and add symlinks to new locations
- PR #151: Replace TravisCI testing and conda pkg builds with gpuCI
- PR #164: Add numba kernel for faster column to row major transform
- PR #114: Adding FAISS to cuml build

## Bug Fixes

- PR #48: CUDA 10 compilation warnings fix
- PR #51: Fixes to Dockerfile and docs for new build system
- PR #72: Fixes for GCC 7
- PR #96: Fix for kmeans stack overflow with high number of clusters
- PR #105: Fix for AttributeError in kmeans fit method
- PR #113: Removed old  glm python/cython files
- PR #118: Fix for AttributeError in kmeans predict method
- PR #125: Remove randomized solver option from PCA python bindings


# cuML 0.4.0 (05 Dec 2018)

## New Features

## Improvements

- PR #42: New build system: separation of libcuml.so and cuml python package
- PR #43: Added changelog.md

## Bug Fixes


# cuML 0.3.0 (30 Nov 2018)

## New Features

- PR #33: Added ability to call cuML algorithms using numpy arrays

## Improvements

- PR #24: Fix references of python package from cuML to cuml and start using versioneer for better versioning
- PR #40: Added support for refactored cuDF 0.3.0, updated Conda files
- PR #33: Major python test cleaning, all tests pass with cuDF 0.2.0 and 0.3.0. Preparation for new build system
- PR #34: Updated batch count calculation logic in DBSCAN
- PR #35: Beginning of DBSCAN refactor to use cuML mlprims and general improvements

## Bug Fixes

- PR #30: Fixed batch size bug in DBSCAN that caused crash. Also fixed various locations for potential integer overflows
- PR #28: Fix readthedocs build documentation
- PR #29: Fix pytests for cuml name change from cuML
- PR #33: Fixed memory bug that would cause segmentation faults due to numba releasing memory before it was used. Also fixed row major/column major bugs for different algorithms
- PR #36: Fix kmeans gtest to use device data
- PR #38: cuda\_free bug removed that caused google tests to sometimes pass and sometimes fail randomly
- PR #39: Updated cmake to correctly link with CUDA libraries, add CUDA runtime linking and include source files in compile target

# cuML 0.2.0 (02 Nov 2018)

## New Features

- PR #11: Kmeans algorithm added
- PR #7: FAISS KNN wrapper added
- PR #21: Added Conda install support

## Improvements

- PR #15: Added compatibility with cuDF (from prior pyGDF)
- PR #13: Added FAISS to Dockerfile
- PR #21: Added TravisCI build system for CI and Conda builds

## Bug Fixes

- PR #4: Fixed explained variance bug in TSVD
- PR #5: Notebook bug fixes and updated results


# cuML 0.1.0

Initial release including PCA, TSVD, DBSCAN, ml-prims and cython wrappers<|MERGE_RESOLUTION|>--- conflicted
+++ resolved
@@ -15,11 +15,8 @@
 - PR #1307: Add RF regression benchmark
 - PR #1327: Update the code to build treelite with protobuf
 - PR #1289: Add Python benchmarking support for FIL
-<<<<<<< HEAD
 - PR #1371: Cython side of MNMG tSVD
-=======
 - PR #1386: Expose SVC decision function value
->>>>>>> c4a18a06
 
 ## Improvements
 - PR #1170: Use git to clone subprojects instead of git submodules
