--- conflicted
+++ resolved
@@ -3,11 +3,8 @@
 ## New Features
 - PR #2677: Ability to export RF trees as JSON
 - PR #2698: Distributed TF-IDF transformer
-<<<<<<< HEAD
 - PR #2476: Porter Stemmer
-=======
 - PR #2789: Dask LabelEncoder
->>>>>>> ce14638b
 - PR #2152: add FIL C++ benchmark
 - PR #2638: Improve cython build with custom `build_ext`
 
