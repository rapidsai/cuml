--- conflicted
+++ resolved
@@ -7,11 +7,8 @@
 - PR #1637: Update to newer treelite version with XGBoost 1.0 compatibility
 - PR #1632: Fix MBSGD models inheritance, they now inherits from cuml.Base
 - PR #1628: Remove submodules from cuML
-<<<<<<< HEAD
 - PR #1649: Add the storage_type option to RF predict
-=======
 - PR #1647: storage_type=AUTO uses SPARSE for large models
->>>>>>> 30892c73
 
 ## Bug Fixes
 - PR #1594: Train-test split is now reproducible
