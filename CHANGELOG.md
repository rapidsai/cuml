# cuML 0.16.0 (Date TBD)

## New Features
- PR #2909: Update allgatherv for compatibility with latest RAFT
- PR #2677: Ability to export RF trees as JSON
- PR #2698: Distributed TF-IDF transformer
- PR #2476: Porter Stemmer
- PR #2789: Dask LabelEncoder
- PR #2152: add FIL C++ benchmark
- PR #2638: Improve cython build with custom `build_ext`
- PR #2866: Support XGBoost-style multiclass models (gradient boosted decision trees) in FIL C++
- PR #2874: Issue warning for degraded accuracy with float64 models in Treelite
<<<<<<< HEAD
- PR #2881: Introduces experimental batched backend for random forest
=======
- PR #2916: Add SKLearn multi-class GBDT model support in FIL
>>>>>>> 304aa4b6

## Improvements
- PR #2873: Remove empty marker kernel code for NVTX markers
- PR #2796: Remove tokens of length 1 by default for text vectorizers
- PR #2741: Use rapids build packages in conda environments
- PR #2735: Update seed to random_state in random forest and associated tests
- PR #2739: Use cusparse_wrappers.h from RAFT
- PR #2729: Replace `cupy.sparse` with `cupyx.scipy.sparse`
- PR #2749: Correct docs for python version used in cuml_dev conda environment
- PR #2747: Adopting raft::handle_t and raft::comms::comms_t in cuML
- PR #2762: Fix broken links and provide minor edits to docs
- PR #2723: Support and enable convert_dtype in estimator predict
- PR #2758: Match sklearn's default n_components behavior for PCA
- PR #2770: Fix doxygen version during cmake
- PR #2766: Update default RandomForestRegressor score function to use r2
- PR #2775: Enablinbg mg gtests w/ raft mpi comms
- PR #2783: Add pytest that will fail when GPU IDs in Dask cluster are not unique
- PR #2784: Add SparseCumlArray container for sparse index/data arrays
- PR #2785: Add in cuML-specific dev conda dependencies
- PR #2778: Add README for FIL
- PR #2799: Reenable lightgbm test with lower (1%) proba accuracy
- PR #2800: Align cuML's spdlog version with RMM's
- PR #2824: Make data conversions warnings be debug level
- PR #2835: Rng prims, utils, and dependencies in RAFT
- PR #2541: Improve Documentation Examples and Source Linking
- PR #2837: Make the FIL node reorder loop more obvious
- PR #2849: make num_classes significant in FLOAT_SCALAR case
- PR #2792: Project flash (new build process) script changes
- PR #2850: Clean up unused params in paramsPCA
- PR #2871: Add timing function to utils
- PR #2863: in FIL, rename leaf_value_t enums to more descriptive
- PR #2867: improve stability of FIL benchmark measurements
- PR #2798: Add python tests for FIL multiclass classification of lightgbm models
- PR #2892 Update ci/local/README.md
- PR #2910: Adding Support for CuPy 8.x
- PR #2914: Add tests for XGBoost multi-class models in FIL

## Bug Fixes
- PR #2882: Allow import on machines without GPUs
- PR #2875: Bug fix to enable colorful NVTX markers
- PR #2744: Supporting larger number of classes in KNeighborsClassifier
- PR #2769: Remove outdated doxygen options for 1.8.20
- PR #2787: Skip lightgbm test for version 3 and above temporarily
- PR #2805: Retain index in stratified splitting for dataframes
- PR #2781: Use Python print to correctly redirect spdlogs when sys.stdout is changed
- PR #2787: Skip lightgbm test for version 3 and above temporarily
- PR #2813: Fix memory access in generation of non-row-major random blobs
- PR #2810: Update Rf MNMG threshold to prevent sporadic test failure
- PR #2808: Relax Doxygen version required in CMake to coincide with integration repo
- PR #2818: Fix parsing of singlegpu option in build command
- PR #2827: Force use of whole dataset when sample bootstrapping is disabled
- PR #2829: Fixing description for labels in docs and removing row number constraint from PCA xform/inverse_xform
- PR #2832: Updating stress tests that fail with OOM
- PR #2831: Removing repeated capture and parameter in lambda function
- PR #2847: Workaround for TSNE lockup, change caching preference.
- PR #2842: KNN index preprocessors were using incorrect n_samples
- PR #2848: Fix typo in Python docstring for UMAP
- PR #2856: Fix LabelEncoder for filtered input
- PR #2855: Updates for RMM being header only
- PR #2844: Fix for OPG KNN Classifier & Regressor
- PR #2880: Fix bugs in Auto-ARIMA when s==None
- PR #2877: TSNE exception for n_components > 2
- PR #2879: Update unit test for LabelEncoder on filtered input
- PR #2932: Marking KBinsDiscretizer pytests as xfail
- PR #2925: Fixing Owner Bug When Slicing CumlArray Objects
- PR #2931: Fix notebook error handling in gpuCI


# cuML 0.15.0 (Date TBD)

## New Features
- PR #2581: Added model persistence via joblib in each section of estimator_intro.ipynb
- PR #2554: Hashing Vectorizer and general vectorizer improvements
- PR #2240: Making Dask models pickleable
- PR #2267: CountVectorizer estimator
- PR #2261: Exposing new FAISS metrics through Python API
- PR #2287: Single-GPU TfidfTransformer implementation
- PR #2289: QR SVD solver for MNMG PCA
- PR #2312: column-major support for make_blobs
- PR #2172: Initial support for auto-ARIMA
- PR #2394: Adding cosine & correlation distance for KNN
- PR #2392: PCA can accept sparse inputs, and sparse prim for computing covariance
- PR #2465: Support pandas 1.0+
- PR #2550: Single GPU Target Encoder
- PR #2519: Precision recall curve using cupy
- PR #2500: Replace UMAP functionality dependency on nvgraph with RAFT Spectral Clustering
- PR #2502: cuML Implementation of `sklearn.metrics.pairwise_distances`
- PR #2520: TfidfVectorizer estimator
- PR #2211: MNMG KNN Classifier & Regressor
- PR #2461: Add KNN Sparse Output Functionality
- PR #2615: Incremental PCA
- PR #2594: Confidence intervals for ARIMA forecasts
- PR #2607: Add support for probability estimates in SVC
- PR #2618: SVM class and sample weights
- PR #2635: Decorator to generate docstrings with autodetection of parameters
- PR #2270: Multi class MNMG RF
- PR #2661: CUDA-11 support for single-gpu code
- PR #2322: Sparse FIL forests with 8-byte nodes
- PR #2675: Update conda recipes to support CUDA 11
- PR #2645: Add experimental, sklearn-based preprocessing

## Improvements
- PR #2336: Eliminate `rmm.device_array` usage
- PR #2262: Using fully shared PartDescriptor in MNMG decomposiition, linear models, and solvers
- PR #2310: Pinning ucx-py to 0.14 to make 0.15 CI pass
- PR #1945: enable clang tidy
- PR #2339: umap performance improvements
- PR #2308: Using fixture for Dask client to eliminate possiblity of not closing
- PR #2345: make C++ logger level definition to be the same as python layer
- PR #2329: Add short commit hash to conda package name
- PR #2362: Implement binary/multi-classification log loss with cupy
- PR #2363: Update threshold and make other changes for stress tests
- PR #2371: Updating MBSGD tests to use larger batches
- PR #2380: Pinning libcumlprims version to ease future updates
- PR #2405: Remove references to deprecated RMM headers.
- PR #2340: Import ARIMA in the root init file and fix the `test_fit_function` test
- PR #2408: Install meta packages for dependencies
- PR #2417: Move doc customization scripts to Jenkins
- PR #2427: Moving MNMG decomposition to cuml
- PR #2433: Add libcumlprims_mg to CMake
- PR #2420: Add and set convert_dtype default to True in estimator fit methods
- PR #2411: Refactor Mixin classes and use in classifier/regressor estimators
- PR #2442: fix setting RAFT_DIR from the RAFT_PATH env var
- PR #2469: Updating KNN c-api to document all arguments
- PR #2453: Add CumlArray to API doc
- PR #2440: Use Treelite Conda package
- PR #2403: Support for input and output type consistency in logistic regression predict_proba
- PR #2473: Add metrics.roc_auc_score to API docs. Additional readability and minor docs bug fixes
- PR #2468: Add `_n_features_in_` attribute to all single GPU estimators that implement fit
- PR #2489: Removing explicit FAISS build and adding dependency on libfaiss conda package
- PR #2480: Moving MNMG glm and solvers to cuml
- PR #2490: Moving MNMG KMeans to cuml
- PR #2483: Moving MNMG KNN to cuml
- PR #2492: Adding additional assertions to mnmg nearest neighbors pytests
- PR #2439: Update dask RF code to have print_detailed function
- PR #2431: Match output of classifier predict with target dtype
- PR #2237: Refactor RF cython code
- PR #2513: Fixing LGTM Analysis Issues
- PR #2099: Raise an error when float64 data is used with dask RF
- PR #2522: Renaming a few arguments in KNeighbors* to be more readable
- PR #2499: Provide access to `cuml.DBSCAN` core samples
- PR #2526: Removing PCA TSQR as a solver due to scalability issues
- PR #2536: Update conda upload versions for new supported CUDA/Python
- PR #2538: Remove Protobuf dependency
- PR #2553: Test pickle protocol 5 support
- PR #2570: Accepting single df or array input in train_test_split
- PR #2566: Remove deprecated cuDF from_gpu_matrix calls
- PR #2583: findpackage.cmake.in template for cmake dependencies
- PR #2577: Fully removing NVGraph dependency for CUDA 11 compatibility
- PR #2575: Speed up TfidfTransformer
- PR #2584: Removing dependency on sklearn's NotFittedError
- PR #2591: Generate benchmark datsets using `cuml.datasets`
- PR #2548: Fix limitation on number of rows usable with tSNE and refactor memory allocation
- PR #2589: including cuda-11 build fixes into raft
- PR #2599: Add Stratified train_test_split
- PR #2487: Set classes_ attribute during classifier fit
- PR #2605: Reduce memory usage in tSNE
- PR #2611: Adding building doxygen docs to gpu ci
- PR #2631: Enabling use of gtest conda package for build
- PR #2623: Fixing kmeans score() API to be compatible with Scikit-learn
- PR #2629: Add naive_bayes api docs
- PR #2643: 'dense' and 'sparse' values of `storage_type` for FIL
- PR #2691: Generic Base class attribute setter
- PR #2666: Update MBSGD documentation to mention that the model is experimental
- PR #2687: Update xgboost version to 1.2.0dev.rapidsai0.15
- PR #2684: CUDA 11 conda development environment yml and faiss patch
- PR #2648: Replace CNMeM with `rmm::mr::pool_memory_resource`.
- PR #2686: Improve SVM tests
- PR #2692: Changin LBFGS log level
- PR #2705: Add sum operator and base operator overloader functions to cumlarray
- PR #2701: Updating README + Adding ref to UMAP paper
- PR #2721: Update API docs
- PR #2730: Unpin cumlprims in conda recipes for release

## Bug Fixes
- PR #2369: Update RF code to fix set_params memory leak
- PR #2364: Fix for random projection
- PR #2373: Use Treelite Pip package in GPU testing
- PR #2376: Update documentation Links
- PR #2407: fixed batch count in DBScan for integer overflow case
- PR #2413: CumlArray and related methods updates to account for cuDF.Buffer contiguity update
- PR #2424: --singlegpu flag fix on build.sh script
- PR #2432: Using correct algo_name for UMAP in benchmark tests
- PR #2445: Restore access to coef_ property of Lasso
- PR #2441: Change p2p_enabled definition to work without ucx
- PR #2447: Drop `nvstrings`
- PR #2450: Update local build to use new gpuCI image
- PR #2454: Mark RF memleak test as XFAIL, because we can't detect memleak reliably
- PR #2455: Use correct field to store data type in `LabelEncoder.fit_transform`
- PR #2475: Fix typo in build.sh
- PR #2496: Fixing indentation for simulate_data in test_fil.py
- PR #2494: Set QN regularization strength consistent with scikit-learn
- PR #2486: Fix cupy input to kmeans init
- PR #2497: Changes to accomodate cuDF unsigned categorical changes
- PR #2209: Fix FIL benchmark for gpuarray-c input
- PR #2507: Import `treelite.sklearn`
- PR #2521: Fixing invalid smem calculation in KNeighborsCLassifier
- PR #2515: Increase tolerance for LogisticRegression test
- PR #2532: Updating doxygen in new MG headers
- PR #2521: Fixing invalid smem calculation in KNeighborsCLassifier
- PR #2515: Increase tolerance for LogisticRegression test
- PR #2545: Fix documentation of n_iter_without_progress in tSNE Python bindings
- PR #2543: Improve numerical stability of QN solver
- PR #2544: Fix Barnes-Hut tSNE not using specified post_learning_rate
- PR #2558: Disabled a long-running FIL test
- PR #2540: Update default value for n_epochs in UMAP to match documentation & sklearn API
- PR #2535: Fix issue with incorrect docker image being used in local build script
- PR #2542: Fix small memory leak in TSNE
- PR #2552: Fixed the length argument of updateDevice calls in RF test
- PR #2565: Fix cell allocation code to avoid loops in quad-tree. Prevent NaNs causing infinite descent
- PR #2563: Update scipy call for arima gradient test
- PR #2569: Fix for cuDF update
- PR #2508: Use keyword parameters in sklearn.datasets.make_* functions
- PR #2587: Attributes for estimators relying on solvers
- PR #2586: Fix SVC decision function data type
- PR #2573: Considering managed memory as device type on checking for KMeans
- PR #2574: Fixing include path in `tsvd_mg.pyx`
- PR #2506: Fix usage of CumlArray attributes on `cuml.common.base.Base`
- PR #2593: Fix inconsistency in train_test_split
- PR #2609: Fix small doxygen issues
- PR #2610: Remove cuDF tolist call
- PR #2613: Removing thresholds from kmeans score tests (SG+MG)
- PR #2616: Small test code fix for pandas dtype tests
- PR #2617: Fix floating point precision error in tSNE
- PR #2625: Update Estimator notebook to resolve errors
- PR #2634: singlegpu build option fixes
- PR #2641: [Breaking] Make `max_depth` in RF compatible with scikit-learn
- PR #2650: Make max_depth behave consistently for max_depth > 14
- PR #2651: AutoARIMA Python bug fix
- PR #2654: Fix for vectorizer concatenations
- PR #2655: Fix C++ RF predict function access of rows/samples array
- PR #2649: Cleanup sphinx doc warnings for 0.15
- PR #2668: Order conversion improvements to account for cupy behavior changes
- PR #2669: Revert PR 2655 Revert "Fixes C++ RF predict function"
- PR #2683: Fix incorrect "Bad CumlArray Use" error messages on test failures
- PR #2695: Fix debug build issue due to incorrect host/device method setup
- PR #2709: Fixing OneHotEncoder Overflow Error
- PR #2710: Fix SVC doc statement about predic_proba
- PR #2726: Return correct output type in QN
- PR #2711: Fix Dask RF failure intermittently
- PR #2718: Fix temp directory for py.test
- PR #2719: Set KNeighborsRegressor output dtype according to training target dtype
- PR #2720: Updates to outdated links
- PR #2722: Getting cuML covariance test passing w/ Cupy 7.8 & CUDA 11

# cuML 0.14.0 (03 Jun 2020)

## New Features
- PR #1994: Support for distributed OneHotEncoder
- PR #1892: One hot encoder implementation with cupy
- PR #1655: Adds python bindings for homogeneity score
- PR #1704: Adds python bindings for completeness score
- PR #1687: Adds python bindings for mutual info score
- PR #1980: prim: added a new write-only unary op prim
- PR #1867: C++: add logging interface support in cuML based spdlog
- PR #1902: Multi class inference in FIL C++ and importing multi-class forests from treelite
- PR #1906: UMAP MNMG
- PR #2067: python: wrap logging interface in cython
- PR #2083: Added dtype, order, and use_full_low_rank to MNMG `make_regression`
- PR #2074: SG and MNMG `make_classification`
- PR #2127: Added order to SG `make_blobs`, and switch from C++ to cupy based implementation
- PR #2057: Weighted k-means
- PR #2256: Add a `make_arima` generator
- PR #2245: ElasticNet, Lasso and Coordinate Descent MNMG
- PR #2242: Pandas input support with output as NumPy arrays by default
- PR #2551: Add cuML RF multiclass prediction using FIL from python
- PR #1728: Added notebook testing to gpuCI gpu build

## Improvements
- PR #1931: C++: enabled doxygen docs for all of the C++ codebase
- PR #1944: Support for dask_cudf.core.Series in _extract_partitions
- PR #1947: Cleaning up cmake
- PR #1927: Use Cython's `new_build_ext` (if available)
- PR #1946: Removed zlib dependency from cmake
- PR #1988: C++: cpp bench refactor
- PR #1873: Remove usage of nvstring and nvcat from LabelEncoder
- PR #1968: Update SVC SVR with cuML Array
- PR #1972: updates to our flow to use conda-forge's clang and clang-tools packages
- PR #1974: Reduce ARIMA testing time
- PR #1984: Enable Ninja build
- PR #1985: C++ UMAP parametrizable tests
- PR #2005: Adding missing algorithms to cuml benchmarks and notebook
- PR #2016: Add capability to setup.py and build.sh to fully clean all cython build files and artifacts
- PR #2044: A cuda-memcheck helper wrapper for devs
- PR #2018: Using `cuml.dask.part_utils.extract_partitions` and removing similar, duplicated code
- PR #2019: Enable doxygen build in our nightly doc build CI script
- PR #1996: Cythonize in parallel
- PR #2032: Reduce number of tests for MBSGD to improve CI running time
- PR #2031: Encapsulating UCX-py interactions in singleton
- PR #2029: Add C++ ARIMA log-likelihood benchmark
- PR #2085: Convert TSNE to use CumlArray
- PR #2051: Reduce the time required to run dask pca and dask tsvd tests
- PR #1981: Using CumlArray in kNN and DistributedDataHandler in dask kNN
- PR #2053: Introduce verbosity level in C++ layer instead of boolean `verbose` flag
- PR #2047: Make internal streams non-blocking w.r.t. NULL stream
- PR #2048: Random forest testing speedup
- PR #2058: Use CumlArray in Random Projection
- PR #2068: Updating knn class probabilities to use make_monotonic instead of binary search
- PR #2062: Adding random state to UMAP mnmg tests
- PR #2064: Speed-up K-Means test
- PR #2015: Renaming .h to .cuh in solver, dbscan and svm
- PR #2080: Improved import of sparse FIL forests from treelite
- PR #2090: Upgrade C++ build to C++14 standard
- PR #2089: CI: enabled cuda-memcheck on ml-prims unit-tests during nightly build
- PR #2128: Update Dask RF code to reduce the time required for GPU predict to run
- PR #2125: Build infrastructure to use RAFT
- PR #2131: Update Dask RF fit to use DistributedDataHandler
- PR #2055: Update the metrics notebook to use important cuML models
- PR #2095: Improved import of src_prims/utils.h, making it less ambiguous
- PR #2118: Updating SGD & mini-batch estimators to use CumlArray
- PR #2120: Speeding up dask RandomForest tests
- PR #1883: Use CumlArray in ARIMA
- PR #877: Adding definition of done criteria to wiki
- PR #2135: A few optimizations to UMAP fuzzy simplicial set
- PR #1914: Change the meaning of ARIMA's intercept to match the literature
- PR #2098: Renaming .h to .cuh in decision_tree, glm, pca
- PR #2150: Remove deprecated RMM calls in RMM allocator adapter
- PR #2146: Remove deprecated kalman filter
- PR #2151: Add pytest duration and pytest timeout
- PR #2156: Add Docker 19 support to local gpuci build
- PR #2178: Reduce duplicated code in RF
- PR #2124: Expand tutorial docs and sample notebook
- PR #2175: Allow CPU-only and dataset params for benchmark sweeps
- PR #2186: Refactor cython code to build OPG structs in common utils file
- PR #2180: Add fully single GPU singlegpu python build
- PR #2187: CMake improvements to manage conda environment dependencies
- PR #2185: Add has_sklearn function and use it in datasets/classification.
- PR #2193: Order-independent local shuffle in `cuml.dask.make_regression`
- PR #2204: Update python layer to use the logger interface
- PR #2184: Refoctor headers for holtwinters, rproj, tsvd, tsne, umap
- PR #2199: Remove unncessary notebooks
- PR #2195: Separating fit and transform calls in SG, MNMG PCA to save transform array memory consumption
- PR #2201: Re-enabling UMAP repro tests
- PR #2132: Add SVM C++ benchmarks
- PR #2196: Updates to benchmarks. Moving notebook
- PR #2208: Coordinate Descent, Lasso and ElasticNet CumlArray updates
- PR #2210: Updating KNN tests to evaluate multiple index partitions
- PR #2205: Use timeout to add 2 hour hard limit to dask tests
- PR #2212: Improve DBScan batch count / memory estimation
- PR #2213: Standardized include statements across all cpp source files, updated copyright on all modified files
- PR #2214: Remove utils folder and refactor to common folder
- PR #2220: Final refactoring of all src_prims header files following rules as specified in #1675
- PR #2225: input_to_cuml_array keep order option, test updates and cleanup
- PR #2244: Re-enable slow ARIMA tests as stress tests
- PR #2231: Using OPG structs from `cuml.common` in decomposition algorithms
- PR #2257: Update QN and LogisticRegression to use CumlArray
- PR #2259: Add CumlArray support to Naive Bayes
- PR #2252: Add benchmark for the Gram matrix prims
- PR #2263: Faster serialization for Treelite objects with RF
- PR #2264: Reduce build time for cuML by using make_blobs from libcuml++ interface
- PR #2269: Add docs targets to build.sh and fix python cuml.common docs
- PR #2271: Clarify doc for `_unique` default implementation in OneHotEncoder
- PR #2272: Add docs build.sh script to repository
- PR #2276: Ensure `CumlArray` provided `dtype` conforms
- PR #2281: Rely on cuDF's `Serializable` in `CumlArray`
- PR #2284: Reduce dataset size in SG RF notebook to reduce run time of sklearn
- PR #2285: Increase the threshold for elastic_net test in dask/test_coordinate_descent
- PR #2314: Update FIL default values, documentation and test
- PR #2316: 0.14 release docs additions and fixes
- PR #2320: Add prediction notes to RF docs
- PR #2323: Change verbose levels and parameter name to match Scikit-learn API
- PR #2324: Raise an error if n_bins > number of training samples in RF
- PR #2335: Throw a warning if treelite cannot be imported and `load_from_sklearn` is used

## Bug Fixes
- PR #1939: Fix syntax error in cuml.common.array
- PR #1941: Remove c++ cuda flag that was getting duplicated in CMake
- PR #1971: python: Correctly honor --singlegpu option and CUML_BUILD_PATH env variable
- PR #1969: Update libcumlprims to 0.14
- PR #1973: Add missing mg files for setup.py --singlegpu flag
- PR #1993: Set `umap_transform_reproducibility` tests to xfail
- PR #2004: Refactoring the arguments to `plant()` call
- PR #2017: Fixing memory issue in weak cc prim
- PR #2028: Skipping UMAP knn reproducibility tests until we figure out why its failing in CUDA 10.2
- PR #2024: Fixed cuda-memcheck errors with sample-without-replacement prim
- PR #1540: prims: support for custom math-type used for computation inside adjusted rand index prim
- PR #2077: dask-make blobs arguments to match sklearn
- PR #2059: Make all Scipy imports conditional
- PR #2078: Ignore negative cache indices in get_vecs
- PR #2084: Fixed cuda-memcheck errors with COO unit-tests
- PR #2087: Fixed cuda-memcheck errors with dispersion prim
- PR #2096: Fixed syntax error with nightly build command for memcheck unit-tests
- PR #2115: Fixed contingency matrix prim unit-tests for computing correct golden values
- PR #2107: Fix PCA transform
- PR #2109: input_to_cuml_array __cuda_array_interface__ bugfix
- PR #2117: cuDF __array__ exception small fixes
- PR #2139: CumlArray for adjusted_rand_score
- PR #2140: Returning self in fit model functions
- PR #2144: Remove GPU arch < 60 from CMake build
- PR #2153: Added missing namespaces to some Decision Tree files
- PR #2155: C++: fix doxygen build break
- PR #2161: Replacing depreciated bruteForceKnn
- PR #2162: Use stream in transpose prim
- PR #2165: Fit function test correction
- PR #2166: Fix handling of temp file in RF pickling
- PR #2176: C++: fix for adjusted rand index when input array is all zeros
- PR #2179: Fix clang tools version in libcuml recipe
- PR #2183: Fix RAFT in nightly package
- PR #2191: Fix placement of SVM parameter documentation and add examples
- PR #2212: Fix DBScan results (no propagation of labels through border points)
- PR #2215: Fix the printing of forest object
- PR #2217: Fix opg_utils naming to fix singlegpu build
- PR #2223: Fix bug in ARIMA C++ benchmark
- PR #2224: Temporary fix for CI until new Dask version is released
- PR #2228: Update to use __reduce_ex__ in CumlArray to override cudf.Buffer
- PR #2249: Fix bug in UMAP continuous target metrics
- PR #2258: Fix doxygen build break
- PR #2255: Set random_state for train_test_split function in dask RF
- PR #2275: Fix RF fit memory leak
- PR #2274: Fix parameter name verbose to verbosity in mnmg OneHotEncoder
- PR #2277: Updated cub repo path and branch name
- PR #2282: Fix memory leak in Dask RF concatenation
- PR #2301: Scaling KNN dask tests sample size with n GPUs
- PR #2293: Contiguity fixes for input_to_cuml_array and train_test_split
- PR #2295: Fix convert_to_dtype copy even with same dtype
- PR #2305: Fixed race condition in DBScan
- PR #2354: Fix broken links in README
- PR #2619: Explicitly skip raft test folder for pytest 6.0.0
- PR #2788: Set the minimum number of columns that can be sampled to 1 to fix 0 mem allocation error

# cuML 0.13.0 (31 Mar 2020)

## New Features
- PR #1777: Python bindings for entropy
- PR #1742: Mean squared error implementation with cupy
- PR #1817: Confusion matrix implementation with cupy (SNSG and MNMG)
- PR #1766: Mean absolute error implementation with cupy
- PR #1766: Mean squared log error implementation with cupy
- PR #1635: cuML Array shim and configurable output added to cluster methods
- PR #1586: Seasonal ARIMA
- PR #1683: cuml.dask make_regression
- PR #1689: Add framework for cuML Dask serializers
- PR #1709: Add `decision_function()` and `predict_proba()` for LogisticRegression
- PR #1714: Add `print_env.sh` file to gather important environment details
- PR #1750: LinearRegression CumlArray for configurable output
- PR #1814: ROC AUC score implementation with cupy
- PR #1767: Single GPU decomposition models configurable output
- PR #1646: Using FIL to predict in MNMG RF
- PR #1778: Make cuML Handle picklable
- PR #1738: cuml.dask refactor beginning and dask array input option for OLS, Ridge and KMeans
- PR #1874: Add predict_proba function to RF classifier
- PR #1815: Adding KNN parameter to UMAP
- PR #1978: Adding `predict_proba` function to dask RF

## Improvements
- PR #1644: Add `predict_proba()` for FIL binary classifier
- PR #1620: Pickling tests now automatically finds all model classes inheriting from cuml.Base
- PR #1637: Update to newer treelite version with XGBoost 1.0 compatibility
- PR #1632: Fix MBSGD models inheritance, they now inherits from cuml.Base
- PR #1628: Remove submodules from cuML
- PR #1755: Expose the build_treelite function for python
- PR #1649: Add the fil_sparse_format variable option to RF API
- PR #1647: storage_type=AUTO uses SPARSE for large models
- PR #1668: Update the warning statement thrown in RF when the seed is set but n_streams is not 1
- PR #1662: use of direct cusparse calls for coo2csr, instead of depending on nvgraph
- PR #1747: C++: dbscan performance improvements and cleanup
- PR #1697: Making trustworthiness batchable and using proper workspace
- PR #1721: Improving UMAP pytests
- PR #1717: Call `rmm_cupy_allocator` for CuPy allocations
- PR #1718: Import `using_allocator` from `cupy.cuda`
- PR #1723: Update RF Classifier to throw an exception for multi-class pickling
- PR #1726: Decorator to allocate CuPy arrays with RMM
- PR #1719: UMAP random seed reproducibility
- PR #1748: Test serializing `CumlArray` objects
- PR #1776: Refactoring pca/tsvd distributed
- PR #1762: Update CuPy requirement to 7
- PR #1768: C++: Different input and output types for add and subtract prims
- PR #1790: Add support for multiple seeding in k-means++
- PR #1805: Adding new Dask cuda serializers to naive bayes + a trivial perf update
- PR #1812: C++: bench: UMAP benchmark cases added
- PR #1795: Add capability to build CumlArray from bytearray/memoryview objects
- PR #1824: C++: improving the performance of UMAP algo
- PR #1816: Add ARIMA notebook
- PR #1856: Update docs for 0.13
- PR #1827: Add HPO demo Notebook
- PR #1825: `--nvtx` option in `build.sh`
- PR #1847: Update XGBoost version for CI
- PR #1837: Simplify cuML Array construction
- PR #1848: Rely on subclassing for cuML Array serialization
- PR #1866: Minimizing client memory pressure on Naive Bayes
- PR #1788: Removing complexity bottleneck in S-ARIMA
- PR #1873: Remove usage of nvstring and nvcat from LabelEncoder
- PR #1891: Additional improvements to naive bayes tree reduction

## Bug Fixes
- PR #1835 : Fix calling default RF Classification always
- PT #1904: replace cub sort
- PR #1833: Fix depth issue in shallow RF regression estimators
- PR #1770: Warn that KalmanFilter is deprecated
- PR #1775: Allow CumlArray to work with inputs that have no 'strides' in array interface
- PR #1594: Train-test split is now reproducible
- PR #1590: Fix destination directory structure for run-clang-format.py
- PR #1611: Fixing pickling errors for KNN classifier and regressor
- PR #1617: Fixing pickling issues for SVC and SVR
- PR #1634: Fix title in KNN docs
- PR #1627: Adding a check for multi-class data in RF classification
- PR #1654: Skip treelite patch if its already been applied
- PR #1661: Fix nvstring variable name
- PR #1673: Using struct for caching dlsym state in communicator
- PR #1659: TSNE - introduce 'convert_dtype' and refactor class attr 'Y' to 'embedding_'
- PR #1672: Solver 'svd' in Linear and Ridge Regressors when n_cols=1
- PR #1670: Lasso & ElasticNet - cuml Handle added
- PR #1671: Update for accessing cuDF Series pointer
- PR #1652: Support XGBoost 1.0+ models in FIL
- PR #1702: Fix LightGBM-FIL validation test
- PR #1701: test_score kmeans test passing with newer cupy version
- PR #1706: Remove multi-class bug from QuasiNewton
- PR #1699: Limit CuPy to <7.2 temporarily
- PR #1708: Correctly deallocate cuML handles in Cython
- PR #1730: Fixes to KF for test stability (mainly in CUDA 10.2)
- PR #1729: Fixing naive bayes UCX serialization problem in fit()
- PR #1749: bug fix rf classifier/regressor on seg fault in bench
- PR #1751: Updated RF documentation
- PR #1765: Update the checks for using RF GPU predict
- PR #1787: C++: unit-tests to check for RF accuracy. As well as a bug fix to improve RF accuracy
- PR #1793: Updated fil pyx to solve memory leakage issue
- PR #1810: Quickfix - chunkage in dask make_regression
- PR #1842: DistributedDataHandler not properly setting 'multiple'
- PR #1849: Critical fix in ARIMA initial estimate
- PR #1851: Fix for cuDF behavior change for multidimensional arrays
- PR #1852: Remove Thrust warnings
- PR #1868: Turning off IPC caching until it is fixed in UCX-py/UCX
- PR #1876: UMAP exponential decay parameters fix
- PR #1887: Fix hasattr for missing attributes on base models
- PR #1877: Remove resetting index in shuffling in train_test_split
- PR #1893: Updating UCX in comms to match current UCX-py
- PR #1888: Small train_test_split test fix
- PR #1899: Fix dask `extract_partitions()`, remove transformation as instance variable in PCA and TSVD and match sklearn APIs
- PR #1920: Temporarily raising threshold for UMAP reproducibility tests
- PR #1918: Create memleak fixture to skip memleak tests in CI for now
- PR #1926: Update batch matrix test margins
- PR #1925: Fix failing dask tests
- PR #1936: Update DaskRF regression test to xfail
- PR #1932: Isolating cause of make_blobs failure
- PR #1951: Dask Random forest regression CPU predict bug fix
- PR #1948: Adjust BatchedMargin margin and disable tests temporarily
- PR #1950: Fix UMAP test failure


# cuML 0.12.0 (04 Feb 2020)

## New Features
- PR #1483: prims: Fused L2 distance and nearest-neighbor prim
- PR #1494: bench: ml-prims benchmark
- PR #1514: bench: Fused L2 NN prim benchmark
- PR #1411: Cython side of MNMG OLS
- PR #1520: Cython side of MNMG Ridge Regression
- PR #1516: Suppor Vector Regression (epsilon-SVR)

## Improvements
- PR #1638: Update cuml/docs/README.md
- PR #1468: C++: updates to clang format flow to make it more usable among devs
- PR #1473: C++: lazy initialization of "costly" resources inside cumlHandle
- PR #1443: Added a new overloaded GEMM primitive
- PR #1489: Enabling deep trees using Gather tree builder
- PR #1463: Update FAISS submodule to 1.6.1
- PR #1488: Add codeowners
- PR #1432: Row-major (C-style) GPU arrays for benchmarks
- PR #1490: Use dask master instead of conda package for testing
- PR #1375: Naive Bayes & Distributed Naive Bayes
- PR #1377: Add GPU array support for FIL benchmarking
- PR #1493: kmeans: add tiling support for 1-NN computation and use fusedL2-1NN prim for L2 distance metric
- PR #1532: Update CuPy to >= 6.6 and allow 7.0
- PR #1528: Re-enabling KNN using dynamic library loading for UCX in communicator
- PR #1545: Add conda environment version updates to ci script
- PR #1541: Updates for libcudf++ Python refactor
- PR #1555: FIL-SKL, an SKLearn-based benchmark for FIL
- PR #1537: Improve pickling and scoring suppport for many models to support hyperopt
- PR #1551: Change custom kernel to cupy for col/row order transform
- PR #1533: C++: interface header file separation for SVM
- PR #1560: Helper function to allocate all new CuPy arrays with RMM memory management
- PR #1570: Relax nccl in conda recipes to >=2.4 (matching CI)
- PR #1578: Add missing function information to the cuML documenataion
- PR #1584: Add has_scipy utility function for runtime check
- PR #1583: API docs updates for 0.12
- PR #1591: Updated FIL documentation

## Bug Fixes
- PR #1470: Documentation: add make_regression, fix ARIMA section
- PR #1482: Updated the code to remove sklearn from the mbsgd stress test
- PR #1491: Update dev environments for 0.12
- PR #1512: Updating setup_cpu() in SpeedupComparisonRunner
- PR #1498: Add build.sh to code owners
- PR #1505: cmake: added correct dependencies for prims-bench build
- PR #1534: Removed TODO comment in create_ucp_listeners()
- PR #1548: Fixing umap extra unary op in knn graph
- PR #1547: Fixing MNMG kmeans score. Fixing UMAP pickling before fit(). Fixing UMAP test failures.
- PR #1557: Increasing threshold for kmeans score
- PR #1562: Increasing threshold even higher
- PR #1564: Fixed a typo in function cumlMPICommunicator_impl::syncStream
- PR #1569: Remove Scikit-learn exception and depedenncy in SVM
- PR #1575: Add missing dtype parameter in call to strides to order for CuPy 6.6 code path
- PR #1574: Updated the init file to include SVM
- PR #1589: Fixing the default value for RF and updating mnmg predict to accept cudf
- PR #1601: Fixed wrong datatype used in knn voting kernel

# cuML 0.11.0 (11 Dec 2019)

## New Features

- PR #1295: Cython side of MNMG PCA
- PR #1218: prims: histogram prim
- PR #1129: C++: Separate include folder for C++ API distribution
- PR #1282: OPG KNN MNMG Code (disabled for 0.11)
- PR #1242: Initial implementation of FIL sparse forests
- PR #1194: Initial ARIMA time-series modeling support.
- PR #1286: Importing treelite models as FIL sparse forests
- PR #1285: Fea minimum impurity decrease RF param
- PR #1301: Add make_regression to generate regression datasets
- PR #1322: RF pickling using treelite, protobuf and FIL
- PR #1332: Add option to cuml.dask make_blobs to produce dask array
- PR #1307: Add RF regression benchmark
- PR #1327: Update the code to build treelite with protobuf
- PR #1289: Add Python benchmarking support for FIL
- PR #1371: Cython side of MNMG tSVD
- PR #1386: Expose SVC decision function value

## Improvements
- PR #1170: Use git to clone subprojects instead of git submodules
- PR #1239: Updated the treelite version
- PR #1225: setup.py clone dependencies like cmake and correct include paths
- PR #1224: Refactored FIL to prepare for sparse trees
- PR #1249: Include libcuml.so C API in installed targets
- PR #1259: Conda dev environment updates and use libcumlprims current version in CI
- PR #1277: Change dependency order in cmake for better printing at compile time
- PR #1264: Add -s flag to GPU CI pytest for better error printing
- PR #1271: Updated the Ridge regression documentation
- PR #1283: Updated the cuMl docs to include MBSGD and adjusted_rand_score
- PR #1300: Lowercase parameter versions for FIL algorithms
- PR #1312: Update CuPy to version 6.5 and use conda-forge channel
- PR #1336: Import SciKit-Learn models into FIL
- PR #1314: Added options needed for ASVDb output (CUDA ver, etc.), added option
  to select algos
- PR #1335: Options to print available algorithms and datasets
  in the Python benchmark
- PR #1338: Remove BUILD_ABI references in CI scripts
- PR #1340: Updated unit tests to uses larger dataset
- PR #1351: Build treelite temporarily for GPU CI testing of FIL Scikit-learn
  model importing
- PR #1367: --test-split benchmark parameter for train-test split
- PR #1360: Improved tests for importing SciKit-Learn models into FIL
- PR #1368: Add --num-rows benchmark command line argument
- PR #1351: Build treelite temporarily for GPU CI testing of FIL Scikit-learn model importing
- PR #1366: Modify train_test_split to use CuPy and accept device arrays
- PR #1258: Documenting new MPI communicator for multi-node multi-GPU testing
- PR #1345: Removing deprecated should_downcast argument
- PR #1362: device_buffer in UMAP + Sparse prims
- PR #1376: AUTO value for FIL algorithm
- PR #1408: Updated pickle tests to delete the pre-pickled model to prevent pointer leakage
- PR #1357: Run benchmarks multiple times for CI
- PR #1382: ARIMA optimization: move functions to C++ side
- PR #1392: Updated RF code to reduce duplication of the code
- PR #1444: UCX listener running in its own isolated thread
- PR #1445: Improved performance of FIL sparse trees
- PR #1431: Updated API docs
- PR #1441: Remove unused CUDA conda labels
- PR #1439: Match sklearn 0.22 default n_estimators for RF and fix test errors
- PR #1461: Add kneighbors to API docs

## Bug Fixes
- PR #1281: Making rng.h threadsafe
- PR #1212: Fix cmake git cloning always running configure in subprojects
- PR #1261: Fix comms build errors due to cuml++ include folder changes
- PR #1267: Update build.sh for recent change of building comms in main CMakeLists
- PR #1278: Removed incorrect overloaded instance of eigJacobi
- PR #1302: Updates for numba 0.46
- PR #1313: Updated the RF tests to set the seed and n_streams
- PR #1319: Using machineName arg passed in instead of default for ASV reporting
- PR #1326: Fix illegal memory access in make_regression (bounds issue)
- PR #1330: Fix C++ unit test utils for better handling of differences near zero
- PR #1342: Fix to prevent memory leakage in Lasso and ElasticNet
- PR #1337: Fix k-means init from preset cluster centers
- PR #1354: Fix SVM gamma=scale implementation
- PR #1344: Change other solver based methods to create solver object in init
- PR #1373: Fixing a few small bugs in make_blobs and adding asserts to pytests
- PR #1361: Improve SMO error handling
- PR #1384: Lower expectations on batched matrix tests to prevent CI failures
- PR #1380: Fix memory leaks in ARIMA
- PR #1391: Lower expectations on batched matrix tests even more
- PR #1394: Warning added in svd for cuda version 10.1
- PR #1407: Resolved RF predict issues and updated RF docstring
- PR #1401: Patch for lbfgs solver for logistic regression with no l1 penalty
- PR #1416: train_test_split numba and rmm device_array output bugfix
- PR #1419: UMAP pickle tests are using wrong n_neighbors value for trustworthiness
- PR #1438: KNN Classifier to properly return Dataframe with Dataframe input
- PR #1425: Deprecate seed and use random_state similar to Scikit-learn in train_test_split
- PR #1458: Add joblib as an explicit requirement
- PR #1474: Defer knn mnmg to 0.12 nightly builds and disable ucx-py dependency

# cuML 0.10.0 (16 Oct 2019)

## New Features
- PR #1148: C++ benchmark tool for c++/CUDA code inside cuML
- PR #1071: Selective eigen solver of cuSolver
- PR #1073: Updating RF wrappers to use FIL for GPU accelerated prediction
- PR #1104: CUDA 10.1 support
- PR #1113: prims: new batched make-symmetric-matrix primitive
- PR #1112: prims: new batched-gemv primitive
- PR #855: Added benchmark tools
- PR #1149 Add YYMMDD to version tag for nightly conda packages
- PR #892: General Gram matrices prim
- PR #912: Support Vector Machine
- PR #1274: Updated the RF score function to use GPU predict

## Improvements
- PR #961: High Peformance RF; HIST algo
- PR #1028: Dockerfile updates after dir restructure. Conda env yaml to add statsmodels as a dependency
- PR #1047: Consistent OPG interface for kmeans, based on internal libcumlprims update
- PR #763: Add examples to train_test_split documentation
- PR #1093: Unified inference kernels for different FIL algorithms
- PR #1076: Paying off some UMAP / Spectral tech debt.
- PR #1086: Ensure RegressorMixin scorer uses device arrays
- PR #1110: Adding tests to use default values of parameters of the models
- PR #1108: input_to_host_array function in input_utils for input processing to host arrays
- PR #1114: K-means: Exposing useful params, removing unused params, proxying params in Dask
- PR #1138: Implementing ANY_RANK semantics on irecv
- PR #1142: prims: expose separate InType and OutType for unaryOp and binaryOp
- PR #1115: Moving dask_make_blobs to cuml.dask.datasets. Adding conversion to dask.DataFrame
- PR #1136: CUDA 10.1 CI updates
- PR #1135: K-means: add boundary cases for kmeans||, support finer control with convergence
- PR #1163: Some more correctness improvements. Better verbose printing
- PR #1165: Adding except + in all remaining cython
- PR #1186: Using LocalCUDACluster Pytest fixture
- PR #1173: Docs: Barnes Hut TSNE documentation
- PR #1176: Use new RMM API based on Cython
- PR #1219: Adding custom bench_func and verbose logging to cuml.benchmark
- PR #1247: Improved MNMG RF error checking

## Bug Fixes

- PR #1231: RF respect number of cuda streams from cuml handle
- PR #1230: Rf bugfix memleak in regression
- PR #1208: compile dbscan bug
- PR #1016: Use correct libcumlprims version in GPU CI
- PR #1040: Update version of numba in development conda yaml files
- PR #1043: Updates to accomodate cuDF python code reorganization
- PR #1044: Remove nvidia driver installation from ci/cpu/build.sh
- PR #991: Barnes Hut TSNE Memory Issue Fixes
- PR #1075: Pinning Dask version for consistent CI results
- PR #990: Barnes Hut TSNE Memory Issue Fixes
- PR #1066: Using proper set of workers to destroy nccl comms
- PR #1072: Remove pip requirements and setup
- PR #1074: Fix flake8 CI style check
- PR #1087: Accuracy improvement for sqrt/log in RF max_feature
- PR #1088: Change straggling numba python allocations to use RMM
- PR #1106: Pinning Distributed version to match Dask for consistent CI results
- PR #1116: TSNE CUDA 10.1 Bug Fixes
- PR #1132: DBSCAN Batching Bug Fix
- PR #1162: DASK RF random seed bug fix
- PR #1164: Fix check_dtype arg handling for input_to_dev_array
- PR #1171: SVM prediction bug fix
- PR #1177: Update dask and distributed to 2.5
- PR #1204: Fix SVM crash on Turing
- PR #1199: Replaced sprintf() with snprintf() in THROW()
- PR #1205: Update dask-cuda in yml envs
- PR #1211: Fixing Dask k-means transform bug and adding test
- PR #1236: Improve fix for SMO solvers potential crash on Turing
- PR #1251: Disable compiler optimization for CUDA 10.1 for distance prims
- PR #1260: Small bugfix for major conversion in input_utils
- PR #1276: Fix float64 prediction crash in test_random_forest

# cuML 0.9.0 (21 Aug 2019)

## New Features

- PR #894: Convert RF to treelite format
- PR #826: Jones transformation of params for ARIMA models timeSeries ml-prim
- PR #697: Silhouette Score metric ml-prim
- PR #674: KL Divergence metric ml-prim
- PR #787: homogeneity, completeness and v-measure metrics ml-prim
- PR #711: Mutual Information metric ml-prim
- PR #724: Entropy metric ml-prim
- PR #766: Expose score method based on inertia for KMeans
- PR #823: prims: cluster dispersion metric
- PR #816: Added inverse_transform() for LabelEncoder
- PR #789: prims: sampling without replacement
- PR #813: prims: Col major istance prim
- PR #635: Random Forest & Decision Tree Regression (Single-GPU)
- PR #819: Forest Inferencing Library (FIL)
- PR #829: C++: enable nvtx ranges
- PR #835: Holt-Winters algorithm
- PR #837: treelite for decision forest exchange format
- PR #871: Wrapper for FIL
- PR #870: make_blobs python function
- PR #881: wrappers for accuracy_score and adjusted_rand_score functions
- PR #840: Dask RF classification and regression
- PR #870: make_blobs python function
- PR #879: import of treelite models to FIL
- PR #892: General Gram matrices prim
- PR #883: Adding MNMG Kmeans
- PR #930: Dask RF
- PR #882: TSNE - T-Distributed Stochastic Neighbourhood Embedding
- PR #624: Internals API & Graph Based Dimensionality Reductions Callback
- PR #926: Wrapper for FIL
- PR #994: Adding MPI comm impl for testing / benchmarking MNMG CUDA
- PR #960: Enable using libcumlprims for MG algorithms/prims

## Improvements
- PR #822: build: build.sh update to club all make targets together
- PR #807: Added development conda yml files
- PR #840: Require cmake >= 3.14
- PR #832: Stateless Decision Tree and Random Forest API
- PR #857: Small modifications to comms for utilizing IB w/ Dask
- PR #851: Random forest Stateless API wrappers
- PR #865: High Performance RF
- PR #895: Pretty prints arguments!
- PR #920: Add an empty marker kernel for tracing purposes
- PR #915: syncStream added to cumlCommunicator
- PR #922: Random Forest support in FIL
- PR #911: Update headers to credit CannyLabs BH TSNE implementation
- PR #918: Streamline CUDA_REL environment variable
- PR #924: kmeans: updated APIs to be stateless, refactored code for mnmg support
- PR #950: global_bias support in FIL
- PR #773: Significant improvements to input checking of all classes and common input API for Python
- PR #957: Adding docs to RF & KMeans MNMG. Small fixes for release
- PR #965: Making dask-ml a hard dependency
- PR #976: Update api.rst for new 0.9 classes
- PR #973: Use cudaDeviceGetAttribute instead of relying on cudaDeviceProp object being passed
- PR #978: Update README for 0.9
- PR #1009: Fix references to notebooks-contrib
- PR #1015: Ability to control the number of internal streams in cumlHandle_impl via cumlHandle
- PR #1175: Add more modules to docs ToC

## Bug Fixes

- PR #923: Fix misshapen level/trend/season HoltWinters output
- PR #831: Update conda package dependencies to cudf 0.9
- PR #772: Add missing cython headers to SGD and CD
- PR #849: PCA no attribute trans_input_ transform bug fix
- PR #869: Removing incorrect information from KNN Docs
- PR #885: libclang installation fix for GPUCI
- PR #896: Fix typo in comms build instructions
- PR #921: Fix build scripts using incorrect cudf version
- PR #928: TSNE Stability Adjustments
- PR #934: Cache cudaDeviceProp in cumlHandle for perf reasons
- PR #932: Change default param value for RF classifier
- PR #949: Fix dtype conversion tests for unsupported cudf dtypes
- PR #908: Fix local build generated file ownerships
- PR #983: Change RF max_depth default to 16
- PR #987: Change default values for knn
- PR #988: Switch to exact tsne
- PR #991: Cleanup python code in cuml.dask.cluster
- PR #996: ucx_initialized being properly set in CommsContext
- PR #1007: Throws a well defined error when mutigpu is not enabled
- PR #1018: Hint location of nccl in build.sh for CI
- PR #1022: Using random_state to make K-Means MNMG tests deterministic
- PR #1034: Fix typos and formatting issues in RF docs
- PR #1052: Fix the rows_sample dtype to float

# cuML 0.8.0 (27 June 2019)

## New Features

- PR #652: Adjusted Rand Index metric ml-prim
- PR #679: Class label manipulation ml-prim
- PR #636: Rand Index metric ml-prim
- PR #515: Added Random Projection feature
- PR #504: Contingency matrix ml-prim
- PR #644: Add train_test_split utility for cuDF dataframes
- PR #612: Allow Cuda Array Interface, Numba inputs and input code refactor
- PR #641: C: Separate C-wrapper library build to generate libcuml.so
- PR #631: Add nvcategory based ordinal label encoder
- PR #681: Add MBSGDClassifier and MBSGDRegressor classes around SGD
- PR #705: Quasi Newton solver and LogisticRegression Python classes
- PR #670: Add test skipping functionality to build.sh
- PR #678: Random Forest Python class
- PR #684: prims: make_blobs primitive
- PR #673: prims: reduce cols by key primitive
- PR #812: Add cuML Communications API & consolidate Dask cuML

## Improvements

- PR #597: C++ cuML and ml-prims folder refactor
- PR #590: QN Recover from numeric errors
- PR #482: Introduce cumlHandle for pca and tsvd
- PR #573: Remove use of unnecessary cuDF column and series copies
- PR #601: Cython PEP8 cleanup and CI integration
- PR #596: Introduce cumlHandle for ols and ridge
- PR #579: Introduce cumlHandle for cd and sgd, and propagate C++ errors in cython level for cd and sgd
- PR #604: Adding cumlHandle to kNN, spectral methods, and UMAP
- PR #616: Enable clang-format for enforcing coding style
- PR #618: CI: Enable copyright header checks
- PR #622: Updated to use 0.8 dependencies
- PR #626: Added build.sh script, updated CI scripts and documentation
- PR #633: build: Auto-detection of GPU_ARCHS during cmake
- PR #650: Moving brute force kNN to prims. Creating stateless kNN API.
- PR #662: C++: Bulk clang-format updates
- PR #671: Added pickle pytests and correct pickling of Base class
- PR #675: atomicMin/Max(float, double) with integer atomics and bit flipping
- PR #677: build: 'deep-clean' to build.sh to clean faiss build as well
- PR #683: Use stateless c++ API in KNN so that it can be pickled properly
- PR #686: Use stateless c++ API in UMAP so that it can be pickled properly
- PR #695: prims: Refactor pairwise distance
- PR #707: Added stress test and updated documentation for RF
- PR #701: Added emacs temporary file patterns to .gitignore
- PR #606: C++: Added tests for host_buffer and improved device_buffer and host_buffer implementation
- PR #726: Updated RF docs and stress test
- PR #730: Update README and RF docs for 0.8
- PR #744: Random projections generating binomial on device. Fixing tests.
- PR #741: Update API docs for 0.8
- PR #754: Pickling of UMAP/KNN
- PR #753: Made PCA and TSVD picklable
- PR #746: LogisticRegression and QN API docstrings
- PR #820: Updating DEVELOPER GUIDE threading guidelines

## Bug Fixes
- PR #584: Added missing virtual destructor to deviceAllocator and hostAllocator
- PR #620: C++: Removed old unit-test files in ml-prims
- PR #627: C++: Fixed dbscan crash issue filed in 613
- PR #640: Remove setuptools from conda run dependency
- PR #646: Update link in contributing.md
- PR #649: Bug fix to LinAlg::reduce_rows_by_key prim filed in issue #648
- PR #666: fixes to gitutils.py to resolve both string decode and handling of uncommitted files
- PR #676: Fix template parameters in `bernoulli()` implementation.
- PR #685: Make CuPy optional to avoid nccl conda package conflicts
- PR #687: prims: updated tolerance for reduce_cols_by_key unit-tests
- PR #689: Removing extra prints from NearestNeighbors cython
- PR #718: Bug fix for DBSCAN and increasing batch size of sgd
- PR #719: Adding additional checks for dtype of the data
- PR #736: Bug fix for RF wrapper and .cu print function
- PR #547: Fixed issue if C++ compiler is specified via CXX during configure.
- PR #759: Configure Sphinx to render params correctly
- PR #762: Apply threshold to remove flakiness of UMAP tests.
- PR #768: Fixing memory bug from stateless refactor
- PR #782: Nearest neighbors checking properly whether memory should be freed
- PR #783: UMAP was using wrong size for knn computation
- PR #776: Hotfix for self.variables in RF
- PR #777: Fix numpy input bug
- PR #784: Fix jit of shuffle_idx python function
- PR #790: Fix rows_sample input type for RF
- PR #793: Fix for dtype conversion utility for numba arrays without cupy installed
- PR #806: Add a seed for sklearn model in RF test file
- PR #843: Rf quantile fix

# cuML 0.7.0 (10 May 2019)

## New Features

- PR #405: Quasi-Newton GLM Solvers
- PR #277: Add row- and column-wise weighted mean primitive
- PR #424: Add a grid-sync struct for inter-block synchronization
- PR #430: Add R-Squared Score to ml primitives
- PR #463: Add matrix gather to ml primitives
- PR #435: Expose cumlhandle in cython + developer guide
- PR #455: Remove default-stream arguement across ml-prims and cuML
- PR #375: cuml cpp shared library renamed to libcuml++.so
- PR #460: Random Forest & Decision Trees (Single-GPU, Classification)
- PR #491: Add doxygen build target for ml-prims
- PR #505: Add R-Squared Score to python interface
- PR #507: Add coordinate descent for lasso and elastic-net
- PR #511: Add a minmax ml-prim
- PR #516: Added Trustworthiness score feature
- PR #520: Add local build script to mimic gpuCI
- PR #503: Add column-wise matrix sort primitive
- PR #525: Add docs build script to cuML
- PR #528: Remove current KMeans and replace it with a new single GPU implementation built using ML primitives

## Improvements

- PR #481: Refactoring Quasi-Newton to use cumlHandle
- PR #467: Added validity check on cumlHandle_t
- PR #461: Rewrote permute and added column major version
- PR #440: README updates
- PR #295: Improve build-time and the interface e.g., enable bool-OutType, for distance()
- PR #390: Update docs version
- PR #272: Add stream parameters to cublas and cusolver wrapper functions
- PR #447: Added building and running mlprims tests to CI
- PR #445: Lower dbscan memory usage by computing adjacency matrix directly
- PR #431: Add support for fancy iterator input types to LinAlg::reduce_rows_by_key
- PR #394: Introducing cumlHandle API to dbscan and add example
- PR #500: Added CI check for black listed CUDA Runtime API calls
- PR #475: exposing cumlHandle for dbscan from python-side
- PR #395: Edited the CONTRIBUTING.md file
- PR #407: Test files to run stress, correctness and unit tests for cuml algos
- PR #512: generic copy method for copying buffers between device/host
- PR #533: Add cudatoolkit conda dependency
- PR #524: Use cmake find blas and find lapack to pass configure options to faiss
- PR #527: Added notes on UMAP differences from reference implementation
- PR #540: Use latest release version in update-version CI script
- PR #552: Re-enable assert in kmeans tests with xfail as needed
- PR #581: Add shared memory fast col major to row major function back with bound checks
- PR #592: More efficient matrix copy/reverse methods
- PR #721: Added pickle tests for DBSCAN and Random Projections

## Bug Fixes

- PR #334: Fixed segfault in `ML::cumlHandle_impl::destroyResources`
- PR #349: Developer guide clarifications for cumlHandle and cumlHandle_impl
- PR #398: Fix CI scripts to allow nightlies to be uploaded
- PR #399: Skip PCA tests to allow CI to run with driver 418
- PR #422: Issue in the PCA tests was solved and CI can run with driver 418
- PR #409: Add entry to gitmodules to ignore build artifacts
- PR #412: Fix for svdQR function in ml-prims
- PR #438: Code that depended on FAISS was building everytime.
- PR #358: Fixed an issue when switching streams on MLCommon::device_buffer and MLCommon::host_buffer
- PR #434: Fixing bug in CSR tests
- PR #443: Remove defaults channel from ci scripts
- PR #384: 64b index arithmetic updates to the kernels inside ml-prims
- PR #459: Fix for runtime library path of pip package
- PR #464: Fix for C++11 destructor warning in qn
- PR #466: Add support for column-major in LinAlg::*Norm methods
- PR #465: Fixing deadlock issue in GridSync due to consecutive sync calls
- PR #468: Fix dbscan example build failure
- PR #470: Fix resource leakage in Kalman filter python wrapper
- PR #473: Fix gather ml-prim test for change in rng uniform API
- PR #477: Fixes default stream initialization in cumlHandle
- PR #480: Replaced qn_fit() declaration with #include of file containing definition to fix linker error
- PR #495: Update cuDF and RMM versions in GPU ci test scripts
- PR #499: DEVELOPER_GUIDE.md: fixed links and clarified ML::detail::streamSyncer example
- PR #506: Re enable ml-prim tests in CI
- PR #508: Fix for an error with default argument in LinAlg::meanSquaredError
- PR #519: README.md Updates and adding BUILD.md back
- PR #526: Fix the issue of wrong results when fit and transform of PCA are called separately
- PR #531: Fixing missing arguments in updateDevice() for RF
- PR #543: Exposing dbscan batch size through cython API and fixing broken batching
- PR #551: Made use of ZLIB_LIBRARIES consistent between ml_test and ml_mg_test
- PR #557: Modified CI script to run cuML tests before building mlprims and removed lapack flag
- PR #578: Updated Readme.md to add lasso and elastic-net
- PR #580: Fixing cython garbage collection bug in KNN
- PR #577: Use find libz in prims cmake
- PR #594: fixed cuda-memcheck mean_center test failures


# cuML 0.6.1 (09 Apr 2019)

## Bug Fixes

- PR #462 Runtime library path fix for cuML pip package


# cuML 0.6.0 (22 Mar 2019)

## New Features

- PR #249: Single GPU Stochastic Gradient Descent for linear regression, logistic regression, and linear svm with L1, L2, and elastic-net penalties.
- PR #247: Added "proper" CUDA API to cuML
- PR #235: NearestNeighbors MG Support
- PR #261: UMAP Algorithm
- PR #290: NearestNeighbors numpy MG Support
- PR #303: Reusable spectral embedding / clustering
- PR #325: Initial support for single process multi-GPU OLS and tSVD
- PR #271: Initial support for hyperparameter optimization with dask for many models

## Improvements

- PR #144: Dockerfile update and docs for LinearRegression and Kalman Filter.
- PR #168: Add /ci/gpu/build.sh file to cuML
- PR #167: Integrating full-n-final ml-prims repo inside cuml
- PR #198: (ml-prims) Removal of *MG calls + fixed a bug in permute method
- PR #194: Added new ml-prims for supporting LASSO regression.
- PR #114: Building faiss C++ api into libcuml
- PR #64: Using FAISS C++ API in cuML and exposing bindings through cython
- PR #208: Issue ml-common-3: Math.h: swap thrust::for_each with binaryOp,unaryOp
- PR #224: Improve doc strings for readable rendering with readthedocs
- PR #209: Simplify README.md, move build instructions to BUILD.md
- PR #218: Fix RNG to use given seed and adjust RNG test tolerances.
- PR #225: Support for generating random integers
- PR #215: Refactored LinAlg::norm to Stats::rowNorm and added Stats::colNorm
- PR #234: Support for custom output type and passing index value to main_op in *Reduction kernels
- PR #230: Refactored the cuda_utils header
- PR #236: Refactored cuml python package structure to be more sklearn like
- PR #232: Added reduce_rows_by_key
- PR #246: Support for 2 vectors in the matrix vector operator
- PR #244: Fix for single GPU OLS and Ridge to support one column training data
- PR #271: Added get_params and set_params functions for linear and ridge regression
- PR #253: Fix for issue #250-reduce_rows_by_key failed memcheck for small nkeys
- PR #269: LinearRegression, Ridge Python docs update and cleaning
- PR #322: set_params updated
- PR #237: Update build instructions
- PR #275: Kmeans use of faster gpu_matrix
- PR #288: Add n_neighbors to NearestNeighbors constructor
- PR #302: Added FutureWarning for deprecation of current kmeans algorithm
- PR #312: Last minute cleanup before release
- PR #315: Documentation updating and enhancements
- PR #330: Added ignored argument to pca.fit_transform to map to sklearn's implemenation
- PR #342: Change default ABI to ON
- PR #572: Pulling DBSCAN components into reusable primitives


## Bug Fixes

- PR #193: Fix AttributeError in PCA and TSVD
- PR #211: Fixing inconsistent use of proper batch size calculation in DBSCAN
- PR #202: Adding back ability for users to define their own BLAS
- PR #201: Pass CMAKE CUDA path to faiss/configure script
- PR #200 Avoid using numpy via cimport in KNN
- PR #228: Bug fix: LinAlg::unaryOp with 0-length input
- PR #279: Removing faiss-gpu references in README
- PR #321: Fix release script typo
- PR #327: Update conda requirements for version 0.6 requirements
- PR #352: Correctly calculating numpy chunk sizing for kNN
- PR #345: Run python import as part of package build to trigger compilation
- PR #347: Lowering memory usage of kNN.
- PR #355: Fixing issues with very large numpy inputs to SPMG OLS and tSVD.
- PR #357: Removing FAISS requirement from README
- PR #362: Fix for matVecOp crashing on large input sizes
- PR #366: Index arithmetic issue fix with TxN_t class
- PR #376: Disabled kmeans tests since they are currently too sensitive (see #71)
- PR #380: Allow arbitrary data size on ingress for numba_utils.row_matrix
- PR #385: Fix for long import cuml time in containers and fix for setup_pip
- PR #630: Fixing a missing kneighbors in nearest neighbors python proxy

# cuML 0.5.1 (05 Feb 2019)

## Bug Fixes

- PR #189 Avoid using numpy via cimport to prevent ABI issues in Cython compilation


# cuML 0.5.0 (28 Jan 2019)

## New Features

- PR #66: OLS Linear Regression
- PR #44: Distance calculation ML primitives
- PR #69: Ridge (L2 Regularized) Linear Regression
- PR #103: Linear Kalman Filter
- PR #117: Pip install support
- PR #64: Device to device support from cuML device pointers into FAISS

## Improvements

- PR #56: Make OpenMP optional for building
- PR #67: Github issue templates
- PR #44: Refactored DBSCAN to use ML primitives
- PR #91: Pytest cleanup and sklearn toyset datasets based pytests for kmeans and dbscan
- PR #75: C++ example to use kmeans
- PR #117: Use cmake extension to find any zlib installed in system
- PR #94: Add cmake flag to set ABI compatibility
- PR #139: Move thirdparty submodules to root and add symlinks to new locations
- PR #151: Replace TravisCI testing and conda pkg builds with gpuCI
- PR #164: Add numba kernel for faster column to row major transform
- PR #114: Adding FAISS to cuml build

## Bug Fixes

- PR #48: CUDA 10 compilation warnings fix
- PR #51: Fixes to Dockerfile and docs for new build system
- PR #72: Fixes for GCC 7
- PR #96: Fix for kmeans stack overflow with high number of clusters
- PR #105: Fix for AttributeError in kmeans fit method
- PR #113: Removed old  glm python/cython files
- PR #118: Fix for AttributeError in kmeans predict method
- PR #125: Remove randomized solver option from PCA python bindings


# cuML 0.4.0 (05 Dec 2018)

## New Features

## Improvements

- PR #42: New build system: separation of libcuml.so and cuml python package
- PR #43: Added changelog.md

## Bug Fixes


# cuML 0.3.0 (30 Nov 2018)

## New Features

- PR #33: Added ability to call cuML algorithms using numpy arrays

## Improvements

- PR #24: Fix references of python package from cuML to cuml and start using versioneer for better versioning
- PR #40: Added support for refactored cuDF 0.3.0, updated Conda files
- PR #33: Major python test cleaning, all tests pass with cuDF 0.2.0 and 0.3.0. Preparation for new build system
- PR #34: Updated batch count calculation logic in DBSCAN
- PR #35: Beginning of DBSCAN refactor to use cuML mlprims and general improvements

## Bug Fixes

- PR #30: Fixed batch size bug in DBSCAN that caused crash. Also fixed various locations for potential integer overflows
- PR #28: Fix readthedocs build documentation
- PR #29: Fix pytests for cuml name change from cuML
- PR #33: Fixed memory bug that would cause segmentation faults due to numba releasing memory before it was used. Also fixed row major/column major bugs for different algorithms
- PR #36: Fix kmeans gtest to use device data
- PR #38: cuda\_free bug removed that caused google tests to sometimes pass and sometimes fail randomly
- PR #39: Updated cmake to correctly link with CUDA libraries, add CUDA runtime linking and include source files in compile target

# cuML 0.2.0 (02 Nov 2018)

## New Features

- PR #11: Kmeans algorithm added
- PR #7: FAISS KNN wrapper added
- PR #21: Added Conda install support

## Improvements

- PR #15: Added compatibility with cuDF (from prior pyGDF)
- PR #13: Added FAISS to Dockerfile
- PR #21: Added TravisCI build system for CI and Conda builds

## Bug Fixes

- PR #4: Fixed explained variance bug in TSVD
- PR #5: Notebook bug fixes and updated results


# cuML 0.1.0

Initial release including PCA, TSVD, DBSCAN, ml-prims and cython wrappers<|MERGE_RESOLUTION|>--- conflicted
+++ resolved
@@ -10,11 +10,8 @@
 - PR #2638: Improve cython build with custom `build_ext`
 - PR #2866: Support XGBoost-style multiclass models (gradient boosted decision trees) in FIL C++
 - PR #2874: Issue warning for degraded accuracy with float64 models in Treelite
-<<<<<<< HEAD
 - PR #2881: Introduces experimental batched backend for random forest
-=======
 - PR #2916: Add SKLearn multi-class GBDT model support in FIL
->>>>>>> 304aa4b6
 
 ## Improvements
 - PR #2873: Remove empty marker kernel code for NVTX markers
