# cuML 0.16.0 (Date TBD)

## New Features
- PR #2922: Install RAFT headers with cuML
- PR #2909: Update allgatherv for compatibility with latest RAFT
- PR #2677: Ability to export RF trees as JSON
- PR #2698: Distributed TF-IDF transformer
- PR #2476: Porter Stemmer
- PR #2789: Dask LabelEncoder
- PR #2152: add FIL C++ benchmark
- PR #2638: Improve cython build with custom `build_ext`
- PR #2866: Support XGBoost-style multiclass models (gradient boosted decision trees) in FIL C++
- PR #2874: Issue warning for degraded accuracy with float64 models in Treelite
- PR #2881: Introduces experimental batched backend for random forest
- PR #2916: Add SKLearn multi-class GBDT model support in FIL

## Improvements
- PR #2873: Remove empty marker kernel code for NVTX markers
- PR #2796: Remove tokens of length 1 by default for text vectorizers
- PR #2741: Use rapids build packages in conda environments
- PR #2735: Update seed to random_state in random forest and associated tests
- PR #2739: Use cusparse_wrappers.h from RAFT
- PR #2729: Replace `cupy.sparse` with `cupyx.scipy.sparse`
- PR #2749: Correct docs for python version used in cuml_dev conda environment
- PR #2747: Adopting raft::handle_t and raft::comms::comms_t in cuML
- PR #2762: Fix broken links and provide minor edits to docs
- PR #2723: Support and enable convert_dtype in estimator predict
- PR #2758: Match sklearn's default n_components behavior for PCA
- PR #2770: Fix doxygen version during cmake
- PR #2766: Update default RandomForestRegressor score function to use r2
- PR #2775: Enablinbg mg gtests w/ raft mpi comms
- PR #2783: Add pytest that will fail when GPU IDs in Dask cluster are not unique
- PR #2784: Add SparseCumlArray container for sparse index/data arrays
- PR #2785: Add in cuML-specific dev conda dependencies
- PR #2778: Add README for FIL
- PR #2799: Reenable lightgbm test with lower (1%) proba accuracy
- PR #2800: Align cuML's spdlog version with RMM's
- PR #2824: Make data conversions warnings be debug level
- PR #2835: Rng prims, utils, and dependencies in RAFT
- PR #2541: Improve Documentation Examples and Source Linking
- PR #2837: Make the FIL node reorder loop more obvious
- PR #2849: make num_classes significant in FLOAT_SCALAR case
- PR #2792: Project flash (new build process) script changes
- PR #2850: Clean up unused params in paramsPCA
- PR #2871: Add timing function to utils
- PR #2863: in FIL, rename leaf_value_t enums to more descriptive
- PR #2867: improve stability of FIL benchmark measurements
- PR #2798: Add python tests for FIL multiclass classification of lightgbm models
- PR #2892: Update ci/local/README.md
- PR #2910: Adding Support for CuPy 8.x
- PR #2914: Add tests for XGBoost multi-class models in FIL
- PR #2930: Pin libfaiss to <=1.6.3
- PR #2928: Updating Estimators Derived from Base for Consistency
- PR #2942: Adding `cuml.experimental` to the Docs

## Bug Fixes
- PR #2885: Changing test target for NVTX wrapper test
- PR #2882: Allow import on machines without GPUs
- PR #2875: Bug fix to enable colorful NVTX markers
- PR #2744: Supporting larger number of classes in KNeighborsClassifier
- PR #2769: Remove outdated doxygen options for 1.8.20
- PR #2787: Skip lightgbm test for version 3 and above temporarily
- PR #2805: Retain index in stratified splitting for dataframes
- PR #2781: Use Python print to correctly redirect spdlogs when sys.stdout is changed
- PR #2787: Skip lightgbm test for version 3 and above temporarily
- PR #2813: Fix memory access in generation of non-row-major random blobs
- PR #2810: Update Rf MNMG threshold to prevent sporadic test failure
- PR #2808: Relax Doxygen version required in CMake to coincide with integration repo
- PR #2818: Fix parsing of singlegpu option in build command
- PR #2827: Force use of whole dataset when sample bootstrapping is disabled
- PR #2829: Fixing description for labels in docs and removing row number constraint from PCA xform/inverse_xform
- PR #2832: Updating stress tests that fail with OOM
- PR #2831: Removing repeated capture and parameter in lambda function
- PR #2847: Workaround for TSNE lockup, change caching preference.
- PR #2842: KNN index preprocessors were using incorrect n_samples
- PR #2848: Fix typo in Python docstring for UMAP
- PR #2856: Fix LabelEncoder for filtered input
- PR #2855: Updates for RMM being header only
- PR #2844: Fix for OPG KNN Classifier & Regressor
- PR #2880: Fix bugs in Auto-ARIMA when s==None
- PR #2877: TSNE exception for n_components > 2
- PR #2879: Update unit test for LabelEncoder on filtered input
- PR #2932: Marking KBinsDiscretizer pytests as xfail
- PR #2925: Fixing Owner Bug When Slicing CumlArray Objects
- PR #2931: Fix notebook error handling in gpuCI
- PR #2943: Remove unused shuffle_features parameter
- PR #2940: Correcting labels meta dtype for `cuml.dask.make_classification`
<<<<<<< HEAD
- PR #2965: Notebooks update
=======
- PR #2968: Remove shuffle_features from RF param names
- PR #2957: Fix ols test size for stability
- PR #2972: Upgrade Treelite to 0.93
>>>>>>> fbe6272f

# cuML 0.15.0 (Date TBD)

## New Features
- PR #2581: Added model persistence via joblib in each section of estimator_intro.ipynb
- PR #2554: Hashing Vectorizer and general vectorizer improvements
- PR #2240: Making Dask models pickleable
- PR #2267: CountVectorizer estimator
- PR #2261: Exposing new FAISS metrics through Python API
- PR #2287: Single-GPU TfidfTransformer implementation
- PR #2289: QR SVD solver for MNMG PCA
- PR #2312: column-major support for make_blobs
- PR #2172: Initial support for auto-ARIMA
- PR #2394: Adding cosine & correlation distance for KNN
- PR #2392: PCA can accept sparse inputs, and sparse prim for computing covariance
- PR #2465: Support pandas 1.0+
- PR #2550: Single GPU Target Encoder
- PR #2519: Precision recall curve using cupy
- PR #2500: Replace UMAP functionality dependency on nvgraph with RAFT Spectral Clustering
- PR #2502: cuML Implementation of `sklearn.metrics.pairwise_distances`
- PR #2520: TfidfVectorizer estimator
- PR #2211: MNMG KNN Classifier & Regressor
- PR #2461: Add KNN Sparse Output Functionality
- PR #2615: Incremental PCA
- PR #2594: Confidence intervals for ARIMA forecasts
- PR #2607: Add support for probability estimates in SVC
- PR #2618: SVM class and sample weights
- PR #2635: Decorator to generate docstrings with autodetection of parameters
- PR #2270: Multi class MNMG RF
- PR #2661: CUDA-11 support for single-gpu code
- PR #2322: Sparse FIL forests with 8-byte nodes
- PR #2675: Update conda recipes to support CUDA 11
- PR #2645: Add experimental, sklearn-based preprocessing

## Improvements
- PR #2336: Eliminate `rmm.device_array` usage
- PR #2262: Using fully shared PartDescriptor in MNMG decomposiition, linear models, and solvers
- PR #2310: Pinning ucx-py to 0.14 to make 0.15 CI pass
- PR #1945: enable clang tidy
- PR #2339: umap performance improvements
- PR #2308: Using fixture for Dask client to eliminate possiblity of not closing
- PR #2345: make C++ logger level definition to be the same as python layer
- PR #2329: Add short commit hash to conda package name
- PR #2362: Implement binary/multi-classification log loss with cupy
- PR #2363: Update threshold and make other changes for stress tests
- PR #2371: Updating MBSGD tests to use larger batches
- PR #2380: Pinning libcumlprims version to ease future updates
- PR #2405: Remove references to deprecated RMM headers.
- PR #2340: Import ARIMA in the root init file and fix the `test_fit_function` test
- PR #2408: Install meta packages for dependencies
- PR #2417: Move doc customization scripts to Jenkins
- PR #2427: Moving MNMG decomposition to cuml
- PR #2433: Add libcumlprims_mg to CMake
- PR #2420: Add and set convert_dtype default to True in estimator fit methods
- PR #2411: Refactor Mixin classes and use in classifier/regressor estimators
- PR #2442: fix setting RAFT_DIR from the RAFT_PATH env var
- PR #2469: Updating KNN c-api to document all arguments
- PR #2453: Add CumlArray to API doc
- PR #2440: Use Treelite Conda package
- PR #2403: Support for input and output type consistency in logistic regression predict_proba
- PR #2473: Add metrics.roc_auc_score to API docs. Additional readability and minor docs bug fixes
- PR #2468: Add `_n_features_in_` attribute to all single GPU estimators that implement fit
- PR #2489: Removing explicit FAISS build and adding dependency on libfaiss conda package
- PR #2480: Moving MNMG glm and solvers to cuml
- PR #2490: Moving MNMG KMeans to cuml
- PR #2483: Moving MNMG KNN to cuml
- PR #2492: Adding additional assertions to mnmg nearest neighbors pytests
- PR #2439: Update dask RF code to have print_detailed function
- PR #2431: Match output of classifier predict with target dtype
- PR #2237: Refactor RF cython code
- PR #2513: Fixing LGTM Analysis Issues
- PR #2099: Raise an error when float64 data is used with dask RF
- PR #2522: Renaming a few arguments in KNeighbors* to be more readable
- PR #2499: Provide access to `cuml.DBSCAN` core samples
- PR #2526: Removing PCA TSQR as a solver due to scalability issues
- PR #2536: Update conda upload versions for new supported CUDA/Python
- PR #2538: Remove Protobuf dependency
- PR #2553: Test pickle protocol 5 support
- PR #2570: Accepting single df or array input in train_test_split
- PR #2566: Remove deprecated cuDF from_gpu_matrix calls
- PR #2583: findpackage.cmake.in template for cmake dependencies
- PR #2577: Fully removing NVGraph dependency for CUDA 11 compatibility
- PR #2575: Speed up TfidfTransformer
- PR #2584: Removing dependency on sklearn's NotFittedError
- PR #2591: Generate benchmark datsets using `cuml.datasets`
- PR #2548: Fix limitation on number of rows usable with tSNE and refactor memory allocation
- PR #2589: including cuda-11 build fixes into raft
- PR #2599: Add Stratified train_test_split
- PR #2487: Set classes_ attribute during classifier fit
- PR #2605: Reduce memory usage in tSNE
- PR #2611: Adding building doxygen docs to gpu ci
- PR #2631: Enabling use of gtest conda package for build
- PR #2623: Fixing kmeans score() API to be compatible with Scikit-learn
- PR #2629: Add naive_bayes api docs
- PR #2643: 'dense' and 'sparse' values of `storage_type` for FIL
- PR #2691: Generic Base class attribute setter
- PR #2666: Update MBSGD documentation to mention that the model is experimental
- PR #2687: Update xgboost version to 1.2.0dev.rapidsai0.15
- PR #2684: CUDA 11 conda development environment yml and faiss patch
- PR #2648: Replace CNMeM with `rmm::mr::pool_memory_resource`.
- PR #2686: Improve SVM tests
- PR #2692: Changin LBFGS log level
- PR #2705: Add sum operator and base operator overloader functions to cumlarray
- PR #2701: Updating README + Adding ref to UMAP paper
- PR #2721: Update API docs
- PR #2730: Unpin cumlprims in conda recipes for release

## Bug Fixes
- PR #2369: Update RF code to fix set_params memory leak
- PR #2364: Fix for random projection
- PR #2373: Use Treelite Pip package in GPU testing
- PR #2376: Update documentation Links
- PR #2407: fixed batch count in DBScan for integer overflow case
- PR #2413: CumlArray and related methods updates to account for cuDF.Buffer contiguity update
- PR #2424: --singlegpu flag fix on build.sh script
- PR #2432: Using correct algo_name for UMAP in benchmark tests
- PR #2445: Restore access to coef_ property of Lasso
- PR #2441: Change p2p_enabled definition to work without ucx
- PR #2447: Drop `nvstrings`
- PR #2450: Update local build to use new gpuCI image
- PR #2454: Mark RF memleak test as XFAIL, because we can't detect memleak reliably
- PR #2455: Use correct field to store data type in `LabelEncoder.fit_transform`
- PR #2475: Fix typo in build.sh
- PR #2496: Fixing indentation for simulate_data in test_fil.py
- PR #2494: Set QN regularization strength consistent with scikit-learn
- PR #2486: Fix cupy input to kmeans init
- PR #2497: Changes to accomodate cuDF unsigned categorical changes
- PR #2209: Fix FIL benchmark for gpuarray-c input
- PR #2507: Import `treelite.sklearn`
- PR #2521: Fixing invalid smem calculation in KNeighborsCLassifier
- PR #2515: Increase tolerance for LogisticRegression test
- PR #2532: Updating doxygen in new MG headers
- PR #2521: Fixing invalid smem calculation in KNeighborsCLassifier
- PR #2515: Increase tolerance for LogisticRegression test
- PR #2545: Fix documentation of n_iter_without_progress in tSNE Python bindings
- PR #2543: Improve numerical stability of QN solver
- PR #2544: Fix Barnes-Hut tSNE not using specified post_learning_rate
- PR #2558: Disabled a long-running FIL test
- PR #2540: Update default value for n_epochs in UMAP to match documentation & sklearn API
- PR #2535: Fix issue with incorrect docker image being used in local build script
- PR #2542: Fix small memory leak in TSNE
- PR #2552: Fixed the length argument of updateDevice calls in RF test
- PR #2565: Fix cell allocation code to avoid loops in quad-tree. Prevent NaNs causing infinite descent
- PR #2563: Update scipy call for arima gradient test
- PR #2569: Fix for cuDF update
- PR #2508: Use keyword parameters in sklearn.datasets.make_* functions
- PR #2587: Attributes for estimators relying on solvers
- PR #2586: Fix SVC decision function data type
- PR #2573: Considering managed memory as device type on checking for KMeans
- PR #2574: Fixing include path in `tsvd_mg.pyx`
- PR #2506: Fix usage of CumlArray attributes on `cuml.common.base.Base`
- PR #2593: Fix inconsistency in train_test_split
- PR #2609: Fix small doxygen issues
- PR #2610: Remove cuDF tolist call
- PR #2613: Removing thresholds from kmeans score tests (SG+MG)
- PR #2616: Small test code fix for pandas dtype tests
- PR #2617: Fix floating point precision error in tSNE
- PR #2625: Update Estimator notebook to resolve errors
- PR #2634: singlegpu build option fixes
- PR #2641: [Breaking] Make `max_depth` in RF compatible with scikit-learn
- PR #2650: Make max_depth behave consistently for max_depth > 14
- PR #2651: AutoARIMA Python bug fix
- PR #2654: Fix for vectorizer concatenations
- PR #2655: Fix C++ RF predict function access of rows/samples array
- PR #2649: Cleanup sphinx doc warnings for 0.15
- PR #2668: Order conversion improvements to account for cupy behavior changes
- PR #2669: Revert PR 2655 Revert "Fixes C++ RF predict function"
- PR #2683: Fix incorrect "Bad CumlArray Use" error messages on test failures
- PR #2695: Fix debug build issue due to incorrect host/device method setup
- PR #2709: Fixing OneHotEncoder Overflow Error
- PR #2710: Fix SVC doc statement about predic_proba
- PR #2726: Return correct output type in QN
- PR #2711: Fix Dask RF failure intermittently
- PR #2718: Fix temp directory for py.test
- PR #2719: Set KNeighborsRegressor output dtype according to training target dtype
- PR #2720: Updates to outdated links
- PR #2722: Getting cuML covariance test passing w/ Cupy 7.8 & CUDA 11

# cuML 0.14.0 (03 Jun 2020)

## New Features
- PR #1994: Support for distributed OneHotEncoder
- PR #1892: One hot encoder implementation with cupy
- PR #1655: Adds python bindings for homogeneity score
- PR #1704: Adds python bindings for completeness score
- PR #1687: Adds python bindings for mutual info score
- PR #1980: prim: added a new write-only unary op prim
- PR #1867: C++: add logging interface support in cuML based spdlog
- PR #1902: Multi class inference in FIL C++ and importing multi-class forests from treelite
- PR #1906: UMAP MNMG
- PR #2067: python: wrap logging interface in cython
- PR #2083: Added dtype, order, and use_full_low_rank to MNMG `make_regression`
- PR #2074: SG and MNMG `make_classification`
- PR #2127: Added order to SG `make_blobs`, and switch from C++ to cupy based implementation
- PR #2057: Weighted k-means
- PR #2256: Add a `make_arima` generator
- PR #2245: ElasticNet, Lasso and Coordinate Descent MNMG
- PR #2242: Pandas input support with output as NumPy arrays by default
- PR #2551: Add cuML RF multiclass prediction using FIL from python
- PR #1728: Added notebook testing to gpuCI gpu build

## Improvements
- PR #1931: C++: enabled doxygen docs for all of the C++ codebase
- PR #1944: Support for dask_cudf.core.Series in _extract_partitions
- PR #1947: Cleaning up cmake
- PR #1927: Use Cython's `new_build_ext` (if available)
- PR #1946: Removed zlib dependency from cmake
- PR #1988: C++: cpp bench refactor
- PR #1873: Remove usage of nvstring and nvcat from LabelEncoder
- PR #1968: Update SVC SVR with cuML Array
- PR #1972: updates to our flow to use conda-forge's clang and clang-tools packages
- PR #1974: Reduce ARIMA testing time
- PR #1984: Enable Ninja build
- PR #1985: C++ UMAP parametrizable tests
- PR #2005: Adding missing algorithms to cuml benchmarks and notebook
- PR #2016: Add capability to setup.py and build.sh to fully clean all cython build files and artifacts
- PR #2044: A cuda-memcheck helper wrapper for devs
- PR #2018: Using `cuml.dask.part_utils.extract_partitions` and removing similar, duplicated code
- PR #2019: Enable doxygen build in our nightly doc build CI script
- PR #1996: Cythonize in parallel
- PR #2032: Reduce number of tests for MBSGD to improve CI running time
- PR #2031: Encapsulating UCX-py interactions in singleton
- PR #2029: Add C++ ARIMA log-likelihood benchmark
- PR #2085: Convert TSNE to use CumlArray
- PR #2051: Reduce the time required to run dask pca and dask tsvd tests
- PR #1981: Using CumlArray in kNN and DistributedDataHandler in dask kNN
- PR #2053: Introduce verbosity level in C++ layer instead of boolean `verbose` flag
- PR #2047: Make internal streams non-blocking w.r.t. NULL stream
- PR #2048: Random forest testing speedup
- PR #2058: Use CumlArray in Random Projection
- PR #2068: Updating knn class probabilities to use make_monotonic instead of binary search
- PR #2062: Adding random state to UMAP mnmg tests
- PR #2064: Speed-up K-Means test
- PR #2015: Renaming .h to .cuh in solver, dbscan and svm
- PR #2080: Improved import of sparse FIL forests from treelite
- PR #2090: Upgrade C++ build to C++14 standard
- PR #2089: CI: enabled cuda-memcheck on ml-prims unit-tests during nightly build
- PR #2128: Update Dask RF code to reduce the time required for GPU predict to run
- PR #2125: Build infrastructure to use RAFT
- PR #2131: Update Dask RF fit to use DistributedDataHandler
- PR #2055: Update the metrics notebook to use important cuML models
- PR #2095: Improved import of src_prims/utils.h, making it less ambiguous
- PR #2118: Updating SGD & mini-batch estimators to use CumlArray
- PR #2120: Speeding up dask RandomForest tests
- PR #1883: Use CumlArray in ARIMA
- PR #877: Adding definition of done criteria to wiki
- PR #2135: A few optimizations to UMAP fuzzy simplicial set
- PR #1914: Change the meaning of ARIMA's intercept to match the literature
- PR #2098: Renaming .h to .cuh in decision_tree, glm, pca
- PR #2150: Remove deprecated RMM calls in RMM allocator adapter
- PR #2146: Remove deprecated kalman filter
- PR #2151: Add pytest duration and pytest timeout
- PR #2156: Add Docker 19 support to local gpuci build
- PR #2178: Reduce duplicated code in RF
- PR #2124: Expand tutorial docs and sample notebook
- PR #2175: Allow CPU-only and dataset params for benchmark sweeps
- PR #2186: Refactor cython code to build OPG structs in common utils file
- PR #2180: Add fully single GPU singlegpu python build
- PR #2187: CMake improvements to manage conda environment dependencies
- PR #2185: Add has_sklearn function and use it in datasets/classification.
- PR #2193: Order-independent local shuffle in `cuml.dask.make_regression`
- PR #2204: Update python layer to use the logger interface
- PR #2184: Refoctor headers for holtwinters, rproj, tsvd, tsne, umap
- PR #2199: Remove unncessary notebooks
- PR #2195: Separating fit and transform calls in SG, MNMG PCA to save transform array memory consumption
- PR #2201: Re-enabling UMAP repro tests
- PR #2132: Add SVM C++ benchmarks
- PR #2196: Updates to benchmarks. Moving notebook
- PR #2208: Coordinate Descent, Lasso and ElasticNet CumlArray updates
- PR #2210: Updating KNN tests to evaluate multiple index partitions
- PR #2205: Use timeout to add 2 hour hard limit to dask tests
- PR #2212: Improve DBScan batch count / memory estimation
- PR #2213: Standardized include statements across all cpp source files, updated copyright on all modified files
- PR #2214: Remove utils folder and refactor to common folder
- PR #2220: Final refactoring of all src_prims header files following rules as specified in #1675
- PR #2225: input_to_cuml_array keep order option, test updates and cleanup
- PR #2244: Re-enable slow ARIMA tests as stress tests
- PR #2231: Using OPG structs from `cuml.common` in decomposition algorithms
- PR #2257: Update QN and LogisticRegression to use CumlArray
- PR #2259: Add CumlArray support to Naive Bayes
- PR #2252: Add benchmark for the Gram matrix prims
- PR #2263: Faster serialization for Treelite objects with RF
- PR #2264: Reduce build time for cuML by using make_blobs from libcuml++ interface
- PR #2269: Add docs targets to build.sh and fix python cuml.common docs
- PR #2271: Clarify doc for `_unique` default implementation in OneHotEncoder
- PR #2272: Add docs build.sh script to repository
- PR #2276: Ensure `CumlArray` provided `dtype` conforms
- PR #2281: Rely on cuDF's `Serializable` in `CumlArray`
- PR #2284: Reduce dataset size in SG RF notebook to reduce run time of sklearn
- PR #2285: Increase the threshold for elastic_net test in dask/test_coordinate_descent
- PR #2314: Update FIL default values, documentation and test
- PR #2316: 0.14 release docs additions and fixes
- PR #2320: Add prediction notes to RF docs
- PR #2323: Change verbose levels and parameter name to match Scikit-learn API
- PR #2324: Raise an error if n_bins > number of training samples in RF
- PR #2335: Throw a warning if treelite cannot be imported and `load_from_sklearn` is used

## Bug Fixes
- PR #1939: Fix syntax error in cuml.common.array
- PR #1941: Remove c++ cuda flag that was getting duplicated in CMake
- PR #1971: python: Correctly honor --singlegpu option and CUML_BUILD_PATH env variable
- PR #1969: Update libcumlprims to 0.14
- PR #1973: Add missing mg files for setup.py --singlegpu flag
- PR #1993: Set `umap_transform_reproducibility` tests to xfail
- PR #2004: Refactoring the arguments to `plant()` call
- PR #2017: Fixing memory issue in weak cc prim
- PR #2028: Skipping UMAP knn reproducibility tests until we figure out why its failing in CUDA 10.2
- PR #2024: Fixed cuda-memcheck errors with sample-without-replacement prim
- PR #1540: prims: support for custom math-type used for computation inside adjusted rand index prim
- PR #2077: dask-make blobs arguments to match sklearn
- PR #2059: Make all Scipy imports conditional
- PR #2078: Ignore negative cache indices in get_vecs
- PR #2084: Fixed cuda-memcheck errors with COO unit-tests
- PR #2087: Fixed cuda-memcheck errors with dispersion prim
- PR #2096: Fixed syntax error with nightly build command for memcheck unit-tests
- PR #2115: Fixed contingency matrix prim unit-tests for computing correct golden values
- PR #2107: Fix PCA transform
- PR #2109: input_to_cuml_array __cuda_array_interface__ bugfix
- PR #2117: cuDF __array__ exception small fixes
- PR #2139: CumlArray for adjusted_rand_score
- PR #2140: Returning self in fit model functions
- PR #2144: Remove GPU arch < 60 from CMake build
- PR #2153: Added missing namespaces to some Decision Tree files
- PR #2155: C++: fix doxygen build break
- PR #2161: Replacing depreciated bruteForceKnn
- PR #2162: Use stream in transpose prim
- PR #2165: Fit function test correction
- PR #2166: Fix handling of temp file in RF pickling
- PR #2176: C++: fix for adjusted rand index when input array is all zeros
- PR #2179: Fix clang tools version in libcuml recipe
- PR #2183: Fix RAFT in nightly package
- PR #2191: Fix placement of SVM parameter documentation and add examples
- PR #2212: Fix DBScan results (no propagation of labels through border points)
- PR #2215: Fix the printing of forest object
- PR #2217: Fix opg_utils naming to fix singlegpu build
- PR #2223: Fix bug in ARIMA C++ benchmark
- PR #2224: Temporary fix for CI until new Dask version is released
- PR #2228: Update to use __reduce_ex__ in CumlArray to override cudf.Buffer
- PR #2249: Fix bug in UMAP continuous target metrics
- PR #2258: Fix doxygen build break
- PR #2255: Set random_state for train_test_split function in dask RF
- PR #2275: Fix RF fit memory leak
- PR #2274: Fix parameter name verbose to verbosity in mnmg OneHotEncoder
- PR #2277: Updated cub repo path and branch name
- PR #2282: Fix memory leak in Dask RF concatenation
- PR #2301: Scaling KNN dask tests sample size with n GPUs
- PR #2293: Contiguity fixes for input_to_cuml_array and train_test_split
- PR #2295: Fix convert_to_dtype copy even with same dtype
- PR #2305: Fixed race condition in DBScan
- PR #2354: Fix broken links in README
- PR #2619: Explicitly skip raft test folder for pytest 6.0.0
- PR #2788: Set the minimum number of columns that can be sampled to 1 to fix 0 mem allocation error

# cuML 0.13.0 (31 Mar 2020)

## New Features
- PR #1777: Python bindings for entropy
- PR #1742: Mean squared error implementation with cupy
- PR #1817: Confusion matrix implementation with cupy (SNSG and MNMG)
- PR #1766: Mean absolute error implementation with cupy
- PR #1766: Mean squared log error implementation with cupy
- PR #1635: cuML Array shim and configurable output added to cluster methods
- PR #1586: Seasonal ARIMA
- PR #1683: cuml.dask make_regression
- PR #1689: Add framework for cuML Dask serializers
- PR #1709: Add `decision_function()` and `predict_proba()` for LogisticRegression
- PR #1714: Add `print_env.sh` file to gather important environment details
- PR #1750: LinearRegression CumlArray for configurable output
- PR #1814: ROC AUC score implementation with cupy
- PR #1767: Single GPU decomposition models configurable output
- PR #1646: Using FIL to predict in MNMG RF
- PR #1778: Make cuML Handle picklable
- PR #1738: cuml.dask refactor beginning and dask array input option for OLS, Ridge and KMeans
- PR #1874: Add predict_proba function to RF classifier
- PR #1815: Adding KNN parameter to UMAP
- PR #1978: Adding `predict_proba` function to dask RF

## Improvements
- PR #1644: Add `predict_proba()` for FIL binary classifier
- PR #1620: Pickling tests now automatically finds all model classes inheriting from cuml.Base
- PR #1637: Update to newer treelite version with XGBoost 1.0 compatibility
- PR #1632: Fix MBSGD models inheritance, they now inherits from cuml.Base
- PR #1628: Remove submodules from cuML
- PR #1755: Expose the build_treelite function for python
- PR #1649: Add the fil_sparse_format variable option to RF API
- PR #1647: storage_type=AUTO uses SPARSE for large models
- PR #1668: Update the warning statement thrown in RF when the seed is set but n_streams is not 1
- PR #1662: use of direct cusparse calls for coo2csr, instead of depending on nvgraph
- PR #1747: C++: dbscan performance improvements and cleanup
- PR #1697: Making trustworthiness batchable and using proper workspace
- PR #1721: Improving UMAP pytests
- PR #1717: Call `rmm_cupy_allocator` for CuPy allocations
- PR #1718: Import `using_allocator` from `cupy.cuda`
- PR #1723: Update RF Classifier to throw an exception for multi-class pickling
- PR #1726: Decorator to allocate CuPy arrays with RMM
- PR #1719: UMAP random seed reproducibility
- PR #1748: Test serializing `CumlArray` objects
- PR #1776: Refactoring pca/tsvd distributed
- PR #1762: Update CuPy requirement to 7
- PR #1768: C++: Different input and output types for add and subtract prims
- PR #1790: Add support for multiple seeding in k-means++
- PR #1805: Adding new Dask cuda serializers to naive bayes + a trivial perf update
- PR #1812: C++: bench: UMAP benchmark cases added
- PR #1795: Add capability to build CumlArray from bytearray/memoryview objects
- PR #1824: C++: improving the performance of UMAP algo
- PR #1816: Add ARIMA notebook
- PR #1856: Update docs for 0.13
- PR #1827: Add HPO demo Notebook
- PR #1825: `--nvtx` option in `build.sh`
- PR #1847: Update XGBoost version for CI
- PR #1837: Simplify cuML Array construction
- PR #1848: Rely on subclassing for cuML Array serialization
- PR #1866: Minimizing client memory pressure on Naive Bayes
- PR #1788: Removing complexity bottleneck in S-ARIMA
- PR #1873: Remove usage of nvstring and nvcat from LabelEncoder
- PR #1891: Additional improvements to naive bayes tree reduction

## Bug Fixes
- PR #1835 : Fix calling default RF Classification always
- PT #1904: replace cub sort
- PR #1833: Fix depth issue in shallow RF regression estimators
- PR #1770: Warn that KalmanFilter is deprecated
- PR #1775: Allow CumlArray to work with inputs that have no 'strides' in array interface
- PR #1594: Train-test split is now reproducible
- PR #1590: Fix destination directory structure for run-clang-format.py
- PR #1611: Fixing pickling errors for KNN classifier and regressor
- PR #1617: Fixing pickling issues for SVC and SVR
- PR #1634: Fix title in KNN docs
- PR #1627: Adding a check for multi-class data in RF classification
- PR #1654: Skip treelite patch if its already been applied
- PR #1661: Fix nvstring variable name
- PR #1673: Using struct for caching dlsym state in communicator
- PR #1659: TSNE - introduce 'convert_dtype' and refactor class attr 'Y' to 'embedding_'
- PR #1672: Solver 'svd' in Linear and Ridge Regressors when n_cols=1
- PR #1670: Lasso & ElasticNet - cuml Handle added
- PR #1671: Update for accessing cuDF Series pointer
- PR #1652: Support XGBoost 1.0+ models in FIL
- PR #1702: Fix LightGBM-FIL validation test
- PR #1701: test_score kmeans test passing with newer cupy version
- PR #1706: Remove multi-class bug from QuasiNewton
- PR #1699: Limit CuPy to <7.2 temporarily
- PR #1708: Correctly deallocate cuML handles in Cython
- PR #1730: Fixes to KF for test stability (mainly in CUDA 10.2)
- PR #1729: Fixing naive bayes UCX serialization problem in fit()
- PR #1749: bug fix rf classifier/regressor on seg fault in bench
- PR #1751: Updated RF documentation
- PR #1765: Update the checks for using RF GPU predict
- PR #1787: C++: unit-tests to check for RF accuracy. As well as a bug fix to improve RF accuracy
- PR #1793: Updated fil pyx to solve memory leakage issue
- PR #1810: Quickfix - chunkage in dask make_regression
- PR #1842: DistributedDataHandler not properly setting 'multiple'
- PR #1849: Critical fix in ARIMA initial estimate
- PR #1851: Fix for cuDF behavior change for multidimensional arrays
- PR #1852: Remove Thrust warnings
- PR #1868: Turning off IPC caching until it is fixed in UCX-py/UCX
- PR #1876: UMAP exponential decay parameters fix
- PR #1887: Fix hasattr for missing attributes on base models
- PR #1877: Remove resetting index in shuffling in train_test_split
- PR #1893: Updating UCX in comms to match current UCX-py
- PR #1888: Small train_test_split test fix
- PR #1899: Fix dask `extract_partitions()`, remove transformation as instance variable in PCA and TSVD and match sklearn APIs
- PR #1920: Temporarily raising threshold for UMAP reproducibility tests
- PR #1918: Create memleak fixture to skip memleak tests in CI for now
- PR #1926: Update batch matrix test margins
- PR #1925: Fix failing dask tests
- PR #1936: Update DaskRF regression test to xfail
- PR #1932: Isolating cause of make_blobs failure
- PR #1951: Dask Random forest regression CPU predict bug fix
- PR #1948: Adjust BatchedMargin margin and disable tests temporarily
- PR #1950: Fix UMAP test failure


# cuML 0.12.0 (04 Feb 2020)

## New Features
- PR #1483: prims: Fused L2 distance and nearest-neighbor prim
- PR #1494: bench: ml-prims benchmark
- PR #1514: bench: Fused L2 NN prim benchmark
- PR #1411: Cython side of MNMG OLS
- PR #1520: Cython side of MNMG Ridge Regression
- PR #1516: Suppor Vector Regression (epsilon-SVR)

## Improvements
- PR #1638: Update cuml/docs/README.md
- PR #1468: C++: updates to clang format flow to make it more usable among devs
- PR #1473: C++: lazy initialization of "costly" resources inside cumlHandle
- PR #1443: Added a new overloaded GEMM primitive
- PR #1489: Enabling deep trees using Gather tree builder
- PR #1463: Update FAISS submodule to 1.6.1
- PR #1488: Add codeowners
- PR #1432: Row-major (C-style) GPU arrays for benchmarks
- PR #1490: Use dask master instead of conda package for testing
- PR #1375: Naive Bayes & Distributed Naive Bayes
- PR #1377: Add GPU array support for FIL benchmarking
- PR #1493: kmeans: add tiling support for 1-NN computation and use fusedL2-1NN prim for L2 distance metric
- PR #1532: Update CuPy to >= 6.6 and allow 7.0
- PR #1528: Re-enabling KNN using dynamic library loading for UCX in communicator
- PR #1545: Add conda environment version updates to ci script
- PR #1541: Updates for libcudf++ Python refactor
- PR #1555: FIL-SKL, an SKLearn-based benchmark for FIL
- PR #1537: Improve pickling and scoring suppport for many models to support hyperopt
- PR #1551: Change custom kernel to cupy for col/row order transform
- PR #1533: C++: interface header file separation for SVM
- PR #1560: Helper function to allocate all new CuPy arrays with RMM memory management
- PR #1570: Relax nccl in conda recipes to >=2.4 (matching CI)
- PR #1578: Add missing function information to the cuML documenataion
- PR #1584: Add has_scipy utility function for runtime check
- PR #1583: API docs updates for 0.12
- PR #1591: Updated FIL documentation

## Bug Fixes
- PR #1470: Documentation: add make_regression, fix ARIMA section
- PR #1482: Updated the code to remove sklearn from the mbsgd stress test
- PR #1491: Update dev environments for 0.12
- PR #1512: Updating setup_cpu() in SpeedupComparisonRunner
- PR #1498: Add build.sh to code owners
- PR #1505: cmake: added correct dependencies for prims-bench build
- PR #1534: Removed TODO comment in create_ucp_listeners()
- PR #1548: Fixing umap extra unary op in knn graph
- PR #1547: Fixing MNMG kmeans score. Fixing UMAP pickling before fit(). Fixing UMAP test failures.
- PR #1557: Increasing threshold for kmeans score
- PR #1562: Increasing threshold even higher
- PR #1564: Fixed a typo in function cumlMPICommunicator_impl::syncStream
- PR #1569: Remove Scikit-learn exception and depedenncy in SVM
- PR #1575: Add missing dtype parameter in call to strides to order for CuPy 6.6 code path
- PR #1574: Updated the init file to include SVM
- PR #1589: Fixing the default value for RF and updating mnmg predict to accept cudf
- PR #1601: Fixed wrong datatype used in knn voting kernel

# cuML 0.11.0 (11 Dec 2019)

## New Features

- PR #1295: Cython side of MNMG PCA
- PR #1218: prims: histogram prim
- PR #1129: C++: Separate include folder for C++ API distribution
- PR #1282: OPG KNN MNMG Code (disabled for 0.11)
- PR #1242: Initial implementation of FIL sparse forests
- PR #1194: Initial ARIMA time-series modeling support.
- PR #1286: Importing treelite models as FIL sparse forests
- PR #1285: Fea minimum impurity decrease RF param
- PR #1301: Add make_regression to generate regression datasets
- PR #1322: RF pickling using treelite, protobuf and FIL
- PR #1332: Add option to cuml.dask make_blobs to produce dask array
- PR #1307: Add RF regression benchmark
- PR #1327: Update the code to build treelite with protobuf
- PR #1289: Add Python benchmarking support for FIL
- PR #1371: Cython side of MNMG tSVD
- PR #1386: Expose SVC decision function value

## Improvements
- PR #1170: Use git to clone subprojects instead of git submodules
- PR #1239: Updated the treelite version
- PR #1225: setup.py clone dependencies like cmake and correct include paths
- PR #1224: Refactored FIL to prepare for sparse trees
- PR #1249: Include libcuml.so C API in installed targets
- PR #1259: Conda dev environment updates and use libcumlprims current version in CI
- PR #1277: Change dependency order in cmake for better printing at compile time
- PR #1264: Add -s flag to GPU CI pytest for better error printing
- PR #1271: Updated the Ridge regression documentation
- PR #1283: Updated the cuMl docs to include MBSGD and adjusted_rand_score
- PR #1300: Lowercase parameter versions for FIL algorithms
- PR #1312: Update CuPy to version 6.5 and use conda-forge channel
- PR #1336: Import SciKit-Learn models into FIL
- PR #1314: Added options needed for ASVDb output (CUDA ver, etc.), added option
  to select algos
- PR #1335: Options to print available algorithms and datasets
  in the Python benchmark
- PR #1338: Remove BUILD_ABI references in CI scripts
- PR #1340: Updated unit tests to uses larger dataset
- PR #1351: Build treelite temporarily for GPU CI testing of FIL Scikit-learn
  model importing
- PR #1367: --test-split benchmark parameter for train-test split
- PR #1360: Improved tests for importing SciKit-Learn models into FIL
- PR #1368: Add --num-rows benchmark command line argument
- PR #1351: Build treelite temporarily for GPU CI testing of FIL Scikit-learn model importing
- PR #1366: Modify train_test_split to use CuPy and accept device arrays
- PR #1258: Documenting new MPI communicator for multi-node multi-GPU testing
- PR #1345: Removing deprecated should_downcast argument
- PR #1362: device_buffer in UMAP + Sparse prims
- PR #1376: AUTO value for FIL algorithm
- PR #1408: Updated pickle tests to delete the pre-pickled model to prevent pointer leakage
- PR #1357: Run benchmarks multiple times for CI
- PR #1382: ARIMA optimization: move functions to C++ side
- PR #1392: Updated RF code to reduce duplication of the code
- PR #1444: UCX listener running in its own isolated thread
- PR #1445: Improved performance of FIL sparse trees
- PR #1431: Updated API docs
- PR #1441: Remove unused CUDA conda labels
- PR #1439: Match sklearn 0.22 default n_estimators for RF and fix test errors
- PR #1461: Add kneighbors to API docs

## Bug Fixes
- PR #1281: Making rng.h threadsafe
- PR #1212: Fix cmake git cloning always running configure in subprojects
- PR #1261: Fix comms build errors due to cuml++ include folder changes
- PR #1267: Update build.sh for recent change of building comms in main CMakeLists
- PR #1278: Removed incorrect overloaded instance of eigJacobi
- PR #1302: Updates for numba 0.46
- PR #1313: Updated the RF tests to set the seed and n_streams
- PR #1319: Using machineName arg passed in instead of default for ASV reporting
- PR #1326: Fix illegal memory access in make_regression (bounds issue)
- PR #1330: Fix C++ unit test utils for better handling of differences near zero
- PR #1342: Fix to prevent memory leakage in Lasso and ElasticNet
- PR #1337: Fix k-means init from preset cluster centers
- PR #1354: Fix SVM gamma=scale implementation
- PR #1344: Change other solver based methods to create solver object in init
- PR #1373: Fixing a few small bugs in make_blobs and adding asserts to pytests
- PR #1361: Improve SMO error handling
- PR #1384: Lower expectations on batched matrix tests to prevent CI failures
- PR #1380: Fix memory leaks in ARIMA
- PR #1391: Lower expectations on batched matrix tests even more
- PR #1394: Warning added in svd for cuda version 10.1
- PR #1407: Resolved RF predict issues and updated RF docstring
- PR #1401: Patch for lbfgs solver for logistic regression with no l1 penalty
- PR #1416: train_test_split numba and rmm device_array output bugfix
- PR #1419: UMAP pickle tests are using wrong n_neighbors value for trustworthiness
- PR #1438: KNN Classifier to properly return Dataframe with Dataframe input
- PR #1425: Deprecate seed and use random_state similar to Scikit-learn in train_test_split
- PR #1458: Add joblib as an explicit requirement
- PR #1474: Defer knn mnmg to 0.12 nightly builds and disable ucx-py dependency

# cuML 0.10.0 (16 Oct 2019)

## New Features
- PR #1148: C++ benchmark tool for c++/CUDA code inside cuML
- PR #1071: Selective eigen solver of cuSolver
- PR #1073: Updating RF wrappers to use FIL for GPU accelerated prediction
- PR #1104: CUDA 10.1 support
- PR #1113: prims: new batched make-symmetric-matrix primitive
- PR #1112: prims: new batched-gemv primitive
- PR #855: Added benchmark tools
- PR #1149 Add YYMMDD to version tag for nightly conda packages
- PR #892: General Gram matrices prim
- PR #912: Support Vector Machine
- PR #1274: Updated the RF score function to use GPU predict

## Improvements
- PR #961: High Peformance RF; HIST algo
- PR #1028: Dockerfile updates after dir restructure. Conda env yaml to add statsmodels as a dependency
- PR #1047: Consistent OPG interface for kmeans, based on internal libcumlprims update
- PR #763: Add examples to train_test_split documentation
- PR #1093: Unified inference kernels for different FIL algorithms
- PR #1076: Paying off some UMAP / Spectral tech debt.
- PR #1086: Ensure RegressorMixin scorer uses device arrays
- PR #1110: Adding tests to use default values of parameters of the models
- PR #1108: input_to_host_array function in input_utils for input processing to host arrays
- PR #1114: K-means: Exposing useful params, removing unused params, proxying params in Dask
- PR #1138: Implementing ANY_RANK semantics on irecv
- PR #1142: prims: expose separate InType and OutType for unaryOp and binaryOp
- PR #1115: Moving dask_make_blobs to cuml.dask.datasets. Adding conversion to dask.DataFrame
- PR #1136: CUDA 10.1 CI updates
- PR #1135: K-means: add boundary cases for kmeans||, support finer control with convergence
- PR #1163: Some more correctness improvements. Better verbose printing
- PR #1165: Adding except + in all remaining cython
- PR #1186: Using LocalCUDACluster Pytest fixture
- PR #1173: Docs: Barnes Hut TSNE documentation
- PR #1176: Use new RMM API based on Cython
- PR #1219: Adding custom bench_func and verbose logging to cuml.benchmark
- PR #1247: Improved MNMG RF error checking

## Bug Fixes

- PR #1231: RF respect number of cuda streams from cuml handle
- PR #1230: Rf bugfix memleak in regression
- PR #1208: compile dbscan bug
- PR #1016: Use correct libcumlprims version in GPU CI
- PR #1040: Update version of numba in development conda yaml files
- PR #1043: Updates to accomodate cuDF python code reorganization
- PR #1044: Remove nvidia driver installation from ci/cpu/build.sh
- PR #991: Barnes Hut TSNE Memory Issue Fixes
- PR #1075: Pinning Dask version for consistent CI results
- PR #990: Barnes Hut TSNE Memory Issue Fixes
- PR #1066: Using proper set of workers to destroy nccl comms
- PR #1072: Remove pip requirements and setup
- PR #1074: Fix flake8 CI style check
- PR #1087: Accuracy improvement for sqrt/log in RF max_feature
- PR #1088: Change straggling numba python allocations to use RMM
- PR #1106: Pinning Distributed version to match Dask for consistent CI results
- PR #1116: TSNE CUDA 10.1 Bug Fixes
- PR #1132: DBSCAN Batching Bug Fix
- PR #1162: DASK RF random seed bug fix
- PR #1164: Fix check_dtype arg handling for input_to_dev_array
- PR #1171: SVM prediction bug fix
- PR #1177: Update dask and distributed to 2.5
- PR #1204: Fix SVM crash on Turing
- PR #1199: Replaced sprintf() with snprintf() in THROW()
- PR #1205: Update dask-cuda in yml envs
- PR #1211: Fixing Dask k-means transform bug and adding test
- PR #1236: Improve fix for SMO solvers potential crash on Turing
- PR #1251: Disable compiler optimization for CUDA 10.1 for distance prims
- PR #1260: Small bugfix for major conversion in input_utils
- PR #1276: Fix float64 prediction crash in test_random_forest

# cuML 0.9.0 (21 Aug 2019)

## New Features

- PR #894: Convert RF to treelite format
- PR #826: Jones transformation of params for ARIMA models timeSeries ml-prim
- PR #697: Silhouette Score metric ml-prim
- PR #674: KL Divergence metric ml-prim
- PR #787: homogeneity, completeness and v-measure metrics ml-prim
- PR #711: Mutual Information metric ml-prim
- PR #724: Entropy metric ml-prim
- PR #766: Expose score method based on inertia for KMeans
- PR #823: prims: cluster dispersion metric
- PR #816: Added inverse_transform() for LabelEncoder
- PR #789: prims: sampling without replacement
- PR #813: prims: Col major istance prim
- PR #635: Random Forest & Decision Tree Regression (Single-GPU)
- PR #819: Forest Inferencing Library (FIL)
- PR #829: C++: enable nvtx ranges
- PR #835: Holt-Winters algorithm
- PR #837: treelite for decision forest exchange format
- PR #871: Wrapper for FIL
- PR #870: make_blobs python function
- PR #881: wrappers for accuracy_score and adjusted_rand_score functions
- PR #840: Dask RF classification and regression
- PR #870: make_blobs python function
- PR #879: import of treelite models to FIL
- PR #892: General Gram matrices prim
- PR #883: Adding MNMG Kmeans
- PR #930: Dask RF
- PR #882: TSNE - T-Distributed Stochastic Neighbourhood Embedding
- PR #624: Internals API & Graph Based Dimensionality Reductions Callback
- PR #926: Wrapper for FIL
- PR #994: Adding MPI comm impl for testing / benchmarking MNMG CUDA
- PR #960: Enable using libcumlprims for MG algorithms/prims

## Improvements
- PR #822: build: build.sh update to club all make targets together
- PR #807: Added development conda yml files
- PR #840: Require cmake >= 3.14
- PR #832: Stateless Decision Tree and Random Forest API
- PR #857: Small modifications to comms for utilizing IB w/ Dask
- PR #851: Random forest Stateless API wrappers
- PR #865: High Performance RF
- PR #895: Pretty prints arguments!
- PR #920: Add an empty marker kernel for tracing purposes
- PR #915: syncStream added to cumlCommunicator
- PR #922: Random Forest support in FIL
- PR #911: Update headers to credit CannyLabs BH TSNE implementation
- PR #918: Streamline CUDA_REL environment variable
- PR #924: kmeans: updated APIs to be stateless, refactored code for mnmg support
- PR #950: global_bias support in FIL
- PR #773: Significant improvements to input checking of all classes and common input API for Python
- PR #957: Adding docs to RF & KMeans MNMG. Small fixes for release
- PR #965: Making dask-ml a hard dependency
- PR #976: Update api.rst for new 0.9 classes
- PR #973: Use cudaDeviceGetAttribute instead of relying on cudaDeviceProp object being passed
- PR #978: Update README for 0.9
- PR #1009: Fix references to notebooks-contrib
- PR #1015: Ability to control the number of internal streams in cumlHandle_impl via cumlHandle
- PR #1175: Add more modules to docs ToC

## Bug Fixes

- PR #923: Fix misshapen level/trend/season HoltWinters output
- PR #831: Update conda package dependencies to cudf 0.9
- PR #772: Add missing cython headers to SGD and CD
- PR #849: PCA no attribute trans_input_ transform bug fix
- PR #869: Removing incorrect information from KNN Docs
- PR #885: libclang installation fix for GPUCI
- PR #896: Fix typo in comms build instructions
- PR #921: Fix build scripts using incorrect cudf version
- PR #928: TSNE Stability Adjustments
- PR #934: Cache cudaDeviceProp in cumlHandle for perf reasons
- PR #932: Change default param value for RF classifier
- PR #949: Fix dtype conversion tests for unsupported cudf dtypes
- PR #908: Fix local build generated file ownerships
- PR #983: Change RF max_depth default to 16
- PR #987: Change default values for knn
- PR #988: Switch to exact tsne
- PR #991: Cleanup python code in cuml.dask.cluster
- PR #996: ucx_initialized being properly set in CommsContext
- PR #1007: Throws a well defined error when mutigpu is not enabled
- PR #1018: Hint location of nccl in build.sh for CI
- PR #1022: Using random_state to make K-Means MNMG tests deterministic
- PR #1034: Fix typos and formatting issues in RF docs
- PR #1052: Fix the rows_sample dtype to float

# cuML 0.8.0 (27 June 2019)

## New Features

- PR #652: Adjusted Rand Index metric ml-prim
- PR #679: Class label manipulation ml-prim
- PR #636: Rand Index metric ml-prim
- PR #515: Added Random Projection feature
- PR #504: Contingency matrix ml-prim
- PR #644: Add train_test_split utility for cuDF dataframes
- PR #612: Allow Cuda Array Interface, Numba inputs and input code refactor
- PR #641: C: Separate C-wrapper library build to generate libcuml.so
- PR #631: Add nvcategory based ordinal label encoder
- PR #681: Add MBSGDClassifier and MBSGDRegressor classes around SGD
- PR #705: Quasi Newton solver and LogisticRegression Python classes
- PR #670: Add test skipping functionality to build.sh
- PR #678: Random Forest Python class
- PR #684: prims: make_blobs primitive
- PR #673: prims: reduce cols by key primitive
- PR #812: Add cuML Communications API & consolidate Dask cuML

## Improvements

- PR #597: C++ cuML and ml-prims folder refactor
- PR #590: QN Recover from numeric errors
- PR #482: Introduce cumlHandle for pca and tsvd
- PR #573: Remove use of unnecessary cuDF column and series copies
- PR #601: Cython PEP8 cleanup and CI integration
- PR #596: Introduce cumlHandle for ols and ridge
- PR #579: Introduce cumlHandle for cd and sgd, and propagate C++ errors in cython level for cd and sgd
- PR #604: Adding cumlHandle to kNN, spectral methods, and UMAP
- PR #616: Enable clang-format for enforcing coding style
- PR #618: CI: Enable copyright header checks
- PR #622: Updated to use 0.8 dependencies
- PR #626: Added build.sh script, updated CI scripts and documentation
- PR #633: build: Auto-detection of GPU_ARCHS during cmake
- PR #650: Moving brute force kNN to prims. Creating stateless kNN API.
- PR #662: C++: Bulk clang-format updates
- PR #671: Added pickle pytests and correct pickling of Base class
- PR #675: atomicMin/Max(float, double) with integer atomics and bit flipping
- PR #677: build: 'deep-clean' to build.sh to clean faiss build as well
- PR #683: Use stateless c++ API in KNN so that it can be pickled properly
- PR #686: Use stateless c++ API in UMAP so that it can be pickled properly
- PR #695: prims: Refactor pairwise distance
- PR #707: Added stress test and updated documentation for RF
- PR #701: Added emacs temporary file patterns to .gitignore
- PR #606: C++: Added tests for host_buffer and improved device_buffer and host_buffer implementation
- PR #726: Updated RF docs and stress test
- PR #730: Update README and RF docs for 0.8
- PR #744: Random projections generating binomial on device. Fixing tests.
- PR #741: Update API docs for 0.8
- PR #754: Pickling of UMAP/KNN
- PR #753: Made PCA and TSVD picklable
- PR #746: LogisticRegression and QN API docstrings
- PR #820: Updating DEVELOPER GUIDE threading guidelines

## Bug Fixes
- PR #584: Added missing virtual destructor to deviceAllocator and hostAllocator
- PR #620: C++: Removed old unit-test files in ml-prims
- PR #627: C++: Fixed dbscan crash issue filed in 613
- PR #640: Remove setuptools from conda run dependency
- PR #646: Update link in contributing.md
- PR #649: Bug fix to LinAlg::reduce_rows_by_key prim filed in issue #648
- PR #666: fixes to gitutils.py to resolve both string decode and handling of uncommitted files
- PR #676: Fix template parameters in `bernoulli()` implementation.
- PR #685: Make CuPy optional to avoid nccl conda package conflicts
- PR #687: prims: updated tolerance for reduce_cols_by_key unit-tests
- PR #689: Removing extra prints from NearestNeighbors cython
- PR #718: Bug fix for DBSCAN and increasing batch size of sgd
- PR #719: Adding additional checks for dtype of the data
- PR #736: Bug fix for RF wrapper and .cu print function
- PR #547: Fixed issue if C++ compiler is specified via CXX during configure.
- PR #759: Configure Sphinx to render params correctly
- PR #762: Apply threshold to remove flakiness of UMAP tests.
- PR #768: Fixing memory bug from stateless refactor
- PR #782: Nearest neighbors checking properly whether memory should be freed
- PR #783: UMAP was using wrong size for knn computation
- PR #776: Hotfix for self.variables in RF
- PR #777: Fix numpy input bug
- PR #784: Fix jit of shuffle_idx python function
- PR #790: Fix rows_sample input type for RF
- PR #793: Fix for dtype conversion utility for numba arrays without cupy installed
- PR #806: Add a seed for sklearn model in RF test file
- PR #843: Rf quantile fix

# cuML 0.7.0 (10 May 2019)

## New Features

- PR #405: Quasi-Newton GLM Solvers
- PR #277: Add row- and column-wise weighted mean primitive
- PR #424: Add a grid-sync struct for inter-block synchronization
- PR #430: Add R-Squared Score to ml primitives
- PR #463: Add matrix gather to ml primitives
- PR #435: Expose cumlhandle in cython + developer guide
- PR #455: Remove default-stream arguement across ml-prims and cuML
- PR #375: cuml cpp shared library renamed to libcuml++.so
- PR #460: Random Forest & Decision Trees (Single-GPU, Classification)
- PR #491: Add doxygen build target for ml-prims
- PR #505: Add R-Squared Score to python interface
- PR #507: Add coordinate descent for lasso and elastic-net
- PR #511: Add a minmax ml-prim
- PR #516: Added Trustworthiness score feature
- PR #520: Add local build script to mimic gpuCI
- PR #503: Add column-wise matrix sort primitive
- PR #525: Add docs build script to cuML
- PR #528: Remove current KMeans and replace it with a new single GPU implementation built using ML primitives

## Improvements

- PR #481: Refactoring Quasi-Newton to use cumlHandle
- PR #467: Added validity check on cumlHandle_t
- PR #461: Rewrote permute and added column major version
- PR #440: README updates
- PR #295: Improve build-time and the interface e.g., enable bool-OutType, for distance()
- PR #390: Update docs version
- PR #272: Add stream parameters to cublas and cusolver wrapper functions
- PR #447: Added building and running mlprims tests to CI
- PR #445: Lower dbscan memory usage by computing adjacency matrix directly
- PR #431: Add support for fancy iterator input types to LinAlg::reduce_rows_by_key
- PR #394: Introducing cumlHandle API to dbscan and add example
- PR #500: Added CI check for black listed CUDA Runtime API calls
- PR #475: exposing cumlHandle for dbscan from python-side
- PR #395: Edited the CONTRIBUTING.md file
- PR #407: Test files to run stress, correctness and unit tests for cuml algos
- PR #512: generic copy method for copying buffers between device/host
- PR #533: Add cudatoolkit conda dependency
- PR #524: Use cmake find blas and find lapack to pass configure options to faiss
- PR #527: Added notes on UMAP differences from reference implementation
- PR #540: Use latest release version in update-version CI script
- PR #552: Re-enable assert in kmeans tests with xfail as needed
- PR #581: Add shared memory fast col major to row major function back with bound checks
- PR #592: More efficient matrix copy/reverse methods
- PR #721: Added pickle tests for DBSCAN and Random Projections

## Bug Fixes

- PR #334: Fixed segfault in `ML::cumlHandle_impl::destroyResources`
- PR #349: Developer guide clarifications for cumlHandle and cumlHandle_impl
- PR #398: Fix CI scripts to allow nightlies to be uploaded
- PR #399: Skip PCA tests to allow CI to run with driver 418
- PR #422: Issue in the PCA tests was solved and CI can run with driver 418
- PR #409: Add entry to gitmodules to ignore build artifacts
- PR #412: Fix for svdQR function in ml-prims
- PR #438: Code that depended on FAISS was building everytime.
- PR #358: Fixed an issue when switching streams on MLCommon::device_buffer and MLCommon::host_buffer
- PR #434: Fixing bug in CSR tests
- PR #443: Remove defaults channel from ci scripts
- PR #384: 64b index arithmetic updates to the kernels inside ml-prims
- PR #459: Fix for runtime library path of pip package
- PR #464: Fix for C++11 destructor warning in qn
- PR #466: Add support for column-major in LinAlg::*Norm methods
- PR #465: Fixing deadlock issue in GridSync due to consecutive sync calls
- PR #468: Fix dbscan example build failure
- PR #470: Fix resource leakage in Kalman filter python wrapper
- PR #473: Fix gather ml-prim test for change in rng uniform API
- PR #477: Fixes default stream initialization in cumlHandle
- PR #480: Replaced qn_fit() declaration with #include of file containing definition to fix linker error
- PR #495: Update cuDF and RMM versions in GPU ci test scripts
- PR #499: DEVELOPER_GUIDE.md: fixed links and clarified ML::detail::streamSyncer example
- PR #506: Re enable ml-prim tests in CI
- PR #508: Fix for an error with default argument in LinAlg::meanSquaredError
- PR #519: README.md Updates and adding BUILD.md back
- PR #526: Fix the issue of wrong results when fit and transform of PCA are called separately
- PR #531: Fixing missing arguments in updateDevice() for RF
- PR #543: Exposing dbscan batch size through cython API and fixing broken batching
- PR #551: Made use of ZLIB_LIBRARIES consistent between ml_test and ml_mg_test
- PR #557: Modified CI script to run cuML tests before building mlprims and removed lapack flag
- PR #578: Updated Readme.md to add lasso and elastic-net
- PR #580: Fixing cython garbage collection bug in KNN
- PR #577: Use find libz in prims cmake
- PR #594: fixed cuda-memcheck mean_center test failures


# cuML 0.6.1 (09 Apr 2019)

## Bug Fixes

- PR #462 Runtime library path fix for cuML pip package


# cuML 0.6.0 (22 Mar 2019)

## New Features

- PR #249: Single GPU Stochastic Gradient Descent for linear regression, logistic regression, and linear svm with L1, L2, and elastic-net penalties.
- PR #247: Added "proper" CUDA API to cuML
- PR #235: NearestNeighbors MG Support
- PR #261: UMAP Algorithm
- PR #290: NearestNeighbors numpy MG Support
- PR #303: Reusable spectral embedding / clustering
- PR #325: Initial support for single process multi-GPU OLS and tSVD
- PR #271: Initial support for hyperparameter optimization with dask for many models

## Improvements

- PR #144: Dockerfile update and docs for LinearRegression and Kalman Filter.
- PR #168: Add /ci/gpu/build.sh file to cuML
- PR #167: Integrating full-n-final ml-prims repo inside cuml
- PR #198: (ml-prims) Removal of *MG calls + fixed a bug in permute method
- PR #194: Added new ml-prims for supporting LASSO regression.
- PR #114: Building faiss C++ api into libcuml
- PR #64: Using FAISS C++ API in cuML and exposing bindings through cython
- PR #208: Issue ml-common-3: Math.h: swap thrust::for_each with binaryOp,unaryOp
- PR #224: Improve doc strings for readable rendering with readthedocs
- PR #209: Simplify README.md, move build instructions to BUILD.md
- PR #218: Fix RNG to use given seed and adjust RNG test tolerances.
- PR #225: Support for generating random integers
- PR #215: Refactored LinAlg::norm to Stats::rowNorm and added Stats::colNorm
- PR #234: Support for custom output type and passing index value to main_op in *Reduction kernels
- PR #230: Refactored the cuda_utils header
- PR #236: Refactored cuml python package structure to be more sklearn like
- PR #232: Added reduce_rows_by_key
- PR #246: Support for 2 vectors in the matrix vector operator
- PR #244: Fix for single GPU OLS and Ridge to support one column training data
- PR #271: Added get_params and set_params functions for linear and ridge regression
- PR #253: Fix for issue #250-reduce_rows_by_key failed memcheck for small nkeys
- PR #269: LinearRegression, Ridge Python docs update and cleaning
- PR #322: set_params updated
- PR #237: Update build instructions
- PR #275: Kmeans use of faster gpu_matrix
- PR #288: Add n_neighbors to NearestNeighbors constructor
- PR #302: Added FutureWarning for deprecation of current kmeans algorithm
- PR #312: Last minute cleanup before release
- PR #315: Documentation updating and enhancements
- PR #330: Added ignored argument to pca.fit_transform to map to sklearn's implemenation
- PR #342: Change default ABI to ON
- PR #572: Pulling DBSCAN components into reusable primitives


## Bug Fixes

- PR #193: Fix AttributeError in PCA and TSVD
- PR #211: Fixing inconsistent use of proper batch size calculation in DBSCAN
- PR #202: Adding back ability for users to define their own BLAS
- PR #201: Pass CMAKE CUDA path to faiss/configure script
- PR #200 Avoid using numpy via cimport in KNN
- PR #228: Bug fix: LinAlg::unaryOp with 0-length input
- PR #279: Removing faiss-gpu references in README
- PR #321: Fix release script typo
- PR #327: Update conda requirements for version 0.6 requirements
- PR #352: Correctly calculating numpy chunk sizing for kNN
- PR #345: Run python import as part of package build to trigger compilation
- PR #347: Lowering memory usage of kNN.
- PR #355: Fixing issues with very large numpy inputs to SPMG OLS and tSVD.
- PR #357: Removing FAISS requirement from README
- PR #362: Fix for matVecOp crashing on large input sizes
- PR #366: Index arithmetic issue fix with TxN_t class
- PR #376: Disabled kmeans tests since they are currently too sensitive (see #71)
- PR #380: Allow arbitrary data size on ingress for numba_utils.row_matrix
- PR #385: Fix for long import cuml time in containers and fix for setup_pip
- PR #630: Fixing a missing kneighbors in nearest neighbors python proxy

# cuML 0.5.1 (05 Feb 2019)

## Bug Fixes

- PR #189 Avoid using numpy via cimport to prevent ABI issues in Cython compilation


# cuML 0.5.0 (28 Jan 2019)

## New Features

- PR #66: OLS Linear Regression
- PR #44: Distance calculation ML primitives
- PR #69: Ridge (L2 Regularized) Linear Regression
- PR #103: Linear Kalman Filter
- PR #117: Pip install support
- PR #64: Device to device support from cuML device pointers into FAISS

## Improvements

- PR #56: Make OpenMP optional for building
- PR #67: Github issue templates
- PR #44: Refactored DBSCAN to use ML primitives
- PR #91: Pytest cleanup and sklearn toyset datasets based pytests for kmeans and dbscan
- PR #75: C++ example to use kmeans
- PR #117: Use cmake extension to find any zlib installed in system
- PR #94: Add cmake flag to set ABI compatibility
- PR #139: Move thirdparty submodules to root and add symlinks to new locations
- PR #151: Replace TravisCI testing and conda pkg builds with gpuCI
- PR #164: Add numba kernel for faster column to row major transform
- PR #114: Adding FAISS to cuml build

## Bug Fixes

- PR #48: CUDA 10 compilation warnings fix
- PR #51: Fixes to Dockerfile and docs for new build system
- PR #72: Fixes for GCC 7
- PR #96: Fix for kmeans stack overflow with high number of clusters
- PR #105: Fix for AttributeError in kmeans fit method
- PR #113: Removed old  glm python/cython files
- PR #118: Fix for AttributeError in kmeans predict method
- PR #125: Remove randomized solver option from PCA python bindings


# cuML 0.4.0 (05 Dec 2018)

## New Features

## Improvements

- PR #42: New build system: separation of libcuml.so and cuml python package
- PR #43: Added changelog.md

## Bug Fixes


# cuML 0.3.0 (30 Nov 2018)

## New Features

- PR #33: Added ability to call cuML algorithms using numpy arrays

## Improvements

- PR #24: Fix references of python package from cuML to cuml and start using versioneer for better versioning
- PR #40: Added support for refactored cuDF 0.3.0, updated Conda files
- PR #33: Major python test cleaning, all tests pass with cuDF 0.2.0 and 0.3.0. Preparation for new build system
- PR #34: Updated batch count calculation logic in DBSCAN
- PR #35: Beginning of DBSCAN refactor to use cuML mlprims and general improvements

## Bug Fixes

- PR #30: Fixed batch size bug in DBSCAN that caused crash. Also fixed various locations for potential integer overflows
- PR #28: Fix readthedocs build documentation
- PR #29: Fix pytests for cuml name change from cuML
- PR #33: Fixed memory bug that would cause segmentation faults due to numba releasing memory before it was used. Also fixed row major/column major bugs for different algorithms
- PR #36: Fix kmeans gtest to use device data
- PR #38: cuda\_free bug removed that caused google tests to sometimes pass and sometimes fail randomly
- PR #39: Updated cmake to correctly link with CUDA libraries, add CUDA runtime linking and include source files in compile target

# cuML 0.2.0 (02 Nov 2018)

## New Features

- PR #11: Kmeans algorithm added
- PR #7: FAISS KNN wrapper added
- PR #21: Added Conda install support

## Improvements

- PR #15: Added compatibility with cuDF (from prior pyGDF)
- PR #13: Added FAISS to Dockerfile
- PR #21: Added TravisCI build system for CI and Conda builds

## Bug Fixes

- PR #4: Fixed explained variance bug in TSVD
- PR #5: Notebook bug fixes and updated results


# cuML 0.1.0

Initial release including PCA, TSVD, DBSCAN, ml-prims and cython wrappers<|MERGE_RESOLUTION|>--- conflicted
+++ resolved
@@ -85,13 +85,10 @@
 - PR #2931: Fix notebook error handling in gpuCI
 - PR #2943: Remove unused shuffle_features parameter
 - PR #2940: Correcting labels meta dtype for `cuml.dask.make_classification`
-<<<<<<< HEAD
 - PR #2965: Notebooks update
-=======
 - PR #2968: Remove shuffle_features from RF param names
 - PR #2957: Fix ols test size for stability
 - PR #2972: Upgrade Treelite to 0.93
->>>>>>> fbe6272f
 
 # cuML 0.15.0 (Date TBD)
 
