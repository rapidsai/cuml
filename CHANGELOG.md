# cuML 0.15.0 (Date TBD)

## New Features
- PR #2554: Hashing Vectorizer and general vectorizer improvements
- PR #2240: Making Dask models pickleable
- PR #2267: CountVectorizer estimator
- PR #2261: Exposing new FAISS metrics through Python API
- PR #2287: Single-GPU TfidfTransformer implementation
- PR #2289: QR SVD solver for MNMG PCA
- PR #2312: column-major support for make_blobs
- PR #2172: Initial support for auto-ARIMA
- PR #2394: Adding cosine & correlation distance for KNN
- PR #2392: PCA can accept sparse inputs, and sparse prim for computing covariance
- PR #2465: Support pandas 1.0+
- PR #2519: Precision recall curve using cupy
- PR #2500: Replace UMAP functionality dependency on nvgraph with RAFT Spectral Clustering
- PR #2520: TfidfVectorizer estimator
- PR #2211: MNMG KNN Classifier & Regressor
- PR #2461: Add KNN Sparse Output Functionality
- PR #2607: Add support for probability estimates in SVC

## Improvements
- PR #2336: Eliminate `rmm.device_array` usage
- PR #2262: Using fully shared PartDescriptor in MNMG decomposiition, linear models, and solvers
- PR #2310: Pinning ucx-py to 0.14 to make 0.15 CI pass
- PR #1945: enable clang tidy
- PR #2339: umap performance improvements
- PR #2308: Using fixture for Dask client to eliminate possiblity of not closing
- PR #2345: make C++ logger level definition to be the same as python layer
- PR #2329: Add short commit hash to conda package name
- PR #2362: Implement binary/multi-classification log loss with cupy
- PR #2363: Update threshold and make other changes for stress tests
- PR #2371: Updating MBSGD tests to use larger batches
- PR #2380: Pinning libcumlprims version to ease future updates
- PR #2405: Remove references to deprecated RMM headers.
- PR #2340: Import ARIMA in the root init file and fix the `test_fit_function` test
- PR #2408: Install meta packages for dependencies
- PR #2417: Move doc customization scripts to Jenkins
- PR #2427: Moving MNMG decomposition to cuml
- PR #2433: Add libcumlprims_mg to CMake
- PR #2420: Add and set convert_dtype default to True in estimator fit methods
- PR #2411: Refactor Mixin classes and use in classifier/regressor estimators
- PR #2442: fix setting RAFT_DIR from the RAFT_PATH env var
- PR #2469: Updating KNN c-api to document all arguments
- PR #2453: Add CumlArray to API doc
- PR #2440: Use Treelite Conda package
- PR #2403: Support for input and output type consistency in logistic regression predict_proba
- PR #2473: Add metrics.roc_auc_score to API docs. Additional readability and minor docs bug fixes
- PR #2468: Add `_n_features_in_` attribute to all single GPU estimators that implement fit
- PR #2480: Moving MNMG glm and solvers to cuml
- PR #2490: Moving MNMG KMeans to cuml
- PR #2483: Moving MNMG KNN to cuml
- PR #2492: Adding additional assertions to mnmg nearest neighbors pytests
- PR #2439: Update dask RF code to have print_detailed function
- PR #2431: Match output of classifier predict with target dtype
- PR #2237: Refactor RF cython code
- PR #2513: Fixing LGTM Analysis Issues
- PR #2099: Raise an error when float64 data is used with dask RF
- PR #2522: Renaming a few arguments in KNeighbors* to be more readable
- PR #2499: Provide access to `cuml.DBSCAN` core samples
- PR #2526: Removing PCA TSQR as a solver due to scalability issues
- PR #2536: Update conda upload versions for new supported CUDA/Python
- PR #2538: Remove Protobuf dependency
- PR #2553: Test pickle protocol 5 support
- PR #2570: Accepting single df or array input in train_test_split
- PR #2566: Remove deprecated cuDF from_gpu_matrix calls
- PR #2583: findpackage.cmake.in template for cmake dependencies
- PR #2577: Fully removing NVGraph dependency for CUDA 11 compatibility
- PR #2575: Speed up TfidfTransformer
- PR #2584: Removing dependency on sklearn's NotFittedError
- PR #2591: Generate benchmark datsets using `cuml.datasets`
- PR #2548: Fix limitation on number of rows usable with tSNE and refactor memory allocation
- PR #2589: including cuda-11 build fixes into raft
- PR #2487: Set classes_ attribute during classifier fit
- PR #2605: Reduce memory usage in tSNE
- PR #2611: Adding building doxygen docs to gpu ci

## Bug Fixes
- PR #2369: Update RF code to fix set_params memory leak
- PR #2364: Fix for random projection
- PR #2373: Use Treelite Pip package in GPU testing
- PR #2376: Update documentation Links
- PR #2407: fixed batch count in DBScan for integer overflow case
- PR #2413: CumlArray and related methods updates to account for cuDF.Buffer contiguity update
- PR #2424: --singlegpu flag fix on build.sh script
- PR #2432: Using correct algo_name for UMAP in benchmark tests
- PR #2445: Restore access to coef_ property of Lasso
- PR #2441: Change p2p_enabled definition to work without ucx
- PR #2447: Drop `nvstrings`
- PR #2450: Update local build to use new gpuCI image
- PR #2454: Mark RF memleak test as XFAIL, because we can't detect memleak reliably
- PR #2455: Use correct field to store data type in `LabelEncoder.fit_transform`
- PR #2475: Fix typo in build.sh
- PR #2496: Fixing indentation for simulate_data in test_fil.py
- PR #2494: Set QN regularization strength consistent with scikit-learn
- PR #2486: Fix cupy input to kmeans init
- PR #2497: Changes to accomodate cuDF unsigned categorical changes
- PR #2209: Fix FIL benchmark for gpuarray-c input
- PR #2507: Import `treelite.sklearn`
- PR #2521: Fixing invalid smem calculation in KNeighborsCLassifier
- PR #2515: Increase tolerance for LogisticRegression test
- PR #2532: Updating doxygen in new MG headers
- PR #2521: Fixing invalid smem calculation in KNeighborsCLassifier
- PR #2515: Increase tolerance for LogisticRegression test
- PR #2545: Fix documentation of n_iter_without_progress in tSNE Python bindings
- PR #2543: Improve numerical stability of QN solver
- PR #2544: Fix Barnes-Hut tSNE not using specified post_learning_rate
- PR #2558: Disabled a long-running FIL test
- PR #2540: Update default value for n_epochs in UMAP to match documentation & sklearn API
- PR #2535: Fix issue with incorrect docker image being used in local build script
- PR #2542: Fix small memory leak in TSNE
- PR #2552: Fixed the length argument of updateDevice calls in RF test
- PR #2565: Fix cell allocation code to avoid loops in quad-tree. Prevent NaNs causing infinite descent
- PR #2563: Update scipy call for arima gradient test
- PR #2569: Fix for cuDF update
- PR #2508: Use keyword parameters in sklearn.datasets.make_* functions
- PR #2586: Fix SVC decision function data type
- PR #2573: Considering managed memory as device type on checking for KMeans
- PR #2574: Fixing include path in `tsvd_mg.pyx`
<<<<<<< HEAD
- PR #2506: Fix usage of CumlArray attributes on `cuml.common.base.Base`
=======
- PR #2593: Fix inconsistency in train_test_split
- PR #2609: Fix small doxygen issues
- PR #2610: Remove cuDF tolist call
- PR #2613: Removing thresholds from kmeans score tests (SG+MG)
- PR #2616: Small test code fix for pandas dtype tests
>>>>>>> 4a92adca

# cuML 0.14.0 (03 Jun 2020)

## New Features
- PR #1994: Support for distributed OneHotEncoder
- PR #1892: One hot encoder implementation with cupy
- PR #1655: Adds python bindings for homogeneity score
- PR #1704: Adds python bindings for completeness score
- PR #1687: Adds python bindings for mutual info score
- PR #1980: prim: added a new write-only unary op prim
- PR #1867: C++: add logging interface support in cuML based spdlog
- PR #1902: Multi class inference in FIL C++ and importing multi-class forests from treelite
- PR #1906: UMAP MNMG
- PR #2067: python: wrap logging interface in cython
- PR #2083: Added dtype, order, and use_full_low_rank to MNMG `make_regression`
- PR #2074: SG and MNMG `make_classification`
- PR #2127: Added order to SG `make_blobs`, and switch from C++ to cupy based implementation
- PR #2057: Weighted k-means
- PR #2256: Add a `make_arima` generator
- PR #2245: ElasticNet, Lasso and Coordinate Descent MNMG
- PR #2242: Pandas input support with output as NumPy arrays by default
- PR #1728: Added notebook testing to gpuCI gpu build

## Improvements
- PR #1931: C++: enabled doxygen docs for all of the C++ codebase
- PR #1944: Support for dask_cudf.core.Series in _extract_partitions
- PR #1947: Cleaning up cmake
- PR #1927: Use Cython's `new_build_ext` (if available)
- PR #1946: Removed zlib dependency from cmake
- PR #1988: C++: cpp bench refactor
- PR #1873: Remove usage of nvstring and nvcat from LabelEncoder
- PR #1968: Update SVC SVR with cuML Array
- PR #1972: updates to our flow to use conda-forge's clang and clang-tools packages
- PR #1974: Reduce ARIMA testing time
- PR #1984: Enable Ninja build
- PR #1985: C++ UMAP parametrizable tests
- PR #2005: Adding missing algorithms to cuml benchmarks and notebook
- PR #2016: Add capability to setup.py and build.sh to fully clean all cython build files and artifacts
- PR #2044: A cuda-memcheck helper wrapper for devs
- PR #2018: Using `cuml.dask.part_utils.extract_partitions` and removing similar, duplicated code
- PR #2019: Enable doxygen build in our nightly doc build CI script
- PR #1996: Cythonize in parallel
- PR #2032: Reduce number of tests for MBSGD to improve CI running time
- PR #2031: Encapsulating UCX-py interactions in singleton
- PR #2029: Add C++ ARIMA log-likelihood benchmark
- PR #2085: Convert TSNE to use CumlArray
- PR #2051: Reduce the time required to run dask pca and dask tsvd tests
- PR #1981: Using CumlArray in kNN and DistributedDataHandler in dask kNN
- PR #2053: Introduce verbosity level in C++ layer instead of boolean `verbose` flag
- PR #2047: Make internal streams non-blocking w.r.t. NULL stream
- PR #2048: Random forest testing speedup
- PR #2058: Use CumlArray in Random Projection
- PR #2068: Updating knn class probabilities to use make_monotonic instead of binary search
- PR #2062: Adding random state to UMAP mnmg tests
- PR #2064: Speed-up K-Means test
- PR #2015: Renaming .h to .cuh in solver, dbscan and svm
- PR #2080: Improved import of sparse FIL forests from treelite
- PR #2090: Upgrade C++ build to C++14 standard
- PR #2089: CI: enabled cuda-memcheck on ml-prims unit-tests during nightly build
- PR #2128: Update Dask RF code to reduce the time required for GPU predict to run
- PR #2125: Build infrastructure to use RAFT
- PR #2131: Update Dask RF fit to use DistributedDataHandler
- PR #2055: Update the metrics notebook to use important cuML models
- PR #2095: Improved import of src_prims/utils.h, making it less ambiguous
- PR #2118: Updating SGD & mini-batch estimators to use CumlArray
- PR #2120: Speeding up dask RandomForest tests
- PR #1883: Use CumlArray in ARIMA
- PR #877: Adding definition of done criteria to wiki
- PR #2135: A few optimizations to UMAP fuzzy simplicial set
- PR #1914: Change the meaning of ARIMA's intercept to match the literature
- PR #2098: Renaming .h to .cuh in decision_tree, glm, pca
- PR #2150: Remove deprecated RMM calls in RMM allocator adapter
- PR #2146: Remove deprecated kalman filter
- PR #2151: Add pytest duration and pytest timeout
- PR #2156: Add Docker 19 support to local gpuci build
- PR #2178: Reduce duplicated code in RF
- PR #2124: Expand tutorial docs and sample notebook
- PR #2175: Allow CPU-only and dataset params for benchmark sweeps
- PR #2186: Refactor cython code to build OPG structs in common utils file
- PR #2180: Add fully single GPU singlegpu python build
- PR #2187: CMake improvements to manage conda environment dependencies
- PR #2185: Add has_sklearn function and use it in datasets/classification.
- PR #2193: Order-independent local shuffle in `cuml.dask.make_regression`
- PR #2204: Update python layer to use the logger interface
- PR #2184: Refoctor headers for holtwinters, rproj, tsvd, tsne, umap
- PR #2199: Remove unncessary notebooks
- PR #2195: Separating fit and transform calls in SG, MNMG PCA to save transform array memory consumption
- PR #2201: Re-enabling UMAP repro tests
- PR #2132: Add SVM C++ benchmarks
- PR #2196: Updates to benchmarks. Moving notebook
- PR #2208: Coordinate Descent, Lasso and ElasticNet CumlArray updates
- PR #2210: Updating KNN tests to evaluate multiple index partitions
- PR #2205: Use timeout to add 2 hour hard limit to dask tests
- PR #2212: Improve DBScan batch count / memory estimation
- PR #2213: Standardized include statements across all cpp source files, updated copyright on all modified files
- PR #2214: Remove utils folder and refactor to common folder
- PR #2220: Final refactoring of all src_prims header files following rules as specified in #1675
- PR #2225: input_to_cuml_array keep order option, test updates and cleanup
- PR #2244: Re-enable slow ARIMA tests as stress tests
- PR #2231: Using OPG structs from `cuml.common` in decomposition algorithms
- PR #2257: Update QN and LogisticRegression to use CumlArray
- PR #2259: Add CumlArray support to Naive Bayes
- PR #2252: Add benchmark for the Gram matrix prims
- PR #2263: Faster serialization for Treelite objects with RF
- PR #2264: Reduce build time for cuML by using make_blobs from libcuml++ interface
- PR #2269: Add docs targets to build.sh and fix python cuml.common docs
- PR #2271: Clarify doc for `_unique` default implementation in OneHotEncoder
- PR #2272: Add docs build.sh script to repository
- PR #2276: Ensure `CumlArray` provided `dtype` conforms
- PR #2281: Rely on cuDF's `Serializable` in `CumlArray`
- PR #2284: Reduce dataset size in SG RF notebook to reduce run time of sklearn
- PR #2285: Increase the threshold for elastic_net test in dask/test_coordinate_descent
- PR #2314: Update FIL default values, documentation and test
- PR #2316: 0.14 release docs additions and fixes
- PR #2320: Add prediction notes to RF docs
- PR #2323: Change verbose levels and parameter name to match Scikit-learn API
- PR #2324: Raise an error if n_bins > number of training samples in RF
- PR #2335: Throw a warning if treelite cannot be imported and `load_from_sklearn` is used

## Bug Fixes
- PR #1939: Fix syntax error in cuml.common.array
- PR #1941: Remove c++ cuda flag that was getting duplicated in CMake
- PR #1971: python: Correctly honor --singlegpu option and CUML_BUILD_PATH env variable
- PR #1969: Update libcumlprims to 0.14
- PR #1973: Add missing mg files for setup.py --singlegpu flag
- PR #1993: Set `umap_transform_reproducibility` tests to xfail
- PR #2004: Refactoring the arguments to `plant()` call
- PR #2017: Fixing memory issue in weak cc prim
- PR #2028: Skipping UMAP knn reproducibility tests until we figure out why its failing in CUDA 10.2
- PR #2024: Fixed cuda-memcheck errors with sample-without-replacement prim
- PR #1540: prims: support for custom math-type used for computation inside adjusted rand index prim
- PR #2077: dask-make blobs arguments to match sklearn
- PR #2059: Make all Scipy imports conditional
- PR #2078: Ignore negative cache indices in get_vecs
- PR #2084: Fixed cuda-memcheck errors with COO unit-tests
- PR #2087: Fixed cuda-memcheck errors with dispersion prim
- PR #2096: Fixed syntax error with nightly build command for memcheck unit-tests
- PR #2115: Fixed contingency matrix prim unit-tests for computing correct golden values
- PR #2107: Fix PCA transform
- PR #2109: input_to_cuml_array __cuda_array_interface__ bugfix
- PR #2117: cuDF __array__ exception small fixes
- PR #2139: CumlArray for adjusted_rand_score
- PR #2140: Returning self in fit model functions
- PR #2144: Remove GPU arch < 60 from CMake build
- PR #2153: Added missing namespaces to some Decision Tree files
- PR #2155: C++: fix doxygen build break
- PR #2161: Replacing depreciated bruteForceKnn
- PR #2162: Use stream in transpose prim
- PR #2165: Fit function test correction
- PR #2166: Fix handling of temp file in RF pickling
- PR #2176: C++: fix for adjusted rand index when input array is all zeros
- PR #2179: Fix clang tools version in libcuml recipe
- PR #2183: Fix RAFT in nightly package
- PR #2191: Fix placement of SVM parameter documentation and add examples
- PR #2212: Fix DBScan results (no propagation of labels through border points)
- PR #2215: Fix the printing of forest object
- PR #2217: Fix opg_utils naming to fix singlegpu build
- PR #2223: Fix bug in ARIMA C++ benchmark
- PR #2224: Temporary fix for CI until new Dask version is released
- PR #2228: Update to use __reduce_ex__ in CumlArray to override cudf.Buffer
- PR #2249: Fix bug in UMAP continuous target metrics
- PR #2258: Fix doxygen build break
- PR #2255: Set random_state for train_test_split function in dask RF
- PR #2275: Fix RF fit memory leak
- PR #2274: Fix parameter name verbose to verbosity in mnmg OneHotEncoder
- PR #2277: Updated cub repo path and branch name
- PR #2282: Fix memory leak in Dask RF concatenation
- PR #2301: Scaling KNN dask tests sample size with n GPUs
- PR #2293: Contiguity fixes for input_to_cuml_array and train_test_split
- PR #2295: Fix convert_to_dtype copy even with same dtype
- PR #2305: Fixed race condition in DBScan
- PR #2354: Fix broken links in README
- PR #2619: Explicitly skip raft test folder for pytest 6.0.0

# cuML 0.13.0 (31 Mar 2020)

## New Features
- PR #1777: Python bindings for entropy
- PR #1742: Mean squared error implementation with cupy
- PR #1817: Confusion matrix implementation with cupy (SNSG and MNMG)
- PR #1766: Mean absolute error implementation with cupy
- PR #1766: Mean squared log error implementation with cupy
- PR #1635: cuML Array shim and configurable output added to cluster methods
- PR #1586: Seasonal ARIMA
- PR #1683: cuml.dask make_regression
- PR #1689: Add framework for cuML Dask serializers
- PR #1709: Add `decision_function()` and `predict_proba()` for LogisticRegression
- PR #1714: Add `print_env.sh` file to gather important environment details
- PR #1750: LinearRegression CumlArray for configurable output
- PR #1814: ROC AUC score implementation with cupy
- PR #1767: Single GPU decomposition models configurable output
- PR #1646: Using FIL to predict in MNMG RF
- PR #1778: Make cuML Handle picklable
- PR #1738: cuml.dask refactor beginning and dask array input option for OLS, Ridge and KMeans
- PR #1874: Add predict_proba function to RF classifier
- PR #1815: Adding KNN parameter to UMAP
- PR #1978: Adding `predict_proba` function to dask RF

## Improvements
- PR #1644: Add `predict_proba()` for FIL binary classifier
- PR #1620: Pickling tests now automatically finds all model classes inheriting from cuml.Base
- PR #1637: Update to newer treelite version with XGBoost 1.0 compatibility
- PR #1632: Fix MBSGD models inheritance, they now inherits from cuml.Base
- PR #1628: Remove submodules from cuML
- PR #1755: Expose the build_treelite function for python
- PR #1649: Add the fil_sparse_format variable option to RF API
- PR #1647: storage_type=AUTO uses SPARSE for large models
- PR #1668: Update the warning statement thrown in RF when the seed is set but n_streams is not 1
- PR #1662: use of direct cusparse calls for coo2csr, instead of depending on nvgraph
- PR #1747: C++: dbscan performance improvements and cleanup
- PR #1697: Making trustworthiness batchable and using proper workspace
- PR #1721: Improving UMAP pytests
- PR #1717: Call `rmm_cupy_allocator` for CuPy allocations
- PR #1718: Import `using_allocator` from `cupy.cuda`
- PR #1723: Update RF Classifier to throw an exception for multi-class pickling
- PR #1726: Decorator to allocate CuPy arrays with RMM
- PR #1719: UMAP random seed reproducibility
- PR #1748: Test serializing `CumlArray` objects
- PR #1776: Refactoring pca/tsvd distributed
- PR #1762: Update CuPy requirement to 7
- PR #1768: C++: Different input and output types for add and subtract prims
- PR #1790: Add support for multiple seeding in k-means++
- PR #1805: Adding new Dask cuda serializers to naive bayes + a trivial perf update
- PR #1812: C++: bench: UMAP benchmark cases added
- PR #1795: Add capability to build CumlArray from bytearray/memoryview objects
- PR #1824: C++: improving the performance of UMAP algo
- PR #1816: Add ARIMA notebook
- PR #1856: Update docs for 0.13
- PR #1827: Add HPO demo Notebook
- PR #1825: `--nvtx` option in `build.sh`
- PR #1847: Update XGBoost version for CI
- PR #1837: Simplify cuML Array construction
- PR #1848: Rely on subclassing for cuML Array serialization
- PR #1866: Minimizing client memory pressure on Naive Bayes
- PR #1788: Removing complexity bottleneck in S-ARIMA
- PR #1873: Remove usage of nvstring and nvcat from LabelEncoder
- PR #1891: Additional improvements to naive bayes tree reduction

## Bug Fixes
- PR #1835 : Fix calling default RF Classification always
- PT #1904: replace cub sort
- PR #1833: Fix depth issue in shallow RF regression estimators
- PR #1770: Warn that KalmanFilter is deprecated
- PR #1775: Allow CumlArray to work with inputs that have no 'strides' in array interface
- PR #1594: Train-test split is now reproducible
- PR #1590: Fix destination directory structure for run-clang-format.py
- PR #1611: Fixing pickling errors for KNN classifier and regressor
- PR #1617: Fixing pickling issues for SVC and SVR
- PR #1634: Fix title in KNN docs
- PR #1627: Adding a check for multi-class data in RF classification
- PR #1654: Skip treelite patch if its already been applied
- PR #1661: Fix nvstring variable name
- PR #1673: Using struct for caching dlsym state in communicator
- PR #1659: TSNE - introduce 'convert_dtype' and refactor class attr 'Y' to 'embedding_'
- PR #1672: Solver 'svd' in Linear and Ridge Regressors when n_cols=1
- PR #1670: Lasso & ElasticNet - cuml Handle added
- PR #1671: Update for accessing cuDF Series pointer
- PR #1652: Support XGBoost 1.0+ models in FIL
- PR #1702: Fix LightGBM-FIL validation test
- PR #1701: test_score kmeans test passing with newer cupy version
- PR #1706: Remove multi-class bug from QuasiNewton
- PR #1699: Limit CuPy to <7.2 temporarily
- PR #1708: Correctly deallocate cuML handles in Cython
- PR #1730: Fixes to KF for test stability (mainly in CUDA 10.2)
- PR #1729: Fixing naive bayes UCX serialization problem in fit()
- PR #1749: bug fix rf classifier/regressor on seg fault in bench
- PR #1751: Updated RF documentation
- PR #1765: Update the checks for using RF GPU predict
- PR #1787: C++: unit-tests to check for RF accuracy. As well as a bug fix to improve RF accuracy
- PR #1793: Updated fil pyx to solve memory leakage issue
- PR #1810: Quickfix - chunkage in dask make_regression
- PR #1842: DistributedDataHandler not properly setting 'multiple'
- PR #1849: Critical fix in ARIMA initial estimate
- PR #1851: Fix for cuDF behavior change for multidimensional arrays
- PR #1852: Remove Thrust warnings
- PR #1868: Turning off IPC caching until it is fixed in UCX-py/UCX
- PR #1876: UMAP exponential decay parameters fix
- PR #1887: Fix hasattr for missing attributes on base models
- PR #1877: Remove resetting index in shuffling in train_test_split
- PR #1893: Updating UCX in comms to match current UCX-py
- PR #1888: Small train_test_split test fix
- PR #1899: Fix dask `extract_partitions()`, remove transformation as instance variable in PCA and TSVD and match sklearn APIs
- PR #1920: Temporarily raising threshold for UMAP reproducibility tests
- PR #1918: Create memleak fixture to skip memleak tests in CI for now
- PR #1926: Update batch matrix test margins
- PR #1925: Fix failing dask tests
- PR #1936: Update DaskRF regression test to xfail
- PR #1932: Isolating cause of make_blobs failure
- PR #1951: Dask Random forest regression CPU predict bug fix
- PR #1948: Adjust BatchedMargin margin and disable tests temporarily
- PR #1950: Fix UMAP test failure


# cuML 0.12.0 (04 Feb 2020)

## New Features
- PR #1483: prims: Fused L2 distance and nearest-neighbor prim
- PR #1494: bench: ml-prims benchmark
- PR #1514: bench: Fused L2 NN prim benchmark
- PR #1411: Cython side of MNMG OLS
- PR #1520: Cython side of MNMG Ridge Regression
- PR #1516: Suppor Vector Regression (epsilon-SVR)

## Improvements
- PR #1638: Update cuml/docs/README.md
- PR #1468: C++: updates to clang format flow to make it more usable among devs
- PR #1473: C++: lazy initialization of "costly" resources inside cumlHandle
- PR #1443: Added a new overloaded GEMM primitive
- PR #1489: Enabling deep trees using Gather tree builder
- PR #1463: Update FAISS submodule to 1.6.1
- PR #1488: Add codeowners
- PR #1432: Row-major (C-style) GPU arrays for benchmarks
- PR #1490: Use dask master instead of conda package for testing
- PR #1375: Naive Bayes & Distributed Naive Bayes
- PR #1377: Add GPU array support for FIL benchmarking
- PR #1493: kmeans: add tiling support for 1-NN computation and use fusedL2-1NN prim for L2 distance metric
- PR #1532: Update CuPy to >= 6.6 and allow 7.0
- PR #1528: Re-enabling KNN using dynamic library loading for UCX in communicator
- PR #1545: Add conda environment version updates to ci script
- PR #1541: Updates for libcudf++ Python refactor
- PR #1555: FIL-SKL, an SKLearn-based benchmark for FIL
- PR #1537: Improve pickling and scoring suppport for many models to support hyperopt
- PR #1551: Change custom kernel to cupy for col/row order transform
- PR #1533: C++: interface header file separation for SVM
- PR #1560: Helper function to allocate all new CuPy arrays with RMM memory management
- PR #1570: Relax nccl in conda recipes to >=2.4 (matching CI)
- PR #1578: Add missing function information to the cuML documenataion
- PR #1584: Add has_scipy utility function for runtime check
- PR #1583: API docs updates for 0.12
- PR #1591: Updated FIL documentation

## Bug Fixes
- PR #1470: Documentation: add make_regression, fix ARIMA section
- PR #1482: Updated the code to remove sklearn from the mbsgd stress test
- PR #1491: Update dev environments for 0.12
- PR #1512: Updating setup_cpu() in SpeedupComparisonRunner
- PR #1498: Add build.sh to code owners
- PR #1505: cmake: added correct dependencies for prims-bench build
- PR #1534: Removed TODO comment in create_ucp_listeners()
- PR #1548: Fixing umap extra unary op in knn graph
- PR #1547: Fixing MNMG kmeans score. Fixing UMAP pickling before fit(). Fixing UMAP test failures.
- PR #1557: Increasing threshold for kmeans score
- PR #1562: Increasing threshold even higher
- PR #1564: Fixed a typo in function cumlMPICommunicator_impl::syncStream
- PR #1569: Remove Scikit-learn exception and depedenncy in SVM
- PR #1575: Add missing dtype parameter in call to strides to order for CuPy 6.6 code path
- PR #1574: Updated the init file to include SVM
- PR #1589: Fixing the default value for RF and updating mnmg predict to accept cudf
- PR #1601: Fixed wrong datatype used in knn voting kernel

# cuML 0.11.0 (11 Dec 2019)

## New Features

- PR #1295: Cython side of MNMG PCA
- PR #1218: prims: histogram prim
- PR #1129: C++: Separate include folder for C++ API distribution
- PR #1282: OPG KNN MNMG Code (disabled for 0.11)
- PR #1242: Initial implementation of FIL sparse forests
- PR #1194: Initial ARIMA time-series modeling support.
- PR #1286: Importing treelite models as FIL sparse forests
- PR #1285: Fea minimum impurity decrease RF param
- PR #1301: Add make_regression to generate regression datasets
- PR #1322: RF pickling using treelite, protobuf and FIL
- PR #1332: Add option to cuml.dask make_blobs to produce dask array
- PR #1307: Add RF regression benchmark
- PR #1327: Update the code to build treelite with protobuf
- PR #1289: Add Python benchmarking support for FIL
- PR #1371: Cython side of MNMG tSVD
- PR #1386: Expose SVC decision function value

## Improvements
- PR #1170: Use git to clone subprojects instead of git submodules
- PR #1239: Updated the treelite version
- PR #1225: setup.py clone dependencies like cmake and correct include paths
- PR #1224: Refactored FIL to prepare for sparse trees
- PR #1249: Include libcuml.so C API in installed targets
- PR #1259: Conda dev environment updates and use libcumlprims current version in CI
- PR #1277: Change dependency order in cmake for better printing at compile time
- PR #1264: Add -s flag to GPU CI pytest for better error printing
- PR #1271: Updated the Ridge regression documentation
- PR #1283: Updated the cuMl docs to include MBSGD and adjusted_rand_score
- PR #1300: Lowercase parameter versions for FIL algorithms
- PR #1312: Update CuPy to version 6.5 and use conda-forge channel
- PR #1336: Import SciKit-Learn models into FIL
- PR #1314: Added options needed for ASVDb output (CUDA ver, etc.), added option
  to select algos
- PR #1335: Options to print available algorithms and datasets
  in the Python benchmark
- PR #1338: Remove BUILD_ABI references in CI scripts
- PR #1340: Updated unit tests to uses larger dataset
- PR #1351: Build treelite temporarily for GPU CI testing of FIL Scikit-learn
  model importing
- PR #1367: --test-split benchmark parameter for train-test split
- PR #1360: Improved tests for importing SciKit-Learn models into FIL
- PR #1368: Add --num-rows benchmark command line argument
- PR #1351: Build treelite temporarily for GPU CI testing of FIL Scikit-learn model importing
- PR #1366: Modify train_test_split to use CuPy and accept device arrays
- PR #1258: Documenting new MPI communicator for multi-node multi-GPU testing
- PR #1345: Removing deprecated should_downcast argument
- PR #1362: device_buffer in UMAP + Sparse prims
- PR #1376: AUTO value for FIL algorithm
- PR #1408: Updated pickle tests to delete the pre-pickled model to prevent pointer leakage
- PR #1357: Run benchmarks multiple times for CI
- PR #1382: ARIMA optimization: move functions to C++ side
- PR #1392: Updated RF code to reduce duplication of the code
- PR #1444: UCX listener running in its own isolated thread
- PR #1445: Improved performance of FIL sparse trees
- PR #1431: Updated API docs
- PR #1441: Remove unused CUDA conda labels
- PR #1439: Match sklearn 0.22 default n_estimators for RF and fix test errors
- PR #1461: Add kneighbors to API docs

## Bug Fixes
- PR #1281: Making rng.h threadsafe
- PR #1212: Fix cmake git cloning always running configure in subprojects
- PR #1261: Fix comms build errors due to cuml++ include folder changes
- PR #1267: Update build.sh for recent change of building comms in main CMakeLists
- PR #1278: Removed incorrect overloaded instance of eigJacobi
- PR #1302: Updates for numba 0.46
- PR #1313: Updated the RF tests to set the seed and n_streams
- PR #1319: Using machineName arg passed in instead of default for ASV reporting
- PR #1326: Fix illegal memory access in make_regression (bounds issue)
- PR #1330: Fix C++ unit test utils for better handling of differences near zero
- PR #1342: Fix to prevent memory leakage in Lasso and ElasticNet
- PR #1337: Fix k-means init from preset cluster centers
- PR #1354: Fix SVM gamma=scale implementation
- PR #1344: Change other solver based methods to create solver object in init
- PR #1373: Fixing a few small bugs in make_blobs and adding asserts to pytests
- PR #1361: Improve SMO error handling
- PR #1384: Lower expectations on batched matrix tests to prevent CI failures
- PR #1380: Fix memory leaks in ARIMA
- PR #1391: Lower expectations on batched matrix tests even more
- PR #1394: Warning added in svd for cuda version 10.1
- PR #1407: Resolved RF predict issues and updated RF docstring
- PR #1401: Patch for lbfgs solver for logistic regression with no l1 penalty
- PR #1416: train_test_split numba and rmm device_array output bugfix
- PR #1419: UMAP pickle tests are using wrong n_neighbors value for trustworthiness
- PR #1438: KNN Classifier to properly return Dataframe with Dataframe input
- PR #1425: Deprecate seed and use random_state similar to Scikit-learn in train_test_split
- PR #1458: Add joblib as an explicit requirement
- PR #1474: Defer knn mnmg to 0.12 nightly builds and disable ucx-py dependency

# cuML 0.10.0 (16 Oct 2019)

## New Features
- PR #1148: C++ benchmark tool for c++/CUDA code inside cuML
- PR #1071: Selective eigen solver of cuSolver
- PR #1073: Updating RF wrappers to use FIL for GPU accelerated prediction
- PR #1104: CUDA 10.1 support
- PR #1113: prims: new batched make-symmetric-matrix primitive
- PR #1112: prims: new batched-gemv primitive
- PR #855: Added benchmark tools
- PR #1149 Add YYMMDD to version tag for nightly conda packages
- PR #892: General Gram matrices prim
- PR #912: Support Vector Machine
- PR #1274: Updated the RF score function to use GPU predict

## Improvements
- PR #961: High Peformance RF; HIST algo
- PR #1028: Dockerfile updates after dir restructure. Conda env yaml to add statsmodels as a dependency
- PR #1047: Consistent OPG interface for kmeans, based on internal libcumlprims update
- PR #763: Add examples to train_test_split documentation
- PR #1093: Unified inference kernels for different FIL algorithms
- PR #1076: Paying off some UMAP / Spectral tech debt.
- PR #1086: Ensure RegressorMixin scorer uses device arrays
- PR #1110: Adding tests to use default values of parameters of the models
- PR #1108: input_to_host_array function in input_utils for input processing to host arrays
- PR #1114: K-means: Exposing useful params, removing unused params, proxying params in Dask
- PR #1138: Implementing ANY_RANK semantics on irecv
- PR #1142: prims: expose separate InType and OutType for unaryOp and binaryOp
- PR #1115: Moving dask_make_blobs to cuml.dask.datasets. Adding conversion to dask.DataFrame
- PR #1136: CUDA 10.1 CI updates
- PR #1135: K-means: add boundary cases for kmeans||, support finer control with convergence
- PR #1163: Some more correctness improvements. Better verbose printing
- PR #1165: Adding except + in all remaining cython
- PR #1186: Using LocalCUDACluster Pytest fixture
- PR #1173: Docs: Barnes Hut TSNE documentation
- PR #1176: Use new RMM API based on Cython
- PR #1219: Adding custom bench_func and verbose logging to cuml.benchmark
- PR #1247: Improved MNMG RF error checking

## Bug Fixes

- PR #1231: RF respect number of cuda streams from cuml handle
- PR #1230: Rf bugfix memleak in regression
- PR #1208: compile dbscan bug
- PR #1016: Use correct libcumlprims version in GPU CI
- PR #1040: Update version of numba in development conda yaml files
- PR #1043: Updates to accomodate cuDF python code reorganization
- PR #1044: Remove nvidia driver installation from ci/cpu/build.sh
- PR #991: Barnes Hut TSNE Memory Issue Fixes
- PR #1075: Pinning Dask version for consistent CI results
- PR #990: Barnes Hut TSNE Memory Issue Fixes
- PR #1066: Using proper set of workers to destroy nccl comms
- PR #1072: Remove pip requirements and setup
- PR #1074: Fix flake8 CI style check
- PR #1087: Accuracy improvement for sqrt/log in RF max_feature
- PR #1088: Change straggling numba python allocations to use RMM
- PR #1106: Pinning Distributed version to match Dask for consistent CI results
- PR #1116: TSNE CUDA 10.1 Bug Fixes
- PR #1132: DBSCAN Batching Bug Fix
- PR #1162: DASK RF random seed bug fix
- PR #1164: Fix check_dtype arg handling for input_to_dev_array
- PR #1171: SVM prediction bug fix
- PR #1177: Update dask and distributed to 2.5
- PR #1204: Fix SVM crash on Turing
- PR #1199: Replaced sprintf() with snprintf() in THROW()
- PR #1205: Update dask-cuda in yml envs
- PR #1211: Fixing Dask k-means transform bug and adding test
- PR #1236: Improve fix for SMO solvers potential crash on Turing
- PR #1251: Disable compiler optimization for CUDA 10.1 for distance prims
- PR #1260: Small bugfix for major conversion in input_utils
- PR #1276: Fix float64 prediction crash in test_random_forest

# cuML 0.9.0 (21 Aug 2019)

## New Features

- PR #894: Convert RF to treelite format
- PR #826: Jones transformation of params for ARIMA models timeSeries ml-prim
- PR #697: Silhouette Score metric ml-prim
- PR #674: KL Divergence metric ml-prim
- PR #787: homogeneity, completeness and v-measure metrics ml-prim
- PR #711: Mutual Information metric ml-prim
- PR #724: Entropy metric ml-prim
- PR #766: Expose score method based on inertia for KMeans
- PR #823: prims: cluster dispersion metric
- PR #816: Added inverse_transform() for LabelEncoder
- PR #789: prims: sampling without replacement
- PR #813: prims: Col major istance prim
- PR #635: Random Forest & Decision Tree Regression (Single-GPU)
- PR #819: Forest Inferencing Library (FIL)
- PR #829: C++: enable nvtx ranges
- PR #835: Holt-Winters algorithm
- PR #837: treelite for decision forest exchange format
- PR #871: Wrapper for FIL
- PR #870: make_blobs python function
- PR #881: wrappers for accuracy_score and adjusted_rand_score functions
- PR #840: Dask RF classification and regression
- PR #870: make_blobs python function
- PR #879: import of treelite models to FIL
- PR #892: General Gram matrices prim
- PR #883: Adding MNMG Kmeans
- PR #930: Dask RF
- PR #882: TSNE - T-Distributed Stochastic Neighbourhood Embedding
- PR #624: Internals API & Graph Based Dimensionality Reductions Callback
- PR #926: Wrapper for FIL
- PR #994: Adding MPI comm impl for testing / benchmarking MNMG CUDA
- PR #960: Enable using libcumlprims for MG algorithms/prims

## Improvements
- PR #822: build: build.sh update to club all make targets together
- PR #807: Added development conda yml files
- PR #840: Require cmake >= 3.14
- PR #832: Stateless Decision Tree and Random Forest API
- PR #857: Small modifications to comms for utilizing IB w/ Dask
- PR #851: Random forest Stateless API wrappers
- PR #865: High Performance RF
- PR #895: Pretty prints arguments!
- PR #920: Add an empty marker kernel for tracing purposes
- PR #915: syncStream added to cumlCommunicator
- PR #922: Random Forest support in FIL
- PR #911: Update headers to credit CannyLabs BH TSNE implementation
- PR #918: Streamline CUDA_REL environment variable
- PR #924: kmeans: updated APIs to be stateless, refactored code for mnmg support
- PR #950: global_bias support in FIL
- PR #773: Significant improvements to input checking of all classes and common input API for Python
- PR #957: Adding docs to RF & KMeans MNMG. Small fixes for release
- PR #965: Making dask-ml a hard dependency
- PR #976: Update api.rst for new 0.9 classes
- PR #973: Use cudaDeviceGetAttribute instead of relying on cudaDeviceProp object being passed
- PR #978: Update README for 0.9
- PR #1009: Fix references to notebooks-contrib
- PR #1015: Ability to control the number of internal streams in cumlHandle_impl via cumlHandle
- PR #1175: Add more modules to docs ToC

## Bug Fixes

- PR #923: Fix misshapen level/trend/season HoltWinters output
- PR #831: Update conda package dependencies to cudf 0.9
- PR #772: Add missing cython headers to SGD and CD
- PR #849: PCA no attribute trans_input_ transform bug fix
- PR #869: Removing incorrect information from KNN Docs
- PR #885: libclang installation fix for GPUCI
- PR #896: Fix typo in comms build instructions
- PR #921: Fix build scripts using incorrect cudf version
- PR #928: TSNE Stability Adjustments
- PR #934: Cache cudaDeviceProp in cumlHandle for perf reasons
- PR #932: Change default param value for RF classifier
- PR #949: Fix dtype conversion tests for unsupported cudf dtypes
- PR #908: Fix local build generated file ownerships
- PR #983: Change RF max_depth default to 16
- PR #987: Change default values for knn
- PR #988: Switch to exact tsne
- PR #991: Cleanup python code in cuml.dask.cluster
- PR #996: ucx_initialized being properly set in CommsContext
- PR #1007: Throws a well defined error when mutigpu is not enabled
- PR #1018: Hint location of nccl in build.sh for CI
- PR #1022: Using random_state to make K-Means MNMG tests deterministic
- PR #1034: Fix typos and formatting issues in RF docs
- PR #1052: Fix the rows_sample dtype to float

# cuML 0.8.0 (27 June 2019)

## New Features

- PR #652: Adjusted Rand Index metric ml-prim
- PR #679: Class label manipulation ml-prim
- PR #636: Rand Index metric ml-prim
- PR #515: Added Random Projection feature
- PR #504: Contingency matrix ml-prim
- PR #644: Add train_test_split utility for cuDF dataframes
- PR #612: Allow Cuda Array Interface, Numba inputs and input code refactor
- PR #641: C: Separate C-wrapper library build to generate libcuml.so
- PR #631: Add nvcategory based ordinal label encoder
- PR #681: Add MBSGDClassifier and MBSGDRegressor classes around SGD
- PR #705: Quasi Newton solver and LogisticRegression Python classes
- PR #670: Add test skipping functionality to build.sh
- PR #678: Random Forest Python class
- PR #684: prims: make_blobs primitive
- PR #673: prims: reduce cols by key primitive
- PR #812: Add cuML Communications API & consolidate Dask cuML

## Improvements

- PR #597: C++ cuML and ml-prims folder refactor
- PR #590: QN Recover from numeric errors
- PR #482: Introduce cumlHandle for pca and tsvd
- PR #573: Remove use of unnecessary cuDF column and series copies
- PR #601: Cython PEP8 cleanup and CI integration
- PR #596: Introduce cumlHandle for ols and ridge
- PR #579: Introduce cumlHandle for cd and sgd, and propagate C++ errors in cython level for cd and sgd
- PR #604: Adding cumlHandle to kNN, spectral methods, and UMAP
- PR #616: Enable clang-format for enforcing coding style
- PR #618: CI: Enable copyright header checks
- PR #622: Updated to use 0.8 dependencies
- PR #626: Added build.sh script, updated CI scripts and documentation
- PR #633: build: Auto-detection of GPU_ARCHS during cmake
- PR #650: Moving brute force kNN to prims. Creating stateless kNN API.
- PR #662: C++: Bulk clang-format updates
- PR #671: Added pickle pytests and correct pickling of Base class
- PR #675: atomicMin/Max(float, double) with integer atomics and bit flipping
- PR #677: build: 'deep-clean' to build.sh to clean faiss build as well
- PR #683: Use stateless c++ API in KNN so that it can be pickled properly
- PR #686: Use stateless c++ API in UMAP so that it can be pickled properly
- PR #695: prims: Refactor pairwise distance
- PR #707: Added stress test and updated documentation for RF
- PR #701: Added emacs temporary file patterns to .gitignore
- PR #606: C++: Added tests for host_buffer and improved device_buffer and host_buffer implementation
- PR #726: Updated RF docs and stress test
- PR #730: Update README and RF docs for 0.8
- PR #744: Random projections generating binomial on device. Fixing tests.
- PR #741: Update API docs for 0.8
- PR #754: Pickling of UMAP/KNN
- PR #753: Made PCA and TSVD picklable
- PR #746: LogisticRegression and QN API docstrings
- PR #820: Updating DEVELOPER GUIDE threading guidelines

## Bug Fixes
- PR #584: Added missing virtual destructor to deviceAllocator and hostAllocator
- PR #620: C++: Removed old unit-test files in ml-prims
- PR #627: C++: Fixed dbscan crash issue filed in 613
- PR #640: Remove setuptools from conda run dependency
- PR #646: Update link in contributing.md
- PR #649: Bug fix to LinAlg::reduce_rows_by_key prim filed in issue #648
- PR #666: fixes to gitutils.py to resolve both string decode and handling of uncommitted files
- PR #676: Fix template parameters in `bernoulli()` implementation.
- PR #685: Make CuPy optional to avoid nccl conda package conflicts
- PR #687: prims: updated tolerance for reduce_cols_by_key unit-tests
- PR #689: Removing extra prints from NearestNeighbors cython
- PR #718: Bug fix for DBSCAN and increasing batch size of sgd
- PR #719: Adding additional checks for dtype of the data
- PR #736: Bug fix for RF wrapper and .cu print function
- PR #547: Fixed issue if C++ compiler is specified via CXX during configure.
- PR #759: Configure Sphinx to render params correctly
- PR #762: Apply threshold to remove flakiness of UMAP tests.
- PR #768: Fixing memory bug from stateless refactor
- PR #782: Nearest neighbors checking properly whether memory should be freed
- PR #783: UMAP was using wrong size for knn computation
- PR #776: Hotfix for self.variables in RF
- PR #777: Fix numpy input bug
- PR #784: Fix jit of shuffle_idx python function
- PR #790: Fix rows_sample input type for RF
- PR #793: Fix for dtype conversion utility for numba arrays without cupy installed
- PR #806: Add a seed for sklearn model in RF test file
- PR #843: Rf quantile fix

# cuML 0.7.0 (10 May 2019)

## New Features

- PR #405: Quasi-Newton GLM Solvers
- PR #277: Add row- and column-wise weighted mean primitive
- PR #424: Add a grid-sync struct for inter-block synchronization
- PR #430: Add R-Squared Score to ml primitives
- PR #463: Add matrix gather to ml primitives
- PR #435: Expose cumlhandle in cython + developer guide
- PR #455: Remove default-stream arguement across ml-prims and cuML
- PR #375: cuml cpp shared library renamed to libcuml++.so
- PR #460: Random Forest & Decision Trees (Single-GPU, Classification)
- PR #491: Add doxygen build target for ml-prims
- PR #505: Add R-Squared Score to python interface
- PR #507: Add coordinate descent for lasso and elastic-net
- PR #511: Add a minmax ml-prim
- PR #516: Added Trustworthiness score feature
- PR #520: Add local build script to mimic gpuCI
- PR #503: Add column-wise matrix sort primitive
- PR #525: Add docs build script to cuML
- PR #528: Remove current KMeans and replace it with a new single GPU implementation built using ML primitives

## Improvements

- PR #481: Refactoring Quasi-Newton to use cumlHandle
- PR #467: Added validity check on cumlHandle_t
- PR #461: Rewrote permute and added column major version
- PR #440: README updates
- PR #295: Improve build-time and the interface e.g., enable bool-OutType, for distance()
- PR #390: Update docs version
- PR #272: Add stream parameters to cublas and cusolver wrapper functions
- PR #447: Added building and running mlprims tests to CI
- PR #445: Lower dbscan memory usage by computing adjacency matrix directly
- PR #431: Add support for fancy iterator input types to LinAlg::reduce_rows_by_key
- PR #394: Introducing cumlHandle API to dbscan and add example
- PR #500: Added CI check for black listed CUDA Runtime API calls
- PR #475: exposing cumlHandle for dbscan from python-side
- PR #395: Edited the CONTRIBUTING.md file
- PR #407: Test files to run stress, correctness and unit tests for cuml algos
- PR #512: generic copy method for copying buffers between device/host
- PR #533: Add cudatoolkit conda dependency
- PR #524: Use cmake find blas and find lapack to pass configure options to faiss
- PR #527: Added notes on UMAP differences from reference implementation
- PR #540: Use latest release version in update-version CI script
- PR #552: Re-enable assert in kmeans tests with xfail as needed
- PR #581: Add shared memory fast col major to row major function back with bound checks
- PR #592: More efficient matrix copy/reverse methods
- PR #721: Added pickle tests for DBSCAN and Random Projections

## Bug Fixes

- PR #334: Fixed segfault in `ML::cumlHandle_impl::destroyResources`
- PR #349: Developer guide clarifications for cumlHandle and cumlHandle_impl
- PR #398: Fix CI scripts to allow nightlies to be uploaded
- PR #399: Skip PCA tests to allow CI to run with driver 418
- PR #422: Issue in the PCA tests was solved and CI can run with driver 418
- PR #409: Add entry to gitmodules to ignore build artifacts
- PR #412: Fix for svdQR function in ml-prims
- PR #438: Code that depended on FAISS was building everytime.
- PR #358: Fixed an issue when switching streams on MLCommon::device_buffer and MLCommon::host_buffer
- PR #434: Fixing bug in CSR tests
- PR #443: Remove defaults channel from ci scripts
- PR #384: 64b index arithmetic updates to the kernels inside ml-prims
- PR #459: Fix for runtime library path of pip package
- PR #464: Fix for C++11 destructor warning in qn
- PR #466: Add support for column-major in LinAlg::*Norm methods
- PR #465: Fixing deadlock issue in GridSync due to consecutive sync calls
- PR #468: Fix dbscan example build failure
- PR #470: Fix resource leakage in Kalman filter python wrapper
- PR #473: Fix gather ml-prim test for change in rng uniform API
- PR #477: Fixes default stream initialization in cumlHandle
- PR #480: Replaced qn_fit() declaration with #include of file containing definition to fix linker error
- PR #495: Update cuDF and RMM versions in GPU ci test scripts
- PR #499: DEVELOPER_GUIDE.md: fixed links and clarified ML::detail::streamSyncer example
- PR #506: Re enable ml-prim tests in CI
- PR #508: Fix for an error with default argument in LinAlg::meanSquaredError
- PR #519: README.md Updates and adding BUILD.md back
- PR #526: Fix the issue of wrong results when fit and transform of PCA are called separately
- PR #531: Fixing missing arguments in updateDevice() for RF
- PR #543: Exposing dbscan batch size through cython API and fixing broken batching
- PR #551: Made use of ZLIB_LIBRARIES consistent between ml_test and ml_mg_test
- PR #557: Modified CI script to run cuML tests before building mlprims and removed lapack flag
- PR #578: Updated Readme.md to add lasso and elastic-net
- PR #580: Fixing cython garbage collection bug in KNN
- PR #577: Use find libz in prims cmake
- PR #594: fixed cuda-memcheck mean_center test failures


# cuML 0.6.1 (09 Apr 2019)

## Bug Fixes

- PR #462 Runtime library path fix for cuML pip package


# cuML 0.6.0 (22 Mar 2019)

## New Features

- PR #249: Single GPU Stochastic Gradient Descent for linear regression, logistic regression, and linear svm with L1, L2, and elastic-net penalties.
- PR #247: Added "proper" CUDA API to cuML
- PR #235: NearestNeighbors MG Support
- PR #261: UMAP Algorithm
- PR #290: NearestNeighbors numpy MG Support
- PR #303: Reusable spectral embedding / clustering
- PR #325: Initial support for single process multi-GPU OLS and tSVD
- PR #271: Initial support for hyperparameter optimization with dask for many models

## Improvements

- PR #144: Dockerfile update and docs for LinearRegression and Kalman Filter.
- PR #168: Add /ci/gpu/build.sh file to cuML
- PR #167: Integrating full-n-final ml-prims repo inside cuml
- PR #198: (ml-prims) Removal of *MG calls + fixed a bug in permute method
- PR #194: Added new ml-prims for supporting LASSO regression.
- PR #114: Building faiss C++ api into libcuml
- PR #64: Using FAISS C++ API in cuML and exposing bindings through cython
- PR #208: Issue ml-common-3: Math.h: swap thrust::for_each with binaryOp,unaryOp
- PR #224: Improve doc strings for readable rendering with readthedocs
- PR #209: Simplify README.md, move build instructions to BUILD.md
- PR #218: Fix RNG to use given seed and adjust RNG test tolerances.
- PR #225: Support for generating random integers
- PR #215: Refactored LinAlg::norm to Stats::rowNorm and added Stats::colNorm
- PR #234: Support for custom output type and passing index value to main_op in *Reduction kernels
- PR #230: Refactored the cuda_utils header
- PR #236: Refactored cuml python package structure to be more sklearn like
- PR #232: Added reduce_rows_by_key
- PR #246: Support for 2 vectors in the matrix vector operator
- PR #244: Fix for single GPU OLS and Ridge to support one column training data
- PR #271: Added get_params and set_params functions for linear and ridge regression
- PR #253: Fix for issue #250-reduce_rows_by_key failed memcheck for small nkeys
- PR #269: LinearRegression, Ridge Python docs update and cleaning
- PR #322: set_params updated
- PR #237: Update build instructions
- PR #275: Kmeans use of faster gpu_matrix
- PR #288: Add n_neighbors to NearestNeighbors constructor
- PR #302: Added FutureWarning for deprecation of current kmeans algorithm
- PR #312: Last minute cleanup before release
- PR #315: Documentation updating and enhancements
- PR #330: Added ignored argument to pca.fit_transform to map to sklearn's implemenation
- PR #342: Change default ABI to ON
- PR #572: Pulling DBSCAN components into reusable primitives


## Bug Fixes

- PR #193: Fix AttributeError in PCA and TSVD
- PR #211: Fixing inconsistent use of proper batch size calculation in DBSCAN
- PR #202: Adding back ability for users to define their own BLAS
- PR #201: Pass CMAKE CUDA path to faiss/configure script
- PR #200 Avoid using numpy via cimport in KNN
- PR #228: Bug fix: LinAlg::unaryOp with 0-length input
- PR #279: Removing faiss-gpu references in README
- PR #321: Fix release script typo
- PR #327: Update conda requirements for version 0.6 requirements
- PR #352: Correctly calculating numpy chunk sizing for kNN
- PR #345: Run python import as part of package build to trigger compilation
- PR #347: Lowering memory usage of kNN.
- PR #355: Fixing issues with very large numpy inputs to SPMG OLS and tSVD.
- PR #357: Removing FAISS requirement from README
- PR #362: Fix for matVecOp crashing on large input sizes
- PR #366: Index arithmetic issue fix with TxN_t class
- PR #376: Disabled kmeans tests since they are currently too sensitive (see #71)
- PR #380: Allow arbitrary data size on ingress for numba_utils.row_matrix
- PR #385: Fix for long import cuml time in containers and fix for setup_pip
- PR #630: Fixing a missing kneighbors in nearest neighbors python proxy

# cuML 0.5.1 (05 Feb 2019)

## Bug Fixes

- PR #189 Avoid using numpy via cimport to prevent ABI issues in Cython compilation


# cuML 0.5.0 (28 Jan 2019)

## New Features

- PR #66: OLS Linear Regression
- PR #44: Distance calculation ML primitives
- PR #69: Ridge (L2 Regularized) Linear Regression
- PR #103: Linear Kalman Filter
- PR #117: Pip install support
- PR #64: Device to device support from cuML device pointers into FAISS

## Improvements

- PR #56: Make OpenMP optional for building
- PR #67: Github issue templates
- PR #44: Refactored DBSCAN to use ML primitives
- PR #91: Pytest cleanup and sklearn toyset datasets based pytests for kmeans and dbscan
- PR #75: C++ example to use kmeans
- PR #117: Use cmake extension to find any zlib installed in system
- PR #94: Add cmake flag to set ABI compatibility
- PR #139: Move thirdparty submodules to root and add symlinks to new locations
- PR #151: Replace TravisCI testing and conda pkg builds with gpuCI
- PR #164: Add numba kernel for faster column to row major transform
- PR #114: Adding FAISS to cuml build

## Bug Fixes

- PR #48: CUDA 10 compilation warnings fix
- PR #51: Fixes to Dockerfile and docs for new build system
- PR #72: Fixes for GCC 7
- PR #96: Fix for kmeans stack overflow with high number of clusters
- PR #105: Fix for AttributeError in kmeans fit method
- PR #113: Removed old  glm python/cython files
- PR #118: Fix for AttributeError in kmeans predict method
- PR #125: Remove randomized solver option from PCA python bindings


# cuML 0.4.0 (05 Dec 2018)

## New Features

## Improvements

- PR #42: New build system: separation of libcuml.so and cuml python package
- PR #43: Added changelog.md

## Bug Fixes


# cuML 0.3.0 (30 Nov 2018)

## New Features

- PR #33: Added ability to call cuML algorithms using numpy arrays

## Improvements

- PR #24: Fix references of python package from cuML to cuml and start using versioneer for better versioning
- PR #40: Added support for refactored cuDF 0.3.0, updated Conda files
- PR #33: Major python test cleaning, all tests pass with cuDF 0.2.0 and 0.3.0. Preparation for new build system
- PR #34: Updated batch count calculation logic in DBSCAN
- PR #35: Beginning of DBSCAN refactor to use cuML mlprims and general improvements

## Bug Fixes

- PR #30: Fixed batch size bug in DBSCAN that caused crash. Also fixed various locations for potential integer overflows
- PR #28: Fix readthedocs build documentation
- PR #29: Fix pytests for cuml name change from cuML
- PR #33: Fixed memory bug that would cause segmentation faults due to numba releasing memory before it was used. Also fixed row major/column major bugs for different algorithms
- PR #36: Fix kmeans gtest to use device data
- PR #38: cuda\_free bug removed that caused google tests to sometimes pass and sometimes fail randomly
- PR #39: Updated cmake to correctly link with CUDA libraries, add CUDA runtime linking and include source files in compile target

# cuML 0.2.0 (02 Nov 2018)

## New Features

- PR #11: Kmeans algorithm added
- PR #7: FAISS KNN wrapper added
- PR #21: Added Conda install support

## Improvements

- PR #15: Added compatibility with cuDF (from prior pyGDF)
- PR #13: Added FAISS to Dockerfile
- PR #21: Added TravisCI build system for CI and Conda builds

## Bug Fixes

- PR #4: Fixed explained variance bug in TSVD
- PR #5: Notebook bug fixes and updated results


# cuML 0.1.0

Initial release including PCA, TSVD, DBSCAN, ml-prims and cython wrappers<|MERGE_RESOLUTION|>--- conflicted
+++ resolved
@@ -117,15 +117,12 @@
 - PR #2586: Fix SVC decision function data type
 - PR #2573: Considering managed memory as device type on checking for KMeans
 - PR #2574: Fixing include path in `tsvd_mg.pyx`
-<<<<<<< HEAD
 - PR #2506: Fix usage of CumlArray attributes on `cuml.common.base.Base`
-=======
 - PR #2593: Fix inconsistency in train_test_split
 - PR #2609: Fix small doxygen issues
 - PR #2610: Remove cuDF tolist call
 - PR #2613: Removing thresholds from kmeans score tests (SG+MG)
 - PR #2616: Small test code fix for pandas dtype tests
->>>>>>> 4a92adca
 
 # cuML 0.14.0 (03 Jun 2020)
 
