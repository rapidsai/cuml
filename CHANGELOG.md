# cuML 0.16.0 (Date TBD)

## New Features
<<<<<<< HEAD
- PR #2541: Improve Documentation Examples and Source Linking
=======
- PR #2677: Ability to export RF trees as JSON
- PR #2698: Distributed TF-IDF transformer
- PR #2152: add FIL C++ benchmark
- PR #2638: Improve cython build with custom `build_ext`
>>>>>>> 29245dd3

## Improvements
- PR #2796: Remove tokens of length 1 by default for text vectorizers
- PR #2741: Use rapids build packages in conda environments
- PR #2735: Update seed to random_state in random forest and associated tests
- PR #2739: Use cusparse_wrappers.h from RAFT
- PR #2729: Replace `cupy.sparse` with `cupyx.scipy.sparse`
- PR #2749: Correct docs for python version used in cuml_dev conda environment
- PR #2747: Adopting raft::handle_t and raft::comms::comms_t in cuML
- PR #2762: Fix broken links and provide minor edits to docs
- PR #2723: Support and enable convert_dtype in estimator predict
- PR #2758: Match sklearn's default n_components behavior for PCA
- PR #2770: Fix doxygen version during cmake
- PR #2766: Update default RandomForestRegressor score function to use r2
- PR #2775: Enablinbg mg gtests w/ raft mpi comms
- PR #2783: Add pytest that will fail when GPU IDs in Dask cluster are not unique
- PR #2784: Add SparseCumlArray container for sparse index/data arrays
- PR #2785: Add in cuML-specific dev conda dependencies
- PR #2778: Add README for FIL
- PR #2799: Reenable lightgbm test with lower (1%) proba accuracy
- PR #2800: Align cuML's spdlog version with RMM's
- PR #2824: Make data conversions warnings be debug level

## Bug Fixes
- PR #2744: Supporting larger number of classes in KNeighborsClassifier
- PR #2769: Remove outdated doxygen options for 1.8.20
- PR #2787: Skip lightgbm test for version 3 and above temporarily
- PR #2781: Use Python print to correctly redirect spdlogs when sys.stdout is changed
- PR #2787: Skip lightgbm test for version 3 and above temporarily
- PR #2813: Fix memory access in generation of non-row-major random blobs
- PR #2810: Update Rf MNMG threshold to prevent sporadic test failure
- PR #2808: Relax Doxygen version required in CMake to coincide with integration repo
- PR #2818: Fix parsing of singlegpu option in build command
- PR #2829: Fixing description for labels in docs and removing row number constraint from PCA xform/inverse_xform
- PR #2832: Updating stress tests that fail with OOM
- PR #2831: Removing repeated capture and parameter in lambda function
- PR #2842: KNN index preprocessors were using incorrect n_samples
- PR #2848: Fix typo in Python docstring for UMAP
- PR #2855: Updates for RMM being header only

# cuML 0.15.0 (Date TBD)

## New Features
- PR #2581: Added model persistence via joblib in each section of estimator_intro.ipynb
- PR #2554: Hashing Vectorizer and general vectorizer improvements
- PR #2240: Making Dask models pickleable
- PR #2267: CountVectorizer estimator
- PR #2261: Exposing new FAISS metrics through Python API
- PR #2287: Single-GPU TfidfTransformer implementation
- PR #2289: QR SVD solver for MNMG PCA
- PR #2312: column-major support for make_blobs
- PR #2172: Initial support for auto-ARIMA
- PR #2394: Adding cosine & correlation distance for KNN
- PR #2392: PCA can accept sparse inputs, and sparse prim for computing covariance
- PR #2465: Support pandas 1.0+
- PR #2550: Single GPU Target Encoder
- PR #2519: Precision recall curve using cupy
- PR #2500: Replace UMAP functionality dependency on nvgraph with RAFT Spectral Clustering
- PR #2502: cuML Implementation of `sklearn.metrics.pairwise_distances`
- PR #2520: TfidfVectorizer estimator
- PR #2211: MNMG KNN Classifier & Regressor
- PR #2461: Add KNN Sparse Output Functionality
- PR #2615: Incremental PCA
- PR #2594: Confidence intervals for ARIMA forecasts
- PR #2607: Add support for probability estimates in SVC
- PR #2618: SVM class and sample weights
- PR #2635: Decorator to generate docstrings with autodetection of parameters
- PR #2270: Multi class MNMG RF
- PR #2661: CUDA-11 support for single-gpu code
- PR #2322: Sparse FIL forests with 8-byte nodes
- PR #2675: Update conda recipes to support CUDA 11

## Improvements
- PR #2336: Eliminate `rmm.device_array` usage
- PR #2262: Using fully shared PartDescriptor in MNMG decomposiition, linear models, and solvers
- PR #2310: Pinning ucx-py to 0.14 to make 0.15 CI pass
- PR #1945: enable clang tidy
- PR #2339: umap performance improvements
- PR #2308: Using fixture for Dask client to eliminate possiblity of not closing
- PR #2345: make C++ logger level definition to be the same as python layer
- PR #2329: Add short commit hash to conda package name
- PR #2362: Implement binary/multi-classification log loss with cupy
- PR #2363: Update threshold and make other changes for stress tests
- PR #2371: Updating MBSGD tests to use larger batches
- PR #2380: Pinning libcumlprims version to ease future updates
- PR #2405: Remove references to deprecated RMM headers.
- PR #2340: Import ARIMA in the root init file and fix the `test_fit_function` test
- PR #2408: Install meta packages for dependencies
- PR #2417: Move doc customization scripts to Jenkins
- PR #2427: Moving MNMG decomposition to cuml
- PR #2433: Add libcumlprims_mg to CMake
- PR #2420: Add and set convert_dtype default to True in estimator fit methods
- PR #2411: Refactor Mixin classes and use in classifier/regressor estimators
- PR #2442: fix setting RAFT_DIR from the RAFT_PATH env var
- PR #2469: Updating KNN c-api to document all arguments
- PR #2453: Add CumlArray to API doc
- PR #2440: Use Treelite Conda package
- PR #2403: Support for input and output type consistency in logistic regression predict_proba
- PR #2473: Add metrics.roc_auc_score to API docs. Additional readability and minor docs bug fixes
- PR #2468: Add `_n_features_in_` attribute to all single GPU estimators that implement fit
- PR #2489: Removing explicit FAISS build and adding dependency on libfaiss conda package
- PR #2480: Moving MNMG glm and solvers to cuml
- PR #2490: Moving MNMG KMeans to cuml
- PR #2483: Moving MNMG KNN to cuml
- PR #2492: Adding additional assertions to mnmg nearest neighbors pytests
- PR #2439: Update dask RF code to have print_detailed function
- PR #2431: Match output of classifier predict with target dtype
- PR #2237: Refactor RF cython code
- PR #2513: Fixing LGTM Analysis Issues
- PR #2099: Raise an error when float64 data is used with dask RF
- PR #2522: Renaming a few arguments in KNeighbors* to be more readable
- PR #2499: Provide access to `cuml.DBSCAN` core samples
- PR #2526: Removing PCA TSQR as a solver due to scalability issues
- PR #2536: Update conda upload versions for new supported CUDA/Python
- PR #2538: Remove Protobuf dependency
- PR #2553: Test pickle protocol 5 support
- PR #2570: Accepting single df or array input in train_test_split
- PR #2566: Remove deprecated cuDF from_gpu_matrix calls
- PR #2583: findpackage.cmake.in template for cmake dependencies
- PR #2577: Fully removing NVGraph dependency for CUDA 11 compatibility
- PR #2575: Speed up TfidfTransformer
- PR #2584: Removing dependency on sklearn's NotFittedError
- PR #2591: Generate benchmark datsets using `cuml.datasets`
- PR #2548: Fix limitation on number of rows usable with tSNE and refactor memory allocation
- PR #2589: including cuda-11 build fixes into raft
- PR #2599: Add Stratified train_test_split
- PR #2487: Set classes_ attribute during classifier fit
- PR #2605: Reduce memory usage in tSNE
- PR #2611: Adding building doxygen docs to gpu ci
- PR #2631: Enabling use of gtest conda package for build
- PR #2623: Fixing kmeans score() API to be compatible with Scikit-learn
- PR #2629: Add naive_bayes api docs
- PR #2643: 'dense' and 'sparse' values of `storage_type` for FIL
- PR #2691: Generic Base class attribute setter
- PR #2666: Update MBSGD documentation to mention that the model is experimental
- PR #2687: Update xgboost version to 1.2.0dev.rapidsai0.15
- PR #2684: CUDA 11 conda development environment yml and faiss patch
- PR #2648: Replace CNMeM with `rmm::mr::pool_memory_resource`.
- PR #2686: Improve SVM tests
- PR #2692: Changin LBFGS log level
- PR #2705: Add sum operator and base operator overloader functions to cumlarray
- PR #2701: Updating README + Adding ref to UMAP paper
- PR #2721: Update API docs
- PR #2730: Unpin cumlprims in conda recipes for release

## Bug Fixes
- PR #2369: Update RF code to fix set_params memory leak
- PR #2364: Fix for random projection
- PR #2373: Use Treelite Pip package in GPU testing
- PR #2376: Update documentation Links
- PR #2407: fixed batch count in DBScan for integer overflow case
- PR #2413: CumlArray and related methods updates to account for cuDF.Buffer contiguity update
- PR #2424: --singlegpu flag fix on build.sh script
- PR #2432: Using correct algo_name for UMAP in benchmark tests
- PR #2445: Restore access to coef_ property of Lasso
- PR #2441: Change p2p_enabled definition to work without ucx
- PR #2447: Drop `nvstrings`
- PR #2450: Update local build to use new gpuCI image
- PR #2454: Mark RF memleak test as XFAIL, because we can't detect memleak reliably
- PR #2455: Use correct field to store data type in `LabelEncoder.fit_transform`
- PR #2475: Fix typo in build.sh
- PR #2496: Fixing indentation for simulate_data in test_fil.py
- PR #2494: Set QN regularization strength consistent with scikit-learn
- PR #2486: Fix cupy input to kmeans init
- PR #2497: Changes to accomodate cuDF unsigned categorical changes
- PR #2209: Fix FIL benchmark for gpuarray-c input
- PR #2507: Import `treelite.sklearn`
- PR #2521: Fixing invalid smem calculation in KNeighborsCLassifier
- PR #2515: Increase tolerance for LogisticRegression test
- PR #2532: Updating doxygen in new MG headers
- PR #2521: Fixing invalid smem calculation in KNeighborsCLassifier
- PR #2515: Increase tolerance for LogisticRegression test
- PR #2545: Fix documentation of n_iter_without_progress in tSNE Python bindings
- PR #2543: Improve numerical stability of QN solver
- PR #2544: Fix Barnes-Hut tSNE not using specified post_learning_rate
- PR #2558: Disabled a long-running FIL test
- PR #2540: Update default value for n_epochs in UMAP to match documentation & sklearn API
- PR #2535: Fix issue with incorrect docker image being used in local build script
- PR #2542: Fix small memory leak in TSNE
- PR #2552: Fixed the length argument of updateDevice calls in RF test
- PR #2565: Fix cell allocation code to avoid loops in quad-tree. Prevent NaNs causing infinite descent
- PR #2563: Update scipy call for arima gradient test
- PR #2569: Fix for cuDF update
- PR #2508: Use keyword parameters in sklearn.datasets.make_* functions
- PR #2587: Attributes for estimators relying on solvers
- PR #2586: Fix SVC decision function data type
- PR #2573: Considering managed memory as device type on checking for KMeans
- PR #2574: Fixing include path in `tsvd_mg.pyx`
- PR #2506: Fix usage of CumlArray attributes on `cuml.common.base.Base`
- PR #2593: Fix inconsistency in train_test_split
- PR #2609: Fix small doxygen issues
- PR #2610: Remove cuDF tolist call
- PR #2613: Removing thresholds from kmeans score tests (SG+MG)
- PR #2616: Small test code fix for pandas dtype tests
- PR #2617: Fix floating point precision error in tSNE
- PR #2625: Update Estimator notebook to resolve errors
- PR #2634: singlegpu build option fixes
- PR #2641: [Breaking] Make `max_depth` in RF compatible with scikit-learn
- PR #2650: Make max_depth behave consistently for max_depth > 14
- PR #2651: AutoARIMA Python bug fix
- PR #2654: Fix for vectorizer concatenations
- PR #2655: Fix C++ RF predict function access of rows/samples array
- PR #2649: Cleanup sphinx doc warnings for 0.15
- PR #2668: Order conversion improvements to account for cupy behavior changes
- PR #2669: Revert PR 2655 Revert "Fixes C++ RF predict function"
- PR #2683: Fix incorrect "Bad CumlArray Use" error messages on test failures
- PR #2695: Fix debug build issue due to incorrect host/device method setup
- PR #2709: Fixing OneHotEncoder Overflow Error
- PR #2710: Fix SVC doc statement about predic_proba
- PR #2726: Return correct output type in QN
- PR #2711: Fix Dask RF failure intermittently
- PR #2718: Fix temp directory for py.test
- PR #2719: Set KNeighborsRegressor output dtype according to training target dtype
- PR #2720: Updates to outdated links
- PR #2722: Getting cuML covariance test passing w/ Cupy 7.8 & CUDA 11

# cuML 0.14.0 (03 Jun 2020)

## New Features
- PR #1994: Support for distributed OneHotEncoder
- PR #1892: One hot encoder implementation with cupy
- PR #1655: Adds python bindings for homogeneity score
- PR #1704: Adds python bindings for completeness score
- PR #1687: Adds python bindings for mutual info score
- PR #1980: prim: added a new write-only unary op prim
- PR #1867: C++: add logging interface support in cuML based spdlog
- PR #1902: Multi class inference in FIL C++ and importing multi-class forests from treelite
- PR #1906: UMAP MNMG
- PR #2067: python: wrap logging interface in cython
- PR #2083: Added dtype, order, and use_full_low_rank to MNMG `make_regression`
- PR #2074: SG and MNMG `make_classification`
- PR #2127: Added order to SG `make_blobs`, and switch from C++ to cupy based implementation
- PR #2057: Weighted k-means
- PR #2256: Add a `make_arima` generator
- PR #2245: ElasticNet, Lasso and Coordinate Descent MNMG
- PR #2242: Pandas input support with output as NumPy arrays by default
- PR #2551: Add cuML RF multiclass prediction using FIL from python
- PR #1728: Added notebook testing to gpuCI gpu build

## Improvements
- PR #1931: C++: enabled doxygen docs for all of the C++ codebase
- PR #1944: Support for dask_cudf.core.Series in _extract_partitions
- PR #1947: Cleaning up cmake
- PR #1927: Use Cython's `new_build_ext` (if available)
- PR #1946: Removed zlib dependency from cmake
- PR #1988: C++: cpp bench refactor
- PR #1873: Remove usage of nvstring and nvcat from LabelEncoder
- PR #1968: Update SVC SVR with cuML Array
- PR #1972: updates to our flow to use conda-forge's clang and clang-tools packages
- PR #1974: Reduce ARIMA testing time
- PR #1984: Enable Ninja build
- PR #1985: C++ UMAP parametrizable tests
- PR #2005: Adding missing algorithms to cuml benchmarks and notebook
- PR #2016: Add capability to setup.py and build.sh to fully clean all cython build files and artifacts
- PR #2044: A cuda-memcheck helper wrapper for devs
- PR #2018: Using `cuml.dask.part_utils.extract_partitions` and removing similar, duplicated code
- PR #2019: Enable doxygen build in our nightly doc build CI script
- PR #1996: Cythonize in parallel
- PR #2032: Reduce number of tests for MBSGD to improve CI running time
- PR #2031: Encapsulating UCX-py interactions in singleton
- PR #2029: Add C++ ARIMA log-likelihood benchmark
- PR #2085: Convert TSNE to use CumlArray
- PR #2051: Reduce the time required to run dask pca and dask tsvd tests
- PR #1981: Using CumlArray in kNN and DistributedDataHandler in dask kNN
- PR #2053: Introduce verbosity level in C++ layer instead of boolean `verbose` flag
- PR #2047: Make internal streams non-blocking w.r.t. NULL stream
- PR #2048: Random forest testing speedup
- PR #2058: Use CumlArray in Random Projection
- PR #2068: Updating knn class probabilities to use make_monotonic instead of binary search
- PR #2062: Adding random state to UMAP mnmg tests
- PR #2064: Speed-up K-Means test
- PR #2015: Renaming .h to .cuh in solver, dbscan and svm
- PR #2080: Improved import of sparse FIL forests from treelite
- PR #2090: Upgrade C++ build to C++14 standard
- PR #2089: CI: enabled cuda-memcheck on ml-prims unit-tests during nightly build
- PR #2128: Update Dask RF code to reduce the time required for GPU predict to run
- PR #2125: Build infrastructure to use RAFT
- PR #2131: Update Dask RF fit to use DistributedDataHandler
- PR #2055: Update the metrics notebook to use important cuML models
- PR #2095: Improved import of src_prims/utils.h, making it less ambiguous
- PR #2118: Updating SGD & mini-batch estimators to use CumlArray
- PR #2120: Speeding up dask RandomForest tests
- PR #1883: Use CumlArray in ARIMA
- PR #877: Adding definition of done criteria to wiki
- PR #2135: A few optimizations to UMAP fuzzy simplicial set
- PR #1914: Change the meaning of ARIMA's intercept to match the literature
- PR #2098: Renaming .h to .cuh in decision_tree, glm, pca
- PR #2150: Remove deprecated RMM calls in RMM allocator adapter
- PR #2146: Remove deprecated kalman filter
- PR #2151: Add pytest duration and pytest timeout
- PR #2156: Add Docker 19 support to local gpuci build
- PR #2178: Reduce duplicated code in RF
- PR #2124: Expand tutorial docs and sample notebook
- PR #2175: Allow CPU-only and dataset params for benchmark sweeps
- PR #2186: Refactor cython code to build OPG structs in common utils file
- PR #2180: Add fully single GPU singlegpu python build
- PR #2187: CMake improvements to manage conda environment dependencies
- PR #2185: Add has_sklearn function and use it in datasets/classification.
- PR #2193: Order-independent local shuffle in `cuml.dask.make_regression`
- PR #2204: Update python layer to use the logger interface
- PR #2184: Refoctor headers for holtwinters, rproj, tsvd, tsne, umap
- PR #2199: Remove unncessary notebooks
- PR #2195: Separating fit and transform calls in SG, MNMG PCA to save transform array memory consumption
- PR #2201: Re-enabling UMAP repro tests
- PR #2132: Add SVM C++ benchmarks
- PR #2196: Updates to benchmarks. Moving notebook
- PR #2208: Coordinate Descent, Lasso and ElasticNet CumlArray updates
- PR #2210: Updating KNN tests to evaluate multiple index partitions
- PR #2205: Use timeout to add 2 hour hard limit to dask tests
- PR #2212: Improve DBScan batch count / memory estimation
- PR #2213: Standardized include statements across all cpp source files, updated copyright on all modified files
- PR #2214: Remove utils folder and refactor to common folder
- PR #2220: Final refactoring of all src_prims header files following rules as specified in #1675
- PR #2225: input_to_cuml_array keep order option, test updates and cleanup
- PR #2244: Re-enable slow ARIMA tests as stress tests
- PR #2231: Using OPG structs from `cuml.common` in decomposition algorithms
- PR #2257: Update QN and LogisticRegression to use CumlArray
- PR #2259: Add CumlArray support to Naive Bayes
- PR #2252: Add benchmark for the Gram matrix prims
- PR #2263: Faster serialization for Treelite objects with RF
- PR #2264: Reduce build time for cuML by using make_blobs from libcuml++ interface
- PR #2269: Add docs targets to build.sh and fix python cuml.common docs
- PR #2271: Clarify doc for `_unique` default implementation in OneHotEncoder
- PR #2272: Add docs build.sh script to repository
- PR #2276: Ensure `CumlArray` provided `dtype` conforms
- PR #2281: Rely on cuDF's `Serializable` in `CumlArray`
- PR #2284: Reduce dataset size in SG RF notebook to reduce run time of sklearn
- PR #2285: Increase the threshold for elastic_net test in dask/test_coordinate_descent
- PR #2314: Update FIL default values, documentation and test
- PR #2316: 0.14 release docs additions and fixes
- PR #2320: Add prediction notes to RF docs
- PR #2323: Change verbose levels and parameter name to match Scikit-learn API
- PR #2324: Raise an error if n_bins > number of training samples in RF
- PR #2335: Throw a warning if treelite cannot be imported and `load_from_sklearn` is used

## Bug Fixes
- PR #1939: Fix syntax error in cuml.common.array
- PR #1941: Remove c++ cuda flag that was getting duplicated in CMake
- PR #1971: python: Correctly honor --singlegpu option and CUML_BUILD_PATH env variable
- PR #1969: Update libcumlprims to 0.14
- PR #1973: Add missing mg files for setup.py --singlegpu flag
- PR #1993: Set `umap_transform_reproducibility` tests to xfail
- PR #2004: Refactoring the arguments to `plant()` call
- PR #2017: Fixing memory issue in weak cc prim
- PR #2028: Skipping UMAP knn reproducibility tests until we figure out why its failing in CUDA 10.2
- PR #2024: Fixed cuda-memcheck errors with sample-without-replacement prim
- PR #1540: prims: support for custom math-type used for computation inside adjusted rand index prim
- PR #2077: dask-make blobs arguments to match sklearn
- PR #2059: Make all Scipy imports conditional
- PR #2078: Ignore negative cache indices in get_vecs
- PR #2084: Fixed cuda-memcheck errors with COO unit-tests
- PR #2087: Fixed cuda-memcheck errors with dispersion prim
- PR #2096: Fixed syntax error with nightly build command for memcheck unit-tests
- PR #2115: Fixed contingency matrix prim unit-tests for computing correct golden values
- PR #2107: Fix PCA transform
- PR #2109: input_to_cuml_array __cuda_array_interface__ bugfix
- PR #2117: cuDF __array__ exception small fixes
- PR #2139: CumlArray for adjusted_rand_score
- PR #2140: Returning self in fit model functions
- PR #2144: Remove GPU arch < 60 from CMake build
- PR #2153: Added missing namespaces to some Decision Tree files
- PR #2155: C++: fix doxygen build break
- PR #2161: Replacing depreciated bruteForceKnn
- PR #2162: Use stream in transpose prim
- PR #2165: Fit function test correction
- PR #2166: Fix handling of temp file in RF pickling
- PR #2176: C++: fix for adjusted rand index when input array is all zeros
- PR #2179: Fix clang tools version in libcuml recipe
- PR #2183: Fix RAFT in nightly package
- PR #2191: Fix placement of SVM parameter documentation and add examples
- PR #2212: Fix DBScan results (no propagation of labels through border points)
- PR #2215: Fix the printing of forest object
- PR #2217: Fix opg_utils naming to fix singlegpu build
- PR #2223: Fix bug in ARIMA C++ benchmark
- PR #2224: Temporary fix for CI until new Dask version is released
- PR #2228: Update to use __reduce_ex__ in CumlArray to override cudf.Buffer
- PR #2249: Fix bug in UMAP continuous target metrics
- PR #2258: Fix doxygen build break
- PR #2255: Set random_state for train_test_split function in dask RF
- PR #2275: Fix RF fit memory leak
- PR #2274: Fix parameter name verbose to verbosity in mnmg OneHotEncoder
- PR #2277: Updated cub repo path and branch name
- PR #2282: Fix memory leak in Dask RF concatenation
- PR #2301: Scaling KNN dask tests sample size with n GPUs
- PR #2293: Contiguity fixes for input_to_cuml_array and train_test_split
- PR #2295: Fix convert_to_dtype copy even with same dtype
- PR #2305: Fixed race condition in DBScan
- PR #2354: Fix broken links in README
- PR #2619: Explicitly skip raft test folder for pytest 6.0.0
- PR #2788: Set the minimum number of columns that can be sampled to 1 to fix 0 mem allocation error

# cuML 0.13.0 (31 Mar 2020)

## New Features
- PR #1777: Python bindings for entropy
- PR #1742: Mean squared error implementation with cupy
- PR #1817: Confusion matrix implementation with cupy (SNSG and MNMG)
- PR #1766: Mean absolute error implementation with cupy
- PR #1766: Mean squared log error implementation with cupy
- PR #1635: cuML Array shim and configurable output added to cluster methods
- PR #1586: Seasonal ARIMA
- PR #1683: cuml.dask make_regression
- PR #1689: Add framework for cuML Dask serializers
- PR #1709: Add `decision_function()` and `predict_proba()` for LogisticRegression
- PR #1714: Add `print_env.sh` file to gather important environment details
- PR #1750: LinearRegression CumlArray for configurable output
- PR #1814: ROC AUC score implementation with cupy
- PR #1767: Single GPU decomposition models configurable output
- PR #1646: Using FIL to predict in MNMG RF
- PR #1778: Make cuML Handle picklable
- PR #1738: cuml.dask refactor beginning and dask array input option for OLS, Ridge and KMeans
- PR #1874: Add predict_proba function to RF classifier
- PR #1815: Adding KNN parameter to UMAP
- PR #1978: Adding `predict_proba` function to dask RF

## Improvements
- PR #1644: Add `predict_proba()` for FIL binary classifier
- PR #1620: Pickling tests now automatically finds all model classes inheriting from cuml.Base
- PR #1637: Update to newer treelite version with XGBoost 1.0 compatibility
- PR #1632: Fix MBSGD models inheritance, they now inherits from cuml.Base
- PR #1628: Remove submodules from cuML
- PR #1755: Expose the build_treelite function for python
- PR #1649: Add the fil_sparse_format variable option to RF API
- PR #1647: storage_type=AUTO uses SPARSE for large models
- PR #1668: Update the warning statement thrown in RF when the seed is set but n_streams is not 1
- PR #1662: use of direct cusparse calls for coo2csr, instead of depending on nvgraph
- PR #1747: C++: dbscan performance improvements and cleanup
- PR #1697: Making trustworthiness batchable and using proper workspace
- PR #1721: Improving UMAP pytests
- PR #1717: Call `rmm_cupy_allocator` for CuPy allocations
- PR #1718: Import `using_allocator` from `cupy.cuda`
- PR #1723: Update RF Classifier to throw an exception for multi-class pickling
- PR #1726: Decorator to allocate CuPy arrays with RMM
- PR #1719: UMAP random seed reproducibility
- PR #1748: Test serializing `CumlArray` objects
- PR #1776: Refactoring pca/tsvd distributed
- PR #1762: Update CuPy requirement to 7
- PR #1768: C++: Different input and output types for add and subtract prims
- PR #1790: Add support for multiple seeding in k-means++
- PR #1805: Adding new Dask cuda serializers to naive bayes + a trivial perf update
- PR #1812: C++: bench: UMAP benchmark cases added
- PR #1795: Add capability to build CumlArray from bytearray/memoryview objects
- PR #1824: C++: improving the performance of UMAP algo
- PR #1816: Add ARIMA notebook
- PR #1856: Update docs for 0.13
- PR #1827: Add HPO demo Notebook
- PR #1825: `--nvtx` option in `build.sh`
- PR #1847: Update XGBoost version for CI
- PR #1837: Simplify cuML Array construction
- PR #1848: Rely on subclassing for cuML Array serialization
- PR #1866: Minimizing client memory pressure on Naive Bayes
- PR #1788: Removing complexity bottleneck in S-ARIMA
- PR #1873: Remove usage of nvstring and nvcat from LabelEncoder
- PR #1891: Additional improvements to naive bayes tree reduction

## Bug Fixes
- PR #1835 : Fix calling default RF Classification always
- PT #1904: replace cub sort
- PR #1833: Fix depth issue in shallow RF regression estimators
- PR #1770: Warn that KalmanFilter is deprecated
- PR #1775: Allow CumlArray to work with inputs that have no 'strides' in array interface
- PR #1594: Train-test split is now reproducible
- PR #1590: Fix destination directory structure for run-clang-format.py
- PR #1611: Fixing pickling errors for KNN classifier and regressor
- PR #1617: Fixing pickling issues for SVC and SVR
- PR #1634: Fix title in KNN docs
- PR #1627: Adding a check for multi-class data in RF classification
- PR #1654: Skip treelite patch if its already been applied
- PR #1661: Fix nvstring variable name
- PR #1673: Using struct for caching dlsym state in communicator
- PR #1659: TSNE - introduce 'convert_dtype' and refactor class attr 'Y' to 'embedding_'
- PR #1672: Solver 'svd' in Linear and Ridge Regressors when n_cols=1
- PR #1670: Lasso & ElasticNet - cuml Handle added
- PR #1671: Update for accessing cuDF Series pointer
- PR #1652: Support XGBoost 1.0+ models in FIL
- PR #1702: Fix LightGBM-FIL validation test
- PR #1701: test_score kmeans test passing with newer cupy version
- PR #1706: Remove multi-class bug from QuasiNewton
- PR #1699: Limit CuPy to <7.2 temporarily
- PR #1708: Correctly deallocate cuML handles in Cython
- PR #1730: Fixes to KF for test stability (mainly in CUDA 10.2)
- PR #1729: Fixing naive bayes UCX serialization problem in fit()
- PR #1749: bug fix rf classifier/regressor on seg fault in bench
- PR #1751: Updated RF documentation
- PR #1765: Update the checks for using RF GPU predict
- PR #1787: C++: unit-tests to check for RF accuracy. As well as a bug fix to improve RF accuracy
- PR #1793: Updated fil pyx to solve memory leakage issue
- PR #1810: Quickfix - chunkage in dask make_regression
- PR #1842: DistributedDataHandler not properly setting 'multiple'
- PR #1849: Critical fix in ARIMA initial estimate
- PR #1851: Fix for cuDF behavior change for multidimensional arrays
- PR #1852: Remove Thrust warnings
- PR #1868: Turning off IPC caching until it is fixed in UCX-py/UCX
- PR #1876: UMAP exponential decay parameters fix
- PR #1887: Fix hasattr for missing attributes on base models
- PR #1877: Remove resetting index in shuffling in train_test_split
- PR #1893: Updating UCX in comms to match current UCX-py
- PR #1888: Small train_test_split test fix
- PR #1899: Fix dask `extract_partitions()`, remove transformation as instance variable in PCA and TSVD and match sklearn APIs
- PR #1920: Temporarily raising threshold for UMAP reproducibility tests
- PR #1918: Create memleak fixture to skip memleak tests in CI for now
- PR #1926: Update batch matrix test margins
- PR #1925: Fix failing dask tests
- PR #1936: Update DaskRF regression test to xfail
- PR #1932: Isolating cause of make_blobs failure
- PR #1951: Dask Random forest regression CPU predict bug fix
- PR #1948: Adjust BatchedMargin margin and disable tests temporarily
- PR #1950: Fix UMAP test failure


# cuML 0.12.0 (04 Feb 2020)

## New Features
- PR #1483: prims: Fused L2 distance and nearest-neighbor prim
- PR #1494: bench: ml-prims benchmark
- PR #1514: bench: Fused L2 NN prim benchmark
- PR #1411: Cython side of MNMG OLS
- PR #1520: Cython side of MNMG Ridge Regression
- PR #1516: Suppor Vector Regression (epsilon-SVR)

## Improvements
- PR #1638: Update cuml/docs/README.md
- PR #1468: C++: updates to clang format flow to make it more usable among devs
- PR #1473: C++: lazy initialization of "costly" resources inside cumlHandle
- PR #1443: Added a new overloaded GEMM primitive
- PR #1489: Enabling deep trees using Gather tree builder
- PR #1463: Update FAISS submodule to 1.6.1
- PR #1488: Add codeowners
- PR #1432: Row-major (C-style) GPU arrays for benchmarks
- PR #1490: Use dask master instead of conda package for testing
- PR #1375: Naive Bayes & Distributed Naive Bayes
- PR #1377: Add GPU array support for FIL benchmarking
- PR #1493: kmeans: add tiling support for 1-NN computation and use fusedL2-1NN prim for L2 distance metric
- PR #1532: Update CuPy to >= 6.6 and allow 7.0
- PR #1528: Re-enabling KNN using dynamic library loading for UCX in communicator
- PR #1545: Add conda environment version updates to ci script
- PR #1541: Updates for libcudf++ Python refactor
- PR #1555: FIL-SKL, an SKLearn-based benchmark for FIL
- PR #1537: Improve pickling and scoring suppport for many models to support hyperopt
- PR #1551: Change custom kernel to cupy for col/row order transform
- PR #1533: C++: interface header file separation for SVM
- PR #1560: Helper function to allocate all new CuPy arrays with RMM memory management
- PR #1570: Relax nccl in conda recipes to >=2.4 (matching CI)
- PR #1578: Add missing function information to the cuML documenataion
- PR #1584: Add has_scipy utility function for runtime check
- PR #1583: API docs updates for 0.12
- PR #1591: Updated FIL documentation

## Bug Fixes
- PR #1470: Documentation: add make_regression, fix ARIMA section
- PR #1482: Updated the code to remove sklearn from the mbsgd stress test
- PR #1491: Update dev environments for 0.12
- PR #1512: Updating setup_cpu() in SpeedupComparisonRunner
- PR #1498: Add build.sh to code owners
- PR #1505: cmake: added correct dependencies for prims-bench build
- PR #1534: Removed TODO comment in create_ucp_listeners()
- PR #1548: Fixing umap extra unary op in knn graph
- PR #1547: Fixing MNMG kmeans score. Fixing UMAP pickling before fit(). Fixing UMAP test failures.
- PR #1557: Increasing threshold for kmeans score
- PR #1562: Increasing threshold even higher
- PR #1564: Fixed a typo in function cumlMPICommunicator_impl::syncStream
- PR #1569: Remove Scikit-learn exception and depedenncy in SVM
- PR #1575: Add missing dtype parameter in call to strides to order for CuPy 6.6 code path
- PR #1574: Updated the init file to include SVM
- PR #1589: Fixing the default value for RF and updating mnmg predict to accept cudf
- PR #1601: Fixed wrong datatype used in knn voting kernel

# cuML 0.11.0 (11 Dec 2019)

## New Features

- PR #1295: Cython side of MNMG PCA
- PR #1218: prims: histogram prim
- PR #1129: C++: Separate include folder for C++ API distribution
- PR #1282: OPG KNN MNMG Code (disabled for 0.11)
- PR #1242: Initial implementation of FIL sparse forests
- PR #1194: Initial ARIMA time-series modeling support.
- PR #1286: Importing treelite models as FIL sparse forests
- PR #1285: Fea minimum impurity decrease RF param
- PR #1301: Add make_regression to generate regression datasets
- PR #1322: RF pickling using treelite, protobuf and FIL
- PR #1332: Add option to cuml.dask make_blobs to produce dask array
- PR #1307: Add RF regression benchmark
- PR #1327: Update the code to build treelite with protobuf
- PR #1289: Add Python benchmarking support for FIL
- PR #1371: Cython side of MNMG tSVD
- PR #1386: Expose SVC decision function value

## Improvements
- PR #1170: Use git to clone subprojects instead of git submodules
- PR #1239: Updated the treelite version
- PR #1225: setup.py clone dependencies like cmake and correct include paths
- PR #1224: Refactored FIL to prepare for sparse trees
- PR #1249: Include libcuml.so C API in installed targets
- PR #1259: Conda dev environment updates and use libcumlprims current version in CI
- PR #1277: Change dependency order in cmake for better printing at compile time
- PR #1264: Add -s flag to GPU CI pytest for better error printing
- PR #1271: Updated the Ridge regression documentation
- PR #1283: Updated the cuMl docs to include MBSGD and adjusted_rand_score
- PR #1300: Lowercase parameter versions for FIL algorithms
- PR #1312: Update CuPy to version 6.5 and use conda-forge channel
- PR #1336: Import SciKit-Learn models into FIL
- PR #1314: Added options needed for ASVDb output (CUDA ver, etc.), added option
  to select algos
- PR #1335: Options to print available algorithms and datasets
  in the Python benchmark
- PR #1338: Remove BUILD_ABI references in CI scripts
- PR #1340: Updated unit tests to uses larger dataset
- PR #1351: Build treelite temporarily for GPU CI testing of FIL Scikit-learn
  model importing
- PR #1367: --test-split benchmark parameter for train-test split
- PR #1360: Improved tests for importing SciKit-Learn models into FIL
- PR #1368: Add --num-rows benchmark command line argument
- PR #1351: Build treelite temporarily for GPU CI testing of FIL Scikit-learn model importing
- PR #1366: Modify train_test_split to use CuPy and accept device arrays
- PR #1258: Documenting new MPI communicator for multi-node multi-GPU testing
- PR #1345: Removing deprecated should_downcast argument
- PR #1362: device_buffer in UMAP + Sparse prims
- PR #1376: AUTO value for FIL algorithm
- PR #1408: Updated pickle tests to delete the pre-pickled model to prevent pointer leakage
- PR #1357: Run benchmarks multiple times for CI
- PR #1382: ARIMA optimization: move functions to C++ side
- PR #1392: Updated RF code to reduce duplication of the code
- PR #1444: UCX listener running in its own isolated thread
- PR #1445: Improved performance of FIL sparse trees
- PR #1431: Updated API docs
- PR #1441: Remove unused CUDA conda labels
- PR #1439: Match sklearn 0.22 default n_estimators for RF and fix test errors
- PR #1461: Add kneighbors to API docs

## Bug Fixes
- PR #1281: Making rng.h threadsafe
- PR #1212: Fix cmake git cloning always running configure in subprojects
- PR #1261: Fix comms build errors due to cuml++ include folder changes
- PR #1267: Update build.sh for recent change of building comms in main CMakeLists
- PR #1278: Removed incorrect overloaded instance of eigJacobi
- PR #1302: Updates for numba 0.46
- PR #1313: Updated the RF tests to set the seed and n_streams
- PR #1319: Using machineName arg passed in instead of default for ASV reporting
- PR #1326: Fix illegal memory access in make_regression (bounds issue)
- PR #1330: Fix C++ unit test utils for better handling of differences near zero
- PR #1342: Fix to prevent memory leakage in Lasso and ElasticNet
- PR #1337: Fix k-means init from preset cluster centers
- PR #1354: Fix SVM gamma=scale implementation
- PR #1344: Change other solver based methods to create solver object in init
- PR #1373: Fixing a few small bugs in make_blobs and adding asserts to pytests
- PR #1361: Improve SMO error handling
- PR #1384: Lower expectations on batched matrix tests to prevent CI failures
- PR #1380: Fix memory leaks in ARIMA
- PR #1391: Lower expectations on batched matrix tests even more
- PR #1394: Warning added in svd for cuda version 10.1
- PR #1407: Resolved RF predict issues and updated RF docstring
- PR #1401: Patch for lbfgs solver for logistic regression with no l1 penalty
- PR #1416: train_test_split numba and rmm device_array output bugfix
- PR #1419: UMAP pickle tests are using wrong n_neighbors value for trustworthiness
- PR #1438: KNN Classifier to properly return Dataframe with Dataframe input
- PR #1425: Deprecate seed and use random_state similar to Scikit-learn in train_test_split
- PR #1458: Add joblib as an explicit requirement
- PR #1474: Defer knn mnmg to 0.12 nightly builds and disable ucx-py dependency

# cuML 0.10.0 (16 Oct 2019)

## New Features
- PR #1148: C++ benchmark tool for c++/CUDA code inside cuML
- PR #1071: Selective eigen solver of cuSolver
- PR #1073: Updating RF wrappers to use FIL for GPU accelerated prediction
- PR #1104: CUDA 10.1 support
- PR #1113: prims: new batched make-symmetric-matrix primitive
- PR #1112: prims: new batched-gemv primitive
- PR #855: Added benchmark tools
- PR #1149 Add YYMMDD to version tag for nightly conda packages
- PR #892: General Gram matrices prim
- PR #912: Support Vector Machine
- PR #1274: Updated the RF score function to use GPU predict

## Improvements
- PR #961: High Peformance RF; HIST algo
- PR #1028: Dockerfile updates after dir restructure. Conda env yaml to add statsmodels as a dependency
- PR #1047: Consistent OPG interface for kmeans, based on internal libcumlprims update
- PR #763: Add examples to train_test_split documentation
- PR #1093: Unified inference kernels for different FIL algorithms
- PR #1076: Paying off some UMAP / Spectral tech debt.
- PR #1086: Ensure RegressorMixin scorer uses device arrays
- PR #1110: Adding tests to use default values of parameters of the models
- PR #1108: input_to_host_array function in input_utils for input processing to host arrays
- PR #1114: K-means: Exposing useful params, removing unused params, proxying params in Dask
- PR #1138: Implementing ANY_RANK semantics on irecv
- PR #1142: prims: expose separate InType and OutType for unaryOp and binaryOp
- PR #1115: Moving dask_make_blobs to cuml.dask.datasets. Adding conversion to dask.DataFrame
- PR #1136: CUDA 10.1 CI updates
- PR #1135: K-means: add boundary cases for kmeans||, support finer control with convergence
- PR #1163: Some more correctness improvements. Better verbose printing
- PR #1165: Adding except + in all remaining cython
- PR #1186: Using LocalCUDACluster Pytest fixture
- PR #1173: Docs: Barnes Hut TSNE documentation
- PR #1176: Use new RMM API based on Cython
- PR #1219: Adding custom bench_func and verbose logging to cuml.benchmark
- PR #1247: Improved MNMG RF error checking

## Bug Fixes

- PR #1231: RF respect number of cuda streams from cuml handle
- PR #1230: Rf bugfix memleak in regression
- PR #1208: compile dbscan bug
- PR #1016: Use correct libcumlprims version in GPU CI
- PR #1040: Update version of numba in development conda yaml files
- PR #1043: Updates to accomodate cuDF python code reorganization
- PR #1044: Remove nvidia driver installation from ci/cpu/build.sh
- PR #991: Barnes Hut TSNE Memory Issue Fixes
- PR #1075: Pinning Dask version for consistent CI results
- PR #990: Barnes Hut TSNE Memory Issue Fixes
- PR #1066: Using proper set of workers to destroy nccl comms
- PR #1072: Remove pip requirements and setup
- PR #1074: Fix flake8 CI style check
- PR #1087: Accuracy improvement for sqrt/log in RF max_feature
- PR #1088: Change straggling numba python allocations to use RMM
- PR #1106: Pinning Distributed version to match Dask for consistent CI results
- PR #1116: TSNE CUDA 10.1 Bug Fixes
- PR #1132: DBSCAN Batching Bug Fix
- PR #1162: DASK RF random seed bug fix
- PR #1164: Fix check_dtype arg handling for input_to_dev_array
- PR #1171: SVM prediction bug fix
- PR #1177: Update dask and distributed to 2.5
- PR #1204: Fix SVM crash on Turing
- PR #1199: Replaced sprintf() with snprintf() in THROW()
- PR #1205: Update dask-cuda in yml envs
- PR #1211: Fixing Dask k-means transform bug and adding test
- PR #1236: Improve fix for SMO solvers potential crash on Turing
- PR #1251: Disable compiler optimization for CUDA 10.1 for distance prims
- PR #1260: Small bugfix for major conversion in input_utils
- PR #1276: Fix float64 prediction crash in test_random_forest

# cuML 0.9.0 (21 Aug 2019)

## New Features

- PR #894: Convert RF to treelite format
- PR #826: Jones transformation of params for ARIMA models timeSeries ml-prim
- PR #697: Silhouette Score metric ml-prim
- PR #674: KL Divergence metric ml-prim
- PR #787: homogeneity, completeness and v-measure metrics ml-prim
- PR #711: Mutual Information metric ml-prim
- PR #724: Entropy metric ml-prim
- PR #766: Expose score method based on inertia for KMeans
- PR #823: prims: cluster dispersion metric
- PR #816: Added inverse_transform() for LabelEncoder
- PR #789: prims: sampling without replacement
- PR #813: prims: Col major istance prim
- PR #635: Random Forest & Decision Tree Regression (Single-GPU)
- PR #819: Forest Inferencing Library (FIL)
- PR #829: C++: enable nvtx ranges
- PR #835: Holt-Winters algorithm
- PR #837: treelite for decision forest exchange format
- PR #871: Wrapper for FIL
- PR #870: make_blobs python function
- PR #881: wrappers for accuracy_score and adjusted_rand_score functions
- PR #840: Dask RF classification and regression
- PR #870: make_blobs python function
- PR #879: import of treelite models to FIL
- PR #892: General Gram matrices prim
- PR #883: Adding MNMG Kmeans
- PR #930: Dask RF
- PR #882: TSNE - T-Distributed Stochastic Neighbourhood Embedding
- PR #624: Internals API & Graph Based Dimensionality Reductions Callback
- PR #926: Wrapper for FIL
- PR #994: Adding MPI comm impl for testing / benchmarking MNMG CUDA
- PR #960: Enable using libcumlprims for MG algorithms/prims

## Improvements
- PR #822: build: build.sh update to club all make targets together
- PR #807: Added development conda yml files
- PR #840: Require cmake >= 3.14
- PR #832: Stateless Decision Tree and Random Forest API
- PR #857: Small modifications to comms for utilizing IB w/ Dask
- PR #851: Random forest Stateless API wrappers
- PR #865: High Performance RF
- PR #895: Pretty prints arguments!
- PR #920: Add an empty marker kernel for tracing purposes
- PR #915: syncStream added to cumlCommunicator
- PR #922: Random Forest support in FIL
- PR #911: Update headers to credit CannyLabs BH TSNE implementation
- PR #918: Streamline CUDA_REL environment variable
- PR #924: kmeans: updated APIs to be stateless, refactored code for mnmg support
- PR #950: global_bias support in FIL
- PR #773: Significant improvements to input checking of all classes and common input API for Python
- PR #957: Adding docs to RF & KMeans MNMG. Small fixes for release
- PR #965: Making dask-ml a hard dependency
- PR #976: Update api.rst for new 0.9 classes
- PR #973: Use cudaDeviceGetAttribute instead of relying on cudaDeviceProp object being passed
- PR #978: Update README for 0.9
- PR #1009: Fix references to notebooks-contrib
- PR #1015: Ability to control the number of internal streams in cumlHandle_impl via cumlHandle
- PR #1175: Add more modules to docs ToC

## Bug Fixes

- PR #923: Fix misshapen level/trend/season HoltWinters output
- PR #831: Update conda package dependencies to cudf 0.9
- PR #772: Add missing cython headers to SGD and CD
- PR #849: PCA no attribute trans_input_ transform bug fix
- PR #869: Removing incorrect information from KNN Docs
- PR #885: libclang installation fix for GPUCI
- PR #896: Fix typo in comms build instructions
- PR #921: Fix build scripts using incorrect cudf version
- PR #928: TSNE Stability Adjustments
- PR #934: Cache cudaDeviceProp in cumlHandle for perf reasons
- PR #932: Change default param value for RF classifier
- PR #949: Fix dtype conversion tests for unsupported cudf dtypes
- PR #908: Fix local build generated file ownerships
- PR #983: Change RF max_depth default to 16
- PR #987: Change default values for knn
- PR #988: Switch to exact tsne
- PR #991: Cleanup python code in cuml.dask.cluster
- PR #996: ucx_initialized being properly set in CommsContext
- PR #1007: Throws a well defined error when mutigpu is not enabled
- PR #1018: Hint location of nccl in build.sh for CI
- PR #1022: Using random_state to make K-Means MNMG tests deterministic
- PR #1034: Fix typos and formatting issues in RF docs
- PR #1052: Fix the rows_sample dtype to float

# cuML 0.8.0 (27 June 2019)

## New Features

- PR #652: Adjusted Rand Index metric ml-prim
- PR #679: Class label manipulation ml-prim
- PR #636: Rand Index metric ml-prim
- PR #515: Added Random Projection feature
- PR #504: Contingency matrix ml-prim
- PR #644: Add train_test_split utility for cuDF dataframes
- PR #612: Allow Cuda Array Interface, Numba inputs and input code refactor
- PR #641: C: Separate C-wrapper library build to generate libcuml.so
- PR #631: Add nvcategory based ordinal label encoder
- PR #681: Add MBSGDClassifier and MBSGDRegressor classes around SGD
- PR #705: Quasi Newton solver and LogisticRegression Python classes
- PR #670: Add test skipping functionality to build.sh
- PR #678: Random Forest Python class
- PR #684: prims: make_blobs primitive
- PR #673: prims: reduce cols by key primitive
- PR #812: Add cuML Communications API & consolidate Dask cuML

## Improvements

- PR #597: C++ cuML and ml-prims folder refactor
- PR #590: QN Recover from numeric errors
- PR #482: Introduce cumlHandle for pca and tsvd
- PR #573: Remove use of unnecessary cuDF column and series copies
- PR #601: Cython PEP8 cleanup and CI integration
- PR #596: Introduce cumlHandle for ols and ridge
- PR #579: Introduce cumlHandle for cd and sgd, and propagate C++ errors in cython level for cd and sgd
- PR #604: Adding cumlHandle to kNN, spectral methods, and UMAP
- PR #616: Enable clang-format for enforcing coding style
- PR #618: CI: Enable copyright header checks
- PR #622: Updated to use 0.8 dependencies
- PR #626: Added build.sh script, updated CI scripts and documentation
- PR #633: build: Auto-detection of GPU_ARCHS during cmake
- PR #650: Moving brute force kNN to prims. Creating stateless kNN API.
- PR #662: C++: Bulk clang-format updates
- PR #671: Added pickle pytests and correct pickling of Base class
- PR #675: atomicMin/Max(float, double) with integer atomics and bit flipping
- PR #677: build: 'deep-clean' to build.sh to clean faiss build as well
- PR #683: Use stateless c++ API in KNN so that it can be pickled properly
- PR #686: Use stateless c++ API in UMAP so that it can be pickled properly
- PR #695: prims: Refactor pairwise distance
- PR #707: Added stress test and updated documentation for RF
- PR #701: Added emacs temporary file patterns to .gitignore
- PR #606: C++: Added tests for host_buffer and improved device_buffer and host_buffer implementation
- PR #726: Updated RF docs and stress test
- PR #730: Update README and RF docs for 0.8
- PR #744: Random projections generating binomial on device. Fixing tests.
- PR #741: Update API docs for 0.8
- PR #754: Pickling of UMAP/KNN
- PR #753: Made PCA and TSVD picklable
- PR #746: LogisticRegression and QN API docstrings
- PR #820: Updating DEVELOPER GUIDE threading guidelines

## Bug Fixes
- PR #584: Added missing virtual destructor to deviceAllocator and hostAllocator
- PR #620: C++: Removed old unit-test files in ml-prims
- PR #627: C++: Fixed dbscan crash issue filed in 613
- PR #640: Remove setuptools from conda run dependency
- PR #646: Update link in contributing.md
- PR #649: Bug fix to LinAlg::reduce_rows_by_key prim filed in issue #648
- PR #666: fixes to gitutils.py to resolve both string decode and handling of uncommitted files
- PR #676: Fix template parameters in `bernoulli()` implementation.
- PR #685: Make CuPy optional to avoid nccl conda package conflicts
- PR #687: prims: updated tolerance for reduce_cols_by_key unit-tests
- PR #689: Removing extra prints from NearestNeighbors cython
- PR #718: Bug fix for DBSCAN and increasing batch size of sgd
- PR #719: Adding additional checks for dtype of the data
- PR #736: Bug fix for RF wrapper and .cu print function
- PR #547: Fixed issue if C++ compiler is specified via CXX during configure.
- PR #759: Configure Sphinx to render params correctly
- PR #762: Apply threshold to remove flakiness of UMAP tests.
- PR #768: Fixing memory bug from stateless refactor
- PR #782: Nearest neighbors checking properly whether memory should be freed
- PR #783: UMAP was using wrong size for knn computation
- PR #776: Hotfix for self.variables in RF
- PR #777: Fix numpy input bug
- PR #784: Fix jit of shuffle_idx python function
- PR #790: Fix rows_sample input type for RF
- PR #793: Fix for dtype conversion utility for numba arrays without cupy installed
- PR #806: Add a seed for sklearn model in RF test file
- PR #843: Rf quantile fix

# cuML 0.7.0 (10 May 2019)

## New Features

- PR #405: Quasi-Newton GLM Solvers
- PR #277: Add row- and column-wise weighted mean primitive
- PR #424: Add a grid-sync struct for inter-block synchronization
- PR #430: Add R-Squared Score to ml primitives
- PR #463: Add matrix gather to ml primitives
- PR #435: Expose cumlhandle in cython + developer guide
- PR #455: Remove default-stream arguement across ml-prims and cuML
- PR #375: cuml cpp shared library renamed to libcuml++.so
- PR #460: Random Forest & Decision Trees (Single-GPU, Classification)
- PR #491: Add doxygen build target for ml-prims
- PR #505: Add R-Squared Score to python interface
- PR #507: Add coordinate descent for lasso and elastic-net
- PR #511: Add a minmax ml-prim
- PR #516: Added Trustworthiness score feature
- PR #520: Add local build script to mimic gpuCI
- PR #503: Add column-wise matrix sort primitive
- PR #525: Add docs build script to cuML
- PR #528: Remove current KMeans and replace it with a new single GPU implementation built using ML primitives

## Improvements

- PR #481: Refactoring Quasi-Newton to use cumlHandle
- PR #467: Added validity check on cumlHandle_t
- PR #461: Rewrote permute and added column major version
- PR #440: README updates
- PR #295: Improve build-time and the interface e.g., enable bool-OutType, for distance()
- PR #390: Update docs version
- PR #272: Add stream parameters to cublas and cusolver wrapper functions
- PR #447: Added building and running mlprims tests to CI
- PR #445: Lower dbscan memory usage by computing adjacency matrix directly
- PR #431: Add support for fancy iterator input types to LinAlg::reduce_rows_by_key
- PR #394: Introducing cumlHandle API to dbscan and add example
- PR #500: Added CI check for black listed CUDA Runtime API calls
- PR #475: exposing cumlHandle for dbscan from python-side
- PR #395: Edited the CONTRIBUTING.md file
- PR #407: Test files to run stress, correctness and unit tests for cuml algos
- PR #512: generic copy method for copying buffers between device/host
- PR #533: Add cudatoolkit conda dependency
- PR #524: Use cmake find blas and find lapack to pass configure options to faiss
- PR #527: Added notes on UMAP differences from reference implementation
- PR #540: Use latest release version in update-version CI script
- PR #552: Re-enable assert in kmeans tests with xfail as needed
- PR #581: Add shared memory fast col major to row major function back with bound checks
- PR #592: More efficient matrix copy/reverse methods
- PR #721: Added pickle tests for DBSCAN and Random Projections

## Bug Fixes

- PR #334: Fixed segfault in `ML::cumlHandle_impl::destroyResources`
- PR #349: Developer guide clarifications for cumlHandle and cumlHandle_impl
- PR #398: Fix CI scripts to allow nightlies to be uploaded
- PR #399: Skip PCA tests to allow CI to run with driver 418
- PR #422: Issue in the PCA tests was solved and CI can run with driver 418
- PR #409: Add entry to gitmodules to ignore build artifacts
- PR #412: Fix for svdQR function in ml-prims
- PR #438: Code that depended on FAISS was building everytime.
- PR #358: Fixed an issue when switching streams on MLCommon::device_buffer and MLCommon::host_buffer
- PR #434: Fixing bug in CSR tests
- PR #443: Remove defaults channel from ci scripts
- PR #384: 64b index arithmetic updates to the kernels inside ml-prims
- PR #459: Fix for runtime library path of pip package
- PR #464: Fix for C++11 destructor warning in qn
- PR #466: Add support for column-major in LinAlg::*Norm methods
- PR #465: Fixing deadlock issue in GridSync due to consecutive sync calls
- PR #468: Fix dbscan example build failure
- PR #470: Fix resource leakage in Kalman filter python wrapper
- PR #473: Fix gather ml-prim test for change in rng uniform API
- PR #477: Fixes default stream initialization in cumlHandle
- PR #480: Replaced qn_fit() declaration with #include of file containing definition to fix linker error
- PR #495: Update cuDF and RMM versions in GPU ci test scripts
- PR #499: DEVELOPER_GUIDE.md: fixed links and clarified ML::detail::streamSyncer example
- PR #506: Re enable ml-prim tests in CI
- PR #508: Fix for an error with default argument in LinAlg::meanSquaredError
- PR #519: README.md Updates and adding BUILD.md back
- PR #526: Fix the issue of wrong results when fit and transform of PCA are called separately
- PR #531: Fixing missing arguments in updateDevice() for RF
- PR #543: Exposing dbscan batch size through cython API and fixing broken batching
- PR #551: Made use of ZLIB_LIBRARIES consistent between ml_test and ml_mg_test
- PR #557: Modified CI script to run cuML tests before building mlprims and removed lapack flag
- PR #578: Updated Readme.md to add lasso and elastic-net
- PR #580: Fixing cython garbage collection bug in KNN
- PR #577: Use find libz in prims cmake
- PR #594: fixed cuda-memcheck mean_center test failures


# cuML 0.6.1 (09 Apr 2019)

## Bug Fixes

- PR #462 Runtime library path fix for cuML pip package


# cuML 0.6.0 (22 Mar 2019)

## New Features

- PR #249: Single GPU Stochastic Gradient Descent for linear regression, logistic regression, and linear svm with L1, L2, and elastic-net penalties.
- PR #247: Added "proper" CUDA API to cuML
- PR #235: NearestNeighbors MG Support
- PR #261: UMAP Algorithm
- PR #290: NearestNeighbors numpy MG Support
- PR #303: Reusable spectral embedding / clustering
- PR #325: Initial support for single process multi-GPU OLS and tSVD
- PR #271: Initial support for hyperparameter optimization with dask for many models

## Improvements

- PR #144: Dockerfile update and docs for LinearRegression and Kalman Filter.
- PR #168: Add /ci/gpu/build.sh file to cuML
- PR #167: Integrating full-n-final ml-prims repo inside cuml
- PR #198: (ml-prims) Removal of *MG calls + fixed a bug in permute method
- PR #194: Added new ml-prims for supporting LASSO regression.
- PR #114: Building faiss C++ api into libcuml
- PR #64: Using FAISS C++ API in cuML and exposing bindings through cython
- PR #208: Issue ml-common-3: Math.h: swap thrust::for_each with binaryOp,unaryOp
- PR #224: Improve doc strings for readable rendering with readthedocs
- PR #209: Simplify README.md, move build instructions to BUILD.md
- PR #218: Fix RNG to use given seed and adjust RNG test tolerances.
- PR #225: Support for generating random integers
- PR #215: Refactored LinAlg::norm to Stats::rowNorm and added Stats::colNorm
- PR #234: Support for custom output type and passing index value to main_op in *Reduction kernels
- PR #230: Refactored the cuda_utils header
- PR #236: Refactored cuml python package structure to be more sklearn like
- PR #232: Added reduce_rows_by_key
- PR #246: Support for 2 vectors in the matrix vector operator
- PR #244: Fix for single GPU OLS and Ridge to support one column training data
- PR #271: Added get_params and set_params functions for linear and ridge regression
- PR #253: Fix for issue #250-reduce_rows_by_key failed memcheck for small nkeys
- PR #269: LinearRegression, Ridge Python docs update and cleaning
- PR #322: set_params updated
- PR #237: Update build instructions
- PR #275: Kmeans use of faster gpu_matrix
- PR #288: Add n_neighbors to NearestNeighbors constructor
- PR #302: Added FutureWarning for deprecation of current kmeans algorithm
- PR #312: Last minute cleanup before release
- PR #315: Documentation updating and enhancements
- PR #330: Added ignored argument to pca.fit_transform to map to sklearn's implemenation
- PR #342: Change default ABI to ON
- PR #572: Pulling DBSCAN components into reusable primitives


## Bug Fixes

- PR #193: Fix AttributeError in PCA and TSVD
- PR #211: Fixing inconsistent use of proper batch size calculation in DBSCAN
- PR #202: Adding back ability for users to define their own BLAS
- PR #201: Pass CMAKE CUDA path to faiss/configure script
- PR #200 Avoid using numpy via cimport in KNN
- PR #228: Bug fix: LinAlg::unaryOp with 0-length input
- PR #279: Removing faiss-gpu references in README
- PR #321: Fix release script typo
- PR #327: Update conda requirements for version 0.6 requirements
- PR #352: Correctly calculating numpy chunk sizing for kNN
- PR #345: Run python import as part of package build to trigger compilation
- PR #347: Lowering memory usage of kNN.
- PR #355: Fixing issues with very large numpy inputs to SPMG OLS and tSVD.
- PR #357: Removing FAISS requirement from README
- PR #362: Fix for matVecOp crashing on large input sizes
- PR #366: Index arithmetic issue fix with TxN_t class
- PR #376: Disabled kmeans tests since they are currently too sensitive (see #71)
- PR #380: Allow arbitrary data size on ingress for numba_utils.row_matrix
- PR #385: Fix for long import cuml time in containers and fix for setup_pip
- PR #630: Fixing a missing kneighbors in nearest neighbors python proxy

# cuML 0.5.1 (05 Feb 2019)

## Bug Fixes

- PR #189 Avoid using numpy via cimport to prevent ABI issues in Cython compilation


# cuML 0.5.0 (28 Jan 2019)

## New Features

- PR #66: OLS Linear Regression
- PR #44: Distance calculation ML primitives
- PR #69: Ridge (L2 Regularized) Linear Regression
- PR #103: Linear Kalman Filter
- PR #117: Pip install support
- PR #64: Device to device support from cuML device pointers into FAISS

## Improvements

- PR #56: Make OpenMP optional for building
- PR #67: Github issue templates
- PR #44: Refactored DBSCAN to use ML primitives
- PR #91: Pytest cleanup and sklearn toyset datasets based pytests for kmeans and dbscan
- PR #75: C++ example to use kmeans
- PR #117: Use cmake extension to find any zlib installed in system
- PR #94: Add cmake flag to set ABI compatibility
- PR #139: Move thirdparty submodules to root and add symlinks to new locations
- PR #151: Replace TravisCI testing and conda pkg builds with gpuCI
- PR #164: Add numba kernel for faster column to row major transform
- PR #114: Adding FAISS to cuml build

## Bug Fixes

- PR #48: CUDA 10 compilation warnings fix
- PR #51: Fixes to Dockerfile and docs for new build system
- PR #72: Fixes for GCC 7
- PR #96: Fix for kmeans stack overflow with high number of clusters
- PR #105: Fix for AttributeError in kmeans fit method
- PR #113: Removed old  glm python/cython files
- PR #118: Fix for AttributeError in kmeans predict method
- PR #125: Remove randomized solver option from PCA python bindings


# cuML 0.4.0 (05 Dec 2018)

## New Features

## Improvements

- PR #42: New build system: separation of libcuml.so and cuml python package
- PR #43: Added changelog.md

## Bug Fixes


# cuML 0.3.0 (30 Nov 2018)

## New Features

- PR #33: Added ability to call cuML algorithms using numpy arrays

## Improvements

- PR #24: Fix references of python package from cuML to cuml and start using versioneer for better versioning
- PR #40: Added support for refactored cuDF 0.3.0, updated Conda files
- PR #33: Major python test cleaning, all tests pass with cuDF 0.2.0 and 0.3.0. Preparation for new build system
- PR #34: Updated batch count calculation logic in DBSCAN
- PR #35: Beginning of DBSCAN refactor to use cuML mlprims and general improvements

## Bug Fixes

- PR #30: Fixed batch size bug in DBSCAN that caused crash. Also fixed various locations for potential integer overflows
- PR #28: Fix readthedocs build documentation
- PR #29: Fix pytests for cuml name change from cuML
- PR #33: Fixed memory bug that would cause segmentation faults due to numba releasing memory before it was used. Also fixed row major/column major bugs for different algorithms
- PR #36: Fix kmeans gtest to use device data
- PR #38: cuda\_free bug removed that caused google tests to sometimes pass and sometimes fail randomly
- PR #39: Updated cmake to correctly link with CUDA libraries, add CUDA runtime linking and include source files in compile target

# cuML 0.2.0 (02 Nov 2018)

## New Features

- PR #11: Kmeans algorithm added
- PR #7: FAISS KNN wrapper added
- PR #21: Added Conda install support

## Improvements

- PR #15: Added compatibility with cuDF (from prior pyGDF)
- PR #13: Added FAISS to Dockerfile
- PR #21: Added TravisCI build system for CI and Conda builds

## Bug Fixes

- PR #4: Fixed explained variance bug in TSVD
- PR #5: Notebook bug fixes and updated results


# cuML 0.1.0

Initial release including PCA, TSVD, DBSCAN, ml-prims and cython wrappers<|MERGE_RESOLUTION|>--- conflicted
+++ resolved
@@ -1,14 +1,10 @@
 # cuML 0.16.0 (Date TBD)
 
 ## New Features
-<<<<<<< HEAD
-- PR #2541: Improve Documentation Examples and Source Linking
-=======
 - PR #2677: Ability to export RF trees as JSON
 - PR #2698: Distributed TF-IDF transformer
 - PR #2152: add FIL C++ benchmark
 - PR #2638: Improve cython build with custom `build_ext`
->>>>>>> 29245dd3
 
 ## Improvements
 - PR #2796: Remove tokens of length 1 by default for text vectorizers
@@ -31,6 +27,7 @@
 - PR #2799: Reenable lightgbm test with lower (1%) proba accuracy
 - PR #2800: Align cuML's spdlog version with RMM's
 - PR #2824: Make data conversions warnings be debug level
+- PR #2541: Improve Documentation Examples and Source Linking
 
 ## Bug Fixes
 - PR #2744: Supporting larger number of classes in KNeighborsClassifier
