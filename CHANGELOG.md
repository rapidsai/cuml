# cuML 0.17.0 (Date TBD)

## New Features

## Improvements
- PR #3075: Speed up test_linear_model tests
- PR #3078: Speed up test_incremental_pca tests
- PR #2902: `matrix/matrix.cuh` in RAFT namespacing
- PR #2903: Moving linalg's gemm, gemv, transpose to RAFT namespaces
- PR #2905: `stats` prims `mean_center`, `sum` to RAFT namespaces
- PR #2904: Moving `linalg` basic math ops to RAFT namespaces
- PR #3000: Pin cmake policies to cmake 3.17 version, bump project version to 0.17
- PR #2906: Moving `linalg` decomp to RAFT namespaces
- PR #2996: Removing the max_depth restriction for switching to the batched backend
- PR #3004: Remove Single Process Multi GPU (SPMG) code
<<<<<<< HEAD
- PR #3032: FIL: Add optimization parameter `blocks_per_sm` that will help all but tiniest models
=======
- PR #3044: Move leftover `linalg` and `stats` to RAFT namespaces
- PR #3074: Reducing dask coordinate descent test runtime
>>>>>>> 3fa3cdf2

## Bug Fixes
- PR #3072: Fusing metrics and score directories in src_prims
- PR #3037: Avoid logging deadlock in multi-threaded C code
- PR #2983: Fix seeding of KISS99 RNG
- PR #3011: Fix unused initialize_embeddings parameter in Barnes-Hut t-SNE
- PR #3008: Check number of columns in check_array validator
- PR #3012: Increasing learning rate for SGD log loss and invscaling pytests
- PR #3021: Fix a hang in cuML RF experimental backend
- PR #3039: Update RF and decision tree parameter initializations in benchmark codes
- PR #3061: Handle C++ exception thrown from FIL predict
- PR #3073: Update mathjax CDN URL for documentation
- PR #3062: Bumping xgboost version to match cuml version

# cuML 0.16.0 (Date TBD)

## New Features
- PR #2922: Install RAFT headers with cuML
- PR #2909: Update allgatherv for compatibility with latest RAFT
- PR #2677: Ability to export RF trees as JSON
- PR #2698: Distributed TF-IDF transformer
- PR #2476: Porter Stemmer
- PR #2789: Dask LabelEncoder
- PR #2152: add FIL C++ benchmark
- PR #2638: Improve cython build with custom `build_ext`
- PR #2866: Support XGBoost-style multiclass models (gradient boosted decision trees) in FIL C++
- PR #2874: Issue warning for degraded accuracy with float64 models in Treelite
- PR #2881: Introduces experimental batched backend for random forest
- PR #2916: Add SKLearn multi-class GBDT model support in FIL

## Improvements
- PR #2947: Add more warnings for accuracy degradation with 64-bit models
- PR #2873: Remove empty marker kernel code for NVTX markers
- PR #2796: Remove tokens of length 1 by default for text vectorizers
- PR #2741: Use rapids build packages in conda environments
- PR #2735: Update seed to random_state in random forest and associated tests
- PR #2739: Use cusparse_wrappers.h from RAFT
- PR #2729: Replace `cupy.sparse` with `cupyx.scipy.sparse`
- PR #2749: Correct docs for python version used in cuml_dev conda environment
- PR #2747: Adopting raft::handle_t and raft::comms::comms_t in cuML
- PR #2762: Fix broken links and provide minor edits to docs
- PR #2723: Support and enable convert_dtype in estimator predict
- PR #2758: Match sklearn's default n_components behavior for PCA
- PR #2770: Fix doxygen version during cmake
- PR #2766: Update default RandomForestRegressor score function to use r2
- PR #2775: Enablinbg mg gtests w/ raft mpi comms
- PR #2783: Add pytest that will fail when GPU IDs in Dask cluster are not unique
- PR #2784: Add SparseCumlArray container for sparse index/data arrays
- PR #2785: Add in cuML-specific dev conda dependencies
- PR #2778: Add README for FIL
- PR #2799: Reenable lightgbm test with lower (1%) proba accuracy
- PR #2800: Align cuML's spdlog version with RMM's
- PR #2824: Make data conversions warnings be debug level
- PR #2835: Rng prims, utils, and dependencies in RAFT
- PR #2541: Improve Documentation Examples and Source Linking
- PR #2837: Make the FIL node reorder loop more obvious
- PR #2849: make num_classes significant in FLOAT_SCALAR case
- PR #2792: Project flash (new build process) script changes
- PR #2850: Clean up unused params in paramsPCA
- PR #2871: Add timing function to utils
- PR #2863: in FIL, rename leaf_value_t enums to more descriptive
- PR #2867: improve stability of FIL benchmark measurements
- PR #2798: Add python tests for FIL multiclass classification of lightgbm models
- PR #2892: Update ci/local/README.md
- PR #2910: Adding Support for CuPy 8.x
- PR #2914: Add tests for XGBoost multi-class models in FIL
- PR #2622: Simplify tSNE perplexity search
- PR #2930: Pin libfaiss to <=1.6.3
- PR #2928: Updating Estimators Derived from Base for Consistency
- PR #2942: Adding `cuml.experimental` to the Docs
- PR #3010: Improve gpuCI Scripts

## Bug Fixes
- PR #2973: Allow data imputation for nan values
- PR #2982: Adjust kneighbors classifier test threshold to avoid intermittent failure
- PR #2885: Changing test target for NVTX wrapper test
- PR #2882: Allow import on machines without GPUs
- PR #2875: Bug fix to enable colorful NVTX markers
- PR #2744: Supporting larger number of classes in KNeighborsClassifier
- PR #2769: Remove outdated doxygen options for 1.8.20
- PR #2787: Skip lightgbm test for version 3 and above temporarily
- PR #2805: Retain index in stratified splitting for dataframes
- PR #2781: Use Python print to correctly redirect spdlogs when sys.stdout is changed
- PR #2787: Skip lightgbm test for version 3 and above temporarily
- PR #2813: Fix memory access in generation of non-row-major random blobs
- PR #2810: Update Rf MNMG threshold to prevent sporadic test failure
- PR #2808: Relax Doxygen version required in CMake to coincide with integration repo
- PR #2818: Fix parsing of singlegpu option in build command
- PR #2827: Force use of whole dataset when sample bootstrapping is disabled
- PR #2829: Fixing description for labels in docs and removing row number constraint from PCA xform/inverse_xform
- PR #2832: Updating stress tests that fail with OOM
- PR #2831: Removing repeated capture and parameter in lambda function
- PR #2847: Workaround for TSNE lockup, change caching preference.
- PR #2842: KNN index preprocessors were using incorrect n_samples
- PR #2848: Fix typo in Python docstring for UMAP
- PR #2856: Fix LabelEncoder for filtered input
- PR #2855: Updates for RMM being header only
- PR #2844: Fix for OPG KNN Classifier & Regressor
- PR #2880: Fix bugs in Auto-ARIMA when s==None
- PR #2877: TSNE exception for n_components > 2
- PR #2879: Update unit test for LabelEncoder on filtered input
- PR #2932: Marking KBinsDiscretizer pytests as xfail
- PR #2925: Fixing Owner Bug When Slicing CumlArray Objects
- PR #2931: Fix notebook error handling in gpuCI
- PR #2941: Fixing dask tsvd stress test failure
- PR #2943: Remove unused shuffle_features parameter
- PR #2940: Correcting labels meta dtype for `cuml.dask.make_classification`
- PR #2965: Notebooks update
- PR #2955: Fix for conftest for singlegpu build
- PR #2968: Remove shuffle_features from RF param names
- PR #2957: Fix ols test size for stability
- PR #2972: Upgrade Treelite to 0.93
- PR #2981: Prevent unguarded import of sklearn in SVC
- PR #2984: Fix GPU test scripts gcov error
- PR #2990: Reduce MNMG kneighbors regressor test threshold
- PR #2997: Changing ARIMA `get/set_params` to `get/set_fit_params`

# cuML 0.15.0 (Date TBD)

## New Features
- PR #2581: Added model persistence via joblib in each section of estimator_intro.ipynb
- PR #2554: Hashing Vectorizer and general vectorizer improvements
- PR #2240: Making Dask models pickleable
- PR #2267: CountVectorizer estimator
- PR #2261: Exposing new FAISS metrics through Python API
- PR #2287: Single-GPU TfidfTransformer implementation
- PR #2289: QR SVD solver for MNMG PCA
- PR #2312: column-major support for make_blobs
- PR #2172: Initial support for auto-ARIMA
- PR #2394: Adding cosine & correlation distance for KNN
- PR #2392: PCA can accept sparse inputs, and sparse prim for computing covariance
- PR #2465: Support pandas 1.0+
- PR #2550: Single GPU Target Encoder
- PR #2519: Precision recall curve using cupy
- PR #2500: Replace UMAP functionality dependency on nvgraph with RAFT Spectral Clustering
- PR #2502: cuML Implementation of `sklearn.metrics.pairwise_distances`
- PR #2520: TfidfVectorizer estimator
- PR #2211: MNMG KNN Classifier & Regressor
- PR #2461: Add KNN Sparse Output Functionality
- PR #2615: Incremental PCA
- PR #2594: Confidence intervals for ARIMA forecasts
- PR #2607: Add support for probability estimates in SVC
- PR #2618: SVM class and sample weights
- PR #2635: Decorator to generate docstrings with autodetection of parameters
- PR #2270: Multi class MNMG RF
- PR #2661: CUDA-11 support for single-gpu code
- PR #2322: Sparse FIL forests with 8-byte nodes
- PR #2675: Update conda recipes to support CUDA 11
- PR #2645: Add experimental, sklearn-based preprocessing

## Improvements
- PR #2336: Eliminate `rmm.device_array` usage
- PR #2262: Using fully shared PartDescriptor in MNMG decomposiition, linear models, and solvers
- PR #2310: Pinning ucx-py to 0.14 to make 0.15 CI pass
- PR #1945: enable clang tidy
- PR #2339: umap performance improvements
- PR #2308: Using fixture for Dask client to eliminate possiblity of not closing
- PR #2345: make C++ logger level definition to be the same as python layer
- PR #2329: Add short commit hash to conda package name
- PR #2362: Implement binary/multi-classification log loss with cupy
- PR #2363: Update threshold and make other changes for stress tests
- PR #2371: Updating MBSGD tests to use larger batches
- PR #2380: Pinning libcumlprims version to ease future updates
- PR #2405: Remove references to deprecated RMM headers.
- PR #2340: Import ARIMA in the root init file and fix the `test_fit_function` test
- PR #2408: Install meta packages for dependencies
- PR #2417: Move doc customization scripts to Jenkins
- PR #2427: Moving MNMG decomposition to cuml
- PR #2433: Add libcumlprims_mg to CMake
- PR #2420: Add and set convert_dtype default to True in estimator fit methods
- PR #2411: Refactor Mixin classes and use in classifier/regressor estimators
- PR #2442: fix setting RAFT_DIR from the RAFT_PATH env var
- PR #2469: Updating KNN c-api to document all arguments
- PR #2453: Add CumlArray to API doc
- PR #2440: Use Treelite Conda package
- PR #2403: Support for input and output type consistency in logistic regression predict_proba
- PR #2473: Add metrics.roc_auc_score to API docs. Additional readability and minor docs bug fixes
- PR #2468: Add `_n_features_in_` attribute to all single GPU estimators that implement fit
- PR #2489: Removing explicit FAISS build and adding dependency on libfaiss conda package
- PR #2480: Moving MNMG glm and solvers to cuml
- PR #2490: Moving MNMG KMeans to cuml
- PR #2483: Moving MNMG KNN to cuml
- PR #2492: Adding additional assertions to mnmg nearest neighbors pytests
- PR #2439: Update dask RF code to have print_detailed function
- PR #2431: Match output of classifier predict with target dtype
- PR #2237: Refactor RF cython code
- PR #2513: Fixing LGTM Analysis Issues
- PR #2099: Raise an error when float64 data is used with dask RF
- PR #2522: Renaming a few arguments in KNeighbors* to be more readable
- PR #2499: Provide access to `cuml.DBSCAN` core samples
- PR #2526: Removing PCA TSQR as a solver due to scalability issues
- PR #2536: Update conda upload versions for new supported CUDA/Python
- PR #2538: Remove Protobuf dependency
- PR #2553: Test pickle protocol 5 support
- PR #2570: Accepting single df or array input in train_test_split
- PR #2566: Remove deprecated cuDF from_gpu_matrix calls
- PR #2583: findpackage.cmake.in template for cmake dependencies
- PR #2577: Fully removing NVGraph dependency for CUDA 11 compatibility
- PR #2575: Speed up TfidfTransformer
- PR #2584: Removing dependency on sklearn's NotFittedError
- PR #2591: Generate benchmark datsets using `cuml.datasets`
- PR #2548: Fix limitation on number of rows usable with tSNE and refactor memory allocation
- PR #2589: including cuda-11 build fixes into raft
- PR #2599: Add Stratified train_test_split
- PR #2487: Set classes_ attribute during classifier fit
- PR #2605: Reduce memory usage in tSNE
- PR #2611: Adding building doxygen docs to gpu ci
- PR #2631: Enabling use of gtest conda package for build
- PR #2623: Fixing kmeans score() API to be compatible with Scikit-learn
- PR #2629: Add naive_bayes api docs
- PR #2643: 'dense' and 'sparse' values of `storage_type` for FIL
- PR #2691: Generic Base class attribute setter
- PR #2666: Update MBSGD documentation to mention that the model is experimental
- PR #2687: Update xgboost version to 1.2.0dev.rapidsai0.15
- PR #2684: CUDA 11 conda development environment yml and faiss patch
- PR #2648: Replace CNMeM with `rmm::mr::pool_memory_resource`.
- PR #2686: Improve SVM tests
- PR #2692: Changin LBFGS log level
- PR #2705: Add sum operator and base operator overloader functions to cumlarray
- PR #2701: Updating README + Adding ref to UMAP paper
- PR #2721: Update API docs
- PR #2730: Unpin cumlprims in conda recipes for release

## Bug Fixes
- PR #2369: Update RF code to fix set_params memory leak
- PR #2364: Fix for random projection
- PR #2373: Use Treelite Pip package in GPU testing
- PR #2376: Update documentation Links
- PR #2407: fixed batch count in DBScan for integer overflow case
- PR #2413: CumlArray and related methods updates to account for cuDF.Buffer contiguity update
- PR #2424: --singlegpu flag fix on build.sh script
- PR #2432: Using correct algo_name for UMAP in benchmark tests
- PR #2445: Restore access to coef_ property of Lasso
- PR #2441: Change p2p_enabled definition to work without ucx
- PR #2447: Drop `nvstrings`
- PR #2450: Update local build to use new gpuCI image
- PR #2454: Mark RF memleak test as XFAIL, because we can't detect memleak reliably
- PR #2455: Use correct field to store data type in `LabelEncoder.fit_transform`
- PR #2475: Fix typo in build.sh
- PR #2496: Fixing indentation for simulate_data in test_fil.py
- PR #2494: Set QN regularization strength consistent with scikit-learn
- PR #2486: Fix cupy input to kmeans init
- PR #2497: Changes to accomodate cuDF unsigned categorical changes
- PR #2209: Fix FIL benchmark for gpuarray-c input
- PR #2507: Import `treelite.sklearn`
- PR #2521: Fixing invalid smem calculation in KNeighborsCLassifier
- PR #2515: Increase tolerance for LogisticRegression test
- PR #2532: Updating doxygen in new MG headers
- PR #2521: Fixing invalid smem calculation in KNeighborsCLassifier
- PR #2515: Increase tolerance for LogisticRegression test
- PR #2545: Fix documentation of n_iter_without_progress in tSNE Python bindings
- PR #2543: Improve numerical stability of QN solver
- PR #2544: Fix Barnes-Hut tSNE not using specified post_learning_rate
- PR #2558: Disabled a long-running FIL test
- PR #2540: Update default value for n_epochs in UMAP to match documentation & sklearn API
- PR #2535: Fix issue with incorrect docker image being used in local build script
- PR #2542: Fix small memory leak in TSNE
- PR #2552: Fixed the length argument of updateDevice calls in RF test
- PR #2565: Fix cell allocation code to avoid loops in quad-tree. Prevent NaNs causing infinite descent
- PR #2563: Update scipy call for arima gradient test
- PR #2569: Fix for cuDF update
- PR #2508: Use keyword parameters in sklearn.datasets.make_* functions
- PR #2587: Attributes for estimators relying on solvers
- PR #2586: Fix SVC decision function data type
- PR #2573: Considering managed memory as device type on checking for KMeans
- PR #2574: Fixing include path in `tsvd_mg.pyx`
- PR #2506: Fix usage of CumlArray attributes on `cuml.common.base.Base`
- PR #2593: Fix inconsistency in train_test_split
- PR #2609: Fix small doxygen issues
- PR #2610: Remove cuDF tolist call
- PR #2613: Removing thresholds from kmeans score tests (SG+MG)
- PR #2616: Small test code fix for pandas dtype tests
- PR #2617: Fix floating point precision error in tSNE
- PR #2625: Update Estimator notebook to resolve errors
- PR #2634: singlegpu build option fixes
- PR #2641: [Breaking] Make `max_depth` in RF compatible with scikit-learn
- PR #2650: Make max_depth behave consistently for max_depth > 14
- PR #2651: AutoARIMA Python bug fix
- PR #2654: Fix for vectorizer concatenations
- PR #2655: Fix C++ RF predict function access of rows/samples array
- PR #2649: Cleanup sphinx doc warnings for 0.15
- PR #2668: Order conversion improvements to account for cupy behavior changes
- PR #2669: Revert PR 2655 Revert "Fixes C++ RF predict function"
- PR #2683: Fix incorrect "Bad CumlArray Use" error messages on test failures
- PR #2695: Fix debug build issue due to incorrect host/device method setup
- PR #2709: Fixing OneHotEncoder Overflow Error
- PR #2710: Fix SVC doc statement about predic_proba
- PR #2726: Return correct output type in QN
- PR #2711: Fix Dask RF failure intermittently
- PR #2718: Fix temp directory for py.test
- PR #2719: Set KNeighborsRegressor output dtype according to training target dtype
- PR #2720: Updates to outdated links
- PR #2722: Getting cuML covariance test passing w/ Cupy 7.8 & CUDA 11

# cuML 0.14.0 (03 Jun 2020)

## New Features
- PR #1994: Support for distributed OneHotEncoder
- PR #1892: One hot encoder implementation with cupy
- PR #1655: Adds python bindings for homogeneity score
- PR #1704: Adds python bindings for completeness score
- PR #1687: Adds python bindings for mutual info score
- PR #1980: prim: added a new write-only unary op prim
- PR #1867: C++: add logging interface support in cuML based spdlog
- PR #1902: Multi class inference in FIL C++ and importing multi-class forests from treelite
- PR #1906: UMAP MNMG
- PR #2067: python: wrap logging interface in cython
- PR #2083: Added dtype, order, and use_full_low_rank to MNMG `make_regression`
- PR #2074: SG and MNMG `make_classification`
- PR #2127: Added order to SG `make_blobs`, and switch from C++ to cupy based implementation
- PR #2057: Weighted k-means
- PR #2256: Add a `make_arima` generator
- PR #2245: ElasticNet, Lasso and Coordinate Descent MNMG
- PR #2242: Pandas input support with output as NumPy arrays by default
- PR #2551: Add cuML RF multiclass prediction using FIL from python
- PR #1728: Added notebook testing to gpuCI gpu build

## Improvements
- PR #1931: C++: enabled doxygen docs for all of the C++ codebase
- PR #1944: Support for dask_cudf.core.Series in _extract_partitions
- PR #1947: Cleaning up cmake
- PR #1927: Use Cython's `new_build_ext` (if available)
- PR #1946: Removed zlib dependency from cmake
- PR #1988: C++: cpp bench refactor
- PR #1873: Remove usage of nvstring and nvcat from LabelEncoder
- PR #1968: Update SVC SVR with cuML Array
- PR #1972: updates to our flow to use conda-forge's clang and clang-tools packages
- PR #1974: Reduce ARIMA testing time
- PR #1984: Enable Ninja build
- PR #1985: C++ UMAP parametrizable tests
- PR #2005: Adding missing algorithms to cuml benchmarks and notebook
- PR #2016: Add capability to setup.py and build.sh to fully clean all cython build files and artifacts
- PR #2044: A cuda-memcheck helper wrapper for devs
- PR #2018: Using `cuml.dask.part_utils.extract_partitions` and removing similar, duplicated code
- PR #2019: Enable doxygen build in our nightly doc build CI script
- PR #1996: Cythonize in parallel
- PR #2032: Reduce number of tests for MBSGD to improve CI running time
- PR #2031: Encapsulating UCX-py interactions in singleton
- PR #2029: Add C++ ARIMA log-likelihood benchmark
- PR #2085: Convert TSNE to use CumlArray
- PR #2051: Reduce the time required to run dask pca and dask tsvd tests
- PR #1981: Using CumlArray in kNN and DistributedDataHandler in dask kNN
- PR #2053: Introduce verbosity level in C++ layer instead of boolean `verbose` flag
- PR #2047: Make internal streams non-blocking w.r.t. NULL stream
- PR #2048: Random forest testing speedup
- PR #2058: Use CumlArray in Random Projection
- PR #2068: Updating knn class probabilities to use make_monotonic instead of binary search
- PR #2062: Adding random state to UMAP mnmg tests
- PR #2064: Speed-up K-Means test
- PR #2015: Renaming .h to .cuh in solver, dbscan and svm
- PR #2080: Improved import of sparse FIL forests from treelite
- PR #2090: Upgrade C++ build to C++14 standard
- PR #2089: CI: enabled cuda-memcheck on ml-prims unit-tests during nightly build
- PR #2128: Update Dask RF code to reduce the time required for GPU predict to run
- PR #2125: Build infrastructure to use RAFT
- PR #2131: Update Dask RF fit to use DistributedDataHandler
- PR #2055: Update the metrics notebook to use important cuML models
- PR #2095: Improved import of src_prims/utils.h, making it less ambiguous
- PR #2118: Updating SGD & mini-batch estimators to use CumlArray
- PR #2120: Speeding up dask RandomForest tests
- PR #1883: Use CumlArray in ARIMA
- PR #877: Adding definition of done criteria to wiki
- PR #2135: A few optimizations to UMAP fuzzy simplicial set
- PR #1914: Change the meaning of ARIMA's intercept to match the literature
- PR #2098: Renaming .h to .cuh in decision_tree, glm, pca
- PR #2150: Remove deprecated RMM calls in RMM allocator adapter
- PR #2146: Remove deprecated kalman filter
- PR #2151: Add pytest duration and pytest timeout
- PR #2156: Add Docker 19 support to local gpuci build
- PR #2178: Reduce duplicated code in RF
- PR #2124: Expand tutorial docs and sample notebook
- PR #2175: Allow CPU-only and dataset params for benchmark sweeps
- PR #2186: Refactor cython code to build OPG structs in common utils file
- PR #2180: Add fully single GPU singlegpu python build
- PR #2187: CMake improvements to manage conda environment dependencies
- PR #2185: Add has_sklearn function and use it in datasets/classification.
- PR #2193: Order-independent local shuffle in `cuml.dask.make_regression`
- PR #2204: Update python layer to use the logger interface
- PR #2184: Refoctor headers for holtwinters, rproj, tsvd, tsne, umap
- PR #2199: Remove unncessary notebooks
- PR #2195: Separating fit and transform calls in SG, MNMG PCA to save transform array memory consumption
- PR #2201: Re-enabling UMAP repro tests
- PR #2132: Add SVM C++ benchmarks
- PR #2196: Updates to benchmarks. Moving notebook
- PR #2208: Coordinate Descent, Lasso and ElasticNet CumlArray updates
- PR #2210: Updating KNN tests to evaluate multiple index partitions
- PR #2205: Use timeout to add 2 hour hard limit to dask tests
- PR #2212: Improve DBScan batch count / memory estimation
- PR #2213: Standardized include statements across all cpp source files, updated copyright on all modified files
- PR #2214: Remove utils folder and refactor to common folder
- PR #2220: Final refactoring of all src_prims header files following rules as specified in #1675
- PR #2225: input_to_cuml_array keep order option, test updates and cleanup
- PR #2244: Re-enable slow ARIMA tests as stress tests
- PR #2231: Using OPG structs from `cuml.common` in decomposition algorithms
- PR #2257: Update QN and LogisticRegression to use CumlArray
- PR #2259: Add CumlArray support to Naive Bayes
- PR #2252: Add benchmark for the Gram matrix prims
- PR #2263: Faster serialization for Treelite objects with RF
- PR #2264: Reduce build time for cuML by using make_blobs from libcuml++ interface
- PR #2269: Add docs targets to build.sh and fix python cuml.common docs
- PR #2271: Clarify doc for `_unique` default implementation in OneHotEncoder
- PR #2272: Add docs build.sh script to repository
- PR #2276: Ensure `CumlArray` provided `dtype` conforms
- PR #2281: Rely on cuDF's `Serializable` in `CumlArray`
- PR #2284: Reduce dataset size in SG RF notebook to reduce run time of sklearn
- PR #2285: Increase the threshold for elastic_net test in dask/test_coordinate_descent
- PR #2314: Update FIL default values, documentation and test
- PR #2316: 0.14 release docs additions and fixes
- PR #2320: Add prediction notes to RF docs
- PR #2323: Change verbose levels and parameter name to match Scikit-learn API
- PR #2324: Raise an error if n_bins > number of training samples in RF
- PR #2335: Throw a warning if treelite cannot be imported and `load_from_sklearn` is used

## Bug Fixes
- PR #1939: Fix syntax error in cuml.common.array
- PR #1941: Remove c++ cuda flag that was getting duplicated in CMake
- PR #1971: python: Correctly honor --singlegpu option and CUML_BUILD_PATH env variable
- PR #1969: Update libcumlprims to 0.14
- PR #1973: Add missing mg files for setup.py --singlegpu flag
- PR #1993: Set `umap_transform_reproducibility` tests to xfail
- PR #2004: Refactoring the arguments to `plant()` call
- PR #2017: Fixing memory issue in weak cc prim
- PR #2028: Skipping UMAP knn reproducibility tests until we figure out why its failing in CUDA 10.2
- PR #2024: Fixed cuda-memcheck errors with sample-without-replacement prim
- PR #1540: prims: support for custom math-type used for computation inside adjusted rand index prim
- PR #2077: dask-make blobs arguments to match sklearn
- PR #2059: Make all Scipy imports conditional
- PR #2078: Ignore negative cache indices in get_vecs
- PR #2084: Fixed cuda-memcheck errors with COO unit-tests
- PR #2087: Fixed cuda-memcheck errors with dispersion prim
- PR #2096: Fixed syntax error with nightly build command for memcheck unit-tests
- PR #2115: Fixed contingency matrix prim unit-tests for computing correct golden values
- PR #2107: Fix PCA transform
- PR #2109: input_to_cuml_array __cuda_array_interface__ bugfix
- PR #2117: cuDF __array__ exception small fixes
- PR #2139: CumlArray for adjusted_rand_score
- PR #2140: Returning self in fit model functions
- PR #2144: Remove GPU arch < 60 from CMake build
- PR #2153: Added missing namespaces to some Decision Tree files
- PR #2155: C++: fix doxygen build break
- PR #2161: Replacing depreciated bruteForceKnn
- PR #2162: Use stream in transpose prim
- PR #2165: Fit function test correction
- PR #2166: Fix handling of temp file in RF pickling
- PR #2176: C++: fix for adjusted rand index when input array is all zeros
- PR #2179: Fix clang tools version in libcuml recipe
- PR #2183: Fix RAFT in nightly package
- PR #2191: Fix placement of SVM parameter documentation and add examples
- PR #2212: Fix DBScan results (no propagation of labels through border points)
- PR #2215: Fix the printing of forest object
- PR #2217: Fix opg_utils naming to fix singlegpu build
- PR #2223: Fix bug in ARIMA C++ benchmark
- PR #2224: Temporary fix for CI until new Dask version is released
- PR #2228: Update to use __reduce_ex__ in CumlArray to override cudf.Buffer
- PR #2249: Fix bug in UMAP continuous target metrics
- PR #2258: Fix doxygen build break
- PR #2255: Set random_state for train_test_split function in dask RF
- PR #2275: Fix RF fit memory leak
- PR #2274: Fix parameter name verbose to verbosity in mnmg OneHotEncoder
- PR #2277: Updated cub repo path and branch name
- PR #2282: Fix memory leak in Dask RF concatenation
- PR #2301: Scaling KNN dask tests sample size with n GPUs
- PR #2293: Contiguity fixes for input_to_cuml_array and train_test_split
- PR #2295: Fix convert_to_dtype copy even with same dtype
- PR #2305: Fixed race condition in DBScan
- PR #2354: Fix broken links in README
- PR #2619: Explicitly skip raft test folder for pytest 6.0.0
- PR #2788: Set the minimum number of columns that can be sampled to 1 to fix 0 mem allocation error

# cuML 0.13.0 (31 Mar 2020)

## New Features
- PR #1777: Python bindings for entropy
- PR #1742: Mean squared error implementation with cupy
- PR #1817: Confusion matrix implementation with cupy (SNSG and MNMG)
- PR #1766: Mean absolute error implementation with cupy
- PR #1766: Mean squared log error implementation with cupy
- PR #1635: cuML Array shim and configurable output added to cluster methods
- PR #1586: Seasonal ARIMA
- PR #1683: cuml.dask make_regression
- PR #1689: Add framework for cuML Dask serializers
- PR #1709: Add `decision_function()` and `predict_proba()` for LogisticRegression
- PR #1714: Add `print_env.sh` file to gather important environment details
- PR #1750: LinearRegression CumlArray for configurable output
- PR #1814: ROC AUC score implementation with cupy
- PR #1767: Single GPU decomposition models configurable output
- PR #1646: Using FIL to predict in MNMG RF
- PR #1778: Make cuML Handle picklable
- PR #1738: cuml.dask refactor beginning and dask array input option for OLS, Ridge and KMeans
- PR #1874: Add predict_proba function to RF classifier
- PR #1815: Adding KNN parameter to UMAP
- PR #1978: Adding `predict_proba` function to dask RF

## Improvements
- PR #1644: Add `predict_proba()` for FIL binary classifier
- PR #1620: Pickling tests now automatically finds all model classes inheriting from cuml.Base
- PR #1637: Update to newer treelite version with XGBoost 1.0 compatibility
- PR #1632: Fix MBSGD models inheritance, they now inherits from cuml.Base
- PR #1628: Remove submodules from cuML
- PR #1755: Expose the build_treelite function for python
- PR #1649: Add the fil_sparse_format variable option to RF API
- PR #1647: storage_type=AUTO uses SPARSE for large models
- PR #1668: Update the warning statement thrown in RF when the seed is set but n_streams is not 1
- PR #1662: use of direct cusparse calls for coo2csr, instead of depending on nvgraph
- PR #1747: C++: dbscan performance improvements and cleanup
- PR #1697: Making trustworthiness batchable and using proper workspace
- PR #1721: Improving UMAP pytests
- PR #1717: Call `rmm_cupy_allocator` for CuPy allocations
- PR #1718: Import `using_allocator` from `cupy.cuda`
- PR #1723: Update RF Classifier to throw an exception for multi-class pickling
- PR #1726: Decorator to allocate CuPy arrays with RMM
- PR #1719: UMAP random seed reproducibility
- PR #1748: Test serializing `CumlArray` objects
- PR #1776: Refactoring pca/tsvd distributed
- PR #1762: Update CuPy requirement to 7
- PR #1768: C++: Different input and output types for add and subtract prims
- PR #1790: Add support for multiple seeding in k-means++
- PR #1805: Adding new Dask cuda serializers to naive bayes + a trivial perf update
- PR #1812: C++: bench: UMAP benchmark cases added
- PR #1795: Add capability to build CumlArray from bytearray/memoryview objects
- PR #1824: C++: improving the performance of UMAP algo
- PR #1816: Add ARIMA notebook
- PR #1856: Update docs for 0.13
- PR #1827: Add HPO demo Notebook
- PR #1825: `--nvtx` option in `build.sh`
- PR #1847: Update XGBoost version for CI
- PR #1837: Simplify cuML Array construction
- PR #1848: Rely on subclassing for cuML Array serialization
- PR #1866: Minimizing client memory pressure on Naive Bayes
- PR #1788: Removing complexity bottleneck in S-ARIMA
- PR #1873: Remove usage of nvstring and nvcat from LabelEncoder
- PR #1891: Additional improvements to naive bayes tree reduction

## Bug Fixes
- PR #1835 : Fix calling default RF Classification always
- PT #1904: replace cub sort
- PR #1833: Fix depth issue in shallow RF regression estimators
- PR #1770: Warn that KalmanFilter is deprecated
- PR #1775: Allow CumlArray to work with inputs that have no 'strides' in array interface
- PR #1594: Train-test split is now reproducible
- PR #1590: Fix destination directory structure for run-clang-format.py
- PR #1611: Fixing pickling errors for KNN classifier and regressor
- PR #1617: Fixing pickling issues for SVC and SVR
- PR #1634: Fix title in KNN docs
- PR #1627: Adding a check for multi-class data in RF classification
- PR #1654: Skip treelite patch if its already been applied
- PR #1661: Fix nvstring variable name
- PR #1673: Using struct for caching dlsym state in communicator
- PR #1659: TSNE - introduce 'convert_dtype' and refactor class attr 'Y' to 'embedding_'
- PR #1672: Solver 'svd' in Linear and Ridge Regressors when n_cols=1
- PR #1670: Lasso & ElasticNet - cuml Handle added
- PR #1671: Update for accessing cuDF Series pointer
- PR #1652: Support XGBoost 1.0+ models in FIL
- PR #1702: Fix LightGBM-FIL validation test
- PR #1701: test_score kmeans test passing with newer cupy version
- PR #1706: Remove multi-class bug from QuasiNewton
- PR #1699: Limit CuPy to <7.2 temporarily
- PR #1708: Correctly deallocate cuML handles in Cython
- PR #1730: Fixes to KF for test stability (mainly in CUDA 10.2)
- PR #1729: Fixing naive bayes UCX serialization problem in fit()
- PR #1749: bug fix rf classifier/regressor on seg fault in bench
- PR #1751: Updated RF documentation
- PR #1765: Update the checks for using RF GPU predict
- PR #1787: C++: unit-tests to check for RF accuracy. As well as a bug fix to improve RF accuracy
- PR #1793: Updated fil pyx to solve memory leakage issue
- PR #1810: Quickfix - chunkage in dask make_regression
- PR #1842: DistributedDataHandler not properly setting 'multiple'
- PR #1849: Critical fix in ARIMA initial estimate
- PR #1851: Fix for cuDF behavior change for multidimensional arrays
- PR #1852: Remove Thrust warnings
- PR #1868: Turning off IPC caching until it is fixed in UCX-py/UCX
- PR #1876: UMAP exponential decay parameters fix
- PR #1887: Fix hasattr for missing attributes on base models
- PR #1877: Remove resetting index in shuffling in train_test_split
- PR #1893: Updating UCX in comms to match current UCX-py
- PR #1888: Small train_test_split test fix
- PR #1899: Fix dask `extract_partitions()`, remove transformation as instance variable in PCA and TSVD and match sklearn APIs
- PR #1920: Temporarily raising threshold for UMAP reproducibility tests
- PR #1918: Create memleak fixture to skip memleak tests in CI for now
- PR #1926: Update batch matrix test margins
- PR #1925: Fix failing dask tests
- PR #1936: Update DaskRF regression test to xfail
- PR #1932: Isolating cause of make_blobs failure
- PR #1951: Dask Random forest regression CPU predict bug fix
- PR #1948: Adjust BatchedMargin margin and disable tests temporarily
- PR #1950: Fix UMAP test failure


# cuML 0.12.0 (04 Feb 2020)

## New Features
- PR #1483: prims: Fused L2 distance and nearest-neighbor prim
- PR #1494: bench: ml-prims benchmark
- PR #1514: bench: Fused L2 NN prim benchmark
- PR #1411: Cython side of MNMG OLS
- PR #1520: Cython side of MNMG Ridge Regression
- PR #1516: Suppor Vector Regression (epsilon-SVR)

## Improvements
- PR #1638: Update cuml/docs/README.md
- PR #1468: C++: updates to clang format flow to make it more usable among devs
- PR #1473: C++: lazy initialization of "costly" resources inside cumlHandle
- PR #1443: Added a new overloaded GEMM primitive
- PR #1489: Enabling deep trees using Gather tree builder
- PR #1463: Update FAISS submodule to 1.6.1
- PR #1488: Add codeowners
- PR #1432: Row-major (C-style) GPU arrays for benchmarks
- PR #1490: Use dask master instead of conda package for testing
- PR #1375: Naive Bayes & Distributed Naive Bayes
- PR #1377: Add GPU array support for FIL benchmarking
- PR #1493: kmeans: add tiling support for 1-NN computation and use fusedL2-1NN prim for L2 distance metric
- PR #1532: Update CuPy to >= 6.6 and allow 7.0
- PR #1528: Re-enabling KNN using dynamic library loading for UCX in communicator
- PR #1545: Add conda environment version updates to ci script
- PR #1541: Updates for libcudf++ Python refactor
- PR #1555: FIL-SKL, an SKLearn-based benchmark for FIL
- PR #1537: Improve pickling and scoring suppport for many models to support hyperopt
- PR #1551: Change custom kernel to cupy for col/row order transform
- PR #1533: C++: interface header file separation for SVM
- PR #1560: Helper function to allocate all new CuPy arrays with RMM memory management
- PR #1570: Relax nccl in conda recipes to >=2.4 (matching CI)
- PR #1578: Add missing function information to the cuML documenataion
- PR #1584: Add has_scipy utility function for runtime check
- PR #1583: API docs updates for 0.12
- PR #1591: Updated FIL documentation

## Bug Fixes
- PR #1470: Documentation: add make_regression, fix ARIMA section
- PR #1482: Updated the code to remove sklearn from the mbsgd stress test
- PR #1491: Update dev environments for 0.12
- PR #1512: Updating setup_cpu() in SpeedupComparisonRunner
- PR #1498: Add build.sh to code owners
- PR #1505: cmake: added correct dependencies for prims-bench build
- PR #1534: Removed TODO comment in create_ucp_listeners()
- PR #1548: Fixing umap extra unary op in knn graph
- PR #1547: Fixing MNMG kmeans score. Fixing UMAP pickling before fit(). Fixing UMAP test failures.
- PR #1557: Increasing threshold for kmeans score
- PR #1562: Increasing threshold even higher
- PR #1564: Fixed a typo in function cumlMPICommunicator_impl::syncStream
- PR #1569: Remove Scikit-learn exception and depedenncy in SVM
- PR #1575: Add missing dtype parameter in call to strides to order for CuPy 6.6 code path
- PR #1574: Updated the init file to include SVM
- PR #1589: Fixing the default value for RF and updating mnmg predict to accept cudf
- PR #1601: Fixed wrong datatype used in knn voting kernel

# cuML 0.11.0 (11 Dec 2019)

## New Features

- PR #1295: Cython side of MNMG PCA
- PR #1218: prims: histogram prim
- PR #1129: C++: Separate include folder for C++ API distribution
- PR #1282: OPG KNN MNMG Code (disabled for 0.11)
- PR #1242: Initial implementation of FIL sparse forests
- PR #1194: Initial ARIMA time-series modeling support.
- PR #1286: Importing treelite models as FIL sparse forests
- PR #1285: Fea minimum impurity decrease RF param
- PR #1301: Add make_regression to generate regression datasets
- PR #1322: RF pickling using treelite, protobuf and FIL
- PR #1332: Add option to cuml.dask make_blobs to produce dask array
- PR #1307: Add RF regression benchmark
- PR #1327: Update the code to build treelite with protobuf
- PR #1289: Add Python benchmarking support for FIL
- PR #1371: Cython side of MNMG tSVD
- PR #1386: Expose SVC decision function value

## Improvements
- PR #1170: Use git to clone subprojects instead of git submodules
- PR #1239: Updated the treelite version
- PR #1225: setup.py clone dependencies like cmake and correct include paths
- PR #1224: Refactored FIL to prepare for sparse trees
- PR #1249: Include libcuml.so C API in installed targets
- PR #1259: Conda dev environment updates and use libcumlprims current version in CI
- PR #1277: Change dependency order in cmake for better printing at compile time
- PR #1264: Add -s flag to GPU CI pytest for better error printing
- PR #1271: Updated the Ridge regression documentation
- PR #1283: Updated the cuMl docs to include MBSGD and adjusted_rand_score
- PR #1300: Lowercase parameter versions for FIL algorithms
- PR #1312: Update CuPy to version 6.5 and use conda-forge channel
- PR #1336: Import SciKit-Learn models into FIL
- PR #1314: Added options needed for ASVDb output (CUDA ver, etc.), added option
  to select algos
- PR #1335: Options to print available algorithms and datasets
  in the Python benchmark
- PR #1338: Remove BUILD_ABI references in CI scripts
- PR #1340: Updated unit tests to uses larger dataset
- PR #1351: Build treelite temporarily for GPU CI testing of FIL Scikit-learn
  model importing
- PR #1367: --test-split benchmark parameter for train-test split
- PR #1360: Improved tests for importing SciKit-Learn models into FIL
- PR #1368: Add --num-rows benchmark command line argument
- PR #1351: Build treelite temporarily for GPU CI testing of FIL Scikit-learn model importing
- PR #1366: Modify train_test_split to use CuPy and accept device arrays
- PR #1258: Documenting new MPI communicator for multi-node multi-GPU testing
- PR #1345: Removing deprecated should_downcast argument
- PR #1362: device_buffer in UMAP + Sparse prims
- PR #1376: AUTO value for FIL algorithm
- PR #1408: Updated pickle tests to delete the pre-pickled model to prevent pointer leakage
- PR #1357: Run benchmarks multiple times for CI
- PR #1382: ARIMA optimization: move functions to C++ side
- PR #1392: Updated RF code to reduce duplication of the code
- PR #1444: UCX listener running in its own isolated thread
- PR #1445: Improved performance of FIL sparse trees
- PR #1431: Updated API docs
- PR #1441: Remove unused CUDA conda labels
- PR #1439: Match sklearn 0.22 default n_estimators for RF and fix test errors
- PR #1461: Add kneighbors to API docs

## Bug Fixes
- PR #1281: Making rng.h threadsafe
- PR #1212: Fix cmake git cloning always running configure in subprojects
- PR #1261: Fix comms build errors due to cuml++ include folder changes
- PR #1267: Update build.sh for recent change of building comms in main CMakeLists
- PR #1278: Removed incorrect overloaded instance of eigJacobi
- PR #1302: Updates for numba 0.46
- PR #1313: Updated the RF tests to set the seed and n_streams
- PR #1319: Using machineName arg passed in instead of default for ASV reporting
- PR #1326: Fix illegal memory access in make_regression (bounds issue)
- PR #1330: Fix C++ unit test utils for better handling of differences near zero
- PR #1342: Fix to prevent memory leakage in Lasso and ElasticNet
- PR #1337: Fix k-means init from preset cluster centers
- PR #1354: Fix SVM gamma=scale implementation
- PR #1344: Change other solver based methods to create solver object in init
- PR #1373: Fixing a few small bugs in make_blobs and adding asserts to pytests
- PR #1361: Improve SMO error handling
- PR #1384: Lower expectations on batched matrix tests to prevent CI failures
- PR #1380: Fix memory leaks in ARIMA
- PR #1391: Lower expectations on batched matrix tests even more
- PR #1394: Warning added in svd for cuda version 10.1
- PR #1407: Resolved RF predict issues and updated RF docstring
- PR #1401: Patch for lbfgs solver for logistic regression with no l1 penalty
- PR #1416: train_test_split numba and rmm device_array output bugfix
- PR #1419: UMAP pickle tests are using wrong n_neighbors value for trustworthiness
- PR #1438: KNN Classifier to properly return Dataframe with Dataframe input
- PR #1425: Deprecate seed and use random_state similar to Scikit-learn in train_test_split
- PR #1458: Add joblib as an explicit requirement
- PR #1474: Defer knn mnmg to 0.12 nightly builds and disable ucx-py dependency

# cuML 0.10.0 (16 Oct 2019)

## New Features
- PR #1148: C++ benchmark tool for c++/CUDA code inside cuML
- PR #1071: Selective eigen solver of cuSolver
- PR #1073: Updating RF wrappers to use FIL for GPU accelerated prediction
- PR #1104: CUDA 10.1 support
- PR #1113: prims: new batched make-symmetric-matrix primitive
- PR #1112: prims: new batched-gemv primitive
- PR #855: Added benchmark tools
- PR #1149 Add YYMMDD to version tag for nightly conda packages
- PR #892: General Gram matrices prim
- PR #912: Support Vector Machine
- PR #1274: Updated the RF score function to use GPU predict

## Improvements
- PR #961: High Peformance RF; HIST algo
- PR #1028: Dockerfile updates after dir restructure. Conda env yaml to add statsmodels as a dependency
- PR #1047: Consistent OPG interface for kmeans, based on internal libcumlprims update
- PR #763: Add examples to train_test_split documentation
- PR #1093: Unified inference kernels for different FIL algorithms
- PR #1076: Paying off some UMAP / Spectral tech debt.
- PR #1086: Ensure RegressorMixin scorer uses device arrays
- PR #1110: Adding tests to use default values of parameters of the models
- PR #1108: input_to_host_array function in input_utils for input processing to host arrays
- PR #1114: K-means: Exposing useful params, removing unused params, proxying params in Dask
- PR #1138: Implementing ANY_RANK semantics on irecv
- PR #1142: prims: expose separate InType and OutType for unaryOp and binaryOp
- PR #1115: Moving dask_make_blobs to cuml.dask.datasets. Adding conversion to dask.DataFrame
- PR #1136: CUDA 10.1 CI updates
- PR #1135: K-means: add boundary cases for kmeans||, support finer control with convergence
- PR #1163: Some more correctness improvements. Better verbose printing
- PR #1165: Adding except + in all remaining cython
- PR #1186: Using LocalCUDACluster Pytest fixture
- PR #1173: Docs: Barnes Hut TSNE documentation
- PR #1176: Use new RMM API based on Cython
- PR #1219: Adding custom bench_func and verbose logging to cuml.benchmark
- PR #1247: Improved MNMG RF error checking

## Bug Fixes

- PR #1231: RF respect number of cuda streams from cuml handle
- PR #1230: Rf bugfix memleak in regression
- PR #1208: compile dbscan bug
- PR #1016: Use correct libcumlprims version in GPU CI
- PR #1040: Update version of numba in development conda yaml files
- PR #1043: Updates to accomodate cuDF python code reorganization
- PR #1044: Remove nvidia driver installation from ci/cpu/build.sh
- PR #991: Barnes Hut TSNE Memory Issue Fixes
- PR #1075: Pinning Dask version for consistent CI results
- PR #990: Barnes Hut TSNE Memory Issue Fixes
- PR #1066: Using proper set of workers to destroy nccl comms
- PR #1072: Remove pip requirements and setup
- PR #1074: Fix flake8 CI style check
- PR #1087: Accuracy improvement for sqrt/log in RF max_feature
- PR #1088: Change straggling numba python allocations to use RMM
- PR #1106: Pinning Distributed version to match Dask for consistent CI results
- PR #1116: TSNE CUDA 10.1 Bug Fixes
- PR #1132: DBSCAN Batching Bug Fix
- PR #1162: DASK RF random seed bug fix
- PR #1164: Fix check_dtype arg handling for input_to_dev_array
- PR #1171: SVM prediction bug fix
- PR #1177: Update dask and distributed to 2.5
- PR #1204: Fix SVM crash on Turing
- PR #1199: Replaced sprintf() with snprintf() in THROW()
- PR #1205: Update dask-cuda in yml envs
- PR #1211: Fixing Dask k-means transform bug and adding test
- PR #1236: Improve fix for SMO solvers potential crash on Turing
- PR #1251: Disable compiler optimization for CUDA 10.1 for distance prims
- PR #1260: Small bugfix for major conversion in input_utils
- PR #1276: Fix float64 prediction crash in test_random_forest

# cuML 0.9.0 (21 Aug 2019)

## New Features

- PR #894: Convert RF to treelite format
- PR #826: Jones transformation of params for ARIMA models timeSeries ml-prim
- PR #697: Silhouette Score metric ml-prim
- PR #674: KL Divergence metric ml-prim
- PR #787: homogeneity, completeness and v-measure metrics ml-prim
- PR #711: Mutual Information metric ml-prim
- PR #724: Entropy metric ml-prim
- PR #766: Expose score method based on inertia for KMeans
- PR #823: prims: cluster dispersion metric
- PR #816: Added inverse_transform() for LabelEncoder
- PR #789: prims: sampling without replacement
- PR #813: prims: Col major istance prim
- PR #635: Random Forest & Decision Tree Regression (Single-GPU)
- PR #819: Forest Inferencing Library (FIL)
- PR #829: C++: enable nvtx ranges
- PR #835: Holt-Winters algorithm
- PR #837: treelite for decision forest exchange format
- PR #871: Wrapper for FIL
- PR #870: make_blobs python function
- PR #881: wrappers for accuracy_score and adjusted_rand_score functions
- PR #840: Dask RF classification and regression
- PR #870: make_blobs python function
- PR #879: import of treelite models to FIL
- PR #892: General Gram matrices prim
- PR #883: Adding MNMG Kmeans
- PR #930: Dask RF
- PR #882: TSNE - T-Distributed Stochastic Neighbourhood Embedding
- PR #624: Internals API & Graph Based Dimensionality Reductions Callback
- PR #926: Wrapper for FIL
- PR #994: Adding MPI comm impl for testing / benchmarking MNMG CUDA
- PR #960: Enable using libcumlprims for MG algorithms/prims

## Improvements
- PR #822: build: build.sh update to club all make targets together
- PR #807: Added development conda yml files
- PR #840: Require cmake >= 3.14
- PR #832: Stateless Decision Tree and Random Forest API
- PR #857: Small modifications to comms for utilizing IB w/ Dask
- PR #851: Random forest Stateless API wrappers
- PR #865: High Performance RF
- PR #895: Pretty prints arguments!
- PR #920: Add an empty marker kernel for tracing purposes
- PR #915: syncStream added to cumlCommunicator
- PR #922: Random Forest support in FIL
- PR #911: Update headers to credit CannyLabs BH TSNE implementation
- PR #918: Streamline CUDA_REL environment variable
- PR #924: kmeans: updated APIs to be stateless, refactored code for mnmg support
- PR #950: global_bias support in FIL
- PR #773: Significant improvements to input checking of all classes and common input API for Python
- PR #957: Adding docs to RF & KMeans MNMG. Small fixes for release
- PR #965: Making dask-ml a hard dependency
- PR #976: Update api.rst for new 0.9 classes
- PR #973: Use cudaDeviceGetAttribute instead of relying on cudaDeviceProp object being passed
- PR #978: Update README for 0.9
- PR #1009: Fix references to notebooks-contrib
- PR #1015: Ability to control the number of internal streams in cumlHandle_impl via cumlHandle
- PR #1175: Add more modules to docs ToC

## Bug Fixes

- PR #923: Fix misshapen level/trend/season HoltWinters output
- PR #831: Update conda package dependencies to cudf 0.9
- PR #772: Add missing cython headers to SGD and CD
- PR #849: PCA no attribute trans_input_ transform bug fix
- PR #869: Removing incorrect information from KNN Docs
- PR #885: libclang installation fix for GPUCI
- PR #896: Fix typo in comms build instructions
- PR #921: Fix build scripts using incorrect cudf version
- PR #928: TSNE Stability Adjustments
- PR #934: Cache cudaDeviceProp in cumlHandle for perf reasons
- PR #932: Change default param value for RF classifier
- PR #949: Fix dtype conversion tests for unsupported cudf dtypes
- PR #908: Fix local build generated file ownerships
- PR #983: Change RF max_depth default to 16
- PR #987: Change default values for knn
- PR #988: Switch to exact tsne
- PR #991: Cleanup python code in cuml.dask.cluster
- PR #996: ucx_initialized being properly set in CommsContext
- PR #1007: Throws a well defined error when mutigpu is not enabled
- PR #1018: Hint location of nccl in build.sh for CI
- PR #1022: Using random_state to make K-Means MNMG tests deterministic
- PR #1034: Fix typos and formatting issues in RF docs
- PR #1052: Fix the rows_sample dtype to float

# cuML 0.8.0 (27 June 2019)

## New Features

- PR #652: Adjusted Rand Index metric ml-prim
- PR #679: Class label manipulation ml-prim
- PR #636: Rand Index metric ml-prim
- PR #515: Added Random Projection feature
- PR #504: Contingency matrix ml-prim
- PR #644: Add train_test_split utility for cuDF dataframes
- PR #612: Allow Cuda Array Interface, Numba inputs and input code refactor
- PR #641: C: Separate C-wrapper library build to generate libcuml.so
- PR #631: Add nvcategory based ordinal label encoder
- PR #681: Add MBSGDClassifier and MBSGDRegressor classes around SGD
- PR #705: Quasi Newton solver and LogisticRegression Python classes
- PR #670: Add test skipping functionality to build.sh
- PR #678: Random Forest Python class
- PR #684: prims: make_blobs primitive
- PR #673: prims: reduce cols by key primitive
- PR #812: Add cuML Communications API & consolidate Dask cuML

## Improvements

- PR #597: C++ cuML and ml-prims folder refactor
- PR #590: QN Recover from numeric errors
- PR #482: Introduce cumlHandle for pca and tsvd
- PR #573: Remove use of unnecessary cuDF column and series copies
- PR #601: Cython PEP8 cleanup and CI integration
- PR #596: Introduce cumlHandle for ols and ridge
- PR #579: Introduce cumlHandle for cd and sgd, and propagate C++ errors in cython level for cd and sgd
- PR #604: Adding cumlHandle to kNN, spectral methods, and UMAP
- PR #616: Enable clang-format for enforcing coding style
- PR #618: CI: Enable copyright header checks
- PR #622: Updated to use 0.8 dependencies
- PR #626: Added build.sh script, updated CI scripts and documentation
- PR #633: build: Auto-detection of GPU_ARCHS during cmake
- PR #650: Moving brute force kNN to prims. Creating stateless kNN API.
- PR #662: C++: Bulk clang-format updates
- PR #671: Added pickle pytests and correct pickling of Base class
- PR #675: atomicMin/Max(float, double) with integer atomics and bit flipping
- PR #677: build: 'deep-clean' to build.sh to clean faiss build as well
- PR #683: Use stateless c++ API in KNN so that it can be pickled properly
- PR #686: Use stateless c++ API in UMAP so that it can be pickled properly
- PR #695: prims: Refactor pairwise distance
- PR #707: Added stress test and updated documentation for RF
- PR #701: Added emacs temporary file patterns to .gitignore
- PR #606: C++: Added tests for host_buffer and improved device_buffer and host_buffer implementation
- PR #726: Updated RF docs and stress test
- PR #730: Update README and RF docs for 0.8
- PR #744: Random projections generating binomial on device. Fixing tests.
- PR #741: Update API docs for 0.8
- PR #754: Pickling of UMAP/KNN
- PR #753: Made PCA and TSVD picklable
- PR #746: LogisticRegression and QN API docstrings
- PR #820: Updating DEVELOPER GUIDE threading guidelines

## Bug Fixes
- PR #584: Added missing virtual destructor to deviceAllocator and hostAllocator
- PR #620: C++: Removed old unit-test files in ml-prims
- PR #627: C++: Fixed dbscan crash issue filed in 613
- PR #640: Remove setuptools from conda run dependency
- PR #646: Update link in contributing.md
- PR #649: Bug fix to LinAlg::reduce_rows_by_key prim filed in issue #648
- PR #666: fixes to gitutils.py to resolve both string decode and handling of uncommitted files
- PR #676: Fix template parameters in `bernoulli()` implementation.
- PR #685: Make CuPy optional to avoid nccl conda package conflicts
- PR #687: prims: updated tolerance for reduce_cols_by_key unit-tests
- PR #689: Removing extra prints from NearestNeighbors cython
- PR #718: Bug fix for DBSCAN and increasing batch size of sgd
- PR #719: Adding additional checks for dtype of the data
- PR #736: Bug fix for RF wrapper and .cu print function
- PR #547: Fixed issue if C++ compiler is specified via CXX during configure.
- PR #759: Configure Sphinx to render params correctly
- PR #762: Apply threshold to remove flakiness of UMAP tests.
- PR #768: Fixing memory bug from stateless refactor
- PR #782: Nearest neighbors checking properly whether memory should be freed
- PR #783: UMAP was using wrong size for knn computation
- PR #776: Hotfix for self.variables in RF
- PR #777: Fix numpy input bug
- PR #784: Fix jit of shuffle_idx python function
- PR #790: Fix rows_sample input type for RF
- PR #793: Fix for dtype conversion utility for numba arrays without cupy installed
- PR #806: Add a seed for sklearn model in RF test file
- PR #843: Rf quantile fix

# cuML 0.7.0 (10 May 2019)

## New Features

- PR #405: Quasi-Newton GLM Solvers
- PR #277: Add row- and column-wise weighted mean primitive
- PR #424: Add a grid-sync struct for inter-block synchronization
- PR #430: Add R-Squared Score to ml primitives
- PR #463: Add matrix gather to ml primitives
- PR #435: Expose cumlhandle in cython + developer guide
- PR #455: Remove default-stream arguement across ml-prims and cuML
- PR #375: cuml cpp shared library renamed to libcuml++.so
- PR #460: Random Forest & Decision Trees (Single-GPU, Classification)
- PR #491: Add doxygen build target for ml-prims
- PR #505: Add R-Squared Score to python interface
- PR #507: Add coordinate descent for lasso and elastic-net
- PR #511: Add a minmax ml-prim
- PR #516: Added Trustworthiness score feature
- PR #520: Add local build script to mimic gpuCI
- PR #503: Add column-wise matrix sort primitive
- PR #525: Add docs build script to cuML
- PR #528: Remove current KMeans and replace it with a new single GPU implementation built using ML primitives

## Improvements

- PR #481: Refactoring Quasi-Newton to use cumlHandle
- PR #467: Added validity check on cumlHandle_t
- PR #461: Rewrote permute and added column major version
- PR #440: README updates
- PR #295: Improve build-time and the interface e.g., enable bool-OutType, for distance()
- PR #390: Update docs version
- PR #272: Add stream parameters to cublas and cusolver wrapper functions
- PR #447: Added building and running mlprims tests to CI
- PR #445: Lower dbscan memory usage by computing adjacency matrix directly
- PR #431: Add support for fancy iterator input types to LinAlg::reduce_rows_by_key
- PR #394: Introducing cumlHandle API to dbscan and add example
- PR #500: Added CI check for black listed CUDA Runtime API calls
- PR #475: exposing cumlHandle for dbscan from python-side
- PR #395: Edited the CONTRIBUTING.md file
- PR #407: Test files to run stress, correctness and unit tests for cuml algos
- PR #512: generic copy method for copying buffers between device/host
- PR #533: Add cudatoolkit conda dependency
- PR #524: Use cmake find blas and find lapack to pass configure options to faiss
- PR #527: Added notes on UMAP differences from reference implementation
- PR #540: Use latest release version in update-version CI script
- PR #552: Re-enable assert in kmeans tests with xfail as needed
- PR #581: Add shared memory fast col major to row major function back with bound checks
- PR #592: More efficient matrix copy/reverse methods
- PR #721: Added pickle tests for DBSCAN and Random Projections

## Bug Fixes

- PR #334: Fixed segfault in `ML::cumlHandle_impl::destroyResources`
- PR #349: Developer guide clarifications for cumlHandle and cumlHandle_impl
- PR #398: Fix CI scripts to allow nightlies to be uploaded
- PR #399: Skip PCA tests to allow CI to run with driver 418
- PR #422: Issue in the PCA tests was solved and CI can run with driver 418
- PR #409: Add entry to gitmodules to ignore build artifacts
- PR #412: Fix for svdQR function in ml-prims
- PR #438: Code that depended on FAISS was building everytime.
- PR #358: Fixed an issue when switching streams on MLCommon::device_buffer and MLCommon::host_buffer
- PR #434: Fixing bug in CSR tests
- PR #443: Remove defaults channel from ci scripts
- PR #384: 64b index arithmetic updates to the kernels inside ml-prims
- PR #459: Fix for runtime library path of pip package
- PR #464: Fix for C++11 destructor warning in qn
- PR #466: Add support for column-major in LinAlg::*Norm methods
- PR #465: Fixing deadlock issue in GridSync due to consecutive sync calls
- PR #468: Fix dbscan example build failure
- PR #470: Fix resource leakage in Kalman filter python wrapper
- PR #473: Fix gather ml-prim test for change in rng uniform API
- PR #477: Fixes default stream initialization in cumlHandle
- PR #480: Replaced qn_fit() declaration with #include of file containing definition to fix linker error
- PR #495: Update cuDF and RMM versions in GPU ci test scripts
- PR #499: DEVELOPER_GUIDE.md: fixed links and clarified ML::detail::streamSyncer example
- PR #506: Re enable ml-prim tests in CI
- PR #508: Fix for an error with default argument in LinAlg::meanSquaredError
- PR #519: README.md Updates and adding BUILD.md back
- PR #526: Fix the issue of wrong results when fit and transform of PCA are called separately
- PR #531: Fixing missing arguments in updateDevice() for RF
- PR #543: Exposing dbscan batch size through cython API and fixing broken batching
- PR #551: Made use of ZLIB_LIBRARIES consistent between ml_test and ml_mg_test
- PR #557: Modified CI script to run cuML tests before building mlprims and removed lapack flag
- PR #578: Updated Readme.md to add lasso and elastic-net
- PR #580: Fixing cython garbage collection bug in KNN
- PR #577: Use find libz in prims cmake
- PR #594: fixed cuda-memcheck mean_center test failures


# cuML 0.6.1 (09 Apr 2019)

## Bug Fixes

- PR #462 Runtime library path fix for cuML pip package


# cuML 0.6.0 (22 Mar 2019)

## New Features

- PR #249: Single GPU Stochastic Gradient Descent for linear regression, logistic regression, and linear svm with L1, L2, and elastic-net penalties.
- PR #247: Added "proper" CUDA API to cuML
- PR #235: NearestNeighbors MG Support
- PR #261: UMAP Algorithm
- PR #290: NearestNeighbors numpy MG Support
- PR #303: Reusable spectral embedding / clustering
- PR #325: Initial support for single process multi-GPU OLS and tSVD
- PR #271: Initial support for hyperparameter optimization with dask for many models

## Improvements

- PR #144: Dockerfile update and docs for LinearRegression and Kalman Filter.
- PR #168: Add /ci/gpu/build.sh file to cuML
- PR #167: Integrating full-n-final ml-prims repo inside cuml
- PR #198: (ml-prims) Removal of *MG calls + fixed a bug in permute method
- PR #194: Added new ml-prims for supporting LASSO regression.
- PR #114: Building faiss C++ api into libcuml
- PR #64: Using FAISS C++ API in cuML and exposing bindings through cython
- PR #208: Issue ml-common-3: Math.h: swap thrust::for_each with binaryOp,unaryOp
- PR #224: Improve doc strings for readable rendering with readthedocs
- PR #209: Simplify README.md, move build instructions to BUILD.md
- PR #218: Fix RNG to use given seed and adjust RNG test tolerances.
- PR #225: Support for generating random integers
- PR #215: Refactored LinAlg::norm to Stats::rowNorm and added Stats::colNorm
- PR #234: Support for custom output type and passing index value to main_op in *Reduction kernels
- PR #230: Refactored the cuda_utils header
- PR #236: Refactored cuml python package structure to be more sklearn like
- PR #232: Added reduce_rows_by_key
- PR #246: Support for 2 vectors in the matrix vector operator
- PR #244: Fix for single GPU OLS and Ridge to support one column training data
- PR #271: Added get_params and set_params functions for linear and ridge regression
- PR #253: Fix for issue #250-reduce_rows_by_key failed memcheck for small nkeys
- PR #269: LinearRegression, Ridge Python docs update and cleaning
- PR #322: set_params updated
- PR #237: Update build instructions
- PR #275: Kmeans use of faster gpu_matrix
- PR #288: Add n_neighbors to NearestNeighbors constructor
- PR #302: Added FutureWarning for deprecation of current kmeans algorithm
- PR #312: Last minute cleanup before release
- PR #315: Documentation updating and enhancements
- PR #330: Added ignored argument to pca.fit_transform to map to sklearn's implemenation
- PR #342: Change default ABI to ON
- PR #572: Pulling DBSCAN components into reusable primitives


## Bug Fixes

- PR #193: Fix AttributeError in PCA and TSVD
- PR #211: Fixing inconsistent use of proper batch size calculation in DBSCAN
- PR #202: Adding back ability for users to define their own BLAS
- PR #201: Pass CMAKE CUDA path to faiss/configure script
- PR #200 Avoid using numpy via cimport in KNN
- PR #228: Bug fix: LinAlg::unaryOp with 0-length input
- PR #279: Removing faiss-gpu references in README
- PR #321: Fix release script typo
- PR #327: Update conda requirements for version 0.6 requirements
- PR #352: Correctly calculating numpy chunk sizing for kNN
- PR #345: Run python import as part of package build to trigger compilation
- PR #347: Lowering memory usage of kNN.
- PR #355: Fixing issues with very large numpy inputs to SPMG OLS and tSVD.
- PR #357: Removing FAISS requirement from README
- PR #362: Fix for matVecOp crashing on large input sizes
- PR #366: Index arithmetic issue fix with TxN_t class
- PR #376: Disabled kmeans tests since they are currently too sensitive (see #71)
- PR #380: Allow arbitrary data size on ingress for numba_utils.row_matrix
- PR #385: Fix for long import cuml time in containers and fix for setup_pip
- PR #630: Fixing a missing kneighbors in nearest neighbors python proxy

# cuML 0.5.1 (05 Feb 2019)

## Bug Fixes

- PR #189 Avoid using numpy via cimport to prevent ABI issues in Cython compilation


# cuML 0.5.0 (28 Jan 2019)

## New Features

- PR #66: OLS Linear Regression
- PR #44: Distance calculation ML primitives
- PR #69: Ridge (L2 Regularized) Linear Regression
- PR #103: Linear Kalman Filter
- PR #117: Pip install support
- PR #64: Device to device support from cuML device pointers into FAISS

## Improvements

- PR #56: Make OpenMP optional for building
- PR #67: Github issue templates
- PR #44: Refactored DBSCAN to use ML primitives
- PR #91: Pytest cleanup and sklearn toyset datasets based pytests for kmeans and dbscan
- PR #75: C++ example to use kmeans
- PR #117: Use cmake extension to find any zlib installed in system
- PR #94: Add cmake flag to set ABI compatibility
- PR #139: Move thirdparty submodules to root and add symlinks to new locations
- PR #151: Replace TravisCI testing and conda pkg builds with gpuCI
- PR #164: Add numba kernel for faster column to row major transform
- PR #114: Adding FAISS to cuml build

## Bug Fixes

- PR #48: CUDA 10 compilation warnings fix
- PR #51: Fixes to Dockerfile and docs for new build system
- PR #72: Fixes for GCC 7
- PR #96: Fix for kmeans stack overflow with high number of clusters
- PR #105: Fix for AttributeError in kmeans fit method
- PR #113: Removed old  glm python/cython files
- PR #118: Fix for AttributeError in kmeans predict method
- PR #125: Remove randomized solver option from PCA python bindings


# cuML 0.4.0 (05 Dec 2018)

## New Features

## Improvements

- PR #42: New build system: separation of libcuml.so and cuml python package
- PR #43: Added changelog.md

## Bug Fixes


# cuML 0.3.0 (30 Nov 2018)

## New Features

- PR #33: Added ability to call cuML algorithms using numpy arrays

## Improvements

- PR #24: Fix references of python package from cuML to cuml and start using versioneer for better versioning
- PR #40: Added support for refactored cuDF 0.3.0, updated Conda files
- PR #33: Major python test cleaning, all tests pass with cuDF 0.2.0 and 0.3.0. Preparation for new build system
- PR #34: Updated batch count calculation logic in DBSCAN
- PR #35: Beginning of DBSCAN refactor to use cuML mlprims and general improvements

## Bug Fixes

- PR #30: Fixed batch size bug in DBSCAN that caused crash. Also fixed various locations for potential integer overflows
- PR #28: Fix readthedocs build documentation
- PR #29: Fix pytests for cuml name change from cuML
- PR #33: Fixed memory bug that would cause segmentation faults due to numba releasing memory before it was used. Also fixed row major/column major bugs for different algorithms
- PR #36: Fix kmeans gtest to use device data
- PR #38: cuda\_free bug removed that caused google tests to sometimes pass and sometimes fail randomly
- PR #39: Updated cmake to correctly link with CUDA libraries, add CUDA runtime linking and include source files in compile target

# cuML 0.2.0 (02 Nov 2018)

## New Features

- PR #11: Kmeans algorithm added
- PR #7: FAISS KNN wrapper added
- PR #21: Added Conda install support

## Improvements

- PR #15: Added compatibility with cuDF (from prior pyGDF)
- PR #13: Added FAISS to Dockerfile
- PR #21: Added TravisCI build system for CI and Conda builds

## Bug Fixes

- PR #4: Fixed explained variance bug in TSVD
- PR #5: Notebook bug fixes and updated results


# cuML 0.1.0

Initial release including PCA, TSVD, DBSCAN, ml-prims and cython wrappers<|MERGE_RESOLUTION|>--- conflicted
+++ resolved
@@ -13,12 +13,9 @@
 - PR #2906: Moving `linalg` decomp to RAFT namespaces
 - PR #2996: Removing the max_depth restriction for switching to the batched backend
 - PR #3004: Remove Single Process Multi GPU (SPMG) code
-<<<<<<< HEAD
 - PR #3032: FIL: Add optimization parameter `blocks_per_sm` that will help all but tiniest models
-=======
 - PR #3044: Move leftover `linalg` and `stats` to RAFT namespaces
 - PR #3074: Reducing dask coordinate descent test runtime
->>>>>>> 3fa3cdf2
 
 ## Bug Fixes
 - PR #3072: Fusing metrics and score directories in src_prims
