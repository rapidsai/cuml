# cuML 0.7.0 (Date TBD)

## New Features

- PR #277: Added row- and column-wise weighted mean primitive

## Improvements

- PR #295: Improve build-time and the interface e.g., enable bool-OutType, for distance()

## Bug Fixes

- PR #334: Fixed segfault in `ML::cumlHandle_impl::destroyResources`

# cuML 0.6.0 (Date TBD)

## New Features

- PR #249: Single GPU Stochastic Gradient Descent for linear regression, logistic regression, and linear svm with L1, L2, and elastic-net penalties.
- PR #247: Added "proper" CUDA API to cuML
- PR #235: NearestNeighbors MG Support
- PR #261: UMAP Algorithm
- PR #290: NearestNeighbors numpy MG Support
- PR #303: Reusable spectral embedding / clustering
- PR #325: Initial support for single process multi-GPU OLS and tSVD
- PR #271: Initial support for hyperparameter optimization with dask for many models

## Improvements

- PR #144: Dockerfile update and docs for LinearRegression and Kalman Filter.
- PR #168: Add /ci/gpu/build.sh file to cuML
- PR #167: Integrating full-n-final ml-prims repo inside cuml
- PR #198: (ml-prims) Removal of *MG calls + fixed a bug in permute method
- PR #194: Added new ml-prims for supporting LASSO regression.
- PR #114: Building faiss C++ api into libcuml
- PR #64: Using FAISS C++ API in cuML and exposing bindings through cython
- PR #208: Issue ml-common-3: Math.h: swap thrust::for_each with binaryOp,unaryOp
- PR #224: Improve doc strings for readable rendering with readthedocs
- PR #209: Simplify README.md, move build instructions to BUILD.md
- PR #218: Fix RNG to use given seed and adjust RNG test tolerances.
- PR #225: Support for generating random integers
- PR #215: Refactored LinAlg::norm to Stats::rowNorm and added Stats::colNorm
- PR #234: Support for custom output type and passing index value to main_op in *Reduction kernels
- PR #230: Refactored the cuda_utils header
- PR #236: Refactored cuml python package structure to be more sklearn like
- PR #232: Added reduce_rows_by_key
- PR #246: Support for 2 vectors in the matrix vector operator
- PR #244: Fix for single GPU OLS and Ridge to support one column training data
- PR #271: Added get_params and set_params functions for linear and ridge regression
- PR #253: Fix for issue #250-reduce_rows_by_key failed memcheck for small nkeys
- PR #269: LinearRegression, Ridge Python docs update and cleaning
- PR #322: set_params updated
- PR #237: Update build instructions
- PR #275: Kmeans use of faster gpu_matrix
- PR #288: Add n_neighbors to NearestNeighbors constructor
- PR #302: Added FutureWarning for deprecation of current kmeans algorithm
- PR #312: Last minute cleanup before release
- PR #330: Added ignored argument to pca.fit_transform to map to sklearn's implemenation
- PR #342 Change default ABI to ON

## Bug Fixes

- PR #193: Fix AttributeError in PCA and TSVD
- PR #211: Fixing inconsistent use of proper batch size calculation in DBSCAN
- PR #202: Adding back ability for users to define their own BLAS
- PR #201: Pass CMAKE CUDA path to faiss/configure script
- PR #200 Avoid using numpy via cimport in KNN
- PR #228: Bug fix: LinAlg::unaryOp with 0-length input
- PR #279: Removing faiss-gpu references in README
- PR #321: Fix release script typo
- PR #327: Update conda requirements for version 0.6 requirements
- PR #352: Correctly calculating numpy chunk sizing for kNN
- PR #345: Run python import as part of package build to trigger compilation
<<<<<<< HEAD
- PR #351: Fixing issues with very large numpy inputs to SPMG OLS and tSVD.
=======
- PR #347: Lowering memory usage of kNN.  
>>>>>>> eff98603

# cuML 0.5.1 (05 Feb 2019)

## Bug Fixes

- PR #189 Avoid using numpy via cimport to prevent ABI issues in Cython compilation


# cuML 0.5.0 (28 Jan 2019)

## New Features

- PR #66: OLS Linear Regression
- PR #44: Distance calculation ML primitives
- PR #69: Ridge (L2 Regularized) Linear Regression
- PR #103: Linear Kalman Filter
- PR #117: Pip install support
- PR #64: Device to device support from cuML device pointers into FAISS

## Improvements

- PR #56: Make OpenMP optional for building
- PR #67: Github issue templates
- PR #44: Refactored DBSCAN to use ML primitives
- PR #91: Pytest cleanup and sklearn toyset datasets based pytests for kmeans and dbscan
- PR #75: C++ example to use kmeans
- PR #117: Use cmake extension to find any zlib installed in system
- PR #94: Add cmake flag to set ABI compatibility
- PR #139: Move thirdparty submodules to root and add symlinks to new locations
- PR #151: Replace TravisCI testing and conda pkg builds with gpuCI
- PR #164: Add numba kernel for faster column to row major transform
- PR #114: Adding FAISS to cuml build

## Bug Fixes

- PR #48: CUDA 10 compilation warnings fix
- PR #51: Fixes to Dockerfile and docs for new build system
- PR #72: Fixes for GCC 7
- PR #96: Fix for kmeans stack overflow with high number of clusters
- PR #105: Fix for AttributeError in kmeans fit method
- PR #113: Removed old  glm python/cython files
- PR #118: Fix for AttributeError in kmeans predict method
- PR #125: Remove randomized solver option from PCA python bindings


# cuML 0.4.0 (05 Dec 2018)

## New Features

## Improvements

- PR #42: New build system: separation of libcuml.so and cuml python package
- PR #43: Added changelog.md

## Bug Fixes


# cuML 0.3.0 (30 Nov 2018)

## New Features

- PR #33: Added ability to call cuML algorithms using numpy arrays

## Improvements

- PR #24: Fix references of python package from cuML to cuml and start using versioneer for better versioning
- PR #40: Added support for refactored cuDF 0.3.0, updated Conda files
- PR #33: Major python test cleaning, all tests pass with cuDF 0.2.0 and 0.3.0. Preparation for new build system
- PR #34: Updated batch count calculation logic in DBSCAN
- PR #35: Beginning of DBSCAN refactor to use cuML mlprims and general improvements

## Bug Fixes

- PR #30: Fixed batch size bug in DBSCAN that caused crash. Also fixed various locations for potential integer overflows
- PR #28: Fix readthedocs build documentation
- PR #29: Fix pytests for cuml name change from cuML
- PR #33: Fixed memory bug that would cause segmentation faults due to numba releasing memory before it was used. Also fixed row major/column major bugs for different algorithms
- PR #36: Fix kmeans gtest to use device data
- PR #38: cuda\_free bug removed that caused google tests to sometimes pass and sometimes fail randomly
- PR #39: Updated cmake to correctly link with CUDA libraries, add CUDA runtime linking and include source files in compile target

# cuML 0.2.0 (02 Nov 2018)

## New Features

- PR #11: Kmeans algorithm added
- PR #7: FAISS KNN wrapper added
- PR #21: Added Conda install support

## Improvements

- PR #15: Added compatibility with cuDF (from prior pyGDF)
- PR #13: Added FAISS to Dockerfile
- PR #21: Added TravisCI build system for CI and Conda builds

## Bug Fixes

- PR #4: Fixed explained variance bug in TSVD
- PR #5: Notebook bug fixes and updated results


# cuML 0.1.0

Initial release including PCA, TSVD, DBSCAN, ml-prims and cython wrappers<|MERGE_RESOLUTION|>--- conflicted
+++ resolved
@@ -71,11 +71,9 @@
 - PR #327: Update conda requirements for version 0.6 requirements
 - PR #352: Correctly calculating numpy chunk sizing for kNN
 - PR #345: Run python import as part of package build to trigger compilation
-<<<<<<< HEAD
-- PR #351: Fixing issues with very large numpy inputs to SPMG OLS and tSVD.
-=======
+- PR #351: Fixing issues with very large numpy inputs to SPMG OLS and tSVD
 - PR #347: Lowering memory usage of kNN.  
->>>>>>> eff98603
+
 
 # cuML 0.5.1 (05 Feb 2019)
 
