--- conflicted
+++ resolved
@@ -73,11 +73,8 @@
 - PR #2880: Fix bugs in Auto-ARIMA when s==None
 - PR #2877: TSNE exception for n_components > 2
 - PR #2879: Update unit test for LabelEncoder on filtered input
-<<<<<<< HEAD
 - PR #2932: Marking KBinsDiscretizer pytests as xfail
-=======
 - PR #2925: Fixing Owner Bug When Slicing CumlArray Objects
->>>>>>> 264a0d23
 
 # cuML 0.15.0 (Date TBD)
 
