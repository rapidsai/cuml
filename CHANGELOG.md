# cuML 0.16.0 (Date TBD)

## New Features
- PR #2922: Install RAFT headers with cuML
- PR #2909: Update allgatherv for compatibility with latest RAFT
- PR #2677: Ability to export RF trees as JSON
- PR #2698: Distributed TF-IDF transformer
- PR #2476: Porter Stemmer
- PR #2789: Dask LabelEncoder
- PR #2152: add FIL C++ benchmark
- PR #2638: Improve cython build with custom `build_ext`
- PR #2866: Support XGBoost-style multiclass models (gradient boosted decision trees) in FIL C++
- PR #2874: Issue warning for degraded accuracy with float64 models in Treelite
- PR #2881: Introduces experimental batched backend for random forest
- PR #2916: Add SKLearn multi-class GBDT model support in FIL

## Improvements
- PR #2873: Remove empty marker kernel code for NVTX markers
- PR #2796: Remove tokens of length 1 by default for text vectorizers
- PR #2741: Use rapids build packages in conda environments
- PR #2735: Update seed to random_state in random forest and associated tests
- PR #2739: Use cusparse_wrappers.h from RAFT
- PR #2729: Replace `cupy.sparse` with `cupyx.scipy.sparse`
- PR #2749: Correct docs for python version used in cuml_dev conda environment
- PR #2747: Adopting raft::handle_t and raft::comms::comms_t in cuML
- PR #2762: Fix broken links and provide minor edits to docs
- PR #2723: Support and enable convert_dtype in estimator predict
- PR #2758: Match sklearn's default n_components behavior for PCA
- PR #2770: Fix doxygen version during cmake
- PR #2766: Update default RandomForestRegressor score function to use r2
- PR #2775: Enablinbg mg gtests w/ raft mpi comms
- PR #2783: Add pytest that will fail when GPU IDs in Dask cluster are not unique
- PR #2784: Add SparseCumlArray container for sparse index/data arrays
- PR #2785: Add in cuML-specific dev conda dependencies
- PR #2778: Add README for FIL
- PR #2799: Reenable lightgbm test with lower (1%) proba accuracy
- PR #2800: Align cuML's spdlog version with RMM's
- PR #2824: Make data conversions warnings be debug level
- PR #2835: Rng prims, utils, and dependencies in RAFT
- PR #2541: Improve Documentation Examples and Source Linking
- PR #2837: Make the FIL node reorder loop more obvious
- PR #2849: make num_classes significant in FLOAT_SCALAR case
- PR #2792: Project flash (new build process) script changes
- PR #2850: Clean up unused params in paramsPCA
- PR #2871: Add timing function to utils
- PR #2863: in FIL, rename leaf_value_t enums to more descriptive
- PR #2867: improve stability of FIL benchmark measurements
- PR #2798: Add python tests for FIL multiclass classification of lightgbm models
- PR #2892: Update ci/local/README.md
- PR #2910: Adding Support for CuPy 8.x
- PR #2914: Add tests for XGBoost multi-class models in FIL
- PR #2930: Pin libfaiss to <=1.6.3
- PR #2928: Updating Estimators Derived from Base for Consistency
- PR #2942: Adding `cuml.experimental` to the Docs

## Bug Fixes
- PR #2982: Adjust kneighbors classifier test threshold to avoid intermittent failure
- PR #2885: Changing test target for NVTX wrapper test
- PR #2882: Allow import on machines without GPUs
- PR #2875: Bug fix to enable colorful NVTX markers
- PR #2744: Supporting larger number of classes in KNeighborsClassifier
- PR #2769: Remove outdated doxygen options for 1.8.20
- PR #2787: Skip lightgbm test for version 3 and above temporarily
- PR #2805: Retain index in stratified splitting for dataframes
- PR #2781: Use Python print to correctly redirect spdlogs when sys.stdout is changed
- PR #2787: Skip lightgbm test for version 3 and above temporarily
- PR #2813: Fix memory access in generation of non-row-major random blobs
- PR #2810: Update Rf MNMG threshold to prevent sporadic test failure
- PR #2808: Relax Doxygen version required in CMake to coincide with integration repo
- PR #2818: Fix parsing of singlegpu option in build command
- PR #2827: Force use of whole dataset when sample bootstrapping is disabled
- PR #2829: Fixing description for labels in docs and removing row number constraint from PCA xform/inverse_xform
- PR #2832: Updating stress tests that fail with OOM
- PR #2831: Removing repeated capture and parameter in lambda function
- PR #2847: Workaround for TSNE lockup, change caching preference.
- PR #2842: KNN index preprocessors were using incorrect n_samples
- PR #2848: Fix typo in Python docstring for UMAP
- PR #2856: Fix LabelEncoder for filtered input
- PR #2855: Updates for RMM being header only
- PR #2844: Fix for OPG KNN Classifier & Regressor
- PR #2880: Fix bugs in Auto-ARIMA when s==None
- PR #2877: TSNE exception for n_components > 2
- PR #2879: Update unit test for LabelEncoder on filtered input
- PR #2932: Marking KBinsDiscretizer pytests as xfail
- PR #2925: Fixing Owner Bug When Slicing CumlArray Objects
- PR #2931: Fix notebook error handling in gpuCI
- PR #2943: Remove unused shuffle_features parameter
- PR #2940: Correcting labels meta dtype for `cuml.dask.make_classification`
- PR #2968: Remove shuffle_features from RF param names
- PR #2957: Fix ols test size for stability
- PR #2972: Upgrade Treelite to 0.93
<<<<<<< HEAD
- PR #2981: Prevent unguarded import of sklearn in SVC
=======
- PR #2984: Fix GPU test scripts gcov error
>>>>>>> 619f595b

# cuML 0.15.0 (Date TBD)

## New Features
- PR #2581: Added model persistence via joblib in each section of estimator_intro.ipynb
- PR #2554: Hashing Vectorizer and general vectorizer improvements
- PR #2240: Making Dask models pickleable
- PR #2267: CountVectorizer estimator
- PR #2261: Exposing new FAISS metrics through Python API
- PR #2287: Single-GPU TfidfTransformer implementation
- PR #2289: QR SVD solver for MNMG PCA
- PR #2312: column-major support for make_blobs
- PR #2172: Initial support for auto-ARIMA
- PR #2394: Adding cosine & correlation distance for KNN
- PR #2392: PCA can accept sparse inputs, and sparse prim for computing covariance
- PR #2465: Support pandas 1.0+
- PR #2550: Single GPU Target Encoder
- PR #2519: Precision recall curve using cupy
- PR #2500: Replace UMAP functionality dependency on nvgraph with RAFT Spectral Clustering
- PR #2502: cuML Implementation of `sklearn.metrics.pairwise_distances`
- PR #2520: TfidfVectorizer estimator
- PR #2211: MNMG KNN Classifier & Regressor
- PR #2461: Add KNN Sparse Output Functionality
- PR #2615: Incremental PCA
- PR #2594: Confidence intervals for ARIMA forecasts
- PR #2607: Add support for probability estimates in SVC
- PR #2618: SVM class and sample weights
- PR #2635: Decorator to generate docstrings with autodetection of parameters
- PR #2270: Multi class MNMG RF
- PR #2661: CUDA-11 support for single-gpu code
- PR #2322: Sparse FIL forests with 8-byte nodes
- PR #2675: Update conda recipes to support CUDA 11
- PR #2645: Add experimental, sklearn-based preprocessing

## Improvements
- PR #2336: Eliminate `rmm.device_array` usage
- PR #2262: Using fully shared PartDescriptor in MNMG decomposiition, linear models, and solvers
- PR #2310: Pinning ucx-py to 0.14 to make 0.15 CI pass
- PR #1945: enable clang tidy
- PR #2339: umap performance improvements
- PR #2308: Using fixture for Dask client to eliminate possiblity of not closing
- PR #2345: make C++ logger level definition to be the same as python layer
- PR #2329: Add short commit hash to conda package name
- PR #2362: Implement binary/multi-classification log loss with cupy
- PR #2363: Update threshold and make other changes for stress tests
- PR #2371: Updating MBSGD tests to use larger batches
- PR #2380: Pinning libcumlprims version to ease future updates
- PR #2405: Remove references to deprecated RMM headers.
- PR #2340: Import ARIMA in the root init file and fix the `test_fit_function` test
- PR #2408: Install meta packages for dependencies
- PR #2417: Move doc customization scripts to Jenkins
- PR #2427: Moving MNMG decomposition to cuml
- PR #2433: Add libcumlprims_mg to CMake
- PR #2420: Add and set convert_dtype default to True in estimator fit methods
- PR #2411: Refactor Mixin classes and use in classifier/regressor estimators
- PR #2442: fix setting RAFT_DIR from the RAFT_PATH env var
- PR #2469: Updating KNN c-api to document all arguments
- PR #2453: Add CumlArray to API doc
- PR #2440: Use Treelite Conda package
- PR #2403: Support for input and output type consistency in logistic regression predict_proba
- PR #2473: Add metrics.roc_auc_score to API docs. Additional readability and minor docs bug fixes
- PR #2468: Add `_n_features_in_` attribute to all single GPU estimators that implement fit
- PR #2489: Removing explicit FAISS build and adding dependency on libfaiss conda package
- PR #2480: Moving MNMG glm and solvers to cuml
- PR #2490: Moving MNMG KMeans to cuml
- PR #2483: Moving MNMG KNN to cuml
- PR #2492: Adding additional assertions to mnmg nearest neighbors pytests
- PR #2439: Update dask RF code to have print_detailed function
- PR #2431: Match output of classifier predict with target dtype
- PR #2237: Refactor RF cython code
- PR #2513: Fixing LGTM Analysis Issues
- PR #2099: Raise an error when float64 data is used with dask RF
- PR #2522: Renaming a few arguments in KNeighbors* to be more readable
- PR #2499: Provide access to `cuml.DBSCAN` core samples
- PR #2526: Removing PCA TSQR as a solver due to scalability issues
- PR #2536: Update conda upload versions for new supported CUDA/Python
- PR #2538: Remove Protobuf dependency
- PR #2553: Test pickle protocol 5 support
- PR #2570: Accepting single df or array input in train_test_split
- PR #2566: Remove deprecated cuDF from_gpu_matrix calls
- PR #2583: findpackage.cmake.in template for cmake dependencies
- PR #2577: Fully removing NVGraph dependency for CUDA 11 compatibility
- PR #2575: Speed up TfidfTransformer
- PR #2584: Removing dependency on sklearn's NotFittedError
- PR #2591: Generate benchmark datsets using `cuml.datasets`
- PR #2548: Fix limitation on number of rows usable with tSNE and refactor memory allocation
- PR #2589: including cuda-11 build fixes into raft
- PR #2599: Add Stratified train_test_split
- PR #2487: Set classes_ attribute during classifier fit
- PR #2605: Reduce memory usage in tSNE
- PR #2611: Adding building doxygen docs to gpu ci
- PR #2631: Enabling use of gtest conda package for build
- PR #2623: Fixing kmeans score() API to be compatible with Scikit-learn
- PR #2629: Add naive_bayes api docs
- PR #2643: 'dense' and 'sparse' values of `storage_type` for FIL
- PR #2691: Generic Base class attribute setter
- PR #2666: Update MBSGD documentation to mention that the model is experimental
- PR #2687: Update xgboost version to 1.2.0dev.rapidsai0.15
- PR #2684: CUDA 11 conda development environment yml and faiss patch
- PR #2648: Replace CNMeM with `rmm::mr::pool_memory_resource`.
- PR #2686: Improve SVM tests
- PR #2692: Changin LBFGS log level
- PR #2705: Add sum operator and base operator overloader functions to cumlarray
- PR #2701: Updating README + Adding ref to UMAP paper
- PR #2721: Update API docs
- PR #2730: Unpin cumlprims in conda recipes for release

## Bug Fixes
- PR #2369: Update RF code to fix set_params memory leak
- PR #2364: Fix for random projection
- PR #2373: Use Treelite Pip package in GPU testing
- PR #2376: Update documentation Links
- PR #2407: fixed batch count in DBScan for integer overflow case
- PR #2413: CumlArray and related methods updates to account for cuDF.Buffer contiguity update
- PR #2424: --singlegpu flag fix on build.sh script
- PR #2432: Using correct algo_name for UMAP in benchmark tests
- PR #2445: Restore access to coef_ property of Lasso
- PR #2441: Change p2p_enabled definition to work without ucx
- PR #2447: Drop `nvstrings`
- PR #2450: Update local build to use new gpuCI image
- PR #2454: Mark RF memleak test as XFAIL, because we can't detect memleak reliably
- PR #2455: Use correct field to store data type in `LabelEncoder.fit_transform`
- PR #2475: Fix typo in build.sh
- PR #2496: Fixing indentation for simulate_data in test_fil.py
- PR #2494: Set QN regularization strength consistent with scikit-learn
- PR #2486: Fix cupy input to kmeans init
- PR #2497: Changes to accomodate cuDF unsigned categorical changes
- PR #2209: Fix FIL benchmark for gpuarray-c input
- PR #2507: Import `treelite.sklearn`
- PR #2521: Fixing invalid smem calculation in KNeighborsCLassifier
- PR #2515: Increase tolerance for LogisticRegression test
- PR #2532: Updating doxygen in new MG headers
- PR #2521: Fixing invalid smem calculation in KNeighborsCLassifier
- PR #2515: Increase tolerance for LogisticRegression test
- PR #2545: Fix documentation of n_iter_without_progress in tSNE Python bindings
- PR #2543: Improve numerical stability of QN solver
- PR #2544: Fix Barnes-Hut tSNE not using specified post_learning_rate
- PR #2558: Disabled a long-running FIL test
- PR #2540: Update default value for n_epochs in UMAP to match documentation & sklearn API
- PR #2535: Fix issue with incorrect docker image being used in local build script
- PR #2542: Fix small memory leak in TSNE
- PR #2552: Fixed the length argument of updateDevice calls in RF test
- PR #2565: Fix cell allocation code to avoid loops in quad-tree. Prevent NaNs causing infinite descent
- PR #2563: Update scipy call for arima gradient test
- PR #2569: Fix for cuDF update
- PR #2508: Use keyword parameters in sklearn.datasets.make_* functions
- PR #2587: Attributes for estimators relying on solvers
- PR #2586: Fix SVC decision function data type
- PR #2573: Considering managed memory as device type on checking for KMeans
- PR #2574: Fixing include path in `tsvd_mg.pyx`
- PR #2506: Fix usage of CumlArray attributes on `cuml.common.base.Base`
- PR #2593: Fix inconsistency in train_test_split
- PR #2609: Fix small doxygen issues
- PR #2610: Remove cuDF tolist call
- PR #2613: Removing thresholds from kmeans score tests (SG+MG)
- PR #2616: Small test code fix for pandas dtype tests
- PR #2617: Fix floating point precision error in tSNE
- PR #2625: Update Estimator notebook to resolve errors
- PR #2634: singlegpu build option fixes
- PR #2641: [Breaking] Make `max_depth` in RF compatible with scikit-learn
- PR #2650: Make max_depth behave consistently for max_depth > 14
- PR #2651: AutoARIMA Python bug fix
- PR #2654: Fix for vectorizer concatenations
- PR #2655: Fix C++ RF predict function access of rows/samples array
- PR #2649: Cleanup sphinx doc warnings for 0.15
- PR #2668: Order conversion improvements to account for cupy behavior changes
- PR #2669: Revert PR 2655 Revert "Fixes C++ RF predict function"
- PR #2683: Fix incorrect "Bad CumlArray Use" error messages on test failures
- PR #2695: Fix debug build issue due to incorrect host/device method setup
- PR #2709: Fixing OneHotEncoder Overflow Error
- PR #2710: Fix SVC doc statement about predic_proba
- PR #2726: Return correct output type in QN
- PR #2711: Fix Dask RF failure intermittently
- PR #2718: Fix temp directory for py.test
- PR #2719: Set KNeighborsRegressor output dtype according to training target dtype
- PR #2720: Updates to outdated links
- PR #2722: Getting cuML covariance test passing w/ Cupy 7.8 & CUDA 11

# cuML 0.14.0 (03 Jun 2020)

## New Features
- PR #1994: Support for distributed OneHotEncoder
- PR #1892: One hot encoder implementation with cupy
- PR #1655: Adds python bindings for homogeneity score
- PR #1704: Adds python bindings for completeness score
- PR #1687: Adds python bindings for mutual info score
- PR #1980: prim: added a new write-only unary op prim
- PR #1867: C++: add logging interface support in cuML based spdlog
- PR #1902: Multi class inference in FIL C++ and importing multi-class forests from treelite
- PR #1906: UMAP MNMG
- PR #2067: python: wrap logging interface in cython
- PR #2083: Added dtype, order, and use_full_low_rank to MNMG `make_regression`
- PR #2074: SG and MNMG `make_classification`
- PR #2127: Added order to SG `make_blobs`, and switch from C++ to cupy based implementation
- PR #2057: Weighted k-means
- PR #2256: Add a `make_arima` generator
- PR #2245: ElasticNet, Lasso and Coordinate Descent MNMG
- PR #2242: Pandas input support with output as NumPy arrays by default
- PR #2551: Add cuML RF multiclass prediction using FIL from python
- PR #1728: Added notebook testing to gpuCI gpu build

## Improvements
- PR #1931: C++: enabled doxygen docs for all of the C++ codebase
- PR #1944: Support for dask_cudf.core.Series in _extract_partitions
- PR #1947: Cleaning up cmake
- PR #1927: Use Cython's `new_build_ext` (if available)
- PR #1946: Removed zlib dependency from cmake
- PR #1988: C++: cpp bench refactor
- PR #1873: Remove usage of nvstring and nvcat from LabelEncoder
- PR #1968: Update SVC SVR with cuML Array
- PR #1972: updates to our flow to use conda-forge's clang and clang-tools packages
- PR #1974: Reduce ARIMA testing time
- PR #1984: Enable Ninja build
- PR #1985: C++ UMAP parametrizable tests
- PR #2005: Adding missing algorithms to cuml benchmarks and notebook
- PR #2016: Add capability to setup.py and build.sh to fully clean all cython build files and artifacts
- PR #2044: A cuda-memcheck helper wrapper for devs
- PR #2018: Using `cuml.dask.part_utils.extract_partitions` and removing similar, duplicated code
- PR #2019: Enable doxygen build in our nightly doc build CI script
- PR #1996: Cythonize in parallel
- PR #2032: Reduce number of tests for MBSGD to improve CI running time
- PR #2031: Encapsulating UCX-py interactions in singleton
- PR #2029: Add C++ ARIMA log-likelihood benchmark
- PR #2085: Convert TSNE to use CumlArray
- PR #2051: Reduce the time required to run dask pca and dask tsvd tests
- PR #1981: Using CumlArray in kNN and DistributedDataHandler in dask kNN
- PR #2053: Introduce verbosity level in C++ layer instead of boolean `verbose` flag
- PR #2047: Make internal streams non-blocking w.r.t. NULL stream
- PR #2048: Random forest testing speedup
- PR #2058: Use CumlArray in Random Projection
- PR #2068: Updating knn class probabilities to use make_monotonic instead of binary search
- PR #2062: Adding random state to UMAP mnmg tests
- PR #2064: Speed-up K-Means test
- PR #2015: Renaming .h to .cuh in solver, dbscan and svm
- PR #2080: Improved import of sparse FIL forests from treelite
- PR #2090: Upgrade C++ build to C++14 standard
- PR #2089: CI: enabled cuda-memcheck on ml-prims unit-tests during nightly build
- PR #2128: Update Dask RF code to reduce the time required for GPU predict to run
- PR #2125: Build infrastructure to use RAFT
- PR #2131: Update Dask RF fit to use DistributedDataHandler
- PR #2055: Update the metrics notebook to use important cuML models
- PR #2095: Improved import of src_prims/utils.h, making it less ambiguous
- PR #2118: Updating SGD & mini-batch estimators to use CumlArray
- PR #2120: Speeding up dask RandomForest tests
- PR #1883: Use CumlArray in ARIMA
- PR #877: Adding definition of done criteria to wiki
- PR #2135: A few optimizations to UMAP fuzzy simplicial set
- PR #1914: Change the meaning of ARIMA's intercept to match the literature
- PR #2098: Renaming .h to .cuh in decision_tree, glm, pca
- PR #2150: Remove deprecated RMM calls in RMM allocator adapter
- PR #2146: Remove deprecated kalman filter
- PR #2151: Add pytest duration and pytest timeout
- PR #2156: Add Docker 19 support to local gpuci build
- PR #2178: Reduce duplicated code in RF
- PR #2124: Expand tutorial docs and sample notebook
- PR #2175: Allow CPU-only and dataset params for benchmark sweeps
- PR #2186: Refactor cython code to build OPG structs in common utils file
- PR #2180: Add fully single GPU singlegpu python build
- PR #2187: CMake improvements to manage conda environment dependencies
- PR #2185: Add has_sklearn function and use it in datasets/classification.
- PR #2193: Order-independent local shuffle in `cuml.dask.make_regression`
- PR #2204: Update python layer to use the logger interface
- PR #2184: Refoctor headers for holtwinters, rproj, tsvd, tsne, umap
- PR #2199: Remove unncessary notebooks
- PR #2195: Separating fit and transform calls in SG, MNMG PCA to save transform array memory consumption
- PR #2201: Re-enabling UMAP repro tests
- PR #2132: Add SVM C++ benchmarks
- PR #2196: Updates to benchmarks. Moving notebook
- PR #2208: Coordinate Descent, Lasso and ElasticNet CumlArray updates
- PR #2210: Updating KNN tests to evaluate multiple index partitions
- PR #2205: Use timeout to add 2 hour hard limit to dask tests
- PR #2212: Improve DBScan batch count / memory estimation
- PR #2213: Standardized include statements across all cpp source files, updated copyright on all modified files
- PR #2214: Remove utils folder and refactor to common folder
- PR #2220: Final refactoring of all src_prims header files following rules as specified in #1675
- PR #2225: input_to_cuml_array keep order option, test updates and cleanup
- PR #2244: Re-enable slow ARIMA tests as stress tests
- PR #2231: Using OPG structs from `cuml.common` in decomposition algorithms
- PR #2257: Update QN and LogisticRegression to use CumlArray
- PR #2259: Add CumlArray support to Naive Bayes
- PR #2252: Add benchmark for the Gram matrix prims
- PR #2263: Faster serialization for Treelite objects with RF
- PR #2264: Reduce build time for cuML by using make_blobs from libcuml++ interface
- PR #2269: Add docs targets to build.sh and fix python cuml.common docs
- PR #2271: Clarify doc for `_unique` default implementation in OneHotEncoder
- PR #2272: Add docs build.sh script to repository
- PR #2276: Ensure `CumlArray` provided `dtype` conforms
- PR #2281: Rely on cuDF's `Serializable` in `CumlArray`
- PR #2284: Reduce dataset size in SG RF notebook to reduce run time of sklearn
- PR #2285: Increase the threshold for elastic_net test in dask/test_coordinate_descent
- PR #2314: Update FIL default values, documentation and test
- PR #2316: 0.14 release docs additions and fixes
- PR #2320: Add prediction notes to RF docs
- PR #2323: Change verbose levels and parameter name to match Scikit-learn API
- PR #2324: Raise an error if n_bins > number of training samples in RF
- PR #2335: Throw a warning if treelite cannot be imported and `load_from_sklearn` is used

## Bug Fixes
- PR #1939: Fix syntax error in cuml.common.array
- PR #1941: Remove c++ cuda flag that was getting duplicated in CMake
- PR #1971: python: Correctly honor --singlegpu option and CUML_BUILD_PATH env variable
- PR #1969: Update libcumlprims to 0.14
- PR #1973: Add missing mg files for setup.py --singlegpu flag
- PR #1993: Set `umap_transform_reproducibility` tests to xfail
- PR #2004: Refactoring the arguments to `plant()` call
- PR #2017: Fixing memory issue in weak cc prim
- PR #2028: Skipping UMAP knn reproducibility tests until we figure out why its failing in CUDA 10.2
- PR #2024: Fixed cuda-memcheck errors with sample-without-replacement prim
- PR #1540: prims: support for custom math-type used for computation inside adjusted rand index prim
- PR #2077: dask-make blobs arguments to match sklearn
- PR #2059: Make all Scipy imports conditional
- PR #2078: Ignore negative cache indices in get_vecs
- PR #2084: Fixed cuda-memcheck errors with COO unit-tests
- PR #2087: Fixed cuda-memcheck errors with dispersion prim
- PR #2096: Fixed syntax error with nightly build command for memcheck unit-tests
- PR #2115: Fixed contingency matrix prim unit-tests for computing correct golden values
- PR #2107: Fix PCA transform
- PR #2109: input_to_cuml_array __cuda_array_interface__ bugfix
- PR #2117: cuDF __array__ exception small fixes
- PR #2139: CumlArray for adjusted_rand_score
- PR #2140: Returning self in fit model functions
- PR #2144: Remove GPU arch < 60 from CMake build
- PR #2153: Added missing namespaces to some Decision Tree files
- PR #2155: C++: fix doxygen build break
- PR #2161: Replacing depreciated bruteForceKnn
- PR #2162: Use stream in transpose prim
- PR #2165: Fit function test correction
- PR #2166: Fix handling of temp file in RF pickling
- PR #2176: C++: fix for adjusted rand index when input array is all zeros
- PR #2179: Fix clang tools version in libcuml recipe
- PR #2183: Fix RAFT in nightly package
- PR #2191: Fix placement of SVM parameter documentation and add examples
- PR #2212: Fix DBScan results (no propagation of labels through border points)
- PR #2215: Fix the printing of forest object
- PR #2217: Fix opg_utils naming to fix singlegpu build
- PR #2223: Fix bug in ARIMA C++ benchmark
- PR #2224: Temporary fix for CI until new Dask version is released
- PR #2228: Update to use __reduce_ex__ in CumlArray to override cudf.Buffer
- PR #2249: Fix bug in UMAP continuous target metrics
- PR #2258: Fix doxygen build break
- PR #2255: Set random_state for train_test_split function in dask RF
- PR #2275: Fix RF fit memory leak
- PR #2274: Fix parameter name verbose to verbosity in mnmg OneHotEncoder
- PR #2277: Updated cub repo path and branch name
- PR #2282: Fix memory leak in Dask RF concatenation
- PR #2301: Scaling KNN dask tests sample size with n GPUs
- PR #2293: Contiguity fixes for input_to_cuml_array and train_test_split
- PR #2295: Fix convert_to_dtype copy even with same dtype
- PR #2305: Fixed race condition in DBScan
- PR #2354: Fix broken links in README
- PR #2619: Explicitly skip raft test folder for pytest 6.0.0
- PR #2788: Set the minimum number of columns that can be sampled to 1 to fix 0 mem allocation error

# cuML 0.13.0 (31 Mar 2020)

## New Features
- PR #1777: Python bindings for entropy
- PR #1742: Mean squared error implementation with cupy
- PR #1817: Confusion matrix implementation with cupy (SNSG and MNMG)
- PR #1766: Mean absolute error implementation with cupy
- PR #1766: Mean squared log error implementation with cupy
- PR #1635: cuML Array shim and configurable output added to cluster methods
- PR #1586: Seasonal ARIMA
- PR #1683: cuml.dask make_regression
- PR #1689: Add framework for cuML Dask serializers
- PR #1709: Add `decision_function()` and `predict_proba()` for LogisticRegression
- PR #1714: Add `print_env.sh` file to gather important environment details
- PR #1750: LinearRegression CumlArray for configurable output
- PR #1814: ROC AUC score implementation with cupy
- PR #1767: Single GPU decomposition models configurable output
- PR #1646: Using FIL to predict in MNMG RF
- PR #1778: Make cuML Handle picklable
- PR #1738: cuml.dask refactor beginning and dask array input option for OLS, Ridge and KMeans
- PR #1874: Add predict_proba function to RF classifier
- PR #1815: Adding KNN parameter to UMAP
- PR #1978: Adding `predict_proba` function to dask RF

## Improvements
- PR #1644: Add `predict_proba()` for FIL binary classifier
- PR #1620: Pickling tests now automatically finds all model classes inheriting from cuml.Base
- PR #1637: Update to newer treelite version with XGBoost 1.0 compatibility
- PR #1632: Fix MBSGD models inheritance, they now inherits from cuml.Base
- PR #1628: Remove submodules from cuML
- PR #1755: Expose the build_treelite function for python
- PR #1649: Add the fil_sparse_format variable option to RF API
- PR #1647: storage_type=AUTO uses SPARSE for large models
- PR #1668: Update the warning statement thrown in RF when the seed is set but n_streams is not 1
- PR #1662: use of direct cusparse calls for coo2csr, instead of depending on nvgraph
- PR #1747: C++: dbscan performance improvements and cleanup
- PR #1697: Making trustworthiness batchable and using proper workspace
- PR #1721: Improving UMAP pytests
- PR #1717: Call `rmm_cupy_allocator` for CuPy allocations
- PR #1718: Import `using_allocator` from `cupy.cuda`
- PR #1723: Update RF Classifier to throw an exception for multi-class pickling
- PR #1726: Decorator to allocate CuPy arrays with RMM
- PR #1719: UMAP random seed reproducibility
- PR #1748: Test serializing `CumlArray` objects
- PR #1776: Refactoring pca/tsvd distributed
- PR #1762: Update CuPy requirement to 7
- PR #1768: C++: Different input and output types for add and subtract prims
- PR #1790: Add support for multiple seeding in k-means++
- PR #1805: Adding new Dask cuda serializers to naive bayes + a trivial perf update
- PR #1812: C++: bench: UMAP benchmark cases added
- PR #1795: Add capability to build CumlArray from bytearray/memoryview objects
- PR #1824: C++: improving the performance of UMAP algo
- PR #1816: Add ARIMA notebook
- PR #1856: Update docs for 0.13
- PR #1827: Add HPO demo Notebook
- PR #1825: `--nvtx` option in `build.sh`
- PR #1847: Update XGBoost version for CI
- PR #1837: Simplify cuML Array construction
- PR #1848: Rely on subclassing for cuML Array serialization
- PR #1866: Minimizing client memory pressure on Naive Bayes
- PR #1788: Removing complexity bottleneck in S-ARIMA
- PR #1873: Remove usage of nvstring and nvcat from LabelEncoder
- PR #1891: Additional improvements to naive bayes tree reduction

## Bug Fixes
- PR #1835 : Fix calling default RF Classification always
- PT #1904: replace cub sort
- PR #1833: Fix depth issue in shallow RF regression estimators
- PR #1770: Warn that KalmanFilter is deprecated
- PR #1775: Allow CumlArray to work with inputs that have no 'strides' in array interface
- PR #1594: Train-test split is now reproducible
- PR #1590: Fix destination directory structure for run-clang-format.py
- PR #1611: Fixing pickling errors for KNN classifier and regressor
- PR #1617: Fixing pickling issues for SVC and SVR
- PR #1634: Fix title in KNN docs
- PR #1627: Adding a check for multi-class data in RF classification
- PR #1654: Skip treelite patch if its already been applied
- PR #1661: Fix nvstring variable name
- PR #1673: Using struct for caching dlsym state in communicator
- PR #1659: TSNE - introduce 'convert_dtype' and refactor class attr 'Y' to 'embedding_'
- PR #1672: Solver 'svd' in Linear and Ridge Regressors when n_cols=1
- PR #1670: Lasso & ElasticNet - cuml Handle added
- PR #1671: Update for accessing cuDF Series pointer
- PR #1652: Support XGBoost 1.0+ models in FIL
- PR #1702: Fix LightGBM-FIL validation test
- PR #1701: test_score kmeans test passing with newer cupy version
- PR #1706: Remove multi-class bug from QuasiNewton
- PR #1699: Limit CuPy to <7.2 temporarily
- PR #1708: Correctly deallocate cuML handles in Cython
- PR #1730: Fixes to KF for test stability (mainly in CUDA 10.2)
- PR #1729: Fixing naive bayes UCX serialization problem in fit()
- PR #1749: bug fix rf classifier/regressor on seg fault in bench
- PR #1751: Updated RF documentation
- PR #1765: Update the checks for using RF GPU predict
- PR #1787: C++: unit-tests to check for RF accuracy. As well as a bug fix to improve RF accuracy
- PR #1793: Updated fil pyx to solve memory leakage issue
- PR #1810: Quickfix - chunkage in dask make_regression
- PR #1842: DistributedDataHandler not properly setting 'multiple'
- PR #1849: Critical fix in ARIMA initial estimate
- PR #1851: Fix for cuDF behavior change for multidimensional arrays
- PR #1852: Remove Thrust warnings
- PR #1868: Turning off IPC caching until it is fixed in UCX-py/UCX
- PR #1876: UMAP exponential decay parameters fix
- PR #1887: Fix hasattr for missing attributes on base models
- PR #1877: Remove resetting index in shuffling in train_test_split
- PR #1893: Updating UCX in comms to match current UCX-py
- PR #1888: Small train_test_split test fix
- PR #1899: Fix dask `extract_partitions()`, remove transformation as instance variable in PCA and TSVD and match sklearn APIs
- PR #1920: Temporarily raising threshold for UMAP reproducibility tests
- PR #1918: Create memleak fixture to skip memleak tests in CI for now
- PR #1926: Update batch matrix test margins
- PR #1925: Fix failing dask tests
- PR #1936: Update DaskRF regression test to xfail
- PR #1932: Isolating cause of make_blobs failure
- PR #1951: Dask Random forest regression CPU predict bug fix
- PR #1948: Adjust BatchedMargin margin and disable tests temporarily
- PR #1950: Fix UMAP test failure


# cuML 0.12.0 (04 Feb 2020)

## New Features
- PR #1483: prims: Fused L2 distance and nearest-neighbor prim
- PR #1494: bench: ml-prims benchmark
- PR #1514: bench: Fused L2 NN prim benchmark
- PR #1411: Cython side of MNMG OLS
- PR #1520: Cython side of MNMG Ridge Regression
- PR #1516: Suppor Vector Regression (epsilon-SVR)

## Improvements
- PR #1638: Update cuml/docs/README.md
- PR #1468: C++: updates to clang format flow to make it more usable among devs
- PR #1473: C++: lazy initialization of "costly" resources inside cumlHandle
- PR #1443: Added a new overloaded GEMM primitive
- PR #1489: Enabling deep trees using Gather tree builder
- PR #1463: Update FAISS submodule to 1.6.1
- PR #1488: Add codeowners
- PR #1432: Row-major (C-style) GPU arrays for benchmarks
- PR #1490: Use dask master instead of conda package for testing
- PR #1375: Naive Bayes & Distributed Naive Bayes
- PR #1377: Add GPU array support for FIL benchmarking
- PR #1493: kmeans: add tiling support for 1-NN computation and use fusedL2-1NN prim for L2 distance metric
- PR #1532: Update CuPy to >= 6.6 and allow 7.0
- PR #1528: Re-enabling KNN using dynamic library loading for UCX in communicator
- PR #1545: Add conda environment version updates to ci script
- PR #1541: Updates for libcudf++ Python refactor
- PR #1555: FIL-SKL, an SKLearn-based benchmark for FIL
- PR #1537: Improve pickling and scoring suppport for many models to support hyperopt
- PR #1551: Change custom kernel to cupy for col/row order transform
- PR #1533: C++: interface header file separation for SVM
- PR #1560: Helper function to allocate all new CuPy arrays with RMM memory management
- PR #1570: Relax nccl in conda recipes to >=2.4 (matching CI)
- PR #1578: Add missing function information to the cuML documenataion
- PR #1584: Add has_scipy utility function for runtime check
- PR #1583: API docs updates for 0.12
- PR #1591: Updated FIL documentation

## Bug Fixes
- PR #1470: Documentation: add make_regression, fix ARIMA section
- PR #1482: Updated the code to remove sklearn from the mbsgd stress test
- PR #1491: Update dev environments for 0.12
- PR #1512: Updating setup_cpu() in SpeedupComparisonRunner
- PR #1498: Add build.sh to code owners
- PR #1505: cmake: added correct dependencies for prims-bench build
- PR #1534: Removed TODO comment in create_ucp_listeners()
- PR #1548: Fixing umap extra unary op in knn graph
- PR #1547: Fixing MNMG kmeans score. Fixing UMAP pickling before fit(). Fixing UMAP test failures.
- PR #1557: Increasing threshold for kmeans score
- PR #1562: Increasing threshold even higher
- PR #1564: Fixed a typo in function cumlMPICommunicator_impl::syncStream
- PR #1569: Remove Scikit-learn exception and depedenncy in SVM
- PR #1575: Add missing dtype parameter in call to strides to order for CuPy 6.6 code path
- PR #1574: Updated the init file to include SVM
- PR #1589: Fixing the default value for RF and updating mnmg predict to accept cudf
- PR #1601: Fixed wrong datatype used in knn voting kernel

# cuML 0.11.0 (11 Dec 2019)

## New Features

- PR #1295: Cython side of MNMG PCA
- PR #1218: prims: histogram prim
- PR #1129: C++: Separate include folder for C++ API distribution
- PR #1282: OPG KNN MNMG Code (disabled for 0.11)
- PR #1242: Initial implementation of FIL sparse forests
- PR #1194: Initial ARIMA time-series modeling support.
- PR #1286: Importing treelite models as FIL sparse forests
- PR #1285: Fea minimum impurity decrease RF param
- PR #1301: Add make_regression to generate regression datasets
- PR #1322: RF pickling using treelite, protobuf and FIL
- PR #1332: Add option to cuml.dask make_blobs to produce dask array
- PR #1307: Add RF regression benchmark
- PR #1327: Update the code to build treelite with protobuf
- PR #1289: Add Python benchmarking support for FIL
- PR #1371: Cython side of MNMG tSVD
- PR #1386: Expose SVC decision function value

## Improvements
- PR #1170: Use git to clone subprojects instead of git submodules
- PR #1239: Updated the treelite version
- PR #1225: setup.py clone dependencies like cmake and correct include paths
- PR #1224: Refactored FIL to prepare for sparse trees
- PR #1249: Include libcuml.so C API in installed targets
- PR #1259: Conda dev environment updates and use libcumlprims current version in CI
- PR #1277: Change dependency order in cmake for better printing at compile time
- PR #1264: Add -s flag to GPU CI pytest for better error printing
- PR #1271: Updated the Ridge regression documentation
- PR #1283: Updated the cuMl docs to include MBSGD and adjusted_rand_score
- PR #1300: Lowercase parameter versions for FIL algorithms
- PR #1312: Update CuPy to version 6.5 and use conda-forge channel
- PR #1336: Import SciKit-Learn models into FIL
- PR #1314: Added options needed for ASVDb output (CUDA ver, etc.), added option
  to select algos
- PR #1335: Options to print available algorithms and datasets
  in the Python benchmark
- PR #1338: Remove BUILD_ABI references in CI scripts
- PR #1340: Updated unit tests to uses larger dataset
- PR #1351: Build treelite temporarily for GPU CI testing of FIL Scikit-learn
  model importing
- PR #1367: --test-split benchmark parameter for train-test split
- PR #1360: Improved tests for importing SciKit-Learn models into FIL
- PR #1368: Add --num-rows benchmark command line argument
- PR #1351: Build treelite temporarily for GPU CI testing of FIL Scikit-learn model importing
- PR #1366: Modify train_test_split to use CuPy and accept device arrays
- PR #1258: Documenting new MPI communicator for multi-node multi-GPU testing
- PR #1345: Removing deprecated should_downcast argument
- PR #1362: device_buffer in UMAP + Sparse prims
- PR #1376: AUTO value for FIL algorithm
- PR #1408: Updated pickle tests to delete the pre-pickled model to prevent pointer leakage
- PR #1357: Run benchmarks multiple times for CI
- PR #1382: ARIMA optimization: move functions to C++ side
- PR #1392: Updated RF code to reduce duplication of the code
- PR #1444: UCX listener running in its own isolated thread
- PR #1445: Improved performance of FIL sparse trees
- PR #1431: Updated API docs
- PR #1441: Remove unused CUDA conda labels
- PR #1439: Match sklearn 0.22 default n_estimators for RF and fix test errors
- PR #1461: Add kneighbors to API docs

## Bug Fixes
- PR #1281: Making rng.h threadsafe
- PR #1212: Fix cmake git cloning always running configure in subprojects
- PR #1261: Fix comms build errors due to cuml++ include folder changes
- PR #1267: Update build.sh for recent change of building comms in main CMakeLists
- PR #1278: Removed incorrect overloaded instance of eigJacobi
- PR #1302: Updates for numba 0.46
- PR #1313: Updated the RF tests to set the seed and n_streams
- PR #1319: Using machineName arg passed in instead of default for ASV reporting
- PR #1326: Fix illegal memory access in make_regression (bounds issue)
- PR #1330: Fix C++ unit test utils for better handling of differences near zero
- PR #1342: Fix to prevent memory leakage in Lasso and ElasticNet
- PR #1337: Fix k-means init from preset cluster centers
- PR #1354: Fix SVM gamma=scale implementation
- PR #1344: Change other solver based methods to create solver object in init
- PR #1373: Fixing a few small bugs in make_blobs and adding asserts to pytests
- PR #1361: Improve SMO error handling
- PR #1384: Lower expectations on batched matrix tests to prevent CI failures
- PR #1380: Fix memory leaks in ARIMA
- PR #1391: Lower expectations on batched matrix tests even more
- PR #1394: Warning added in svd for cuda version 10.1
- PR #1407: Resolved RF predict issues and updated RF docstring
- PR #1401: Patch for lbfgs solver for logistic regression with no l1 penalty
- PR #1416: train_test_split numba and rmm device_array output bugfix
- PR #1419: UMAP pickle tests are using wrong n_neighbors value for trustworthiness
- PR #1438: KNN Classifier to properly return Dataframe with Dataframe input
- PR #1425: Deprecate seed and use random_state similar to Scikit-learn in train_test_split
- PR #1458: Add joblib as an explicit requirement
- PR #1474: Defer knn mnmg to 0.12 nightly builds and disable ucx-py dependency

# cuML 0.10.0 (16 Oct 2019)

## New Features
- PR #1148: C++ benchmark tool for c++/CUDA code inside cuML
- PR #1071: Selective eigen solver of cuSolver
- PR #1073: Updating RF wrappers to use FIL for GPU accelerated prediction
- PR #1104: CUDA 10.1 support
- PR #1113: prims: new batched make-symmetric-matrix primitive
- PR #1112: prims: new batched-gemv primitive
- PR #855: Added benchmark tools
- PR #1149 Add YYMMDD to version tag for nightly conda packages
- PR #892: General Gram matrices prim
- PR #912: Support Vector Machine
- PR #1274: Updated the RF score function to use GPU predict

## Improvements
- PR #961: High Peformance RF; HIST algo
- PR #1028: Dockerfile updates after dir restructure. Conda env yaml to add statsmodels as a dependency
- PR #1047: Consistent OPG interface for kmeans, based on internal libcumlprims update
- PR #763: Add examples to train_test_split documentation
- PR #1093: Unified inference kernels for different FIL algorithms
- PR #1076: Paying off some UMAP / Spectral tech debt.
- PR #1086: Ensure RegressorMixin scorer uses device arrays
- PR #1110: Adding tests to use default values of parameters of the models
- PR #1108: input_to_host_array function in input_utils for input processing to host arrays
- PR #1114: K-means: Exposing useful params, removing unused params, proxying params in Dask
- PR #1138: Implementing ANY_RANK semantics on irecv
- PR #1142: prims: expose separate InType and OutType for unaryOp and binaryOp
- PR #1115: Moving dask_make_blobs to cuml.dask.datasets. Adding conversion to dask.DataFrame
- PR #1136: CUDA 10.1 CI updates
- PR #1135: K-means: add boundary cases for kmeans||, support finer control with convergence
- PR #1163: Some more correctness improvements. Better verbose printing
- PR #1165: Adding except + in all remaining cython
- PR #1186: Using LocalCUDACluster Pytest fixture
- PR #1173: Docs: Barnes Hut TSNE documentation
- PR #1176: Use new RMM API based on Cython
- PR #1219: Adding custom bench_func and verbose logging to cuml.benchmark
- PR #1247: Improved MNMG RF error checking

## Bug Fixes

- PR #1231: RF respect number of cuda streams from cuml handle
- PR #1230: Rf bugfix memleak in regression
- PR #1208: compile dbscan bug
- PR #1016: Use correct libcumlprims version in GPU CI
- PR #1040: Update version of numba in development conda yaml files
- PR #1043: Updates to accomodate cuDF python code reorganization
- PR #1044: Remove nvidia driver installation from ci/cpu/build.sh
- PR #991: Barnes Hut TSNE Memory Issue Fixes
- PR #1075: Pinning Dask version for consistent CI results
- PR #990: Barnes Hut TSNE Memory Issue Fixes
- PR #1066: Using proper set of workers to destroy nccl comms
- PR #1072: Remove pip requirements and setup
- PR #1074: Fix flake8 CI style check
- PR #1087: Accuracy improvement for sqrt/log in RF max_feature
- PR #1088: Change straggling numba python allocations to use RMM
- PR #1106: Pinning Distributed version to match Dask for consistent CI results
- PR #1116: TSNE CUDA 10.1 Bug Fixes
- PR #1132: DBSCAN Batching Bug Fix
- PR #1162: DASK RF random seed bug fix
- PR #1164: Fix check_dtype arg handling for input_to_dev_array
- PR #1171: SVM prediction bug fix
- PR #1177: Update dask and distributed to 2.5
- PR #1204: Fix SVM crash on Turing
- PR #1199: Replaced sprintf() with snprintf() in THROW()
- PR #1205: Update dask-cuda in yml envs
- PR #1211: Fixing Dask k-means transform bug and adding test
- PR #1236: Improve fix for SMO solvers potential crash on Turing
- PR #1251: Disable compiler optimization for CUDA 10.1 for distance prims
- PR #1260: Small bugfix for major conversion in input_utils
- PR #1276: Fix float64 prediction crash in test_random_forest

# cuML 0.9.0 (21 Aug 2019)

## New Features

- PR #894: Convert RF to treelite format
- PR #826: Jones transformation of params for ARIMA models timeSeries ml-prim
- PR #697: Silhouette Score metric ml-prim
- PR #674: KL Divergence metric ml-prim
- PR #787: homogeneity, completeness and v-measure metrics ml-prim
- PR #711: Mutual Information metric ml-prim
- PR #724: Entropy metric ml-prim
- PR #766: Expose score method based on inertia for KMeans
- PR #823: prims: cluster dispersion metric
- PR #816: Added inverse_transform() for LabelEncoder
- PR #789: prims: sampling without replacement
- PR #813: prims: Col major istance prim
- PR #635: Random Forest & Decision Tree Regression (Single-GPU)
- PR #819: Forest Inferencing Library (FIL)
- PR #829: C++: enable nvtx ranges
- PR #835: Holt-Winters algorithm
- PR #837: treelite for decision forest exchange format
- PR #871: Wrapper for FIL
- PR #870: make_blobs python function
- PR #881: wrappers for accuracy_score and adjusted_rand_score functions
- PR #840: Dask RF classification and regression
- PR #870: make_blobs python function
- PR #879: import of treelite models to FIL
- PR #892: General Gram matrices prim
- PR #883: Adding MNMG Kmeans
- PR #930: Dask RF
- PR #882: TSNE - T-Distributed Stochastic Neighbourhood Embedding
- PR #624: Internals API & Graph Based Dimensionality Reductions Callback
- PR #926: Wrapper for FIL
- PR #994: Adding MPI comm impl for testing / benchmarking MNMG CUDA
- PR #960: Enable using libcumlprims for MG algorithms/prims

## Improvements
- PR #822: build: build.sh update to club all make targets together
- PR #807: Added development conda yml files
- PR #840: Require cmake >= 3.14
- PR #832: Stateless Decision Tree and Random Forest API
- PR #857: Small modifications to comms for utilizing IB w/ Dask
- PR #851: Random forest Stateless API wrappers
- PR #865: High Performance RF
- PR #895: Pretty prints arguments!
- PR #920: Add an empty marker kernel for tracing purposes
- PR #915: syncStream added to cumlCommunicator
- PR #922: Random Forest support in FIL
- PR #911: Update headers to credit CannyLabs BH TSNE implementation
- PR #918: Streamline CUDA_REL environment variable
- PR #924: kmeans: updated APIs to be stateless, refactored code for mnmg support
- PR #950: global_bias support in FIL
- PR #773: Significant improvements to input checking of all classes and common input API for Python
- PR #957: Adding docs to RF & KMeans MNMG. Small fixes for release
- PR #965: Making dask-ml a hard dependency
- PR #976: Update api.rst for new 0.9 classes
- PR #973: Use cudaDeviceGetAttribute instead of relying on cudaDeviceProp object being passed
- PR #978: Update README for 0.9
- PR #1009: Fix references to notebooks-contrib
- PR #1015: Ability to control the number of internal streams in cumlHandle_impl via cumlHandle
- PR #1175: Add more modules to docs ToC

## Bug Fixes

- PR #923: Fix misshapen level/trend/season HoltWinters output
- PR #831: Update conda package dependencies to cudf 0.9
- PR #772: Add missing cython headers to SGD and CD
- PR #849: PCA no attribute trans_input_ transform bug fix
- PR #869: Removing incorrect information from KNN Docs
- PR #885: libclang installation fix for GPUCI
- PR #896: Fix typo in comms build instructions
- PR #921: Fix build scripts using incorrect cudf version
- PR #928: TSNE Stability Adjustments
- PR #934: Cache cudaDeviceProp in cumlHandle for perf reasons
- PR #932: Change default param value for RF classifier
- PR #949: Fix dtype conversion tests for unsupported cudf dtypes
- PR #908: Fix local build generated file ownerships
- PR #983: Change RF max_depth default to 16
- PR #987: Change default values for knn
- PR #988: Switch to exact tsne
- PR #991: Cleanup python code in cuml.dask.cluster
- PR #996: ucx_initialized being properly set in CommsContext
- PR #1007: Throws a well defined error when mutigpu is not enabled
- PR #1018: Hint location of nccl in build.sh for CI
- PR #1022: Using random_state to make K-Means MNMG tests deterministic
- PR #1034: Fix typos and formatting issues in RF docs
- PR #1052: Fix the rows_sample dtype to float

# cuML 0.8.0 (27 June 2019)

## New Features

- PR #652: Adjusted Rand Index metric ml-prim
- PR #679: Class label manipulation ml-prim
- PR #636: Rand Index metric ml-prim
- PR #515: Added Random Projection feature
- PR #504: Contingency matrix ml-prim
- PR #644: Add train_test_split utility for cuDF dataframes
- PR #612: Allow Cuda Array Interface, Numba inputs and input code refactor
- PR #641: C: Separate C-wrapper library build to generate libcuml.so
- PR #631: Add nvcategory based ordinal label encoder
- PR #681: Add MBSGDClassifier and MBSGDRegressor classes around SGD
- PR #705: Quasi Newton solver and LogisticRegression Python classes
- PR #670: Add test skipping functionality to build.sh
- PR #678: Random Forest Python class
- PR #684: prims: make_blobs primitive
- PR #673: prims: reduce cols by key primitive
- PR #812: Add cuML Communications API & consolidate Dask cuML

## Improvements

- PR #597: C++ cuML and ml-prims folder refactor
- PR #590: QN Recover from numeric errors
- PR #482: Introduce cumlHandle for pca and tsvd
- PR #573: Remove use of unnecessary cuDF column and series copies
- PR #601: Cython PEP8 cleanup and CI integration
- PR #596: Introduce cumlHandle for ols and ridge
- PR #579: Introduce cumlHandle for cd and sgd, and propagate C++ errors in cython level for cd and sgd
- PR #604: Adding cumlHandle to kNN, spectral methods, and UMAP
- PR #616: Enable clang-format for enforcing coding style
- PR #618: CI: Enable copyright header checks
- PR #622: Updated to use 0.8 dependencies
- PR #626: Added build.sh script, updated CI scripts and documentation
- PR #633: build: Auto-detection of GPU_ARCHS during cmake
- PR #650: Moving brute force kNN to prims. Creating stateless kNN API.
- PR #662: C++: Bulk clang-format updates
- PR #671: Added pickle pytests and correct pickling of Base class
- PR #675: atomicMin/Max(float, double) with integer atomics and bit flipping
- PR #677: build: 'deep-clean' to build.sh to clean faiss build as well
- PR #683: Use stateless c++ API in KNN so that it can be pickled properly
- PR #686: Use stateless c++ API in UMAP so that it can be pickled properly
- PR #695: prims: Refactor pairwise distance
- PR #707: Added stress test and updated documentation for RF
- PR #701: Added emacs temporary file patterns to .gitignore
- PR #606: C++: Added tests for host_buffer and improved device_buffer and host_buffer implementation
- PR #726: Updated RF docs and stress test
- PR #730: Update README and RF docs for 0.8
- PR #744: Random projections generating binomial on device. Fixing tests.
- PR #741: Update API docs for 0.8
- PR #754: Pickling of UMAP/KNN
- PR #753: Made PCA and TSVD picklable
- PR #746: LogisticRegression and QN API docstrings
- PR #820: Updating DEVELOPER GUIDE threading guidelines

## Bug Fixes
- PR #584: Added missing virtual destructor to deviceAllocator and hostAllocator
- PR #620: C++: Removed old unit-test files in ml-prims
- PR #627: C++: Fixed dbscan crash issue filed in 613
- PR #640: Remove setuptools from conda run dependency
- PR #646: Update link in contributing.md
- PR #649: Bug fix to LinAlg::reduce_rows_by_key prim filed in issue #648
- PR #666: fixes to gitutils.py to resolve both string decode and handling of uncommitted files
- PR #676: Fix template parameters in `bernoulli()` implementation.
- PR #685: Make CuPy optional to avoid nccl conda package conflicts
- PR #687: prims: updated tolerance for reduce_cols_by_key unit-tests
- PR #689: Removing extra prints from NearestNeighbors cython
- PR #718: Bug fix for DBSCAN and increasing batch size of sgd
- PR #719: Adding additional checks for dtype of the data
- PR #736: Bug fix for RF wrapper and .cu print function
- PR #547: Fixed issue if C++ compiler is specified via CXX during configure.
- PR #759: Configure Sphinx to render params correctly
- PR #762: Apply threshold to remove flakiness of UMAP tests.
- PR #768: Fixing memory bug from stateless refactor
- PR #782: Nearest neighbors checking properly whether memory should be freed
- PR #783: UMAP was using wrong size for knn computation
- PR #776: Hotfix for self.variables in RF
- PR #777: Fix numpy input bug
- PR #784: Fix jit of shuffle_idx python function
- PR #790: Fix rows_sample input type for RF
- PR #793: Fix for dtype conversion utility for numba arrays without cupy installed
- PR #806: Add a seed for sklearn model in RF test file
- PR #843: Rf quantile fix

# cuML 0.7.0 (10 May 2019)

## New Features

- PR #405: Quasi-Newton GLM Solvers
- PR #277: Add row- and column-wise weighted mean primitive
- PR #424: Add a grid-sync struct for inter-block synchronization
- PR #430: Add R-Squared Score to ml primitives
- PR #463: Add matrix gather to ml primitives
- PR #435: Expose cumlhandle in cython + developer guide
- PR #455: Remove default-stream arguement across ml-prims and cuML
- PR #375: cuml cpp shared library renamed to libcuml++.so
- PR #460: Random Forest & Decision Trees (Single-GPU, Classification)
- PR #491: Add doxygen build target for ml-prims
- PR #505: Add R-Squared Score to python interface
- PR #507: Add coordinate descent for lasso and elastic-net
- PR #511: Add a minmax ml-prim
- PR #516: Added Trustworthiness score feature
- PR #520: Add local build script to mimic gpuCI
- PR #503: Add column-wise matrix sort primitive
- PR #525: Add docs build script to cuML
- PR #528: Remove current KMeans and replace it with a new single GPU implementation built using ML primitives

## Improvements

- PR #481: Refactoring Quasi-Newton to use cumlHandle
- PR #467: Added validity check on cumlHandle_t
- PR #461: Rewrote permute and added column major version
- PR #440: README updates
- PR #295: Improve build-time and the interface e.g., enable bool-OutType, for distance()
- PR #390: Update docs version
- PR #272: Add stream parameters to cublas and cusolver wrapper functions
- PR #447: Added building and running mlprims tests to CI
- PR #445: Lower dbscan memory usage by computing adjacency matrix directly
- PR #431: Add support for fancy iterator input types to LinAlg::reduce_rows_by_key
- PR #394: Introducing cumlHandle API to dbscan and add example
- PR #500: Added CI check for black listed CUDA Runtime API calls
- PR #475: exposing cumlHandle for dbscan from python-side
- PR #395: Edited the CONTRIBUTING.md file
- PR #407: Test files to run stress, correctness and unit tests for cuml algos
- PR #512: generic copy method for copying buffers between device/host
- PR #533: Add cudatoolkit conda dependency
- PR #524: Use cmake find blas and find lapack to pass configure options to faiss
- PR #527: Added notes on UMAP differences from reference implementation
- PR #540: Use latest release version in update-version CI script
- PR #552: Re-enable assert in kmeans tests with xfail as needed
- PR #581: Add shared memory fast col major to row major function back with bound checks
- PR #592: More efficient matrix copy/reverse methods
- PR #721: Added pickle tests for DBSCAN and Random Projections

## Bug Fixes

- PR #334: Fixed segfault in `ML::cumlHandle_impl::destroyResources`
- PR #349: Developer guide clarifications for cumlHandle and cumlHandle_impl
- PR #398: Fix CI scripts to allow nightlies to be uploaded
- PR #399: Skip PCA tests to allow CI to run with driver 418
- PR #422: Issue in the PCA tests was solved and CI can run with driver 418
- PR #409: Add entry to gitmodules to ignore build artifacts
- PR #412: Fix for svdQR function in ml-prims
- PR #438: Code that depended on FAISS was building everytime.
- PR #358: Fixed an issue when switching streams on MLCommon::device_buffer and MLCommon::host_buffer
- PR #434: Fixing bug in CSR tests
- PR #443: Remove defaults channel from ci scripts
- PR #384: 64b index arithmetic updates to the kernels inside ml-prims
- PR #459: Fix for runtime library path of pip package
- PR #464: Fix for C++11 destructor warning in qn
- PR #466: Add support for column-major in LinAlg::*Norm methods
- PR #465: Fixing deadlock issue in GridSync due to consecutive sync calls
- PR #468: Fix dbscan example build failure
- PR #470: Fix resource leakage in Kalman filter python wrapper
- PR #473: Fix gather ml-prim test for change in rng uniform API
- PR #477: Fixes default stream initialization in cumlHandle
- PR #480: Replaced qn_fit() declaration with #include of file containing definition to fix linker error
- PR #495: Update cuDF and RMM versions in GPU ci test scripts
- PR #499: DEVELOPER_GUIDE.md: fixed links and clarified ML::detail::streamSyncer example
- PR #506: Re enable ml-prim tests in CI
- PR #508: Fix for an error with default argument in LinAlg::meanSquaredError
- PR #519: README.md Updates and adding BUILD.md back
- PR #526: Fix the issue of wrong results when fit and transform of PCA are called separately
- PR #531: Fixing missing arguments in updateDevice() for RF
- PR #543: Exposing dbscan batch size through cython API and fixing broken batching
- PR #551: Made use of ZLIB_LIBRARIES consistent between ml_test and ml_mg_test
- PR #557: Modified CI script to run cuML tests before building mlprims and removed lapack flag
- PR #578: Updated Readme.md to add lasso and elastic-net
- PR #580: Fixing cython garbage collection bug in KNN
- PR #577: Use find libz in prims cmake
- PR #594: fixed cuda-memcheck mean_center test failures


# cuML 0.6.1 (09 Apr 2019)

## Bug Fixes

- PR #462 Runtime library path fix for cuML pip package


# cuML 0.6.0 (22 Mar 2019)

## New Features

- PR #249: Single GPU Stochastic Gradient Descent for linear regression, logistic regression, and linear svm with L1, L2, and elastic-net penalties.
- PR #247: Added "proper" CUDA API to cuML
- PR #235: NearestNeighbors MG Support
- PR #261: UMAP Algorithm
- PR #290: NearestNeighbors numpy MG Support
- PR #303: Reusable spectral embedding / clustering
- PR #325: Initial support for single process multi-GPU OLS and tSVD
- PR #271: Initial support for hyperparameter optimization with dask for many models

## Improvements

- PR #144: Dockerfile update and docs for LinearRegression and Kalman Filter.
- PR #168: Add /ci/gpu/build.sh file to cuML
- PR #167: Integrating full-n-final ml-prims repo inside cuml
- PR #198: (ml-prims) Removal of *MG calls + fixed a bug in permute method
- PR #194: Added new ml-prims for supporting LASSO regression.
- PR #114: Building faiss C++ api into libcuml
- PR #64: Using FAISS C++ API in cuML and exposing bindings through cython
- PR #208: Issue ml-common-3: Math.h: swap thrust::for_each with binaryOp,unaryOp
- PR #224: Improve doc strings for readable rendering with readthedocs
- PR #209: Simplify README.md, move build instructions to BUILD.md
- PR #218: Fix RNG to use given seed and adjust RNG test tolerances.
- PR #225: Support for generating random integers
- PR #215: Refactored LinAlg::norm to Stats::rowNorm and added Stats::colNorm
- PR #234: Support for custom output type and passing index value to main_op in *Reduction kernels
- PR #230: Refactored the cuda_utils header
- PR #236: Refactored cuml python package structure to be more sklearn like
- PR #232: Added reduce_rows_by_key
- PR #246: Support for 2 vectors in the matrix vector operator
- PR #244: Fix for single GPU OLS and Ridge to support one column training data
- PR #271: Added get_params and set_params functions for linear and ridge regression
- PR #253: Fix for issue #250-reduce_rows_by_key failed memcheck for small nkeys
- PR #269: LinearRegression, Ridge Python docs update and cleaning
- PR #322: set_params updated
- PR #237: Update build instructions
- PR #275: Kmeans use of faster gpu_matrix
- PR #288: Add n_neighbors to NearestNeighbors constructor
- PR #302: Added FutureWarning for deprecation of current kmeans algorithm
- PR #312: Last minute cleanup before release
- PR #315: Documentation updating and enhancements
- PR #330: Added ignored argument to pca.fit_transform to map to sklearn's implemenation
- PR #342: Change default ABI to ON
- PR #572: Pulling DBSCAN components into reusable primitives


## Bug Fixes

- PR #193: Fix AttributeError in PCA and TSVD
- PR #211: Fixing inconsistent use of proper batch size calculation in DBSCAN
- PR #202: Adding back ability for users to define their own BLAS
- PR #201: Pass CMAKE CUDA path to faiss/configure script
- PR #200 Avoid using numpy via cimport in KNN
- PR #228: Bug fix: LinAlg::unaryOp with 0-length input
- PR #279: Removing faiss-gpu references in README
- PR #321: Fix release script typo
- PR #327: Update conda requirements for version 0.6 requirements
- PR #352: Correctly calculating numpy chunk sizing for kNN
- PR #345: Run python import as part of package build to trigger compilation
- PR #347: Lowering memory usage of kNN.
- PR #355: Fixing issues with very large numpy inputs to SPMG OLS and tSVD.
- PR #357: Removing FAISS requirement from README
- PR #362: Fix for matVecOp crashing on large input sizes
- PR #366: Index arithmetic issue fix with TxN_t class
- PR #376: Disabled kmeans tests since they are currently too sensitive (see #71)
- PR #380: Allow arbitrary data size on ingress for numba_utils.row_matrix
- PR #385: Fix for long import cuml time in containers and fix for setup_pip
- PR #630: Fixing a missing kneighbors in nearest neighbors python proxy

# cuML 0.5.1 (05 Feb 2019)

## Bug Fixes

- PR #189 Avoid using numpy via cimport to prevent ABI issues in Cython compilation


# cuML 0.5.0 (28 Jan 2019)

## New Features

- PR #66: OLS Linear Regression
- PR #44: Distance calculation ML primitives
- PR #69: Ridge (L2 Regularized) Linear Regression
- PR #103: Linear Kalman Filter
- PR #117: Pip install support
- PR #64: Device to device support from cuML device pointers into FAISS

## Improvements

- PR #56: Make OpenMP optional for building
- PR #67: Github issue templates
- PR #44: Refactored DBSCAN to use ML primitives
- PR #91: Pytest cleanup and sklearn toyset datasets based pytests for kmeans and dbscan
- PR #75: C++ example to use kmeans
- PR #117: Use cmake extension to find any zlib installed in system
- PR #94: Add cmake flag to set ABI compatibility
- PR #139: Move thirdparty submodules to root and add symlinks to new locations
- PR #151: Replace TravisCI testing and conda pkg builds with gpuCI
- PR #164: Add numba kernel for faster column to row major transform
- PR #114: Adding FAISS to cuml build

## Bug Fixes

- PR #48: CUDA 10 compilation warnings fix
- PR #51: Fixes to Dockerfile and docs for new build system
- PR #72: Fixes for GCC 7
- PR #96: Fix for kmeans stack overflow with high number of clusters
- PR #105: Fix for AttributeError in kmeans fit method
- PR #113: Removed old  glm python/cython files
- PR #118: Fix for AttributeError in kmeans predict method
- PR #125: Remove randomized solver option from PCA python bindings


# cuML 0.4.0 (05 Dec 2018)

## New Features

## Improvements

- PR #42: New build system: separation of libcuml.so and cuml python package
- PR #43: Added changelog.md

## Bug Fixes


# cuML 0.3.0 (30 Nov 2018)

## New Features

- PR #33: Added ability to call cuML algorithms using numpy arrays

## Improvements

- PR #24: Fix references of python package from cuML to cuml and start using versioneer for better versioning
- PR #40: Added support for refactored cuDF 0.3.0, updated Conda files
- PR #33: Major python test cleaning, all tests pass with cuDF 0.2.0 and 0.3.0. Preparation for new build system
- PR #34: Updated batch count calculation logic in DBSCAN
- PR #35: Beginning of DBSCAN refactor to use cuML mlprims and general improvements

## Bug Fixes

- PR #30: Fixed batch size bug in DBSCAN that caused crash. Also fixed various locations for potential integer overflows
- PR #28: Fix readthedocs build documentation
- PR #29: Fix pytests for cuml name change from cuML
- PR #33: Fixed memory bug that would cause segmentation faults due to numba releasing memory before it was used. Also fixed row major/column major bugs for different algorithms
- PR #36: Fix kmeans gtest to use device data
- PR #38: cuda\_free bug removed that caused google tests to sometimes pass and sometimes fail randomly
- PR #39: Updated cmake to correctly link with CUDA libraries, add CUDA runtime linking and include source files in compile target

# cuML 0.2.0 (02 Nov 2018)

## New Features

- PR #11: Kmeans algorithm added
- PR #7: FAISS KNN wrapper added
- PR #21: Added Conda install support

## Improvements

- PR #15: Added compatibility with cuDF (from prior pyGDF)
- PR #13: Added FAISS to Dockerfile
- PR #21: Added TravisCI build system for CI and Conda builds

## Bug Fixes

- PR #4: Fixed explained variance bug in TSVD
- PR #5: Notebook bug fixes and updated results


# cuML 0.1.0

Initial release including PCA, TSVD, DBSCAN, ml-prims and cython wrappers<|MERGE_RESOLUTION|>--- conflicted
+++ resolved
@@ -89,11 +89,8 @@
 - PR #2968: Remove shuffle_features from RF param names
 - PR #2957: Fix ols test size for stability
 - PR #2972: Upgrade Treelite to 0.93
-<<<<<<< HEAD
 - PR #2981: Prevent unguarded import of sklearn in SVC
-=======
 - PR #2984: Fix GPU test scripts gcov error
->>>>>>> 619f595b
 
 # cuML 0.15.0 (Date TBD)
 
