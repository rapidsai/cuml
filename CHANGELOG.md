--- conflicted
+++ resolved
@@ -2,11 +2,8 @@
 
 ## New Features
 - PR #2698: Distributed TF-IDF transformer
-<<<<<<< HEAD
+- PR #2638: Improve cython build with custom `build_ext`
 - PR #2772: Linearly Optimal Block Preconditioned Conjugate Gradient (LOBPCG) Solver
-=======
-- PR #2638: Improve cython build with custom `build_ext`
->>>>>>> d84283e3
 
 ## Improvements
 - PR #2796: Remove tokens of length 1 by default for text vectorizers
