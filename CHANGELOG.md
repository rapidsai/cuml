# cuML 0.16.0 (Date TBD)

## New Features
- PR #2677: Ability to export RF trees as JSON
- PR #2698: Distributed TF-IDF transformer
- PR #2476: Porter Stemmer
- PR #2789: Dask LabelEncoder
- PR #2152: add FIL C++ benchmark
- PR #2638: Improve cython build with custom `build_ext`

## Improvements
- PR #2796: Remove tokens of length 1 by default for text vectorizers
- PR #2741: Use rapids build packages in conda environments
- PR #2735: Update seed to random_state in random forest and associated tests
- PR #2739: Use cusparse_wrappers.h from RAFT
- PR #2729: Replace `cupy.sparse` with `cupyx.scipy.sparse`
- PR #2749: Correct docs for python version used in cuml_dev conda environment
- PR #2747: Adopting raft::handle_t and raft::comms::comms_t in cuML
- PR #2762: Fix broken links and provide minor edits to docs
- PR #2723: Support and enable convert_dtype in estimator predict
- PR #2758: Match sklearn's default n_components behavior for PCA
- PR #2770: Fix doxygen version during cmake
- PR #2766: Update default RandomForestRegressor score function to use r2
- PR #2775: Enablinbg mg gtests w/ raft mpi comms
- PR #2783: Add pytest that will fail when GPU IDs in Dask cluster are not unique
- PR #2784: Add SparseCumlArray container for sparse index/data arrays
- PR #2785: Add in cuML-specific dev conda dependencies
- PR #2778: Add README for FIL
- PR #2799: Reenable lightgbm test with lower (1%) proba accuracy
- PR #2800: Align cuML's spdlog version with RMM's
- PR #2824: Make data conversions warnings be debug level
<<<<<<< HEAD
- PR #2837: Make the FIL node reorder loop more obvious
=======
- PR #2849: make num_classes significant in FLOAT_SCALAR case
- PR #2792: Project flash (new build process) script changes
>>>>>>> d55b9a22
- PR #2850: Clean up unused params in paramsPCA

## Bug Fixes
- PR #2744: Supporting larger number of classes in KNeighborsClassifier
- PR #2769: Remove outdated doxygen options for 1.8.20
- PR #2787: Skip lightgbm test for version 3 and above temporarily
- PR #2781: Use Python print to correctly redirect spdlogs when sys.stdout is changed
- PR #2787: Skip lightgbm test for version 3 and above temporarily
- PR #2813: Fix memory access in generation of non-row-major random blobs
- PR #2810: Update Rf MNMG threshold to prevent sporadic test failure
- PR #2808: Relax Doxygen version required in CMake to coincide with integration repo
- PR #2818: Fix parsing of singlegpu option in build command
- PR #2827: Force use of whole dataset when sample bootstrapping is disabled
- PR #2829: Fixing description for labels in docs and removing row number constraint from PCA xform/inverse_xform
- PR #2832: Updating stress tests that fail with OOM
- PR #2831: Removing repeated capture and parameter in lambda function
- PR #2847: Workaround for TSNE lockup, change caching preference.
- PR #2842: KNN index preprocessors were using incorrect n_samples
- PR #2848: Fix typo in Python docstring for UMAP
- PR #2855: Updates for RMM being header only

# cuML 0.15.0 (Date TBD)

## New Features
- PR #2581: Added model persistence via joblib in each section of estimator_intro.ipynb
- PR #2554: Hashing Vectorizer and general vectorizer improvements
- PR #2240: Making Dask models pickleable
- PR #2267: CountVectorizer estimator
- PR #2261: Exposing new FAISS metrics through Python API
- PR #2287: Single-GPU TfidfTransformer implementation
- PR #2289: QR SVD solver for MNMG PCA
- PR #2312: column-major support for make_blobs
- PR #2172: Initial support for auto-ARIMA
- PR #2394: Adding cosine & correlation distance for KNN
- PR #2392: PCA can accept sparse inputs, and sparse prim for computing covariance
- PR #2465: Support pandas 1.0+
- PR #2550: Single GPU Target Encoder
- PR #2519: Precision recall curve using cupy
- PR #2500: Replace UMAP functionality dependency on nvgraph with RAFT Spectral Clustering
- PR #2502: cuML Implementation of `sklearn.metrics.pairwise_distances`
- PR #2520: TfidfVectorizer estimator
- PR #2211: MNMG KNN Classifier & Regressor
- PR #2461: Add KNN Sparse Output Functionality
- PR #2615: Incremental PCA
- PR #2594: Confidence intervals for ARIMA forecasts
- PR #2607: Add support for probability estimates in SVC
- PR #2618: SVM class and sample weights
- PR #2635: Decorator to generate docstrings with autodetection of parameters
- PR #2270: Multi class MNMG RF
- PR #2661: CUDA-11 support for single-gpu code
- PR #2322: Sparse FIL forests with 8-byte nodes
- PR #2675: Update conda recipes to support CUDA 11

## Improvements
- PR #2336: Eliminate `rmm.device_array` usage
- PR #2262: Using fully shared PartDescriptor in MNMG decomposiition, linear models, and solvers
- PR #2310: Pinning ucx-py to 0.14 to make 0.15 CI pass
- PR #1945: enable clang tidy
- PR #2339: umap performance improvements
- PR #2308: Using fixture for Dask client to eliminate possiblity of not closing
- PR #2345: make C++ logger level definition to be the same as python layer
- PR #2329: Add short commit hash to conda package name
- PR #2362: Implement binary/multi-classification log loss with cupy
- PR #2363: Update threshold and make other changes for stress tests
- PR #2371: Updating MBSGD tests to use larger batches
- PR #2380: Pinning libcumlprims version to ease future updates
- PR #2405: Remove references to deprecated RMM headers.
- PR #2340: Import ARIMA in the root init file and fix the `test_fit_function` test
- PR #2408: Install meta packages for dependencies
- PR #2417: Move doc customization scripts to Jenkins
- PR #2427: Moving MNMG decomposition to cuml
- PR #2433: Add libcumlprims_mg to CMake
- PR #2420: Add and set convert_dtype default to True in estimator fit methods
- PR #2411: Refactor Mixin classes and use in classifier/regressor estimators
- PR #2442: fix setting RAFT_DIR from the RAFT_PATH env var
- PR #2469: Updating KNN c-api to document all arguments
- PR #2453: Add CumlArray to API doc
- PR #2440: Use Treelite Conda package
- PR #2403: Support for input and output type consistency in logistic regression predict_proba
- PR #2473: Add metrics.roc_auc_score to API docs. Additional readability and minor docs bug fixes
- PR #2468: Add `_n_features_in_` attribute to all single GPU estimators that implement fit
- PR #2489: Removing explicit FAISS build and adding dependency on libfaiss conda package
- PR #2480: Moving MNMG glm and solvers to cuml
- PR #2490: Moving MNMG KMeans to cuml
- PR #2483: Moving MNMG KNN to cuml
- PR #2492: Adding additional assertions to mnmg nearest neighbors pytests
- PR #2439: Update dask RF code to have print_detailed function
- PR #2431: Match output of classifier predict with target dtype
- PR #2237: Refactor RF cython code
- PR #2513: Fixing LGTM Analysis Issues
- PR #2099: Raise an error when float64 data is used with dask RF
- PR #2522: Renaming a few arguments in KNeighbors* to be more readable
- PR #2499: Provide access to `cuml.DBSCAN` core samples
- PR #2526: Removing PCA TSQR as a solver due to scalability issues
- PR #2536: Update conda upload versions for new supported CUDA/Python
- PR #2538: Remove Protobuf dependency
- PR #2553: Test pickle protocol 5 support
- PR #2570: Accepting single df or array input in train_test_split
- PR #2566: Remove deprecated cuDF from_gpu_matrix calls
- PR #2583: findpackage.cmake.in template for cmake dependencies
- PR #2577: Fully removing NVGraph dependency for CUDA 11 compatibility
- PR #2575: Speed up TfidfTransformer
- PR #2584: Removing dependency on sklearn's NotFittedError
- PR #2591: Generate benchmark datsets using `cuml.datasets`
- PR #2548: Fix limitation on number of rows usable with tSNE and refactor memory allocation
- PR #2589: including cuda-11 build fixes into raft
- PR #2599: Add Stratified train_test_split
- PR #2487: Set classes_ attribute during classifier fit
- PR #2605: Reduce memory usage in tSNE
- PR #2611: Adding building doxygen docs to gpu ci
- PR #2631: Enabling use of gtest conda package for build
- PR #2623: Fixing kmeans score() API to be compatible with Scikit-learn
- PR #2629: Add naive_bayes api docs
- PR #2643: 'dense' and 'sparse' values of `storage_type` for FIL
- PR #2691: Generic Base class attribute setter
- PR #2666: Update MBSGD documentation to mention that the model is experimental
- PR #2687: Update xgboost version to 1.2.0dev.rapidsai0.15
- PR #2684: CUDA 11 conda development environment yml and faiss patch
- PR #2648: Replace CNMeM with `rmm::mr::pool_memory_resource`.
- PR #2686: Improve SVM tests
- PR #2692: Changin LBFGS log level
- PR #2705: Add sum operator and base operator overloader functions to cumlarray
- PR #2701: Updating README + Adding ref to UMAP paper
- PR #2721: Update API docs
- PR #2730: Unpin cumlprims in conda recipes for release

## Bug Fixes
- PR #2369: Update RF code to fix set_params memory leak
- PR #2364: Fix for random projection
- PR #2373: Use Treelite Pip package in GPU testing
- PR #2376: Update documentation Links
- PR #2407: fixed batch count in DBScan for integer overflow case
- PR #2413: CumlArray and related methods updates to account for cuDF.Buffer contiguity update
- PR #2424: --singlegpu flag fix on build.sh script
- PR #2432: Using correct algo_name for UMAP in benchmark tests
- PR #2445: Restore access to coef_ property of Lasso
- PR #2441: Change p2p_enabled definition to work without ucx
- PR #2447: Drop `nvstrings`
- PR #2450: Update local build to use new gpuCI image
- PR #2454: Mark RF memleak test as XFAIL, because we can't detect memleak reliably
- PR #2455: Use correct field to store data type in `LabelEncoder.fit_transform`
- PR #2475: Fix typo in build.sh
- PR #2496: Fixing indentation for simulate_data in test_fil.py
- PR #2494: Set QN regularization strength consistent with scikit-learn
- PR #2486: Fix cupy input to kmeans init
- PR #2497: Changes to accomodate cuDF unsigned categorical changes
- PR #2209: Fix FIL benchmark for gpuarray-c input
- PR #2507: Import `treelite.sklearn`
- PR #2521: Fixing invalid smem calculation in KNeighborsCLassifier
- PR #2515: Increase tolerance for LogisticRegression test
- PR #2532: Updating doxygen in new MG headers
- PR #2521: Fixing invalid smem calculation in KNeighborsCLassifier
- PR #2515: Increase tolerance for LogisticRegression test
- PR #2545: Fix documentation of n_iter_without_progress in tSNE Python bindings
- PR #2543: Improve numerical stability of QN solver
- PR #2544: Fix Barnes-Hut tSNE not using specified post_learning_rate
- PR #2558: Disabled a long-running FIL test
- PR #2540: Update default value for n_epochs in UMAP to match documentation & sklearn API
- PR #2535: Fix issue with incorrect docker image being used in local build script
- PR #2542: Fix small memory leak in TSNE
- PR #2552: Fixed the length argument of updateDevice calls in RF test
- PR #2565: Fix cell allocation code to avoid loops in quad-tree. Prevent NaNs causing infinite descent
- PR #2563: Update scipy call for arima gradient test
- PR #2569: Fix for cuDF update
- PR #2508: Use keyword parameters in sklearn.datasets.make_* functions
- PR #2587: Attributes for estimators relying on solvers
- PR #2586: Fix SVC decision function data type
- PR #2573: Considering managed memory as device type on checking for KMeans
- PR #2574: Fixing include path in `tsvd_mg.pyx`
- PR #2506: Fix usage of CumlArray attributes on `cuml.common.base.Base`
- PR #2593: Fix inconsistency in train_test_split
- PR #2609: Fix small doxygen issues
- PR #2610: Remove cuDF tolist call
- PR #2613: Removing thresholds from kmeans score tests (SG+MG)
- PR #2616: Small test code fix for pandas dtype tests
- PR #2617: Fix floating point precision error in tSNE
- PR #2625: Update Estimator notebook to resolve errors
- PR #2634: singlegpu build option fixes
- PR #2641: [Breaking] Make `max_depth` in RF compatible with scikit-learn
- PR #2650: Make max_depth behave consistently for max_depth > 14
- PR #2651: AutoARIMA Python bug fix
- PR #2654: Fix for vectorizer concatenations
- PR #2655: Fix C++ RF predict function access of rows/samples array
- PR #2649: Cleanup sphinx doc warnings for 0.15
- PR #2668: Order conversion improvements to account for cupy behavior changes
- PR #2669: Revert PR 2655 Revert "Fixes C++ RF predict function"
- PR #2683: Fix incorrect "Bad CumlArray Use" error messages on test failures
- PR #2695: Fix debug build issue due to incorrect host/device method setup
- PR #2709: Fixing OneHotEncoder Overflow Error
- PR #2710: Fix SVC doc statement about predic_proba
- PR #2726: Return correct output type in QN
- PR #2711: Fix Dask RF failure intermittently
- PR #2718: Fix temp directory for py.test
- PR #2719: Set KNeighborsRegressor output dtype according to training target dtype
- PR #2720: Updates to outdated links
- PR #2722: Getting cuML covariance test passing w/ Cupy 7.8 & CUDA 11

# cuML 0.14.0 (03 Jun 2020)

## New Features
- PR #1994: Support for distributed OneHotEncoder
- PR #1892: One hot encoder implementation with cupy
- PR #1655: Adds python bindings for homogeneity score
- PR #1704: Adds python bindings for completeness score
- PR #1687: Adds python bindings for mutual info score
- PR #1980: prim: added a new write-only unary op prim
- PR #1867: C++: add logging interface support in cuML based spdlog
- PR #1902: Multi class inference in FIL C++ and importing multi-class forests from treelite
- PR #1906: UMAP MNMG
- PR #2067: python: wrap logging interface in cython
- PR #2083: Added dtype, order, and use_full_low_rank to MNMG `make_regression`
- PR #2074: SG and MNMG `make_classification`
- PR #2127: Added order to SG `make_blobs`, and switch from C++ to cupy based implementation
- PR #2057: Weighted k-means
- PR #2256: Add a `make_arima` generator
- PR #2245: ElasticNet, Lasso and Coordinate Descent MNMG
- PR #2242: Pandas input support with output as NumPy arrays by default
- PR #2551: Add cuML RF multiclass prediction using FIL from python
- PR #1728: Added notebook testing to gpuCI gpu build

## Improvements
- PR #1931: C++: enabled doxygen docs for all of the C++ codebase
- PR #1944: Support for dask_cudf.core.Series in _extract_partitions
- PR #1947: Cleaning up cmake
- PR #1927: Use Cython's `new_build_ext` (if available)
- PR #1946: Removed zlib dependency from cmake
- PR #1988: C++: cpp bench refactor
- PR #1873: Remove usage of nvstring and nvcat from LabelEncoder
- PR #1968: Update SVC SVR with cuML Array
- PR #1972: updates to our flow to use conda-forge's clang and clang-tools packages
- PR #1974: Reduce ARIMA testing time
- PR #1984: Enable Ninja build
- PR #1985: C++ UMAP parametrizable tests
- PR #2005: Adding missing algorithms to cuml benchmarks and notebook
- PR #2016: Add capability to setup.py and build.sh to fully clean all cython build files and artifacts
- PR #2044: A cuda-memcheck helper wrapper for devs
- PR #2018: Using `cuml.dask.part_utils.extract_partitions` and removing similar, duplicated code
- PR #2019: Enable doxygen build in our nightly doc build CI script
- PR #1996: Cythonize in parallel
- PR #2032: Reduce number of tests for MBSGD to improve CI running time
- PR #2031: Encapsulating UCX-py interactions in singleton
- PR #2029: Add C++ ARIMA log-likelihood benchmark
- PR #2085: Convert TSNE to use CumlArray
- PR #2051: Reduce the time required to run dask pca and dask tsvd tests
- PR #1981: Using CumlArray in kNN and DistributedDataHandler in dask kNN
- PR #2053: Introduce verbosity level in C++ layer instead of boolean `verbose` flag
- PR #2047: Make internal streams non-blocking w.r.t. NULL stream
- PR #2048: Random forest testing speedup
- PR #2058: Use CumlArray in Random Projection
- PR #2068: Updating knn class probabilities to use make_monotonic instead of binary search
- PR #2062: Adding random state to UMAP mnmg tests
- PR #2064: Speed-up K-Means test
- PR #2015: Renaming .h to .cuh in solver, dbscan and svm
- PR #2080: Improved import of sparse FIL forests from treelite
- PR #2090: Upgrade C++ build to C++14 standard
- PR #2089: CI: enabled cuda-memcheck on ml-prims unit-tests during nightly build
- PR #2128: Update Dask RF code to reduce the time required for GPU predict to run
- PR #2125: Build infrastructure to use RAFT
- PR #2131: Update Dask RF fit to use DistributedDataHandler
- PR #2055: Update the metrics notebook to use important cuML models
- PR #2095: Improved import of src_prims/utils.h, making it less ambiguous
- PR #2118: Updating SGD & mini-batch estimators to use CumlArray
- PR #2120: Speeding up dask RandomForest tests
- PR #1883: Use CumlArray in ARIMA
- PR #877: Adding definition of done criteria to wiki
- PR #2135: A few optimizations to UMAP fuzzy simplicial set
- PR #1914: Change the meaning of ARIMA's intercept to match the literature
- PR #2098: Renaming .h to .cuh in decision_tree, glm, pca
- PR #2150: Remove deprecated RMM calls in RMM allocator adapter
- PR #2146: Remove deprecated kalman filter
- PR #2151: Add pytest duration and pytest timeout
- PR #2156: Add Docker 19 support to local gpuci build
- PR #2178: Reduce duplicated code in RF
- PR #2124: Expand tutorial docs and sample notebook
- PR #2175: Allow CPU-only and dataset params for benchmark sweeps
- PR #2186: Refactor cython code to build OPG structs in common utils file
- PR #2180: Add fully single GPU singlegpu python build
- PR #2187: CMake improvements to manage conda environment dependencies
- PR #2185: Add has_sklearn function and use it in datasets/classification.
- PR #2193: Order-independent local shuffle in `cuml.dask.make_regression`
- PR #2204: Update python layer to use the logger interface
- PR #2184: Refoctor headers for holtwinters, rproj, tsvd, tsne, umap
- PR #2199: Remove unncessary notebooks
- PR #2195: Separating fit and transform calls in SG, MNMG PCA to save transform array memory consumption
- PR #2201: Re-enabling UMAP repro tests
- PR #2132: Add SVM C++ benchmarks
- PR #2196: Updates to benchmarks. Moving notebook
- PR #2208: Coordinate Descent, Lasso and ElasticNet CumlArray updates
- PR #2210: Updating KNN tests to evaluate multiple index partitions
- PR #2205: Use timeout to add 2 hour hard limit to dask tests
- PR #2212: Improve DBScan batch count / memory estimation
- PR #2213: Standardized include statements across all cpp source files, updated copyright on all modified files
- PR #2214: Remove utils folder and refactor to common folder
- PR #2220: Final refactoring of all src_prims header files following rules as specified in #1675
- PR #2225: input_to_cuml_array keep order option, test updates and cleanup
- PR #2244: Re-enable slow ARIMA tests as stress tests
- PR #2231: Using OPG structs from `cuml.common` in decomposition algorithms
- PR #2257: Update QN and LogisticRegression to use CumlArray
- PR #2259: Add CumlArray support to Naive Bayes
- PR #2252: Add benchmark for the Gram matrix prims
- PR #2263: Faster serialization for Treelite objects with RF
- PR #2264: Reduce build time for cuML by using make_blobs from libcuml++ interface
- PR #2269: Add docs targets to build.sh and fix python cuml.common docs
- PR #2271: Clarify doc for `_unique` default implementation in OneHotEncoder
- PR #2272: Add docs build.sh script to repository
- PR #2276: Ensure `CumlArray` provided `dtype` conforms
- PR #2281: Rely on cuDF's `Serializable` in `CumlArray`
- PR #2284: Reduce dataset size in SG RF notebook to reduce run time of sklearn
- PR #2285: Increase the threshold for elastic_net test in dask/test_coordinate_descent
- PR #2314: Update FIL default values, documentation and test
- PR #2316: 0.14 release docs additions and fixes
- PR #2320: Add prediction notes to RF docs
- PR #2323: Change verbose levels and parameter name to match Scikit-learn API
- PR #2324: Raise an error if n_bins > number of training samples in RF
- PR #2335: Throw a warning if treelite cannot be imported and `load_from_sklearn` is used

## Bug Fixes
- PR #1939: Fix syntax error in cuml.common.array
- PR #1941: Remove c++ cuda flag that was getting duplicated in CMake
- PR #1971: python: Correctly honor --singlegpu option and CUML_BUILD_PATH env variable
- PR #1969: Update libcumlprims to 0.14
- PR #1973: Add missing mg files for setup.py --singlegpu flag
- PR #1993: Set `umap_transform_reproducibility` tests to xfail
- PR #2004: Refactoring the arguments to `plant()` call
- PR #2017: Fixing memory issue in weak cc prim
- PR #2028: Skipping UMAP knn reproducibility tests until we figure out why its failing in CUDA 10.2
- PR #2024: Fixed cuda-memcheck errors with sample-without-replacement prim
- PR #1540: prims: support for custom math-type used for computation inside adjusted rand index prim
- PR #2077: dask-make blobs arguments to match sklearn
- PR #2059: Make all Scipy imports conditional
- PR #2078: Ignore negative cache indices in get_vecs
- PR #2084: Fixed cuda-memcheck errors with COO unit-tests
- PR #2087: Fixed cuda-memcheck errors with dispersion prim
- PR #2096: Fixed syntax error with nightly build command for memcheck unit-tests
- PR #2115: Fixed contingency matrix prim unit-tests for computing correct golden values
- PR #2107: Fix PCA transform
- PR #2109: input_to_cuml_array __cuda_array_interface__ bugfix
- PR #2117: cuDF __array__ exception small fixes
- PR #2139: CumlArray for adjusted_rand_score
- PR #2140: Returning self in fit model functions
- PR #2144: Remove GPU arch < 60 from CMake build
- PR #2153: Added missing namespaces to some Decision Tree files
- PR #2155: C++: fix doxygen build break
- PR #2161: Replacing depreciated bruteForceKnn
- PR #2162: Use stream in transpose prim
- PR #2165: Fit function test correction
- PR #2166: Fix handling of temp file in RF pickling
- PR #2176: C++: fix for adjusted rand index when input array is all zeros
- PR #2179: Fix clang tools version in libcuml recipe
- PR #2183: Fix RAFT in nightly package
- PR #2191: Fix placement of SVM parameter documentation and add examples
- PR #2212: Fix DBScan results (no propagation of labels through border points)
- PR #2215: Fix the printing of forest object
- PR #2217: Fix opg_utils naming to fix singlegpu build
- PR #2223: Fix bug in ARIMA C++ benchmark
- PR #2224: Temporary fix for CI until new Dask version is released
- PR #2228: Update to use __reduce_ex__ in CumlArray to override cudf.Buffer
- PR #2249: Fix bug in UMAP continuous target metrics
- PR #2258: Fix doxygen build break
- PR #2255: Set random_state for train_test_split function in dask RF
- PR #2275: Fix RF fit memory leak
- PR #2274: Fix parameter name verbose to verbosity in mnmg OneHotEncoder
- PR #2277: Updated cub repo path and branch name
- PR #2282: Fix memory leak in Dask RF concatenation
- PR #2301: Scaling KNN dask tests sample size with n GPUs
- PR #2293: Contiguity fixes for input_to_cuml_array and train_test_split
- PR #2295: Fix convert_to_dtype copy even with same dtype
- PR #2305: Fixed race condition in DBScan
- PR #2354: Fix broken links in README
- PR #2619: Explicitly skip raft test folder for pytest 6.0.0
- PR #2788: Set the minimum number of columns that can be sampled to 1 to fix 0 mem allocation error

# cuML 0.13.0 (31 Mar 2020)

## New Features
- PR #1777: Python bindings for entropy
- PR #1742: Mean squared error implementation with cupy
- PR #1817: Confusion matrix implementation with cupy (SNSG and MNMG)
- PR #1766: Mean absolute error implementation with cupy
- PR #1766: Mean squared log error implementation with cupy
- PR #1635: cuML Array shim and configurable output added to cluster methods
- PR #1586: Seasonal ARIMA
- PR #1683: cuml.dask make_regression
- PR #1689: Add framework for cuML Dask serializers
- PR #1709: Add `decision_function()` and `predict_proba()` for LogisticRegression
- PR #1714: Add `print_env.sh` file to gather important environment details
- PR #1750: LinearRegression CumlArray for configurable output
- PR #1814: ROC AUC score implementation with cupy
- PR #1767: Single GPU decomposition models configurable output
- PR #1646: Using FIL to predict in MNMG RF
- PR #1778: Make cuML Handle picklable
- PR #1738: cuml.dask refactor beginning and dask array input option for OLS, Ridge and KMeans
- PR #1874: Add predict_proba function to RF classifier
- PR #1815: Adding KNN parameter to UMAP
- PR #1978: Adding `predict_proba` function to dask RF

## Improvements
- PR #1644: Add `predict_proba()` for FIL binary classifier
- PR #1620: Pickling tests now automatically finds all model classes inheriting from cuml.Base
- PR #1637: Update to newer treelite version with XGBoost 1.0 compatibility
- PR #1632: Fix MBSGD models inheritance, they now inherits from cuml.Base
- PR #1628: Remove submodules from cuML
- PR #1755: Expose the build_treelite function for python
- PR #1649: Add the fil_sparse_format variable option to RF API
- PR #1647: storage_type=AUTO uses SPARSE for large models
- PR #1668: Update the warning statement thrown in RF when the seed is set but n_streams is not 1
- PR #1662: use of direct cusparse calls for coo2csr, instead of depending on nvgraph
- PR #1747: C++: dbscan performance improvements and cleanup
- PR #1697: Making trustworthiness batchable and using proper workspace
- PR #1721: Improving UMAP pytests
- PR #1717: Call `rmm_cupy_allocator` for CuPy allocations
- PR #1718: Import `using_allocator` from `cupy.cuda`
- PR #1723: Update RF Classifier to throw an exception for multi-class pickling
- PR #1726: Decorator to allocate CuPy arrays with RMM
- PR #1719: UMAP random seed reproducibility
- PR #1748: Test serializing `CumlArray` objects
- PR #1776: Refactoring pca/tsvd distributed
- PR #1762: Update CuPy requirement to 7
- PR #1768: C++: Different input and output types for add and subtract prims
- PR #1790: Add support for multiple seeding in k-means++
- PR #1805: Adding new Dask cuda serializers to naive bayes + a trivial perf update
- PR #1812: C++: bench: UMAP benchmark cases added
- PR #1795: Add capability to build CumlArray from bytearray/memoryview objects
- PR #1824: C++: improving the performance of UMAP algo
- PR #1816: Add ARIMA notebook
- PR #1856: Update docs for 0.13
- PR #1827: Add HPO demo Notebook
- PR #1825: `--nvtx` option in `build.sh`
- PR #1847: Update XGBoost version for CI
- PR #1837: Simplify cuML Array construction
- PR #1848: Rely on subclassing for cuML Array serialization
- PR #1866: Minimizing client memory pressure on Naive Bayes
- PR #1788: Removing complexity bottleneck in S-ARIMA
- PR #1873: Remove usage of nvstring and nvcat from LabelEncoder
- PR #1891: Additional improvements to naive bayes tree reduction

## Bug Fixes
- PR #1835 : Fix calling default RF Classification always
- PT #1904: replace cub sort
- PR #1833: Fix depth issue in shallow RF regression estimators
- PR #1770: Warn that KalmanFilter is deprecated
- PR #1775: Allow CumlArray to work with inputs that have no 'strides' in array interface
- PR #1594: Train-test split is now reproducible
- PR #1590: Fix destination directory structure for run-clang-format.py
- PR #1611: Fixing pickling errors for KNN classifier and regressor
- PR #1617: Fixing pickling issues for SVC and SVR
- PR #1634: Fix title in KNN docs
- PR #1627: Adding a check for multi-class data in RF classification
- PR #1654: Skip treelite patch if its already been applied
- PR #1661: Fix nvstring variable name
- PR #1673: Using struct for caching dlsym state in communicator
- PR #1659: TSNE - introduce 'convert_dtype' and refactor class attr 'Y' to 'embedding_'
- PR #1672: Solver 'svd' in Linear and Ridge Regressors when n_cols=1
- PR #1670: Lasso & ElasticNet - cuml Handle added
- PR #1671: Update for accessing cuDF Series pointer
- PR #1652: Support XGBoost 1.0+ models in FIL
- PR #1702: Fix LightGBM-FIL validation test
- PR #1701: test_score kmeans test passing with newer cupy version
- PR #1706: Remove multi-class bug from QuasiNewton
- PR #1699: Limit CuPy to <7.2 temporarily
- PR #1708: Correctly deallocate cuML handles in Cython
- PR #1730: Fixes to KF for test stability (mainly in CUDA 10.2)
- PR #1729: Fixing naive bayes UCX serialization problem in fit()
- PR #1749: bug fix rf classifier/regressor on seg fault in bench
- PR #1751: Updated RF documentation
- PR #1765: Update the checks for using RF GPU predict
- PR #1787: C++: unit-tests to check for RF accuracy. As well as a bug fix to improve RF accuracy
- PR #1793: Updated fil pyx to solve memory leakage issue
- PR #1810: Quickfix - chunkage in dask make_regression
- PR #1842: DistributedDataHandler not properly setting 'multiple'
- PR #1849: Critical fix in ARIMA initial estimate
- PR #1851: Fix for cuDF behavior change for multidimensional arrays
- PR #1852: Remove Thrust warnings
- PR #1868: Turning off IPC caching until it is fixed in UCX-py/UCX
- PR #1876: UMAP exponential decay parameters fix
- PR #1887: Fix hasattr for missing attributes on base models
- PR #1877: Remove resetting index in shuffling in train_test_split
- PR #1893: Updating UCX in comms to match current UCX-py
- PR #1888: Small train_test_split test fix
- PR #1899: Fix dask `extract_partitions()`, remove transformation as instance variable in PCA and TSVD and match sklearn APIs
- PR #1920: Temporarily raising threshold for UMAP reproducibility tests
- PR #1918: Create memleak fixture to skip memleak tests in CI for now
- PR #1926: Update batch matrix test margins
- PR #1925: Fix failing dask tests
- PR #1936: Update DaskRF regression test to xfail
- PR #1932: Isolating cause of make_blobs failure
- PR #1951: Dask Random forest regression CPU predict bug fix
- PR #1948: Adjust BatchedMargin margin and disable tests temporarily
- PR #1950: Fix UMAP test failure


# cuML 0.12.0 (04 Feb 2020)

## New Features
- PR #1483: prims: Fused L2 distance and nearest-neighbor prim
- PR #1494: bench: ml-prims benchmark
- PR #1514: bench: Fused L2 NN prim benchmark
- PR #1411: Cython side of MNMG OLS
- PR #1520: Cython side of MNMG Ridge Regression
- PR #1516: Suppor Vector Regression (epsilon-SVR)

## Improvements
- PR #1638: Update cuml/docs/README.md
- PR #1468: C++: updates to clang format flow to make it more usable among devs
- PR #1473: C++: lazy initialization of "costly" resources inside cumlHandle
- PR #1443: Added a new overloaded GEMM primitive
- PR #1489: Enabling deep trees using Gather tree builder
- PR #1463: Update FAISS submodule to 1.6.1
- PR #1488: Add codeowners
- PR #1432: Row-major (C-style) GPU arrays for benchmarks
- PR #1490: Use dask master instead of conda package for testing
- PR #1375: Naive Bayes & Distributed Naive Bayes
- PR #1377: Add GPU array support for FIL benchmarking
- PR #1493: kmeans: add tiling support for 1-NN computation and use fusedL2-1NN prim for L2 distance metric
- PR #1532: Update CuPy to >= 6.6 and allow 7.0
- PR #1528: Re-enabling KNN using dynamic library loading for UCX in communicator
- PR #1545: Add conda environment version updates to ci script
- PR #1541: Updates for libcudf++ Python refactor
- PR #1555: FIL-SKL, an SKLearn-based benchmark for FIL
- PR #1537: Improve pickling and scoring suppport for many models to support hyperopt
- PR #1551: Change custom kernel to cupy for col/row order transform
- PR #1533: C++: interface header file separation for SVM
- PR #1560: Helper function to allocate all new CuPy arrays with RMM memory management
- PR #1570: Relax nccl in conda recipes to >=2.4 (matching CI)
- PR #1578: Add missing function information to the cuML documenataion
- PR #1584: Add has_scipy utility function for runtime check
- PR #1583: API docs updates for 0.12
- PR #1591: Updated FIL documentation

## Bug Fixes
- PR #1470: Documentation: add make_regression, fix ARIMA section
- PR #1482: Updated the code to remove sklearn from the mbsgd stress test
- PR #1491: Update dev environments for 0.12
- PR #1512: Updating setup_cpu() in SpeedupComparisonRunner
- PR #1498: Add build.sh to code owners
- PR #1505: cmake: added correct dependencies for prims-bench build
- PR #1534: Removed TODO comment in create_ucp_listeners()
- PR #1548: Fixing umap extra unary op in knn graph
- PR #1547: Fixing MNMG kmeans score. Fixing UMAP pickling before fit(). Fixing UMAP test failures.
- PR #1557: Increasing threshold for kmeans score
- PR #1562: Increasing threshold even higher
- PR #1564: Fixed a typo in function cumlMPICommunicator_impl::syncStream
- PR #1569: Remove Scikit-learn exception and depedenncy in SVM
- PR #1575: Add missing dtype parameter in call to strides to order for CuPy 6.6 code path
- PR #1574: Updated the init file to include SVM
- PR #1589: Fixing the default value for RF and updating mnmg predict to accept cudf
- PR #1601: Fixed wrong datatype used in knn voting kernel

# cuML 0.11.0 (11 Dec 2019)

## New Features

- PR #1295: Cython side of MNMG PCA
- PR #1218: prims: histogram prim
- PR #1129: C++: Separate include folder for C++ API distribution
- PR #1282: OPG KNN MNMG Code (disabled for 0.11)
- PR #1242: Initial implementation of FIL sparse forests
- PR #1194: Initial ARIMA time-series modeling support.
- PR #1286: Importing treelite models as FIL sparse forests
- PR #1285: Fea minimum impurity decrease RF param
- PR #1301: Add make_regression to generate regression datasets
- PR #1322: RF pickling using treelite, protobuf and FIL
- PR #1332: Add option to cuml.dask make_blobs to produce dask array
- PR #1307: Add RF regression benchmark
- PR #1327: Update the code to build treelite with protobuf
- PR #1289: Add Python benchmarking support for FIL
- PR #1371: Cython side of MNMG tSVD
- PR #1386: Expose SVC decision function value

## Improvements
- PR #1170: Use git to clone subprojects instead of git submodules
- PR #1239: Updated the treelite version
- PR #1225: setup.py clone dependencies like cmake and correct include paths
- PR #1224: Refactored FIL to prepare for sparse trees
- PR #1249: Include libcuml.so C API in installed targets
- PR #1259: Conda dev environment updates and use libcumlprims current version in CI
- PR #1277: Change dependency order in cmake for better printing at compile time
- PR #1264: Add -s flag to GPU CI pytest for better error printing
- PR #1271: Updated the Ridge regression documentation
- PR #1283: Updated the cuMl docs to include MBSGD and adjusted_rand_score
- PR #1300: Lowercase parameter versions for FIL algorithms
- PR #1312: Update CuPy to version 6.5 and use conda-forge channel
- PR #1336: Import SciKit-Learn models into FIL
- PR #1314: Added options needed for ASVDb output (CUDA ver, etc.), added option
  to select algos
- PR #1335: Options to print available algorithms and datasets
  in the Python benchmark
- PR #1338: Remove BUILD_ABI references in CI scripts
- PR #1340: Updated unit tests to uses larger dataset
- PR #1351: Build treelite temporarily for GPU CI testing of FIL Scikit-learn
  model importing
- PR #1367: --test-split benchmark parameter for train-test split
- PR #1360: Improved tests for importing SciKit-Learn models into FIL
- PR #1368: Add --num-rows benchmark command line argument
- PR #1351: Build treelite temporarily for GPU CI testing of FIL Scikit-learn model importing
- PR #1366: Modify train_test_split to use CuPy and accept device arrays
- PR #1258: Documenting new MPI communicator for multi-node multi-GPU testing
- PR #1345: Removing deprecated should_downcast argument
- PR #1362: device_buffer in UMAP + Sparse prims
- PR #1376: AUTO value for FIL algorithm
- PR #1408: Updated pickle tests to delete the pre-pickled model to prevent pointer leakage
- PR #1357: Run benchmarks multiple times for CI
- PR #1382: ARIMA optimization: move functions to C++ side
- PR #1392: Updated RF code to reduce duplication of the code
- PR #1444: UCX listener running in its own isolated thread
- PR #1445: Improved performance of FIL sparse trees
- PR #1431: Updated API docs
- PR #1441: Remove unused CUDA conda labels
- PR #1439: Match sklearn 0.22 default n_estimators for RF and fix test errors
- PR #1461: Add kneighbors to API docs

## Bug Fixes
- PR #1281: Making rng.h threadsafe
- PR #1212: Fix cmake git cloning always running configure in subprojects
- PR #1261: Fix comms build errors due to cuml++ include folder changes
- PR #1267: Update build.sh for recent change of building comms in main CMakeLists
- PR #1278: Removed incorrect overloaded instance of eigJacobi
- PR #1302: Updates for numba 0.46
- PR #1313: Updated the RF tests to set the seed and n_streams
- PR #1319: Using machineName arg passed in instead of default for ASV reporting
- PR #1326: Fix illegal memory access in make_regression (bounds issue)
- PR #1330: Fix C++ unit test utils for better handling of differences near zero
- PR #1342: Fix to prevent memory leakage in Lasso and ElasticNet
- PR #1337: Fix k-means init from preset cluster centers
- PR #1354: Fix SVM gamma=scale implementation
- PR #1344: Change other solver based methods to create solver object in init
- PR #1373: Fixing a few small bugs in make_blobs and adding asserts to pytests
- PR #1361: Improve SMO error handling
- PR #1384: Lower expectations on batched matrix tests to prevent CI failures
- PR #1380: Fix memory leaks in ARIMA
- PR #1391: Lower expectations on batched matrix tests even more
- PR #1394: Warning added in svd for cuda version 10.1
- PR #1407: Resolved RF predict issues and updated RF docstring
- PR #1401: Patch for lbfgs solver for logistic regression with no l1 penalty
- PR #1416: train_test_split numba and rmm device_array output bugfix
- PR #1419: UMAP pickle tests are using wrong n_neighbors value for trustworthiness
- PR #1438: KNN Classifier to properly return Dataframe with Dataframe input
- PR #1425: Deprecate seed and use random_state similar to Scikit-learn in train_test_split
- PR #1458: Add joblib as an explicit requirement
- PR #1474: Defer knn mnmg to 0.12 nightly builds and disable ucx-py dependency

# cuML 0.10.0 (16 Oct 2019)

## New Features
- PR #1148: C++ benchmark tool for c++/CUDA code inside cuML
- PR #1071: Selective eigen solver of cuSolver
- PR #1073: Updating RF wrappers to use FIL for GPU accelerated prediction
- PR #1104: CUDA 10.1 support
- PR #1113: prims: new batched make-symmetric-matrix primitive
- PR #1112: prims: new batched-gemv primitive
- PR #855: Added benchmark tools
- PR #1149 Add YYMMDD to version tag for nightly conda packages
- PR #892: General Gram matrices prim
- PR #912: Support Vector Machine
- PR #1274: Updated the RF score function to use GPU predict

## Improvements
- PR #961: High Peformance RF; HIST algo
- PR #1028: Dockerfile updates after dir restructure. Conda env yaml to add statsmodels as a dependency
- PR #1047: Consistent OPG interface for kmeans, based on internal libcumlprims update
- PR #763: Add examples to train_test_split documentation
- PR #1093: Unified inference kernels for different FIL algorithms
- PR #1076: Paying off some UMAP / Spectral tech debt.
- PR #1086: Ensure RegressorMixin scorer uses device arrays
- PR #1110: Adding tests to use default values of parameters of the models
- PR #1108: input_to_host_array function in input_utils for input processing to host arrays
- PR #1114: K-means: Exposing useful params, removing unused params, proxying params in Dask
- PR #1138: Implementing ANY_RANK semantics on irecv
- PR #1142: prims: expose separate InType and OutType for unaryOp and binaryOp
- PR #1115: Moving dask_make_blobs to cuml.dask.datasets. Adding conversion to dask.DataFrame
- PR #1136: CUDA 10.1 CI updates
- PR #1135: K-means: add boundary cases for kmeans||, support finer control with convergence
- PR #1163: Some more correctness improvements. Better verbose printing
- PR #1165: Adding except + in all remaining cython
- PR #1186: Using LocalCUDACluster Pytest fixture
- PR #1173: Docs: Barnes Hut TSNE documentation
- PR #1176: Use new RMM API based on Cython
- PR #1219: Adding custom bench_func and verbose logging to cuml.benchmark
- PR #1247: Improved MNMG RF error checking

## Bug Fixes

- PR #1231: RF respect number of cuda streams from cuml handle
- PR #1230: Rf bugfix memleak in regression
- PR #1208: compile dbscan bug
- PR #1016: Use correct libcumlprims version in GPU CI
- PR #1040: Update version of numba in development conda yaml files
- PR #1043: Updates to accomodate cuDF python code reorganization
- PR #1044: Remove nvidia driver installation from ci/cpu/build.sh
- PR #991: Barnes Hut TSNE Memory Issue Fixes
- PR #1075: Pinning Dask version for consistent CI results
- PR #990: Barnes Hut TSNE Memory Issue Fixes
- PR #1066: Using proper set of workers to destroy nccl comms
- PR #1072: Remove pip requirements and setup
- PR #1074: Fix flake8 CI style check
- PR #1087: Accuracy improvement for sqrt/log in RF max_feature
- PR #1088: Change straggling numba python allocations to use RMM
- PR #1106: Pinning Distributed version to match Dask for consistent CI results
- PR #1116: TSNE CUDA 10.1 Bug Fixes
- PR #1132: DBSCAN Batching Bug Fix
- PR #1162: DASK RF random seed bug fix
- PR #1164: Fix check_dtype arg handling for input_to_dev_array
- PR #1171: SVM prediction bug fix
- PR #1177: Update dask and distributed to 2.5
- PR #1204: Fix SVM crash on Turing
- PR #1199: Replaced sprintf() with snprintf() in THROW()
- PR #1205: Update dask-cuda in yml envs
- PR #1211: Fixing Dask k-means transform bug and adding test
- PR #1236: Improve fix for SMO solvers potential crash on Turing
- PR #1251: Disable compiler optimization for CUDA 10.1 for distance prims
- PR #1260: Small bugfix for major conversion in input_utils
- PR #1276: Fix float64 prediction crash in test_random_forest

# cuML 0.9.0 (21 Aug 2019)

## New Features

- PR #894: Convert RF to treelite format
- PR #826: Jones transformation of params for ARIMA models timeSeries ml-prim
- PR #697: Silhouette Score metric ml-prim
- PR #674: KL Divergence metric ml-prim
- PR #787: homogeneity, completeness and v-measure metrics ml-prim
- PR #711: Mutual Information metric ml-prim
- PR #724: Entropy metric ml-prim
- PR #766: Expose score method based on inertia for KMeans
- PR #823: prims: cluster dispersion metric
- PR #816: Added inverse_transform() for LabelEncoder
- PR #789: prims: sampling without replacement
- PR #813: prims: Col major istance prim
- PR #635: Random Forest & Decision Tree Regression (Single-GPU)
- PR #819: Forest Inferencing Library (FIL)
- PR #829: C++: enable nvtx ranges
- PR #835: Holt-Winters algorithm
- PR #837: treelite for decision forest exchange format
- PR #871: Wrapper for FIL
- PR #870: make_blobs python function
- PR #881: wrappers for accuracy_score and adjusted_rand_score functions
- PR #840: Dask RF classification and regression
- PR #870: make_blobs python function
- PR #879: import of treelite models to FIL
- PR #892: General Gram matrices prim
- PR #883: Adding MNMG Kmeans
- PR #930: Dask RF
- PR #882: TSNE - T-Distributed Stochastic Neighbourhood Embedding
- PR #624: Internals API & Graph Based Dimensionality Reductions Callback
- PR #926: Wrapper for FIL
- PR #994: Adding MPI comm impl for testing / benchmarking MNMG CUDA
- PR #960: Enable using libcumlprims for MG algorithms/prims

## Improvements
- PR #822: build: build.sh update to club all make targets together
- PR #807: Added development conda yml files
- PR #840: Require cmake >= 3.14
- PR #832: Stateless Decision Tree and Random Forest API
- PR #857: Small modifications to comms for utilizing IB w/ Dask
- PR #851: Random forest Stateless API wrappers
- PR #865: High Performance RF
- PR #895: Pretty prints arguments!
- PR #920: Add an empty marker kernel for tracing purposes
- PR #915: syncStream added to cumlCommunicator
- PR #922: Random Forest support in FIL
- PR #911: Update headers to credit CannyLabs BH TSNE implementation
- PR #918: Streamline CUDA_REL environment variable
- PR #924: kmeans: updated APIs to be stateless, refactored code for mnmg support
- PR #950: global_bias support in FIL
- PR #773: Significant improvements to input checking of all classes and common input API for Python
- PR #957: Adding docs to RF & KMeans MNMG. Small fixes for release
- PR #965: Making dask-ml a hard dependency
- PR #976: Update api.rst for new 0.9 classes
- PR #973: Use cudaDeviceGetAttribute instead of relying on cudaDeviceProp object being passed
- PR #978: Update README for 0.9
- PR #1009: Fix references to notebooks-contrib
- PR #1015: Ability to control the number of internal streams in cumlHandle_impl via cumlHandle
- PR #1175: Add more modules to docs ToC

## Bug Fixes

- PR #923: Fix misshapen level/trend/season HoltWinters output
- PR #831: Update conda package dependencies to cudf 0.9
- PR #772: Add missing cython headers to SGD and CD
- PR #849: PCA no attribute trans_input_ transform bug fix
- PR #869: Removing incorrect information from KNN Docs
- PR #885: libclang installation fix for GPUCI
- PR #896: Fix typo in comms build instructions
- PR #921: Fix build scripts using incorrect cudf version
- PR #928: TSNE Stability Adjustments
- PR #934: Cache cudaDeviceProp in cumlHandle for perf reasons
- PR #932: Change default param value for RF classifier
- PR #949: Fix dtype conversion tests for unsupported cudf dtypes
- PR #908: Fix local build generated file ownerships
- PR #983: Change RF max_depth default to 16
- PR #987: Change default values for knn
- PR #988: Switch to exact tsne
- PR #991: Cleanup python code in cuml.dask.cluster
- PR #996: ucx_initialized being properly set in CommsContext
- PR #1007: Throws a well defined error when mutigpu is not enabled
- PR #1018: Hint location of nccl in build.sh for CI
- PR #1022: Using random_state to make K-Means MNMG tests deterministic
- PR #1034: Fix typos and formatting issues in RF docs
- PR #1052: Fix the rows_sample dtype to float

# cuML 0.8.0 (27 June 2019)

## New Features

- PR #652: Adjusted Rand Index metric ml-prim
- PR #679: Class label manipulation ml-prim
- PR #636: Rand Index metric ml-prim
- PR #515: Added Random Projection feature
- PR #504: Contingency matrix ml-prim
- PR #644: Add train_test_split utility for cuDF dataframes
- PR #612: Allow Cuda Array Interface, Numba inputs and input code refactor
- PR #641: C: Separate C-wrapper library build to generate libcuml.so
- PR #631: Add nvcategory based ordinal label encoder
- PR #681: Add MBSGDClassifier and MBSGDRegressor classes around SGD
- PR #705: Quasi Newton solver and LogisticRegression Python classes
- PR #670: Add test skipping functionality to build.sh
- PR #678: Random Forest Python class
- PR #684: prims: make_blobs primitive
- PR #673: prims: reduce cols by key primitive
- PR #812: Add cuML Communications API & consolidate Dask cuML

## Improvements

- PR #597: C++ cuML and ml-prims folder refactor
- PR #590: QN Recover from numeric errors
- PR #482: Introduce cumlHandle for pca and tsvd
- PR #573: Remove use of unnecessary cuDF column and series copies
- PR #601: Cython PEP8 cleanup and CI integration
- PR #596: Introduce cumlHandle for ols and ridge
- PR #579: Introduce cumlHandle for cd and sgd, and propagate C++ errors in cython level for cd and sgd
- PR #604: Adding cumlHandle to kNN, spectral methods, and UMAP
- PR #616: Enable clang-format for enforcing coding style
- PR #618: CI: Enable copyright header checks
- PR #622: Updated to use 0.8 dependencies
- PR #626: Added build.sh script, updated CI scripts and documentation
- PR #633: build: Auto-detection of GPU_ARCHS during cmake
- PR #650: Moving brute force kNN to prims. Creating stateless kNN API.
- PR #662: C++: Bulk clang-format updates
- PR #671: Added pickle pytests and correct pickling of Base class
- PR #675: atomicMin/Max(float, double) with integer atomics and bit flipping
- PR #677: build: 'deep-clean' to build.sh to clean faiss build as well
- PR #683: Use stateless c++ API in KNN so that it can be pickled properly
- PR #686: Use stateless c++ API in UMAP so that it can be pickled properly
- PR #695: prims: Refactor pairwise distance
- PR #707: Added stress test and updated documentation for RF
- PR #701: Added emacs temporary file patterns to .gitignore
- PR #606: C++: Added tests for host_buffer and improved device_buffer and host_buffer implementation
- PR #726: Updated RF docs and stress test
- PR #730: Update README and RF docs for 0.8
- PR #744: Random projections generating binomial on device. Fixing tests.
- PR #741: Update API docs for 0.8
- PR #754: Pickling of UMAP/KNN
- PR #753: Made PCA and TSVD picklable
- PR #746: LogisticRegression and QN API docstrings
- PR #820: Updating DEVELOPER GUIDE threading guidelines

## Bug Fixes
- PR #584: Added missing virtual destructor to deviceAllocator and hostAllocator
- PR #620: C++: Removed old unit-test files in ml-prims
- PR #627: C++: Fixed dbscan crash issue filed in 613
- PR #640: Remove setuptools from conda run dependency
- PR #646: Update link in contributing.md
- PR #649: Bug fix to LinAlg::reduce_rows_by_key prim filed in issue #648
- PR #666: fixes to gitutils.py to resolve both string decode and handling of uncommitted files
- PR #676: Fix template parameters in `bernoulli()` implementation.
- PR #685: Make CuPy optional to avoid nccl conda package conflicts
- PR #687: prims: updated tolerance for reduce_cols_by_key unit-tests
- PR #689: Removing extra prints from NearestNeighbors cython
- PR #718: Bug fix for DBSCAN and increasing batch size of sgd
- PR #719: Adding additional checks for dtype of the data
- PR #736: Bug fix for RF wrapper and .cu print function
- PR #547: Fixed issue if C++ compiler is specified via CXX during configure.
- PR #759: Configure Sphinx to render params correctly
- PR #762: Apply threshold to remove flakiness of UMAP tests.
- PR #768: Fixing memory bug from stateless refactor
- PR #782: Nearest neighbors checking properly whether memory should be freed
- PR #783: UMAP was using wrong size for knn computation
- PR #776: Hotfix for self.variables in RF
- PR #777: Fix numpy input bug
- PR #784: Fix jit of shuffle_idx python function
- PR #790: Fix rows_sample input type for RF
- PR #793: Fix for dtype conversion utility for numba arrays without cupy installed
- PR #806: Add a seed for sklearn model in RF test file
- PR #843: Rf quantile fix

# cuML 0.7.0 (10 May 2019)

## New Features

- PR #405: Quasi-Newton GLM Solvers
- PR #277: Add row- and column-wise weighted mean primitive
- PR #424: Add a grid-sync struct for inter-block synchronization
- PR #430: Add R-Squared Score to ml primitives
- PR #463: Add matrix gather to ml primitives
- PR #435: Expose cumlhandle in cython + developer guide
- PR #455: Remove default-stream arguement across ml-prims and cuML
- PR #375: cuml cpp shared library renamed to libcuml++.so
- PR #460: Random Forest & Decision Trees (Single-GPU, Classification)
- PR #491: Add doxygen build target for ml-prims
- PR #505: Add R-Squared Score to python interface
- PR #507: Add coordinate descent for lasso and elastic-net
- PR #511: Add a minmax ml-prim
- PR #516: Added Trustworthiness score feature
- PR #520: Add local build script to mimic gpuCI
- PR #503: Add column-wise matrix sort primitive
- PR #525: Add docs build script to cuML
- PR #528: Remove current KMeans and replace it with a new single GPU implementation built using ML primitives

## Improvements

- PR #481: Refactoring Quasi-Newton to use cumlHandle
- PR #467: Added validity check on cumlHandle_t
- PR #461: Rewrote permute and added column major version
- PR #440: README updates
- PR #295: Improve build-time and the interface e.g., enable bool-OutType, for distance()
- PR #390: Update docs version
- PR #272: Add stream parameters to cublas and cusolver wrapper functions
- PR #447: Added building and running mlprims tests to CI
- PR #445: Lower dbscan memory usage by computing adjacency matrix directly
- PR #431: Add support for fancy iterator input types to LinAlg::reduce_rows_by_key
- PR #394: Introducing cumlHandle API to dbscan and add example
- PR #500: Added CI check for black listed CUDA Runtime API calls
- PR #475: exposing cumlHandle for dbscan from python-side
- PR #395: Edited the CONTRIBUTING.md file
- PR #407: Test files to run stress, correctness and unit tests for cuml algos
- PR #512: generic copy method for copying buffers between device/host
- PR #533: Add cudatoolkit conda dependency
- PR #524: Use cmake find blas and find lapack to pass configure options to faiss
- PR #527: Added notes on UMAP differences from reference implementation
- PR #540: Use latest release version in update-version CI script
- PR #552: Re-enable assert in kmeans tests with xfail as needed
- PR #581: Add shared memory fast col major to row major function back with bound checks
- PR #592: More efficient matrix copy/reverse methods
- PR #721: Added pickle tests for DBSCAN and Random Projections

## Bug Fixes

- PR #334: Fixed segfault in `ML::cumlHandle_impl::destroyResources`
- PR #349: Developer guide clarifications for cumlHandle and cumlHandle_impl
- PR #398: Fix CI scripts to allow nightlies to be uploaded
- PR #399: Skip PCA tests to allow CI to run with driver 418
- PR #422: Issue in the PCA tests was solved and CI can run with driver 418
- PR #409: Add entry to gitmodules to ignore build artifacts
- PR #412: Fix for svdQR function in ml-prims
- PR #438: Code that depended on FAISS was building everytime.
- PR #358: Fixed an issue when switching streams on MLCommon::device_buffer and MLCommon::host_buffer
- PR #434: Fixing bug in CSR tests
- PR #443: Remove defaults channel from ci scripts
- PR #384: 64b index arithmetic updates to the kernels inside ml-prims
- PR #459: Fix for runtime library path of pip package
- PR #464: Fix for C++11 destructor warning in qn
- PR #466: Add support for column-major in LinAlg::*Norm methods
- PR #465: Fixing deadlock issue in GridSync due to consecutive sync calls
- PR #468: Fix dbscan example build failure
- PR #470: Fix resource leakage in Kalman filter python wrapper
- PR #473: Fix gather ml-prim test for change in rng uniform API
- PR #477: Fixes default stream initialization in cumlHandle
- PR #480: Replaced qn_fit() declaration with #include of file containing definition to fix linker error
- PR #495: Update cuDF and RMM versions in GPU ci test scripts
- PR #499: DEVELOPER_GUIDE.md: fixed links and clarified ML::detail::streamSyncer example
- PR #506: Re enable ml-prim tests in CI
- PR #508: Fix for an error with default argument in LinAlg::meanSquaredError
- PR #519: README.md Updates and adding BUILD.md back
- PR #526: Fix the issue of wrong results when fit and transform of PCA are called separately
- PR #531: Fixing missing arguments in updateDevice() for RF
- PR #543: Exposing dbscan batch size through cython API and fixing broken batching
- PR #551: Made use of ZLIB_LIBRARIES consistent between ml_test and ml_mg_test
- PR #557: Modified CI script to run cuML tests before building mlprims and removed lapack flag
- PR #578: Updated Readme.md to add lasso and elastic-net
- PR #580: Fixing cython garbage collection bug in KNN
- PR #577: Use find libz in prims cmake
- PR #594: fixed cuda-memcheck mean_center test failures


# cuML 0.6.1 (09 Apr 2019)

## Bug Fixes

- PR #462 Runtime library path fix for cuML pip package


# cuML 0.6.0 (22 Mar 2019)

## New Features

- PR #249: Single GPU Stochastic Gradient Descent for linear regression, logistic regression, and linear svm with L1, L2, and elastic-net penalties.
- PR #247: Added "proper" CUDA API to cuML
- PR #235: NearestNeighbors MG Support
- PR #261: UMAP Algorithm
- PR #290: NearestNeighbors numpy MG Support
- PR #303: Reusable spectral embedding / clustering
- PR #325: Initial support for single process multi-GPU OLS and tSVD
- PR #271: Initial support for hyperparameter optimization with dask for many models

## Improvements

- PR #144: Dockerfile update and docs for LinearRegression and Kalman Filter.
- PR #168: Add /ci/gpu/build.sh file to cuML
- PR #167: Integrating full-n-final ml-prims repo inside cuml
- PR #198: (ml-prims) Removal of *MG calls + fixed a bug in permute method
- PR #194: Added new ml-prims for supporting LASSO regression.
- PR #114: Building faiss C++ api into libcuml
- PR #64: Using FAISS C++ API in cuML and exposing bindings through cython
- PR #208: Issue ml-common-3: Math.h: swap thrust::for_each with binaryOp,unaryOp
- PR #224: Improve doc strings for readable rendering with readthedocs
- PR #209: Simplify README.md, move build instructions to BUILD.md
- PR #218: Fix RNG to use given seed and adjust RNG test tolerances.
- PR #225: Support for generating random integers
- PR #215: Refactored LinAlg::norm to Stats::rowNorm and added Stats::colNorm
- PR #234: Support for custom output type and passing index value to main_op in *Reduction kernels
- PR #230: Refactored the cuda_utils header
- PR #236: Refactored cuml python package structure to be more sklearn like
- PR #232: Added reduce_rows_by_key
- PR #246: Support for 2 vectors in the matrix vector operator
- PR #244: Fix for single GPU OLS and Ridge to support one column training data
- PR #271: Added get_params and set_params functions for linear and ridge regression
- PR #253: Fix for issue #250-reduce_rows_by_key failed memcheck for small nkeys
- PR #269: LinearRegression, Ridge Python docs update and cleaning
- PR #322: set_params updated
- PR #237: Update build instructions
- PR #275: Kmeans use of faster gpu_matrix
- PR #288: Add n_neighbors to NearestNeighbors constructor
- PR #302: Added FutureWarning for deprecation of current kmeans algorithm
- PR #312: Last minute cleanup before release
- PR #315: Documentation updating and enhancements
- PR #330: Added ignored argument to pca.fit_transform to map to sklearn's implemenation
- PR #342: Change default ABI to ON
- PR #572: Pulling DBSCAN components into reusable primitives


## Bug Fixes

- PR #193: Fix AttributeError in PCA and TSVD
- PR #211: Fixing inconsistent use of proper batch size calculation in DBSCAN
- PR #202: Adding back ability for users to define their own BLAS
- PR #201: Pass CMAKE CUDA path to faiss/configure script
- PR #200 Avoid using numpy via cimport in KNN
- PR #228: Bug fix: LinAlg::unaryOp with 0-length input
- PR #279: Removing faiss-gpu references in README
- PR #321: Fix release script typo
- PR #327: Update conda requirements for version 0.6 requirements
- PR #352: Correctly calculating numpy chunk sizing for kNN
- PR #345: Run python import as part of package build to trigger compilation
- PR #347: Lowering memory usage of kNN.
- PR #355: Fixing issues with very large numpy inputs to SPMG OLS and tSVD.
- PR #357: Removing FAISS requirement from README
- PR #362: Fix for matVecOp crashing on large input sizes
- PR #366: Index arithmetic issue fix with TxN_t class
- PR #376: Disabled kmeans tests since they are currently too sensitive (see #71)
- PR #380: Allow arbitrary data size on ingress for numba_utils.row_matrix
- PR #385: Fix for long import cuml time in containers and fix for setup_pip
- PR #630: Fixing a missing kneighbors in nearest neighbors python proxy

# cuML 0.5.1 (05 Feb 2019)

## Bug Fixes

- PR #189 Avoid using numpy via cimport to prevent ABI issues in Cython compilation


# cuML 0.5.0 (28 Jan 2019)

## New Features

- PR #66: OLS Linear Regression
- PR #44: Distance calculation ML primitives
- PR #69: Ridge (L2 Regularized) Linear Regression
- PR #103: Linear Kalman Filter
- PR #117: Pip install support
- PR #64: Device to device support from cuML device pointers into FAISS

## Improvements

- PR #56: Make OpenMP optional for building
- PR #67: Github issue templates
- PR #44: Refactored DBSCAN to use ML primitives
- PR #91: Pytest cleanup and sklearn toyset datasets based pytests for kmeans and dbscan
- PR #75: C++ example to use kmeans
- PR #117: Use cmake extension to find any zlib installed in system
- PR #94: Add cmake flag to set ABI compatibility
- PR #139: Move thirdparty submodules to root and add symlinks to new locations
- PR #151: Replace TravisCI testing and conda pkg builds with gpuCI
- PR #164: Add numba kernel for faster column to row major transform
- PR #114: Adding FAISS to cuml build

## Bug Fixes

- PR #48: CUDA 10 compilation warnings fix
- PR #51: Fixes to Dockerfile and docs for new build system
- PR #72: Fixes for GCC 7
- PR #96: Fix for kmeans stack overflow with high number of clusters
- PR #105: Fix for AttributeError in kmeans fit method
- PR #113: Removed old  glm python/cython files
- PR #118: Fix for AttributeError in kmeans predict method
- PR #125: Remove randomized solver option from PCA python bindings


# cuML 0.4.0 (05 Dec 2018)

## New Features

## Improvements

- PR #42: New build system: separation of libcuml.so and cuml python package
- PR #43: Added changelog.md

## Bug Fixes


# cuML 0.3.0 (30 Nov 2018)

## New Features

- PR #33: Added ability to call cuML algorithms using numpy arrays

## Improvements

- PR #24: Fix references of python package from cuML to cuml and start using versioneer for better versioning
- PR #40: Added support for refactored cuDF 0.3.0, updated Conda files
- PR #33: Major python test cleaning, all tests pass with cuDF 0.2.0 and 0.3.0. Preparation for new build system
- PR #34: Updated batch count calculation logic in DBSCAN
- PR #35: Beginning of DBSCAN refactor to use cuML mlprims and general improvements

## Bug Fixes

- PR #30: Fixed batch size bug in DBSCAN that caused crash. Also fixed various locations for potential integer overflows
- PR #28: Fix readthedocs build documentation
- PR #29: Fix pytests for cuml name change from cuML
- PR #33: Fixed memory bug that would cause segmentation faults due to numba releasing memory before it was used. Also fixed row major/column major bugs for different algorithms
- PR #36: Fix kmeans gtest to use device data
- PR #38: cuda\_free bug removed that caused google tests to sometimes pass and sometimes fail randomly
- PR #39: Updated cmake to correctly link with CUDA libraries, add CUDA runtime linking and include source files in compile target

# cuML 0.2.0 (02 Nov 2018)

## New Features

- PR #11: Kmeans algorithm added
- PR #7: FAISS KNN wrapper added
- PR #21: Added Conda install support

## Improvements

- PR #15: Added compatibility with cuDF (from prior pyGDF)
- PR #13: Added FAISS to Dockerfile
- PR #21: Added TravisCI build system for CI and Conda builds

## Bug Fixes

- PR #4: Fixed explained variance bug in TSVD
- PR #5: Notebook bug fixes and updated results


# cuML 0.1.0

Initial release including PCA, TSVD, DBSCAN, ml-prims and cython wrappers<|MERGE_RESOLUTION|>--- conflicted
+++ resolved
@@ -29,12 +29,9 @@
 - PR #2799: Reenable lightgbm test with lower (1%) proba accuracy
 - PR #2800: Align cuML's spdlog version with RMM's
 - PR #2824: Make data conversions warnings be debug level
-<<<<<<< HEAD
 - PR #2837: Make the FIL node reorder loop more obvious
-=======
 - PR #2849: make num_classes significant in FLOAT_SCALAR case
 - PR #2792: Project flash (new build process) script changes
->>>>>>> d55b9a22
 - PR #2850: Clean up unused params in paramsPCA
 
 ## Bug Fixes
