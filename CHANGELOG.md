--- conflicted
+++ resolved
@@ -39,10 +39,7 @@
 - PR #2863: in FIL, rename leaf_value_t enums to more descriptive
 
 ## Bug Fixes
-<<<<<<< HEAD
-=======
 - PR #2882: Allow import on machines without GPUs
->>>>>>> 7268f275
 - PR #2875: Bug fix to enable colorful NVTX markers
 - PR #2744: Supporting larger number of classes in KNeighborsClassifier
 - PR #2769: Remove outdated doxygen options for 1.8.20
