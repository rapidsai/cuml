# cuML 0.17.0 (Date TBD)

## New Features

## Improvements
- PR #3077: Improve runtime for test_kmeans
- PR #3070: Speed up dask/test_datasets tests
- PR #3075: Speed up test_linear_model tests
- PR #3078: Speed up test_incremental_pca tests
- PR #2902: `matrix/matrix.cuh` in RAFT namespacing
- PR #2903: Moving linalg's gemm, gemv, transpose to RAFT namespaces
- PR #2905: `stats` prims `mean_center`, `sum` to RAFT namespaces
- PR #2904: Moving `linalg` basic math ops to RAFT namespaces
- PR #2956: Follow cuML array conventions in ARIMA and remove redundancy
- PR #3000: Pin cmake policies to cmake 3.17 version, bump project version to 0.17
- PR #3083: Improving test_make_blobs testing time
- PR #2906: Moving `linalg` decomp to RAFT namespaces
- PR #2996: Removing the max_depth restriction for switching to the batched backend
- PR #3004: Remove Single Process Multi GPU (SPMG) code
- PR #3044: Move leftover `linalg` and `stats` to RAFT namespaces
- PR #3067: Deleting prims moved to RAFT and updating header paths
- PR #3074: Reducing dask coordinate descent test runtime
- PR #3096: Avoid memory transfers in CSR WeakCC for DBSCAN
- PR #3088: More readable and robust FIL C++ test management
- PR #3052: Speeding up MNMG KNN Cl&Re testing
- PR #3115: Speeding up MNMG UMAP testing
- PR #3112: Speed test_array
- PR #3111: Adding Cython to Code Coverage
- PR #3129:  Update notebooks README
- PR #3040: Improved Array Conversion with CumlArrayDescriptor and Decorators
- PR #3134: Improving the Deprecation Message Formatting in Documentation

## Bug Fixes
- PR #3069: Prevent conversion of DataFrames to Series in preprocessing
- PR #3065: Refactoring prims metrics function names from camelcase to underscore format
- PR #3033: Splitting ml metrics to individual files
- PR #3072: Fusing metrics and score directories in src_prims
- PR #3037: Avoid logging deadlock in multi-threaded C code
- PR #2983: Fix seeding of KISS99 RNG
- PR #3011: Fix unused initialize_embeddings parameter in Barnes-Hut t-SNE
- PR #3008: Check number of columns in check_array validator
- PR #3012: Increasing learning rate for SGD log loss and invscaling pytests
- PR #3021: Fix a hang in cuML RF experimental backend
- PR #3039: Update RF and decision tree parameter initializations in benchmark codes
- PR #3060: Speed up test suite `test_fil`
- PR #3061: Handle C++ exception thrown from FIL predict
- PR #3073: Update mathjax CDN URL for documentation
- PR #3062: Bumping xgboost version to match cuml version
- PR #3084: Fix artifacts in t-SNE results
- PR #3086: Reverting FIL Notebook Testing
- PR #3114: Fixed a typo in SVC's predict_proba AttributeError
- PR #3117: Fix two crashes in experimental RF backend
- PR #3119: Fix memset args for benchmark 
- PR #3130: Return Python string from `dump_as_json()` of RF
<<<<<<< HEAD
- PR #3132: Add `min_samples_split` + Rename `min_rows_per_node` -> `min_samples_leaf`
=======
- PR #3136: Fix stochastic gradient descent example
>>>>>>> 238a8dec

# cuML 0.16.0 (Date TBD)

## New Features
- PR #2922: Install RAFT headers with cuML
- PR #2909: Update allgatherv for compatibility with latest RAFT
- PR #2677: Ability to export RF trees as JSON
- PR #2698: Distributed TF-IDF transformer
- PR #2476: Porter Stemmer
- PR #2789: Dask LabelEncoder
- PR #2152: add FIL C++ benchmark
- PR #2638: Improve cython build with custom `build_ext`
- PR #2866: Support XGBoost-style multiclass models (gradient boosted decision trees) in FIL C++
- PR #2874: Issue warning for degraded accuracy with float64 models in Treelite
- PR #2881: Introduces experimental batched backend for random forest
- PR #2916: Add SKLearn multi-class GBDT model support in FIL

## Improvements
- PR #2947: Add more warnings for accuracy degradation with 64-bit models
- PR #2873: Remove empty marker kernel code for NVTX markers
- PR #2796: Remove tokens of length 1 by default for text vectorizers
- PR #2741: Use rapids build packages in conda environments
- PR #2735: Update seed to random_state in random forest and associated tests
- PR #2739: Use cusparse_wrappers.h from RAFT
- PR #2729: Replace `cupy.sparse` with `cupyx.scipy.sparse`
- PR #2749: Correct docs for python version used in cuml_dev conda environment
- PR #2747: Adopting raft::handle_t and raft::comms::comms_t in cuML
- PR #2762: Fix broken links and provide minor edits to docs
- PR #2723: Support and enable convert_dtype in estimator predict
- PR #2758: Match sklearn's default n_components behavior for PCA
- PR #2770: Fix doxygen version during cmake
- PR #2766: Update default RandomForestRegressor score function to use r2
- PR #2775: Enablinbg mg gtests w/ raft mpi comms
- PR #2783: Add pytest that will fail when GPU IDs in Dask cluster are not unique
- PR #2784: Add SparseCumlArray container for sparse index/data arrays
- PR #2785: Add in cuML-specific dev conda dependencies
- PR #2778: Add README for FIL
- PR #2799: Reenable lightgbm test with lower (1%) proba accuracy
- PR #2800: Align cuML's spdlog version with RMM's
- PR #2824: Make data conversions warnings be debug level
- PR #2835: Rng prims, utils, and dependencies in RAFT
- PR #2541: Improve Documentation Examples and Source Linking
- PR #2837: Make the FIL node reorder loop more obvious
- PR #2849: make num_classes significant in FLOAT_SCALAR case
- PR #2792: Project flash (new build process) script changes
- PR #2850: Clean up unused params in paramsPCA
- PR #2871: Add timing function to utils
- PR #2863: in FIL, rename leaf_value_t enums to more descriptive
- PR #2867: improve stability of FIL benchmark measurements
- PR #2798: Add python tests for FIL multiclass classification of lightgbm models
- PR #2892: Update ci/local/README.md
- PR #2910: Adding Support for CuPy 8.x
- PR #2914: Add tests for XGBoost multi-class models in FIL
- PR #2622: Simplify tSNE perplexity search
- PR #2930: Pin libfaiss to <=1.6.3
- PR #2928: Updating Estimators Derived from Base for Consistency
- PR #2942: Adding `cuml.experimental` to the Docs
- PR #3010: Improve gpuCI Scripts
- PR #3141: Move DistanceType enum to RAFT

## Bug Fixes
- PR #2973: Allow data imputation for nan values
- PR #2982: Adjust kneighbors classifier test threshold to avoid intermittent failure
- PR #2885: Changing test target for NVTX wrapper test
- PR #2882: Allow import on machines without GPUs
- PR #2875: Bug fix to enable colorful NVTX markers
- PR #2744: Supporting larger number of classes in KNeighborsClassifier
- PR #2769: Remove outdated doxygen options for 1.8.20
- PR #2787: Skip lightgbm test for version 3 and above temporarily
- PR #2805: Retain index in stratified splitting for dataframes
- PR #2781: Use Python print to correctly redirect spdlogs when sys.stdout is changed
- PR #2787: Skip lightgbm test for version 3 and above temporarily
- PR #2813: Fix memory access in generation of non-row-major random blobs
- PR #2810: Update Rf MNMG threshold to prevent sporadic test failure
- PR #2808: Relax Doxygen version required in CMake to coincide with integration repo
- PR #2818: Fix parsing of singlegpu option in build command
- PR #2827: Force use of whole dataset when sample bootstrapping is disabled
- PR #2829: Fixing description for labels in docs and removing row number constraint from PCA xform/inverse_xform
- PR #2832: Updating stress tests that fail with OOM
- PR #2831: Removing repeated capture and parameter in lambda function
- PR #2847: Workaround for TSNE lockup, change caching preference.
- PR #2842: KNN index preprocessors were using incorrect n_samples
- PR #2848: Fix typo in Python docstring for UMAP
- PR #2856: Fix LabelEncoder for filtered input
- PR #2855: Updates for RMM being header only
- PR #2844: Fix for OPG KNN Classifier & Regressor
- PR #2880: Fix bugs in Auto-ARIMA when s==None
- PR #2877: TSNE exception for n_components > 2
- PR #2879: Update unit test for LabelEncoder on filtered input
- PR #2932: Marking KBinsDiscretizer pytests as xfail
- PR #2925: Fixing Owner Bug When Slicing CumlArray Objects
- PR #2931: Fix notebook error handling in gpuCI
- PR #2941: Fixing dask tsvd stress test failure
- PR #2943: Remove unused shuffle_features parameter
- PR #2940: Correcting labels meta dtype for `cuml.dask.make_classification`
- PR #2965: Notebooks update
- PR #2955: Fix for conftest for singlegpu build
- PR #2968: Remove shuffle_features from RF param names
- PR #2957: Fix ols test size for stability
- PR #2972: Upgrade Treelite to 0.93
- PR #2981: Prevent unguarded import of sklearn in SVC
- PR #2984: Fix GPU test scripts gcov error
- PR #2990: Reduce MNMG kneighbors regressor test threshold
- PR #2997: Changing ARIMA `get/set_params` to `get/set_fit_params`

# cuML 0.15.0 (Date TBD)

## New Features
- PR #2581: Added model persistence via joblib in each section of estimator_intro.ipynb
- PR #2554: Hashing Vectorizer and general vectorizer improvements
- PR #2240: Making Dask models pickleable
- PR #2267: CountVectorizer estimator
- PR #2261: Exposing new FAISS metrics through Python API
- PR #2287: Single-GPU TfidfTransformer implementation
- PR #2289: QR SVD solver for MNMG PCA
- PR #2312: column-major support for make_blobs
- PR #2172: Initial support for auto-ARIMA
- PR #2394: Adding cosine & correlation distance for KNN
- PR #2392: PCA can accept sparse inputs, and sparse prim for computing covariance
- PR #2465: Support pandas 1.0+
- PR #2550: Single GPU Target Encoder
- PR #2519: Precision recall curve using cupy
- PR #2500: Replace UMAP functionality dependency on nvgraph with RAFT Spectral Clustering
- PR #2502: cuML Implementation of `sklearn.metrics.pairwise_distances`
- PR #2520: TfidfVectorizer estimator
- PR #2211: MNMG KNN Classifier & Regressor
- PR #2461: Add KNN Sparse Output Functionality
- PR #2615: Incremental PCA
- PR #2594: Confidence intervals for ARIMA forecasts
- PR #2607: Add support for probability estimates in SVC
- PR #2618: SVM class and sample weights
- PR #2635: Decorator to generate docstrings with autodetection of parameters
- PR #2270: Multi class MNMG RF
- PR #2661: CUDA-11 support for single-gpu code
- PR #2322: Sparse FIL forests with 8-byte nodes
- PR #2675: Update conda recipes to support CUDA 11
- PR #2645: Add experimental, sklearn-based preprocessing

## Improvements
- PR #2336: Eliminate `rmm.device_array` usage
- PR #2262: Using fully shared PartDescriptor in MNMG decomposiition, linear models, and solvers
- PR #2310: Pinning ucx-py to 0.14 to make 0.15 CI pass
- PR #1945: enable clang tidy
- PR #2339: umap performance improvements
- PR #2308: Using fixture for Dask client to eliminate possiblity of not closing
- PR #2345: make C++ logger level definition to be the same as python layer
- PR #2329: Add short commit hash to conda package name
- PR #2362: Implement binary/multi-classification log loss with cupy
- PR #2363: Update threshold and make other changes for stress tests
- PR #2371: Updating MBSGD tests to use larger batches
- PR #2380: Pinning libcumlprims version to ease future updates
- PR #2405: Remove references to deprecated RMM headers.
- PR #2340: Import ARIMA in the root init file and fix the `test_fit_function` test
- PR #2408: Install meta packages for dependencies
- PR #2417: Move doc customization scripts to Jenkins
- PR #2427: Moving MNMG decomposition to cuml
- PR #2433: Add libcumlprims_mg to CMake
- PR #2420: Add and set convert_dtype default to True in estimator fit methods
- PR #2411: Refactor Mixin classes and use in classifier/regressor estimators
- PR #2442: fix setting RAFT_DIR from the RAFT_PATH env var
- PR #2469: Updating KNN c-api to document all arguments
- PR #2453: Add CumlArray to API doc
- PR #2440: Use Treelite Conda package
- PR #2403: Support for input and output type consistency in logistic regression predict_proba
- PR #2473: Add metrics.roc_auc_score to API docs. Additional readability and minor docs bug fixes
- PR #2468: Add `_n_features_in_` attribute to all single GPU estimators that implement fit
- PR #2489: Removing explicit FAISS build and adding dependency on libfaiss conda package
- PR #2480: Moving MNMG glm and solvers to cuml
- PR #2490: Moving MNMG KMeans to cuml
- PR #2483: Moving MNMG KNN to cuml
- PR #2492: Adding additional assertions to mnmg nearest neighbors pytests
- PR #2439: Update dask RF code to have print_detailed function
- PR #2431: Match output of classifier predict with target dtype
- PR #2237: Refactor RF cython code
- PR #2513: Fixing LGTM Analysis Issues
- PR #2099: Raise an error when float64 data is used with dask RF
- PR #2522: Renaming a few arguments in KNeighbors* to be more readable
- PR #2499: Provide access to `cuml.DBSCAN` core samples
- PR #2526: Removing PCA TSQR as a solver due to scalability issues
- PR #2536: Update conda upload versions for new supported CUDA/Python
- PR #2538: Remove Protobuf dependency
- PR #2553: Test pickle protocol 5 support
- PR #2570: Accepting single df or array input in train_test_split
- PR #2566: Remove deprecated cuDF from_gpu_matrix calls
- PR #2583: findpackage.cmake.in template for cmake dependencies
- PR #2577: Fully removing NVGraph dependency for CUDA 11 compatibility
- PR #2575: Speed up TfidfTransformer
- PR #2584: Removing dependency on sklearn's NotFittedError
- PR #2591: Generate benchmark datsets using `cuml.datasets`
- PR #2548: Fix limitation on number of rows usable with tSNE and refactor memory allocation
- PR #2589: including cuda-11 build fixes into raft
- PR #2599: Add Stratified train_test_split
- PR #2487: Set classes_ attribute during classifier fit
- PR #2605: Reduce memory usage in tSNE
- PR #2611: Adding building doxygen docs to gpu ci
- PR #2631: Enabling use of gtest conda package for build
- PR #2623: Fixing kmeans score() API to be compatible with Scikit-learn
- PR #2629: Add naive_bayes api docs
- PR #2643: 'dense' and 'sparse' values of `storage_type` for FIL
- PR #2691: Generic Base class attribute setter
- PR #2666: Update MBSGD documentation to mention that the model is experimental
- PR #2687: Update xgboost version to 1.2.0dev.rapidsai0.15
- PR #2684: CUDA 11 conda development environment yml and faiss patch
- PR #2648: Replace CNMeM with `rmm::mr::pool_memory_resource`.
- PR #2686: Improve SVM tests
- PR #2692: Changin LBFGS log level
- PR #2705: Add sum operator and base operator overloader functions to cumlarray
- PR #2701: Updating README + Adding ref to UMAP paper
- PR #2721: Update API docs
- PR #2730: Unpin cumlprims in conda recipes for release

## Bug Fixes
- PR #2369: Update RF code to fix set_params memory leak
- PR #2364: Fix for random projection
- PR #2373: Use Treelite Pip package in GPU testing
- PR #2376: Update documentation Links
- PR #2407: fixed batch count in DBScan for integer overflow case
- PR #2413: CumlArray and related methods updates to account for cuDF.Buffer contiguity update
- PR #2424: --singlegpu flag fix on build.sh script
- PR #2432: Using correct algo_name for UMAP in benchmark tests
- PR #2445: Restore access to coef_ property of Lasso
- PR #2441: Change p2p_enabled definition to work without ucx
- PR #2447: Drop `nvstrings`
- PR #2450: Update local build to use new gpuCI image
- PR #2454: Mark RF memleak test as XFAIL, because we can't detect memleak reliably
- PR #2455: Use correct field to store data type in `LabelEncoder.fit_transform`
- PR #2475: Fix typo in build.sh
- PR #2496: Fixing indentation for simulate_data in test_fil.py
- PR #2494: Set QN regularization strength consistent with scikit-learn
- PR #2486: Fix cupy input to kmeans init
- PR #2497: Changes to accomodate cuDF unsigned categorical changes
- PR #2209: Fix FIL benchmark for gpuarray-c input
- PR #2507: Import `treelite.sklearn`
- PR #2521: Fixing invalid smem calculation in KNeighborsCLassifier
- PR #2515: Increase tolerance for LogisticRegression test
- PR #2532: Updating doxygen in new MG headers
- PR #2521: Fixing invalid smem calculation in KNeighborsCLassifier
- PR #2515: Increase tolerance for LogisticRegression test
- PR #2545: Fix documentation of n_iter_without_progress in tSNE Python bindings
- PR #2543: Improve numerical stability of QN solver
- PR #2544: Fix Barnes-Hut tSNE not using specified post_learning_rate
- PR #2558: Disabled a long-running FIL test
- PR #2540: Update default value for n_epochs in UMAP to match documentation & sklearn API
- PR #2535: Fix issue with incorrect docker image being used in local build script
- PR #2542: Fix small memory leak in TSNE
- PR #2552: Fixed the length argument of updateDevice calls in RF test
- PR #2565: Fix cell allocation code to avoid loops in quad-tree. Prevent NaNs causing infinite descent
- PR #2563: Update scipy call for arima gradient test
- PR #2569: Fix for cuDF update
- PR #2508: Use keyword parameters in sklearn.datasets.make_* functions
- PR #2587: Attributes for estimators relying on solvers
- PR #2586: Fix SVC decision function data type
- PR #2573: Considering managed memory as device type on checking for KMeans
- PR #2574: Fixing include path in `tsvd_mg.pyx`
- PR #2506: Fix usage of CumlArray attributes on `cuml.common.base.Base`
- PR #2593: Fix inconsistency in train_test_split
- PR #2609: Fix small doxygen issues
- PR #2610: Remove cuDF tolist call
- PR #2613: Removing thresholds from kmeans score tests (SG+MG)
- PR #2616: Small test code fix for pandas dtype tests
- PR #2617: Fix floating point precision error in tSNE
- PR #2625: Update Estimator notebook to resolve errors
- PR #2634: singlegpu build option fixes
- PR #2641: [Breaking] Make `max_depth` in RF compatible with scikit-learn
- PR #2650: Make max_depth behave consistently for max_depth > 14
- PR #2651: AutoARIMA Python bug fix
- PR #2654: Fix for vectorizer concatenations
- PR #2655: Fix C++ RF predict function access of rows/samples array
- PR #2649: Cleanup sphinx doc warnings for 0.15
- PR #2668: Order conversion improvements to account for cupy behavior changes
- PR #2669: Revert PR 2655 Revert "Fixes C++ RF predict function"
- PR #2683: Fix incorrect "Bad CumlArray Use" error messages on test failures
- PR #2695: Fix debug build issue due to incorrect host/device method setup
- PR #2709: Fixing OneHotEncoder Overflow Error
- PR #2710: Fix SVC doc statement about predic_proba
- PR #2726: Return correct output type in QN
- PR #2711: Fix Dask RF failure intermittently
- PR #2718: Fix temp directory for py.test
- PR #2719: Set KNeighborsRegressor output dtype according to training target dtype
- PR #2720: Updates to outdated links
- PR #2722: Getting cuML covariance test passing w/ Cupy 7.8 & CUDA 11

# cuML 0.14.0 (03 Jun 2020)

## New Features
- PR #1994: Support for distributed OneHotEncoder
- PR #1892: One hot encoder implementation with cupy
- PR #1655: Adds python bindings for homogeneity score
- PR #1704: Adds python bindings for completeness score
- PR #1687: Adds python bindings for mutual info score
- PR #1980: prim: added a new write-only unary op prim
- PR #1867: C++: add logging interface support in cuML based spdlog
- PR #1902: Multi class inference in FIL C++ and importing multi-class forests from treelite
- PR #1906: UMAP MNMG
- PR #2067: python: wrap logging interface in cython
- PR #2083: Added dtype, order, and use_full_low_rank to MNMG `make_regression`
- PR #2074: SG and MNMG `make_classification`
- PR #2127: Added order to SG `make_blobs`, and switch from C++ to cupy based implementation
- PR #2057: Weighted k-means
- PR #2256: Add a `make_arima` generator
- PR #2245: ElasticNet, Lasso and Coordinate Descent MNMG
- PR #2242: Pandas input support with output as NumPy arrays by default
- PR #2551: Add cuML RF multiclass prediction using FIL from python
- PR #1728: Added notebook testing to gpuCI gpu build

## Improvements
- PR #1931: C++: enabled doxygen docs for all of the C++ codebase
- PR #1944: Support for dask_cudf.core.Series in _extract_partitions
- PR #1947: Cleaning up cmake
- PR #1927: Use Cython's `new_build_ext` (if available)
- PR #1946: Removed zlib dependency from cmake
- PR #1988: C++: cpp bench refactor
- PR #1873: Remove usage of nvstring and nvcat from LabelEncoder
- PR #1968: Update SVC SVR with cuML Array
- PR #1972: updates to our flow to use conda-forge's clang and clang-tools packages
- PR #1974: Reduce ARIMA testing time
- PR #1984: Enable Ninja build
- PR #1985: C++ UMAP parametrizable tests
- PR #2005: Adding missing algorithms to cuml benchmarks and notebook
- PR #2016: Add capability to setup.py and build.sh to fully clean all cython build files and artifacts
- PR #2044: A cuda-memcheck helper wrapper for devs
- PR #2018: Using `cuml.dask.part_utils.extract_partitions` and removing similar, duplicated code
- PR #2019: Enable doxygen build in our nightly doc build CI script
- PR #1996: Cythonize in parallel
- PR #2032: Reduce number of tests for MBSGD to improve CI running time
- PR #2031: Encapsulating UCX-py interactions in singleton
- PR #2029: Add C++ ARIMA log-likelihood benchmark
- PR #2085: Convert TSNE to use CumlArray
- PR #2051: Reduce the time required to run dask pca and dask tsvd tests
- PR #1981: Using CumlArray in kNN and DistributedDataHandler in dask kNN
- PR #2053: Introduce verbosity level in C++ layer instead of boolean `verbose` flag
- PR #2047: Make internal streams non-blocking w.r.t. NULL stream
- PR #2048: Random forest testing speedup
- PR #2058: Use CumlArray in Random Projection
- PR #2068: Updating knn class probabilities to use make_monotonic instead of binary search
- PR #2062: Adding random state to UMAP mnmg tests
- PR #2064: Speed-up K-Means test
- PR #2015: Renaming .h to .cuh in solver, dbscan and svm
- PR #2080: Improved import of sparse FIL forests from treelite
- PR #2090: Upgrade C++ build to C++14 standard
- PR #2089: CI: enabled cuda-memcheck on ml-prims unit-tests during nightly build
- PR #2128: Update Dask RF code to reduce the time required for GPU predict to run
- PR #2125: Build infrastructure to use RAFT
- PR #2131: Update Dask RF fit to use DistributedDataHandler
- PR #2055: Update the metrics notebook to use important cuML models
- PR #2095: Improved import of src_prims/utils.h, making it less ambiguous
- PR #2118: Updating SGD & mini-batch estimators to use CumlArray
- PR #2120: Speeding up dask RandomForest tests
- PR #1883: Use CumlArray in ARIMA
- PR #877: Adding definition of done criteria to wiki
- PR #2135: A few optimizations to UMAP fuzzy simplicial set
- PR #1914: Change the meaning of ARIMA's intercept to match the literature
- PR #2098: Renaming .h to .cuh in decision_tree, glm, pca
- PR #2150: Remove deprecated RMM calls in RMM allocator adapter
- PR #2146: Remove deprecated kalman filter
- PR #2151: Add pytest duration and pytest timeout
- PR #2156: Add Docker 19 support to local gpuci build
- PR #2178: Reduce duplicated code in RF
- PR #2124: Expand tutorial docs and sample notebook
- PR #2175: Allow CPU-only and dataset params for benchmark sweeps
- PR #2186: Refactor cython code to build OPG structs in common utils file
- PR #2180: Add fully single GPU singlegpu python build
- PR #2187: CMake improvements to manage conda environment dependencies
- PR #2185: Add has_sklearn function and use it in datasets/classification.
- PR #2193: Order-independent local shuffle in `cuml.dask.make_regression`
- PR #2204: Update python layer to use the logger interface
- PR #2184: Refoctor headers for holtwinters, rproj, tsvd, tsne, umap
- PR #2199: Remove unncessary notebooks
- PR #2195: Separating fit and transform calls in SG, MNMG PCA to save transform array memory consumption
- PR #2201: Re-enabling UMAP repro tests
- PR #2132: Add SVM C++ benchmarks
- PR #2196: Updates to benchmarks. Moving notebook
- PR #2208: Coordinate Descent, Lasso and ElasticNet CumlArray updates
- PR #2210: Updating KNN tests to evaluate multiple index partitions
- PR #2205: Use timeout to add 2 hour hard limit to dask tests
- PR #2212: Improve DBScan batch count / memory estimation
- PR #2213: Standardized include statements across all cpp source files, updated copyright on all modified files
- PR #2214: Remove utils folder and refactor to common folder
- PR #2220: Final refactoring of all src_prims header files following rules as specified in #1675
- PR #2225: input_to_cuml_array keep order option, test updates and cleanup
- PR #2244: Re-enable slow ARIMA tests as stress tests
- PR #2231: Using OPG structs from `cuml.common` in decomposition algorithms
- PR #2257: Update QN and LogisticRegression to use CumlArray
- PR #2259: Add CumlArray support to Naive Bayes
- PR #2252: Add benchmark for the Gram matrix prims
- PR #2263: Faster serialization for Treelite objects with RF
- PR #2264: Reduce build time for cuML by using make_blobs from libcuml++ interface
- PR #2269: Add docs targets to build.sh and fix python cuml.common docs
- PR #2271: Clarify doc for `_unique` default implementation in OneHotEncoder
- PR #2272: Add docs build.sh script to repository
- PR #2276: Ensure `CumlArray` provided `dtype` conforms
- PR #2281: Rely on cuDF's `Serializable` in `CumlArray`
- PR #2284: Reduce dataset size in SG RF notebook to reduce run time of sklearn
- PR #2285: Increase the threshold for elastic_net test in dask/test_coordinate_descent
- PR #2314: Update FIL default values, documentation and test
- PR #2316: 0.14 release docs additions and fixes
- PR #2320: Add prediction notes to RF docs
- PR #2323: Change verbose levels and parameter name to match Scikit-learn API
- PR #2324: Raise an error if n_bins > number of training samples in RF
- PR #2335: Throw a warning if treelite cannot be imported and `load_from_sklearn` is used

## Bug Fixes
- PR #1939: Fix syntax error in cuml.common.array
- PR #1941: Remove c++ cuda flag that was getting duplicated in CMake
- PR #1971: python: Correctly honor --singlegpu option and CUML_BUILD_PATH env variable
- PR #1969: Update libcumlprims to 0.14
- PR #1973: Add missing mg files for setup.py --singlegpu flag
- PR #1993: Set `umap_transform_reproducibility` tests to xfail
- PR #2004: Refactoring the arguments to `plant()` call
- PR #2017: Fixing memory issue in weak cc prim
- PR #2028: Skipping UMAP knn reproducibility tests until we figure out why its failing in CUDA 10.2
- PR #2024: Fixed cuda-memcheck errors with sample-without-replacement prim
- PR #1540: prims: support for custom math-type used for computation inside adjusted rand index prim
- PR #2077: dask-make blobs arguments to match sklearn
- PR #2059: Make all Scipy imports conditional
- PR #2078: Ignore negative cache indices in get_vecs
- PR #2084: Fixed cuda-memcheck errors with COO unit-tests
- PR #2087: Fixed cuda-memcheck errors with dispersion prim
- PR #2096: Fixed syntax error with nightly build command for memcheck unit-tests
- PR #2115: Fixed contingency matrix prim unit-tests for computing correct golden values
- PR #2107: Fix PCA transform
- PR #2109: input_to_cuml_array __cuda_array_interface__ bugfix
- PR #2117: cuDF __array__ exception small fixes
- PR #2139: CumlArray for adjusted_rand_score
- PR #2140: Returning self in fit model functions
- PR #2144: Remove GPU arch < 60 from CMake build
- PR #2153: Added missing namespaces to some Decision Tree files
- PR #2155: C++: fix doxygen build break
- PR #2161: Replacing depreciated bruteForceKnn
- PR #2162: Use stream in transpose prim
- PR #2165: Fit function test correction
- PR #2166: Fix handling of temp file in RF pickling
- PR #2176: C++: fix for adjusted rand index when input array is all zeros
- PR #2179: Fix clang tools version in libcuml recipe
- PR #2183: Fix RAFT in nightly package
- PR #2191: Fix placement of SVM parameter documentation and add examples
- PR #2212: Fix DBScan results (no propagation of labels through border points)
- PR #2215: Fix the printing of forest object
- PR #2217: Fix opg_utils naming to fix singlegpu build
- PR #2223: Fix bug in ARIMA C++ benchmark
- PR #2224: Temporary fix for CI until new Dask version is released
- PR #2228: Update to use __reduce_ex__ in CumlArray to override cudf.Buffer
- PR #2249: Fix bug in UMAP continuous target metrics
- PR #2258: Fix doxygen build break
- PR #2255: Set random_state for train_test_split function in dask RF
- PR #2275: Fix RF fit memory leak
- PR #2274: Fix parameter name verbose to verbosity in mnmg OneHotEncoder
- PR #2277: Updated cub repo path and branch name
- PR #2282: Fix memory leak in Dask RF concatenation
- PR #2301: Scaling KNN dask tests sample size with n GPUs
- PR #2293: Contiguity fixes for input_to_cuml_array and train_test_split
- PR #2295: Fix convert_to_dtype copy even with same dtype
- PR #2305: Fixed race condition in DBScan
- PR #2354: Fix broken links in README
- PR #2619: Explicitly skip raft test folder for pytest 6.0.0
- PR #2788: Set the minimum number of columns that can be sampled to 1 to fix 0 mem allocation error

# cuML 0.13.0 (31 Mar 2020)

## New Features
- PR #1777: Python bindings for entropy
- PR #1742: Mean squared error implementation with cupy
- PR #1817: Confusion matrix implementation with cupy (SNSG and MNMG)
- PR #1766: Mean absolute error implementation with cupy
- PR #1766: Mean squared log error implementation with cupy
- PR #1635: cuML Array shim and configurable output added to cluster methods
- PR #1586: Seasonal ARIMA
- PR #1683: cuml.dask make_regression
- PR #1689: Add framework for cuML Dask serializers
- PR #1709: Add `decision_function()` and `predict_proba()` for LogisticRegression
- PR #1714: Add `print_env.sh` file to gather important environment details
- PR #1750: LinearRegression CumlArray for configurable output
- PR #1814: ROC AUC score implementation with cupy
- PR #1767: Single GPU decomposition models configurable output
- PR #1646: Using FIL to predict in MNMG RF
- PR #1778: Make cuML Handle picklable
- PR #1738: cuml.dask refactor beginning and dask array input option for OLS, Ridge and KMeans
- PR #1874: Add predict_proba function to RF classifier
- PR #1815: Adding KNN parameter to UMAP
- PR #1978: Adding `predict_proba` function to dask RF

## Improvements
- PR #1644: Add `predict_proba()` for FIL binary classifier
- PR #1620: Pickling tests now automatically finds all model classes inheriting from cuml.Base
- PR #1637: Update to newer treelite version with XGBoost 1.0 compatibility
- PR #1632: Fix MBSGD models inheritance, they now inherits from cuml.Base
- PR #1628: Remove submodules from cuML
- PR #1755: Expose the build_treelite function for python
- PR #1649: Add the fil_sparse_format variable option to RF API
- PR #1647: storage_type=AUTO uses SPARSE for large models
- PR #1668: Update the warning statement thrown in RF when the seed is set but n_streams is not 1
- PR #1662: use of direct cusparse calls for coo2csr, instead of depending on nvgraph
- PR #1747: C++: dbscan performance improvements and cleanup
- PR #1697: Making trustworthiness batchable and using proper workspace
- PR #1721: Improving UMAP pytests
- PR #1717: Call `rmm_cupy_allocator` for CuPy allocations
- PR #1718: Import `using_allocator` from `cupy.cuda`
- PR #1723: Update RF Classifier to throw an exception for multi-class pickling
- PR #1726: Decorator to allocate CuPy arrays with RMM
- PR #1719: UMAP random seed reproducibility
- PR #1748: Test serializing `CumlArray` objects
- PR #1776: Refactoring pca/tsvd distributed
- PR #1762: Update CuPy requirement to 7
- PR #1768: C++: Different input and output types for add and subtract prims
- PR #1790: Add support for multiple seeding in k-means++
- PR #1805: Adding new Dask cuda serializers to naive bayes + a trivial perf update
- PR #1812: C++: bench: UMAP benchmark cases added
- PR #1795: Add capability to build CumlArray from bytearray/memoryview objects
- PR #1824: C++: improving the performance of UMAP algo
- PR #1816: Add ARIMA notebook
- PR #1856: Update docs for 0.13
- PR #1827: Add HPO demo Notebook
- PR #1825: `--nvtx` option in `build.sh`
- PR #1847: Update XGBoost version for CI
- PR #1837: Simplify cuML Array construction
- PR #1848: Rely on subclassing for cuML Array serialization
- PR #1866: Minimizing client memory pressure on Naive Bayes
- PR #1788: Removing complexity bottleneck in S-ARIMA
- PR #1873: Remove usage of nvstring and nvcat from LabelEncoder
- PR #1891: Additional improvements to naive bayes tree reduction

## Bug Fixes
- PR #1835 : Fix calling default RF Classification always
- PT #1904: replace cub sort
- PR #1833: Fix depth issue in shallow RF regression estimators
- PR #1770: Warn that KalmanFilter is deprecated
- PR #1775: Allow CumlArray to work with inputs that have no 'strides' in array interface
- PR #1594: Train-test split is now reproducible
- PR #1590: Fix destination directory structure for run-clang-format.py
- PR #1611: Fixing pickling errors for KNN classifier and regressor
- PR #1617: Fixing pickling issues for SVC and SVR
- PR #1634: Fix title in KNN docs
- PR #1627: Adding a check for multi-class data in RF classification
- PR #1654: Skip treelite patch if its already been applied
- PR #1661: Fix nvstring variable name
- PR #1673: Using struct for caching dlsym state in communicator
- PR #1659: TSNE - introduce 'convert_dtype' and refactor class attr 'Y' to 'embedding_'
- PR #1672: Solver 'svd' in Linear and Ridge Regressors when n_cols=1
- PR #1670: Lasso & ElasticNet - cuml Handle added
- PR #1671: Update for accessing cuDF Series pointer
- PR #1652: Support XGBoost 1.0+ models in FIL
- PR #1702: Fix LightGBM-FIL validation test
- PR #1701: test_score kmeans test passing with newer cupy version
- PR #1706: Remove multi-class bug from QuasiNewton
- PR #1699: Limit CuPy to <7.2 temporarily
- PR #1708: Correctly deallocate cuML handles in Cython
- PR #1730: Fixes to KF for test stability (mainly in CUDA 10.2)
- PR #1729: Fixing naive bayes UCX serialization problem in fit()
- PR #1749: bug fix rf classifier/regressor on seg fault in bench
- PR #1751: Updated RF documentation
- PR #1765: Update the checks for using RF GPU predict
- PR #1787: C++: unit-tests to check for RF accuracy. As well as a bug fix to improve RF accuracy
- PR #1793: Updated fil pyx to solve memory leakage issue
- PR #1810: Quickfix - chunkage in dask make_regression
- PR #1842: DistributedDataHandler not properly setting 'multiple'
- PR #1849: Critical fix in ARIMA initial estimate
- PR #1851: Fix for cuDF behavior change for multidimensional arrays
- PR #1852: Remove Thrust warnings
- PR #1868: Turning off IPC caching until it is fixed in UCX-py/UCX
- PR #1876: UMAP exponential decay parameters fix
- PR #1887: Fix hasattr for missing attributes on base models
- PR #1877: Remove resetting index in shuffling in train_test_split
- PR #1893: Updating UCX in comms to match current UCX-py
- PR #1888: Small train_test_split test fix
- PR #1899: Fix dask `extract_partitions()`, remove transformation as instance variable in PCA and TSVD and match sklearn APIs
- PR #1920: Temporarily raising threshold for UMAP reproducibility tests
- PR #1918: Create memleak fixture to skip memleak tests in CI for now
- PR #1926: Update batch matrix test margins
- PR #1925: Fix failing dask tests
- PR #1936: Update DaskRF regression test to xfail
- PR #1932: Isolating cause of make_blobs failure
- PR #1951: Dask Random forest regression CPU predict bug fix
- PR #1948: Adjust BatchedMargin margin and disable tests temporarily
- PR #1950: Fix UMAP test failure


# cuML 0.12.0 (04 Feb 2020)

## New Features
- PR #1483: prims: Fused L2 distance and nearest-neighbor prim
- PR #1494: bench: ml-prims benchmark
- PR #1514: bench: Fused L2 NN prim benchmark
- PR #1411: Cython side of MNMG OLS
- PR #1520: Cython side of MNMG Ridge Regression
- PR #1516: Suppor Vector Regression (epsilon-SVR)

## Improvements
- PR #1638: Update cuml/docs/README.md
- PR #1468: C++: updates to clang format flow to make it more usable among devs
- PR #1473: C++: lazy initialization of "costly" resources inside cumlHandle
- PR #1443: Added a new overloaded GEMM primitive
- PR #1489: Enabling deep trees using Gather tree builder
- PR #1463: Update FAISS submodule to 1.6.1
- PR #1488: Add codeowners
- PR #1432: Row-major (C-style) GPU arrays for benchmarks
- PR #1490: Use dask master instead of conda package for testing
- PR #1375: Naive Bayes & Distributed Naive Bayes
- PR #1377: Add GPU array support for FIL benchmarking
- PR #1493: kmeans: add tiling support for 1-NN computation and use fusedL2-1NN prim for L2 distance metric
- PR #1532: Update CuPy to >= 6.6 and allow 7.0
- PR #1528: Re-enabling KNN using dynamic library loading for UCX in communicator
- PR #1545: Add conda environment version updates to ci script
- PR #1541: Updates for libcudf++ Python refactor
- PR #1555: FIL-SKL, an SKLearn-based benchmark for FIL
- PR #1537: Improve pickling and scoring suppport for many models to support hyperopt
- PR #1551: Change custom kernel to cupy for col/row order transform
- PR #1533: C++: interface header file separation for SVM
- PR #1560: Helper function to allocate all new CuPy arrays with RMM memory management
- PR #1570: Relax nccl in conda recipes to >=2.4 (matching CI)
- PR #1578: Add missing function information to the cuML documenataion
- PR #1584: Add has_scipy utility function for runtime check
- PR #1583: API docs updates for 0.12
- PR #1591: Updated FIL documentation

## Bug Fixes
- PR #1470: Documentation: add make_regression, fix ARIMA section
- PR #1482: Updated the code to remove sklearn from the mbsgd stress test
- PR #1491: Update dev environments for 0.12
- PR #1512: Updating setup_cpu() in SpeedupComparisonRunner
- PR #1498: Add build.sh to code owners
- PR #1505: cmake: added correct dependencies for prims-bench build
- PR #1534: Removed TODO comment in create_ucp_listeners()
- PR #1548: Fixing umap extra unary op in knn graph
- PR #1547: Fixing MNMG kmeans score. Fixing UMAP pickling before fit(). Fixing UMAP test failures.
- PR #1557: Increasing threshold for kmeans score
- PR #1562: Increasing threshold even higher
- PR #1564: Fixed a typo in function cumlMPICommunicator_impl::syncStream
- PR #1569: Remove Scikit-learn exception and depedenncy in SVM
- PR #1575: Add missing dtype parameter in call to strides to order for CuPy 6.6 code path
- PR #1574: Updated the init file to include SVM
- PR #1589: Fixing the default value for RF and updating mnmg predict to accept cudf
- PR #1601: Fixed wrong datatype used in knn voting kernel

# cuML 0.11.0 (11 Dec 2019)

## New Features

- PR #1295: Cython side of MNMG PCA
- PR #1218: prims: histogram prim
- PR #1129: C++: Separate include folder for C++ API distribution
- PR #1282: OPG KNN MNMG Code (disabled for 0.11)
- PR #1242: Initial implementation of FIL sparse forests
- PR #1194: Initial ARIMA time-series modeling support.
- PR #1286: Importing treelite models as FIL sparse forests
- PR #1285: Fea minimum impurity decrease RF param
- PR #1301: Add make_regression to generate regression datasets
- PR #1322: RF pickling using treelite, protobuf and FIL
- PR #1332: Add option to cuml.dask make_blobs to produce dask array
- PR #1307: Add RF regression benchmark
- PR #1327: Update the code to build treelite with protobuf
- PR #1289: Add Python benchmarking support for FIL
- PR #1371: Cython side of MNMG tSVD
- PR #1386: Expose SVC decision function value

## Improvements
- PR #1170: Use git to clone subprojects instead of git submodules
- PR #1239: Updated the treelite version
- PR #1225: setup.py clone dependencies like cmake and correct include paths
- PR #1224: Refactored FIL to prepare for sparse trees
- PR #1249: Include libcuml.so C API in installed targets
- PR #1259: Conda dev environment updates and use libcumlprims current version in CI
- PR #1277: Change dependency order in cmake for better printing at compile time
- PR #1264: Add -s flag to GPU CI pytest for better error printing
- PR #1271: Updated the Ridge regression documentation
- PR #1283: Updated the cuMl docs to include MBSGD and adjusted_rand_score
- PR #1300: Lowercase parameter versions for FIL algorithms
- PR #1312: Update CuPy to version 6.5 and use conda-forge channel
- PR #1336: Import SciKit-Learn models into FIL
- PR #1314: Added options needed for ASVDb output (CUDA ver, etc.), added option
  to select algos
- PR #1335: Options to print available algorithms and datasets
  in the Python benchmark
- PR #1338: Remove BUILD_ABI references in CI scripts
- PR #1340: Updated unit tests to uses larger dataset
- PR #1351: Build treelite temporarily for GPU CI testing of FIL Scikit-learn
  model importing
- PR #1367: --test-split benchmark parameter for train-test split
- PR #1360: Improved tests for importing SciKit-Learn models into FIL
- PR #1368: Add --num-rows benchmark command line argument
- PR #1351: Build treelite temporarily for GPU CI testing of FIL Scikit-learn model importing
- PR #1366: Modify train_test_split to use CuPy and accept device arrays
- PR #1258: Documenting new MPI communicator for multi-node multi-GPU testing
- PR #1345: Removing deprecated should_downcast argument
- PR #1362: device_buffer in UMAP + Sparse prims
- PR #1376: AUTO value for FIL algorithm
- PR #1408: Updated pickle tests to delete the pre-pickled model to prevent pointer leakage
- PR #1357: Run benchmarks multiple times for CI
- PR #1382: ARIMA optimization: move functions to C++ side
- PR #1392: Updated RF code to reduce duplication of the code
- PR #1444: UCX listener running in its own isolated thread
- PR #1445: Improved performance of FIL sparse trees
- PR #1431: Updated API docs
- PR #1441: Remove unused CUDA conda labels
- PR #1439: Match sklearn 0.22 default n_estimators for RF and fix test errors
- PR #1461: Add kneighbors to API docs

## Bug Fixes
- PR #1281: Making rng.h threadsafe
- PR #1212: Fix cmake git cloning always running configure in subprojects
- PR #1261: Fix comms build errors due to cuml++ include folder changes
- PR #1267: Update build.sh for recent change of building comms in main CMakeLists
- PR #1278: Removed incorrect overloaded instance of eigJacobi
- PR #1302: Updates for numba 0.46
- PR #1313: Updated the RF tests to set the seed and n_streams
- PR #1319: Using machineName arg passed in instead of default for ASV reporting
- PR #1326: Fix illegal memory access in make_regression (bounds issue)
- PR #1330: Fix C++ unit test utils for better handling of differences near zero
- PR #1342: Fix to prevent memory leakage in Lasso and ElasticNet
- PR #1337: Fix k-means init from preset cluster centers
- PR #1354: Fix SVM gamma=scale implementation
- PR #1344: Change other solver based methods to create solver object in init
- PR #1373: Fixing a few small bugs in make_blobs and adding asserts to pytests
- PR #1361: Improve SMO error handling
- PR #1384: Lower expectations on batched matrix tests to prevent CI failures
- PR #1380: Fix memory leaks in ARIMA
- PR #1391: Lower expectations on batched matrix tests even more
- PR #1394: Warning added in svd for cuda version 10.1
- PR #1407: Resolved RF predict issues and updated RF docstring
- PR #1401: Patch for lbfgs solver for logistic regression with no l1 penalty
- PR #1416: train_test_split numba and rmm device_array output bugfix
- PR #1419: UMAP pickle tests are using wrong n_neighbors value for trustworthiness
- PR #1438: KNN Classifier to properly return Dataframe with Dataframe input
- PR #1425: Deprecate seed and use random_state similar to Scikit-learn in train_test_split
- PR #1458: Add joblib as an explicit requirement
- PR #1474: Defer knn mnmg to 0.12 nightly builds and disable ucx-py dependency

# cuML 0.10.0 (16 Oct 2019)

## New Features
- PR #1148: C++ benchmark tool for c++/CUDA code inside cuML
- PR #1071: Selective eigen solver of cuSolver
- PR #1073: Updating RF wrappers to use FIL for GPU accelerated prediction
- PR #1104: CUDA 10.1 support
- PR #1113: prims: new batched make-symmetric-matrix primitive
- PR #1112: prims: new batched-gemv primitive
- PR #855: Added benchmark tools
- PR #1149 Add YYMMDD to version tag for nightly conda packages
- PR #892: General Gram matrices prim
- PR #912: Support Vector Machine
- PR #1274: Updated the RF score function to use GPU predict

## Improvements
- PR #961: High Peformance RF; HIST algo
- PR #1028: Dockerfile updates after dir restructure. Conda env yaml to add statsmodels as a dependency
- PR #1047: Consistent OPG interface for kmeans, based on internal libcumlprims update
- PR #763: Add examples to train_test_split documentation
- PR #1093: Unified inference kernels for different FIL algorithms
- PR #1076: Paying off some UMAP / Spectral tech debt.
- PR #1086: Ensure RegressorMixin scorer uses device arrays
- PR #1110: Adding tests to use default values of parameters of the models
- PR #1108: input_to_host_array function in input_utils for input processing to host arrays
- PR #1114: K-means: Exposing useful params, removing unused params, proxying params in Dask
- PR #1138: Implementing ANY_RANK semantics on irecv
- PR #1142: prims: expose separate InType and OutType for unaryOp and binaryOp
- PR #1115: Moving dask_make_blobs to cuml.dask.datasets. Adding conversion to dask.DataFrame
- PR #1136: CUDA 10.1 CI updates
- PR #1135: K-means: add boundary cases for kmeans||, support finer control with convergence
- PR #1163: Some more correctness improvements. Better verbose printing
- PR #1165: Adding except + in all remaining cython
- PR #1186: Using LocalCUDACluster Pytest fixture
- PR #1173: Docs: Barnes Hut TSNE documentation
- PR #1176: Use new RMM API based on Cython
- PR #1219: Adding custom bench_func and verbose logging to cuml.benchmark
- PR #1247: Improved MNMG RF error checking

## Bug Fixes

- PR #1231: RF respect number of cuda streams from cuml handle
- PR #1230: Rf bugfix memleak in regression
- PR #1208: compile dbscan bug
- PR #1016: Use correct libcumlprims version in GPU CI
- PR #1040: Update version of numba in development conda yaml files
- PR #1043: Updates to accomodate cuDF python code reorganization
- PR #1044: Remove nvidia driver installation from ci/cpu/build.sh
- PR #991: Barnes Hut TSNE Memory Issue Fixes
- PR #1075: Pinning Dask version for consistent CI results
- PR #990: Barnes Hut TSNE Memory Issue Fixes
- PR #1066: Using proper set of workers to destroy nccl comms
- PR #1072: Remove pip requirements and setup
- PR #1074: Fix flake8 CI style check
- PR #1087: Accuracy improvement for sqrt/log in RF max_feature
- PR #1088: Change straggling numba python allocations to use RMM
- PR #1106: Pinning Distributed version to match Dask for consistent CI results
- PR #1116: TSNE CUDA 10.1 Bug Fixes
- PR #1132: DBSCAN Batching Bug Fix
- PR #1162: DASK RF random seed bug fix
- PR #1164: Fix check_dtype arg handling for input_to_dev_array
- PR #1171: SVM prediction bug fix
- PR #1177: Update dask and distributed to 2.5
- PR #1204: Fix SVM crash on Turing
- PR #1199: Replaced sprintf() with snprintf() in THROW()
- PR #1205: Update dask-cuda in yml envs
- PR #1211: Fixing Dask k-means transform bug and adding test
- PR #1236: Improve fix for SMO solvers potential crash on Turing
- PR #1251: Disable compiler optimization for CUDA 10.1 for distance prims
- PR #1260: Small bugfix for major conversion in input_utils
- PR #1276: Fix float64 prediction crash in test_random_forest

# cuML 0.9.0 (21 Aug 2019)

## New Features

- PR #894: Convert RF to treelite format
- PR #826: Jones transformation of params for ARIMA models timeSeries ml-prim
- PR #697: Silhouette Score metric ml-prim
- PR #674: KL Divergence metric ml-prim
- PR #787: homogeneity, completeness and v-measure metrics ml-prim
- PR #711: Mutual Information metric ml-prim
- PR #724: Entropy metric ml-prim
- PR #766: Expose score method based on inertia for KMeans
- PR #823: prims: cluster dispersion metric
- PR #816: Added inverse_transform() for LabelEncoder
- PR #789: prims: sampling without replacement
- PR #813: prims: Col major istance prim
- PR #635: Random Forest & Decision Tree Regression (Single-GPU)
- PR #819: Forest Inferencing Library (FIL)
- PR #829: C++: enable nvtx ranges
- PR #835: Holt-Winters algorithm
- PR #837: treelite for decision forest exchange format
- PR #871: Wrapper for FIL
- PR #870: make_blobs python function
- PR #881: wrappers for accuracy_score and adjusted_rand_score functions
- PR #840: Dask RF classification and regression
- PR #870: make_blobs python function
- PR #879: import of treelite models to FIL
- PR #892: General Gram matrices prim
- PR #883: Adding MNMG Kmeans
- PR #930: Dask RF
- PR #882: TSNE - T-Distributed Stochastic Neighbourhood Embedding
- PR #624: Internals API & Graph Based Dimensionality Reductions Callback
- PR #926: Wrapper for FIL
- PR #994: Adding MPI comm impl for testing / benchmarking MNMG CUDA
- PR #960: Enable using libcumlprims for MG algorithms/prims

## Improvements
- PR #822: build: build.sh update to club all make targets together
- PR #807: Added development conda yml files
- PR #840: Require cmake >= 3.14
- PR #832: Stateless Decision Tree and Random Forest API
- PR #857: Small modifications to comms for utilizing IB w/ Dask
- PR #851: Random forest Stateless API wrappers
- PR #865: High Performance RF
- PR #895: Pretty prints arguments!
- PR #920: Add an empty marker kernel for tracing purposes
- PR #915: syncStream added to cumlCommunicator
- PR #922: Random Forest support in FIL
- PR #911: Update headers to credit CannyLabs BH TSNE implementation
- PR #918: Streamline CUDA_REL environment variable
- PR #924: kmeans: updated APIs to be stateless, refactored code for mnmg support
- PR #950: global_bias support in FIL
- PR #773: Significant improvements to input checking of all classes and common input API for Python
- PR #957: Adding docs to RF & KMeans MNMG. Small fixes for release
- PR #965: Making dask-ml a hard dependency
- PR #976: Update api.rst for new 0.9 classes
- PR #973: Use cudaDeviceGetAttribute instead of relying on cudaDeviceProp object being passed
- PR #978: Update README for 0.9
- PR #1009: Fix references to notebooks-contrib
- PR #1015: Ability to control the number of internal streams in cumlHandle_impl via cumlHandle
- PR #1175: Add more modules to docs ToC

## Bug Fixes

- PR #923: Fix misshapen level/trend/season HoltWinters output
- PR #831: Update conda package dependencies to cudf 0.9
- PR #772: Add missing cython headers to SGD and CD
- PR #849: PCA no attribute trans_input_ transform bug fix
- PR #869: Removing incorrect information from KNN Docs
- PR #885: libclang installation fix for GPUCI
- PR #896: Fix typo in comms build instructions
- PR #921: Fix build scripts using incorrect cudf version
- PR #928: TSNE Stability Adjustments
- PR #934: Cache cudaDeviceProp in cumlHandle for perf reasons
- PR #932: Change default param value for RF classifier
- PR #949: Fix dtype conversion tests for unsupported cudf dtypes
- PR #908: Fix local build generated file ownerships
- PR #983: Change RF max_depth default to 16
- PR #987: Change default values for knn
- PR #988: Switch to exact tsne
- PR #991: Cleanup python code in cuml.dask.cluster
- PR #996: ucx_initialized being properly set in CommsContext
- PR #1007: Throws a well defined error when mutigpu is not enabled
- PR #1018: Hint location of nccl in build.sh for CI
- PR #1022: Using random_state to make K-Means MNMG tests deterministic
- PR #1034: Fix typos and formatting issues in RF docs
- PR #1052: Fix the rows_sample dtype to float

# cuML 0.8.0 (27 June 2019)

## New Features

- PR #652: Adjusted Rand Index metric ml-prim
- PR #679: Class label manipulation ml-prim
- PR #636: Rand Index metric ml-prim
- PR #515: Added Random Projection feature
- PR #504: Contingency matrix ml-prim
- PR #644: Add train_test_split utility for cuDF dataframes
- PR #612: Allow Cuda Array Interface, Numba inputs and input code refactor
- PR #641: C: Separate C-wrapper library build to generate libcuml.so
- PR #631: Add nvcategory based ordinal label encoder
- PR #681: Add MBSGDClassifier and MBSGDRegressor classes around SGD
- PR #705: Quasi Newton solver and LogisticRegression Python classes
- PR #670: Add test skipping functionality to build.sh
- PR #678: Random Forest Python class
- PR #684: prims: make_blobs primitive
- PR #673: prims: reduce cols by key primitive
- PR #812: Add cuML Communications API & consolidate Dask cuML

## Improvements

- PR #597: C++ cuML and ml-prims folder refactor
- PR #590: QN Recover from numeric errors
- PR #482: Introduce cumlHandle for pca and tsvd
- PR #573: Remove use of unnecessary cuDF column and series copies
- PR #601: Cython PEP8 cleanup and CI integration
- PR #596: Introduce cumlHandle for ols and ridge
- PR #579: Introduce cumlHandle for cd and sgd, and propagate C++ errors in cython level for cd and sgd
- PR #604: Adding cumlHandle to kNN, spectral methods, and UMAP
- PR #616: Enable clang-format for enforcing coding style
- PR #618: CI: Enable copyright header checks
- PR #622: Updated to use 0.8 dependencies
- PR #626: Added build.sh script, updated CI scripts and documentation
- PR #633: build: Auto-detection of GPU_ARCHS during cmake
- PR #650: Moving brute force kNN to prims. Creating stateless kNN API.
- PR #662: C++: Bulk clang-format updates
- PR #671: Added pickle pytests and correct pickling of Base class
- PR #675: atomicMin/Max(float, double) with integer atomics and bit flipping
- PR #677: build: 'deep-clean' to build.sh to clean faiss build as well
- PR #683: Use stateless c++ API in KNN so that it can be pickled properly
- PR #686: Use stateless c++ API in UMAP so that it can be pickled properly
- PR #695: prims: Refactor pairwise distance
- PR #707: Added stress test and updated documentation for RF
- PR #701: Added emacs temporary file patterns to .gitignore
- PR #606: C++: Added tests for host_buffer and improved device_buffer and host_buffer implementation
- PR #726: Updated RF docs and stress test
- PR #730: Update README and RF docs for 0.8
- PR #744: Random projections generating binomial on device. Fixing tests.
- PR #741: Update API docs for 0.8
- PR #754: Pickling of UMAP/KNN
- PR #753: Made PCA and TSVD picklable
- PR #746: LogisticRegression and QN API docstrings
- PR #820: Updating DEVELOPER GUIDE threading guidelines

## Bug Fixes
- PR #584: Added missing virtual destructor to deviceAllocator and hostAllocator
- PR #620: C++: Removed old unit-test files in ml-prims
- PR #627: C++: Fixed dbscan crash issue filed in 613
- PR #640: Remove setuptools from conda run dependency
- PR #646: Update link in contributing.md
- PR #649: Bug fix to LinAlg::reduce_rows_by_key prim filed in issue #648
- PR #666: fixes to gitutils.py to resolve both string decode and handling of uncommitted files
- PR #676: Fix template parameters in `bernoulli()` implementation.
- PR #685: Make CuPy optional to avoid nccl conda package conflicts
- PR #687: prims: updated tolerance for reduce_cols_by_key unit-tests
- PR #689: Removing extra prints from NearestNeighbors cython
- PR #718: Bug fix for DBSCAN and increasing batch size of sgd
- PR #719: Adding additional checks for dtype of the data
- PR #736: Bug fix for RF wrapper and .cu print function
- PR #547: Fixed issue if C++ compiler is specified via CXX during configure.
- PR #759: Configure Sphinx to render params correctly
- PR #762: Apply threshold to remove flakiness of UMAP tests.
- PR #768: Fixing memory bug from stateless refactor
- PR #782: Nearest neighbors checking properly whether memory should be freed
- PR #783: UMAP was using wrong size for knn computation
- PR #776: Hotfix for self.variables in RF
- PR #777: Fix numpy input bug
- PR #784: Fix jit of shuffle_idx python function
- PR #790: Fix rows_sample input type for RF
- PR #793: Fix for dtype conversion utility for numba arrays without cupy installed
- PR #806: Add a seed for sklearn model in RF test file
- PR #843: Rf quantile fix

# cuML 0.7.0 (10 May 2019)

## New Features

- PR #405: Quasi-Newton GLM Solvers
- PR #277: Add row- and column-wise weighted mean primitive
- PR #424: Add a grid-sync struct for inter-block synchronization
- PR #430: Add R-Squared Score to ml primitives
- PR #463: Add matrix gather to ml primitives
- PR #435: Expose cumlhandle in cython + developer guide
- PR #455: Remove default-stream arguement across ml-prims and cuML
- PR #375: cuml cpp shared library renamed to libcuml++.so
- PR #460: Random Forest & Decision Trees (Single-GPU, Classification)
- PR #491: Add doxygen build target for ml-prims
- PR #505: Add R-Squared Score to python interface
- PR #507: Add coordinate descent for lasso and elastic-net
- PR #511: Add a minmax ml-prim
- PR #516: Added Trustworthiness score feature
- PR #520: Add local build script to mimic gpuCI
- PR #503: Add column-wise matrix sort primitive
- PR #525: Add docs build script to cuML
- PR #528: Remove current KMeans and replace it with a new single GPU implementation built using ML primitives

## Improvements

- PR #481: Refactoring Quasi-Newton to use cumlHandle
- PR #467: Added validity check on cumlHandle_t
- PR #461: Rewrote permute and added column major version
- PR #440: README updates
- PR #295: Improve build-time and the interface e.g., enable bool-OutType, for distance()
- PR #390: Update docs version
- PR #272: Add stream parameters to cublas and cusolver wrapper functions
- PR #447: Added building and running mlprims tests to CI
- PR #445: Lower dbscan memory usage by computing adjacency matrix directly
- PR #431: Add support for fancy iterator input types to LinAlg::reduce_rows_by_key
- PR #394: Introducing cumlHandle API to dbscan and add example
- PR #500: Added CI check for black listed CUDA Runtime API calls
- PR #475: exposing cumlHandle for dbscan from python-side
- PR #395: Edited the CONTRIBUTING.md file
- PR #407: Test files to run stress, correctness and unit tests for cuml algos
- PR #512: generic copy method for copying buffers between device/host
- PR #533: Add cudatoolkit conda dependency
- PR #524: Use cmake find blas and find lapack to pass configure options to faiss
- PR #527: Added notes on UMAP differences from reference implementation
- PR #540: Use latest release version in update-version CI script
- PR #552: Re-enable assert in kmeans tests with xfail as needed
- PR #581: Add shared memory fast col major to row major function back with bound checks
- PR #592: More efficient matrix copy/reverse methods
- PR #721: Added pickle tests for DBSCAN and Random Projections

## Bug Fixes

- PR #334: Fixed segfault in `ML::cumlHandle_impl::destroyResources`
- PR #349: Developer guide clarifications for cumlHandle and cumlHandle_impl
- PR #398: Fix CI scripts to allow nightlies to be uploaded
- PR #399: Skip PCA tests to allow CI to run with driver 418
- PR #422: Issue in the PCA tests was solved and CI can run with driver 418
- PR #409: Add entry to gitmodules to ignore build artifacts
- PR #412: Fix for svdQR function in ml-prims
- PR #438: Code that depended on FAISS was building everytime.
- PR #358: Fixed an issue when switching streams on MLCommon::device_buffer and MLCommon::host_buffer
- PR #434: Fixing bug in CSR tests
- PR #443: Remove defaults channel from ci scripts
- PR #384: 64b index arithmetic updates to the kernels inside ml-prims
- PR #459: Fix for runtime library path of pip package
- PR #464: Fix for C++11 destructor warning in qn
- PR #466: Add support for column-major in LinAlg::*Norm methods
- PR #465: Fixing deadlock issue in GridSync due to consecutive sync calls
- PR #468: Fix dbscan example build failure
- PR #470: Fix resource leakage in Kalman filter python wrapper
- PR #473: Fix gather ml-prim test for change in rng uniform API
- PR #477: Fixes default stream initialization in cumlHandle
- PR #480: Replaced qn_fit() declaration with #include of file containing definition to fix linker error
- PR #495: Update cuDF and RMM versions in GPU ci test scripts
- PR #499: DEVELOPER_GUIDE.md: fixed links and clarified ML::detail::streamSyncer example
- PR #506: Re enable ml-prim tests in CI
- PR #508: Fix for an error with default argument in LinAlg::meanSquaredError
- PR #519: README.md Updates and adding BUILD.md back
- PR #526: Fix the issue of wrong results when fit and transform of PCA are called separately
- PR #531: Fixing missing arguments in updateDevice() for RF
- PR #543: Exposing dbscan batch size through cython API and fixing broken batching
- PR #551: Made use of ZLIB_LIBRARIES consistent between ml_test and ml_mg_test
- PR #557: Modified CI script to run cuML tests before building mlprims and removed lapack flag
- PR #578: Updated Readme.md to add lasso and elastic-net
- PR #580: Fixing cython garbage collection bug in KNN
- PR #577: Use find libz in prims cmake
- PR #594: fixed cuda-memcheck mean_center test failures


# cuML 0.6.1 (09 Apr 2019)

## Bug Fixes

- PR #462 Runtime library path fix for cuML pip package


# cuML 0.6.0 (22 Mar 2019)

## New Features

- PR #249: Single GPU Stochastic Gradient Descent for linear regression, logistic regression, and linear svm with L1, L2, and elastic-net penalties.
- PR #247: Added "proper" CUDA API to cuML
- PR #235: NearestNeighbors MG Support
- PR #261: UMAP Algorithm
- PR #290: NearestNeighbors numpy MG Support
- PR #303: Reusable spectral embedding / clustering
- PR #325: Initial support for single process multi-GPU OLS and tSVD
- PR #271: Initial support for hyperparameter optimization with dask for many models

## Improvements

- PR #144: Dockerfile update and docs for LinearRegression and Kalman Filter.
- PR #168: Add /ci/gpu/build.sh file to cuML
- PR #167: Integrating full-n-final ml-prims repo inside cuml
- PR #198: (ml-prims) Removal of *MG calls + fixed a bug in permute method
- PR #194: Added new ml-prims for supporting LASSO regression.
- PR #114: Building faiss C++ api into libcuml
- PR #64: Using FAISS C++ API in cuML and exposing bindings through cython
- PR #208: Issue ml-common-3: Math.h: swap thrust::for_each with binaryOp,unaryOp
- PR #224: Improve doc strings for readable rendering with readthedocs
- PR #209: Simplify README.md, move build instructions to BUILD.md
- PR #218: Fix RNG to use given seed and adjust RNG test tolerances.
- PR #225: Support for generating random integers
- PR #215: Refactored LinAlg::norm to Stats::rowNorm and added Stats::colNorm
- PR #234: Support for custom output type and passing index value to main_op in *Reduction kernels
- PR #230: Refactored the cuda_utils header
- PR #236: Refactored cuml python package structure to be more sklearn like
- PR #232: Added reduce_rows_by_key
- PR #246: Support for 2 vectors in the matrix vector operator
- PR #244: Fix for single GPU OLS and Ridge to support one column training data
- PR #271: Added get_params and set_params functions for linear and ridge regression
- PR #253: Fix for issue #250-reduce_rows_by_key failed memcheck for small nkeys
- PR #269: LinearRegression, Ridge Python docs update and cleaning
- PR #322: set_params updated
- PR #237: Update build instructions
- PR #275: Kmeans use of faster gpu_matrix
- PR #288: Add n_neighbors to NearestNeighbors constructor
- PR #302: Added FutureWarning for deprecation of current kmeans algorithm
- PR #312: Last minute cleanup before release
- PR #315: Documentation updating and enhancements
- PR #330: Added ignored argument to pca.fit_transform to map to sklearn's implemenation
- PR #342: Change default ABI to ON
- PR #572: Pulling DBSCAN components into reusable primitives


## Bug Fixes

- PR #193: Fix AttributeError in PCA and TSVD
- PR #211: Fixing inconsistent use of proper batch size calculation in DBSCAN
- PR #202: Adding back ability for users to define their own BLAS
- PR #201: Pass CMAKE CUDA path to faiss/configure script
- PR #200 Avoid using numpy via cimport in KNN
- PR #228: Bug fix: LinAlg::unaryOp with 0-length input
- PR #279: Removing faiss-gpu references in README
- PR #321: Fix release script typo
- PR #327: Update conda requirements for version 0.6 requirements
- PR #352: Correctly calculating numpy chunk sizing for kNN
- PR #345: Run python import as part of package build to trigger compilation
- PR #347: Lowering memory usage of kNN.
- PR #355: Fixing issues with very large numpy inputs to SPMG OLS and tSVD.
- PR #357: Removing FAISS requirement from README
- PR #362: Fix for matVecOp crashing on large input sizes
- PR #366: Index arithmetic issue fix with TxN_t class
- PR #376: Disabled kmeans tests since they are currently too sensitive (see #71)
- PR #380: Allow arbitrary data size on ingress for numba_utils.row_matrix
- PR #385: Fix for long import cuml time in containers and fix for setup_pip
- PR #630: Fixing a missing kneighbors in nearest neighbors python proxy

# cuML 0.5.1 (05 Feb 2019)

## Bug Fixes

- PR #189 Avoid using numpy via cimport to prevent ABI issues in Cython compilation


# cuML 0.5.0 (28 Jan 2019)

## New Features

- PR #66: OLS Linear Regression
- PR #44: Distance calculation ML primitives
- PR #69: Ridge (L2 Regularized) Linear Regression
- PR #103: Linear Kalman Filter
- PR #117: Pip install support
- PR #64: Device to device support from cuML device pointers into FAISS

## Improvements

- PR #56: Make OpenMP optional for building
- PR #67: Github issue templates
- PR #44: Refactored DBSCAN to use ML primitives
- PR #91: Pytest cleanup and sklearn toyset datasets based pytests for kmeans and dbscan
- PR #75: C++ example to use kmeans
- PR #117: Use cmake extension to find any zlib installed in system
- PR #94: Add cmake flag to set ABI compatibility
- PR #139: Move thirdparty submodules to root and add symlinks to new locations
- PR #151: Replace TravisCI testing and conda pkg builds with gpuCI
- PR #164: Add numba kernel for faster column to row major transform
- PR #114: Adding FAISS to cuml build

## Bug Fixes

- PR #48: CUDA 10 compilation warnings fix
- PR #51: Fixes to Dockerfile and docs for new build system
- PR #72: Fixes for GCC 7
- PR #96: Fix for kmeans stack overflow with high number of clusters
- PR #105: Fix for AttributeError in kmeans fit method
- PR #113: Removed old  glm python/cython files
- PR #118: Fix for AttributeError in kmeans predict method
- PR #125: Remove randomized solver option from PCA python bindings


# cuML 0.4.0 (05 Dec 2018)

## New Features

## Improvements

- PR #42: New build system: separation of libcuml.so and cuml python package
- PR #43: Added changelog.md

## Bug Fixes


# cuML 0.3.0 (30 Nov 2018)

## New Features

- PR #33: Added ability to call cuML algorithms using numpy arrays

## Improvements

- PR #24: Fix references of python package from cuML to cuml and start using versioneer for better versioning
- PR #40: Added support for refactored cuDF 0.3.0, updated Conda files
- PR #33: Major python test cleaning, all tests pass with cuDF 0.2.0 and 0.3.0. Preparation for new build system
- PR #34: Updated batch count calculation logic in DBSCAN
- PR #35: Beginning of DBSCAN refactor to use cuML mlprims and general improvements

## Bug Fixes

- PR #30: Fixed batch size bug in DBSCAN that caused crash. Also fixed various locations for potential integer overflows
- PR #28: Fix readthedocs build documentation
- PR #29: Fix pytests for cuml name change from cuML
- PR #33: Fixed memory bug that would cause segmentation faults due to numba releasing memory before it was used. Also fixed row major/column major bugs for different algorithms
- PR #36: Fix kmeans gtest to use device data
- PR #38: cuda\_free bug removed that caused google tests to sometimes pass and sometimes fail randomly
- PR #39: Updated cmake to correctly link with CUDA libraries, add CUDA runtime linking and include source files in compile target

# cuML 0.2.0 (02 Nov 2018)

## New Features

- PR #11: Kmeans algorithm added
- PR #7: FAISS KNN wrapper added
- PR #21: Added Conda install support

## Improvements

- PR #15: Added compatibility with cuDF (from prior pyGDF)
- PR #13: Added FAISS to Dockerfile
- PR #21: Added TravisCI build system for CI and Conda builds

## Bug Fixes

- PR #4: Fixed explained variance bug in TSVD
- PR #5: Notebook bug fixes and updated results


# cuML 0.1.0

Initial release including PCA, TSVD, DBSCAN, ml-prims and cython wrappers<|MERGE_RESOLUTION|>--- conflicted
+++ resolved
@@ -52,11 +52,8 @@
 - PR #3117: Fix two crashes in experimental RF backend
 - PR #3119: Fix memset args for benchmark 
 - PR #3130: Return Python string from `dump_as_json()` of RF
-<<<<<<< HEAD
 - PR #3132: Add `min_samples_split` + Rename `min_rows_per_node` -> `min_samples_leaf`
-=======
 - PR #3136: Fix stochastic gradient descent example
->>>>>>> 238a8dec
 
 # cuML 0.16.0 (Date TBD)
 
