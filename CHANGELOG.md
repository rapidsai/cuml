# cuML 0.13.0 (Date TBD)

## New Features
- PR #1777: Python bindings for entropy
- PR #1742: Mean squared error implementation with cupy
- PR #1635: cuML Array shim and configurable output added to cluster methods
- PR #1586: Seasonal ARIMA
- PR #1683: cuml.dask make_regression
- PR #1689: Add framework for cuML Dask serializers
- PR #1709: Add `decision_function()` and `predict_proba()` for LogisticRegression
- PR #1612: Created a function to check the concatenated forest 
- PR #1714: Add `print_env.sh` file to gather important environment details
- PR #1750: LinearRegression CumlArray for configurable output
<<<<<<< HEAD
- PR #1646: Using FIL to predict in MNMG RF
=======
- PR #1778: Make cuML Handle picklable
>>>>>>> 6a9d8269

## Improvements
- PR #1644: Add `predict_proba()` for FIL binary classifier
- PR #1620: Pickling tests now automatically finds all model classes inheriting from cuml.Base
- PR #1637: Update to newer treelite version with XGBoost 1.0 compatibility
- PR #1632: Fix MBSGD models inheritance, they now inherits from cuml.Base
- PR #1628: Remove submodules from cuML
- PR #1649: Add the fil_sparse_format variable option to RF API
- PR #1647: storage_type=AUTO uses SPARSE for large models
- PR #1668: Update the warning statement thrown in RF when the seed is set but n_streams is not 1
- PR #1662: use of direct cusparse calls for coo2csr, instead of depending on nvgraph
- PR #1747: C++: dbscan performance improvements and cleanup
- PR #1697: Making trustworthiness batchable and using proper workspace
- PR #1721: Improving UMAP pytests
- PR #1717: Call `rmm_cupy_allocator` for CuPy allocations
- PR #1718: Import `using_allocator` from `cupy.cuda`
- PR #1723: Update RF Classifier to throw an exception for multi-class pickling
- PR #1726: Decorator to allocate CuPy arrays with RMM
- PR #1719: UMAP random seed reproducibility
- PR #1748: Test serializing `CumlArray` objects
- PR #1762: Update CuPy requirement to 7
- PR #1768: C++: Different input and output types for add and subtract prims

## Bug Fixes
- PR #1770: Warn that KalmanFilter is deprecated
- PR #1775: Allow CumlArray to work with inputs that have no 'strides' in array interface
- PR #1594: Train-test split is now reproducible
- PR #1590: Fix destination directory structure for run-clang-format.py
- PR #1611: Fixing pickling errors for KNN classifier and regressor
- PR #1617: Fixing pickling issues for SVC and SVR
- PR #1634: Fix title in KNN docs
- PR #1627: Adding a check for multi-class data in RF classification
- PR #1654: Skip treelite patch if its already been applied
- PR #1661: Fix nvstring variable name
- PR #1673: Using struct for caching dlsym state in communicator
- PR #1659: TSNE - introduce 'convert_dtype' and refactor class attr 'Y' to 'embedding_'
- PR #1672: Solver 'svd' in Linear and Ridge Regressors when n_cols=1
- PR #1670: Lasso & ElasticNet - cuml Handle added
- PR #1671: Update for accessing cuDF Series pointer
- PR #1652: Support XGBoost 1.0+ models in FIL
- PR #1702: Fix LightGBM-FIL validation test
- PR #1701: test_score kmeans test passing with newer cupy version
- PR #1706: Remove multi-class bug from QuasiNewton
- PR #1699: Limit CuPy to <7.2 temporarily
- PR #1708: Correctly deallocate cuML handles in Cython
- PR #1730: Fixes to KF for test stability (mainly in CUDA 10.2)
- PR #1729: Fixing naive bayes UCX serialization problem in fit()
- PR #1749: bug fix rf classifier/regressor on seg fault in bench
- PR #1751: Updated RF documentation
- PR #1765: Update the checks for using RF GPU predict
- PR #1793: Updated fil pyx to solve memory leakage issue

# cuML 0.12.0 (Date TBD)

## New Features
- PR #1483: prims: Fused L2 distance and nearest-neighbor prim
- PR #1494: bench: ml-prims benchmark
- PR #1514: bench: Fused L2 NN prim benchmark
- PR #1554: obtain the ModelHandles for all treelite models in MNMG RF
- PR #1411: Cython side of MNMG OLS
- PR #1520: Cython side of MNMG Ridge Regression
- PR #1516: Suppor Vector Regression (epsilon-SVR)


## Improvements
- PR #1638: Update cuml/docs/README.md
- PR #1468: C++: updates to clang format flow to make it more usable among devs
- PR #1473: C++: lazy initialization of "costly" resources inside cumlHandle
- PR #1443: Added a new overloaded GEMM primitive
- PR #1489: Enabling deep trees using Gather tree builder
- PR #1463: Update FAISS submodule to 1.6.1
- PR #1488: Add codeowners
- PR #1432: Row-major (C-style) GPU arrays for benchmarks
- PR #1490: Use dask master instead of conda package for testing
- PR #1375: Naive Bayes & Distributed Naive Bayes
- PR #1377: Add GPU array support for FIL benchmarking
- PR #1493: kmeans: add tiling support for 1-NN computation and use fusedL2-1NN prim for L2 distance metric
- PR #1532: Update CuPy to >= 6.6 and allow 7.0
- PR #1528: Re-enabling KNN using dynamic library loading for UCX in communicator
- PR #1545: Add conda environment version updates to ci script
- PR #1541: Updates for libcudf++ Python refactor
- PR #1555: FIL-SKL, an SKLearn-based benchmark for FIL
- PR #1537: Improve pickling and scoring suppport for many models to support hyperopt
- PR #1551: Change custom kernel to cupy for col/row order transform
- PR #1533: C++: interface header file separation for SVM
- PR #1560: Helper function to allocate all new CuPy arrays with RMM memory management
- PR #1570: Relax nccl in conda recipes to >=2.4 (matching CI)
- PR #1578: Add missing function information to the cuML documenataion
- PR #1584: Add has_scipy utility function for runtime check
- PR #1583: API docs updates for 0.12
- PR #1591: Updated FIL documentation

## Bug Fixes
- PR #1470: Documentation: add make_regression, fix ARIMA section
- PR #1482: Updated the code to remove sklearn from the mbsgd stress test
- PR #1491: Update dev environments for 0.12
- PR #1512: Updating setup_cpu() in SpeedupComparisonRunner
- PR #1498: Add build.sh to code owners
- PR #1505: cmake: added correct dependencies for prims-bench build
- PR #1534: Removed TODO comment in create_ucp_listeners()
- PR #1548: Fixing umap extra unary op in knn graph
- PR #1547: Fixing MNMG kmeans score. Fixing UMAP pickling before fit(). Fixing UMAP test failures.
- PR #1557: Increasing threshold for kmeans score
- PR #1562: Increasing threshold even higher
- PR #1564: Fixed a typo in function cumlMPICommunicator_impl::syncStream
- PR #1569: Remove Scikit-learn exception and depedenncy in SVM
- PR #1575: Add missing dtype parameter in call to strides to order for CuPy 6.6 code path
- PR #1574: Updated the init file to include SVM
- PR #1589: Fixing the default value for RF and updating mnmg predict to accept cudf
- PR #1601: Fixed wrong datatype used in knn voting kernel

# cuML 0.11.0 (11 Dec 2019)

## New Features

- PR #1295: Cython side of MNMG PCA
- PR #1218: prims: histogram prim
- PR #1129: C++: Separate include folder for C++ API distribution
- PR #1282: OPG KNN MNMG Code (disabled for 0.11)
- PR #1242: Initial implementation of FIL sparse forests
- PR #1194: Initial ARIMA time-series modeling support.
- PR #1286: Importing treelite models as FIL sparse forests
- PR #1285: Fea minimum impurity decrease RF param
- PR #1301: Add make_regression to generate regression datasets
- PR #1322: RF pickling using treelite, protobuf and FIL
- PR #1332: Add option to cuml.dask make_blobs to produce dask array
- PR #1307: Add RF regression benchmark
- PR #1327: Update the code to build treelite with protobuf
- PR #1289: Add Python benchmarking support for FIL
- PR #1371: Cython side of MNMG tSVD
- PR #1386: Expose SVC decision function value

## Improvements
- PR #1170: Use git to clone subprojects instead of git submodules
- PR #1239: Updated the treelite version
- PR #1225: setup.py clone dependencies like cmake and correct include paths
- PR #1224: Refactored FIL to prepare for sparse trees
- PR #1249: Include libcuml.so C API in installed targets
- PR #1259: Conda dev environment updates and use libcumlprims current version in CI
- PR #1277: Change dependency order in cmake for better printing at compile time
- PR #1264: Add -s flag to GPU CI pytest for better error printing
- PR #1271: Updated the Ridge regression documentation
- PR #1283: Updated the cuMl docs to include MBSGD and adjusted_rand_score
- PR #1300: Lowercase parameter versions for FIL algorithms
- PR #1312: Update CuPy to version 6.5 and use conda-forge channel
- PR #1336: Import SciKit-Learn models into FIL
- PR #1314: Added options needed for ASVDb output (CUDA ver, etc.), added option
  to select algos
- PR #1335: Options to print available algorithms and datasets
  in the Python benchmark
- PR #1338: Remove BUILD_ABI references in CI scripts
- PR #1340: Updated unit tests to uses larger dataset
- PR #1351: Build treelite temporarily for GPU CI testing of FIL Scikit-learn
  model importing
- PR #1367: --test-split benchmark parameter for train-test split
- PR #1360: Improved tests for importing SciKit-Learn models into FIL
- PR #1368: Add --num-rows benchmark command line argument
- PR #1351: Build treelite temporarily for GPU CI testing of FIL Scikit-learn model importing
- PR #1366: Modify train_test_split to use CuPy and accept device arrays
- PR #1258: Documenting new MPI communicator for multi-node multi-GPU testing
- PR #1345: Removing deprecated should_downcast argument
- PR #1362: device_buffer in UMAP + Sparse prims
- PR #1376: AUTO value for FIL algorithm
- PR #1408: Updated pickle tests to delete the pre-pickled model to prevent pointer leakage
- PR #1357: Run benchmarks multiple times for CI
- PR #1382: ARIMA optimization: move functions to C++ side
- PR #1392: Updated RF code to reduce duplication of the code
- PR #1444: UCX listener running in its own isolated thread
- PR #1445: Improved performance of FIL sparse trees
- PR #1431: Updated API docs
- PR #1441: Remove unused CUDA conda labels
- PR #1439: Match sklearn 0.22 default n_estimators for RF and fix test errors
- PR #1461: Add kneighbors to API docs

## Bug Fixes
- PR #1281: Making rng.h threadsafe
- PR #1212: Fix cmake git cloning always running configure in subprojects
- PR #1261: Fix comms build errors due to cuml++ include folder changes
- PR #1267: Update build.sh for recent change of building comms in main CMakeLists
- PR #1278: Removed incorrect overloaded instance of eigJacobi
- PR #1302: Updates for numba 0.46
- PR #1313: Updated the RF tests to set the seed and n_streams
- PR #1319: Using machineName arg passed in instead of default for ASV reporting
- PR #1326: Fix illegal memory access in make_regression (bounds issue)
- PR #1330: Fix C++ unit test utils for better handling of differences near zero
- PR #1342: Fix to prevent memory leakage in Lasso and ElasticNet
- PR #1337: Fix k-means init from preset cluster centers
- PR #1354: Fix SVM gamma=scale implementation
- PR #1344: Change other solver based methods to create solver object in init
- PR #1373: Fixing a few small bugs in make_blobs and adding asserts to pytests
- PR #1361: Improve SMO error handling
- PR #1384: Lower expectations on batched matrix tests to prevent CI failures
- PR #1380: Fix memory leaks in ARIMA
- PR #1391: Lower expectations on batched matrix tests even more
- PR #1394: Warning added in svd for cuda version 10.1
- PR #1407: Resolved RF predict issues and updated RF docstring
- PR #1401: Patch for lbfgs solver for logistic regression with no l1 penalty
- PR #1416: train_test_split numba and rmm device_array output bugfix
- PR #1419: UMAP pickle tests are using wrong n_neighbors value for trustworthiness
- PR #1438: KNN Classifier to properly return Dataframe with Dataframe input
- PR #1425: Deprecate seed and use random_state similar to Scikit-learn in train_test_split
- PR #1458: Add joblib as an explicit requirement
- PR #1474: Defer knn mnmg to 0.12 nightly builds and disable ucx-py dependency

# cuML 0.10.0 (16 Oct 2019)

## New Features
- PR #1148: C++ benchmark tool for c++/CUDA code inside cuML
- PR #1071: Selective eigen solver of cuSolver
- PR #1073: Updating RF wrappers to use FIL for GPU accelerated prediction
- PR #1104: CUDA 10.1 support
- PR #1113: prims: new batched make-symmetric-matrix primitive
- PR #1112: prims: new batched-gemv primitive
- PR #855: Added benchmark tools
- PR #1149 Add YYMMDD to version tag for nightly conda packages
- PR #892: General Gram matrices prim
- PR #912: Support Vector Machine
- PR #1274: Updated the RF score function to use GPU predict

## Improvements
- PR #961: High Peformance RF; HIST algo
- PR #1028: Dockerfile updates after dir restructure. Conda env yaml to add statsmodels as a dependency
- PR #1047: Consistent OPG interface for kmeans, based on internal libcumlprims update
- PR #763: Add examples to train_test_split documentation
- PR #1093: Unified inference kernels for different FIL algorithms
- PR #1076: Paying off some UMAP / Spectral tech debt.
- PR #1086: Ensure RegressorMixin scorer uses device arrays
- PR #1110: Adding tests to use default values of parameters of the models
- PR #1108: input_to_host_array function in input_utils for input processing to host arrays
- PR #1114: K-means: Exposing useful params, removing unused params, proxying params in Dask
- PR #1138: Implementing ANY_RANK semantics on irecv
- PR #1142: prims: expose separate InType and OutType for unaryOp and binaryOp
- PR #1115: Moving dask_make_blobs to cuml.dask.datasets. Adding conversion to dask.DataFrame
- PR #1136: CUDA 10.1 CI updates
- PR #1135: K-means: add boundary cases for kmeans||, support finer control with convergence
- PR #1163: Some more correctness improvements. Better verbose printing
- PR #1165: Adding except + in all remaining cython
- PR #1186: Using LocalCUDACluster Pytest fixture
- PR #1173: Docs: Barnes Hut TSNE documentation
- PR #1176: Use new RMM API based on Cython
- PR #1219: Adding custom bench_func and verbose logging to cuml.benchmark
- PR #1247: Improved MNMG RF error checking

## Bug Fixes

- PR #1231: RF respect number of cuda streams from cuml handle
- PR #1230: Rf bugfix memleak in regression
- PR #1208: compile dbscan bug
- PR #1016: Use correct libcumlprims version in GPU CI
- PR #1040: Update version of numba in development conda yaml files
- PR #1043: Updates to accomodate cuDF python code reorganization
- PR #1044: Remove nvidia driver installation from ci/cpu/build.sh
- PR #991: Barnes Hut TSNE Memory Issue Fixes
- PR #1075: Pinning Dask version for consistent CI results
- PR #990: Barnes Hut TSNE Memory Issue Fixes
- PR #1066: Using proper set of workers to destroy nccl comms
- PR #1072: Remove pip requirements and setup
- PR #1074: Fix flake8 CI style check
- PR #1087: Accuracy improvement for sqrt/log in RF max_feature
- PR #1088: Change straggling numba python allocations to use RMM
- PR #1106: Pinning Distributed version to match Dask for consistent CI results
- PR #1116: TSNE CUDA 10.1 Bug Fixes
- PR #1132: DBSCAN Batching Bug Fix
- PR #1162: DASK RF random seed bug fix
- PR #1164: Fix check_dtype arg handling for input_to_dev_array
- PR #1171: SVM prediction bug fix
- PR #1177: Update dask and distributed to 2.5
- PR #1204: Fix SVM crash on Turing
- PR #1199: Replaced sprintf() with snprintf() in THROW()
- PR #1205: Update dask-cuda in yml envs
- PR #1211: Fixing Dask k-means transform bug and adding test
- PR #1236: Improve fix for SMO solvers potential crash on Turing
- PR #1251: Disable compiler optimization for CUDA 10.1 for distance prims
- PR #1260: Small bugfix for major conversion in input_utils
- PR #1276: Fix float64 prediction crash in test_random_forest

# cuML 0.9.0 (21 Aug 2019)

## New Features

- PR #894: Convert RF to treelite format
- PR #826: Jones transformation of params for ARIMA models timeSeries ml-prim
- PR #697: Silhouette Score metric ml-prim
- PR #674: KL Divergence metric ml-prim
- PR #787: homogeneity, completeness and v-measure metrics ml-prim
- PR #711: Mutual Information metric ml-prim
- PR #724: Entropy metric ml-prim
- PR #766: Expose score method based on inertia for KMeans
- PR #823: prims: cluster dispersion metric
- PR #816: Added inverse_transform() for LabelEncoder
- PR #789: prims: sampling without replacement
- PR #813: prims: Col major istance prim
- PR #635: Random Forest & Decision Tree Regression (Single-GPU)
- PR #819: Forest Inferencing Library (FIL)
- PR #829: C++: enable nvtx ranges
- PR #835: Holt-Winters algorithm
- PR #837: treelite for decision forest exchange format
- PR #871: Wrapper for FIL
- PR #870: make_blobs python function
- PR #881: wrappers for accuracy_score and adjusted_rand_score functions
- PR #840: Dask RF classification and regression
- PR #870: make_blobs python function
- PR #879: import of treelite models to FIL
- PR #892: General Gram matrices prim
- PR #883: Adding MNMG Kmeans
- PR #930: Dask RF
- PR #882: TSNE - T-Distributed Stochastic Neighbourhood Embedding
- PR #624: Internals API & Graph Based Dimensionality Reductions Callback
- PR #926: Wrapper for FIL
- PR #994: Adding MPI comm impl for testing / benchmarking MNMG CUDA
- PR #960: Enable using libcumlprims for MG algorithms/prims

## Improvements
- PR #822: build: build.sh update to club all make targets together
- PR #807: Added development conda yml files
- PR #840: Require cmake >= 3.14
- PR #832: Stateless Decision Tree and Random Forest API
- PR #857: Small modifications to comms for utilizing IB w/ Dask
- PR #851: Random forest Stateless API wrappers
- PR #865: High Performance RF
- PR #895: Pretty prints arguments!
- PR #920: Add an empty marker kernel for tracing purposes
- PR #915: syncStream added to cumlCommunicator
- PR #922: Random Forest support in FIL
- PR #911: Update headers to credit CannyLabs BH TSNE implementation
- PR #918: Streamline CUDA_REL environment variable
- PR #924: kmeans: updated APIs to be stateless, refactored code for mnmg support
- PR #950: global_bias support in FIL
- PR #773: Significant improvements to input checking of all classes and common input API for Python
- PR #957: Adding docs to RF & KMeans MNMG. Small fixes for release
- PR #965: Making dask-ml a hard dependency
- PR #976: Update api.rst for new 0.9 classes
- PR #973: Use cudaDeviceGetAttribute instead of relying on cudaDeviceProp object being passed
- PR #978: Update README for 0.9
- PR #1009: Fix references to notebooks-contrib
- PR #1015: Ability to control the number of internal streams in cumlHandle_impl via cumlHandle
- PR #1175: Add more modules to docs ToC

## Bug Fixes

- PR #923: Fix misshapen level/trend/season HoltWinters output
- PR #831: Update conda package dependencies to cudf 0.9
- PR #772: Add missing cython headers to SGD and CD
- PR #849: PCA no attribute trans_input_ transform bug fix
- PR #869: Removing incorrect information from KNN Docs
- PR #885: libclang installation fix for GPUCI
- PR #896: Fix typo in comms build instructions
- PR #921: Fix build scripts using incorrect cudf version
- PR #928: TSNE Stability Adjustments
- PR #934: Cache cudaDeviceProp in cumlHandle for perf reasons
- PR #932: Change default param value for RF classifier
- PR #949: Fix dtype conversion tests for unsupported cudf dtypes
- PR #908: Fix local build generated file ownerships
- PR #983: Change RF max_depth default to 16
- PR #987: Change default values for knn
- PR #988: Switch to exact tsne
- PR #991: Cleanup python code in cuml.dask.cluster
- PR #996: ucx_initialized being properly set in CommsContext
- PR #1007: Throws a well defined error when mutigpu is not enabled
- PR #1018: Hint location of nccl in build.sh for CI
- PR #1022: Using random_state to make K-Means MNMG tests deterministic
- PR #1034: Fix typos and formatting issues in RF docs
- PR #1052: Fix the rows_sample dtype to float

# cuML 0.8.0 (27 June 2019)

## New Features

- PR #652: Adjusted Rand Index metric ml-prim
- PR #679: Class label manipulation ml-prim
- PR #636: Rand Index metric ml-prim
- PR #515: Added Random Projection feature
- PR #504: Contingency matrix ml-prim
- PR #644: Add train_test_split utility for cuDF dataframes
- PR #612: Allow Cuda Array Interface, Numba inputs and input code refactor
- PR #641: C: Separate C-wrapper library build to generate libcuml.so
- PR #631: Add nvcategory based ordinal label encoder
- PR #681: Add MBSGDClassifier and MBSGDRegressor classes around SGD
- PR #705: Quasi Newton solver and LogisticRegression Python classes
- PR #670: Add test skipping functionality to build.sh
- PR #678: Random Forest Python class
- PR #684: prims: make_blobs primitive
- PR #673: prims: reduce cols by key primitive
- PR #812: Add cuML Communications API & consolidate Dask cuML

## Improvements

- PR #597: C++ cuML and ml-prims folder refactor
- PR #590: QN Recover from numeric errors
- PR #482: Introduce cumlHandle for pca and tsvd
- PR #573: Remove use of unnecessary cuDF column and series copies
- PR #601: Cython PEP8 cleanup and CI integration
- PR #596: Introduce cumlHandle for ols and ridge
- PR #579: Introduce cumlHandle for cd and sgd, and propagate C++ errors in cython level for cd and sgd
- PR #604: Adding cumlHandle to kNN, spectral methods, and UMAP
- PR #616: Enable clang-format for enforcing coding style
- PR #618: CI: Enable copyright header checks
- PR #622: Updated to use 0.8 dependencies
- PR #626: Added build.sh script, updated CI scripts and documentation
- PR #633: build: Auto-detection of GPU_ARCHS during cmake
- PR #650: Moving brute force kNN to prims. Creating stateless kNN API.
- PR #662: C++: Bulk clang-format updates
- PR #671: Added pickle pytests and correct pickling of Base class
- PR #675: atomicMin/Max(float, double) with integer atomics and bit flipping
- PR #677: build: 'deep-clean' to build.sh to clean faiss build as well
- PR #683: Use stateless c++ API in KNN so that it can be pickled properly
- PR #686: Use stateless c++ API in UMAP so that it can be pickled properly
- PR #695: prims: Refactor pairwise distance
- PR #707: Added stress test and updated documentation for RF
- PR #701: Added emacs temporary file patterns to .gitignore
- PR #606: C++: Added tests for host_buffer and improved device_buffer and host_buffer implementation
- PR #726: Updated RF docs and stress test
- PR #730: Update README and RF docs for 0.8
- PR #744: Random projections generating binomial on device. Fixing tests.
- PR #741: Update API docs for 0.8
- PR #754: Pickling of UMAP/KNN
- PR #753: Made PCA and TSVD picklable
- PR #746: LogisticRegression and QN API docstrings
- PR #820: Updating DEVELOPER GUIDE threading guidelines

## Bug Fixes
- PR #584: Added missing virtual destructor to deviceAllocator and hostAllocator
- PR #620: C++: Removed old unit-test files in ml-prims
- PR #627: C++: Fixed dbscan crash issue filed in 613
- PR #640: Remove setuptools from conda run dependency
- PR #646: Update link in contributing.md
- PR #649: Bug fix to LinAlg::reduce_rows_by_key prim filed in issue #648
- PR #666: fixes to gitutils.py to resolve both string decode and handling of uncommitted files
- PR #676: Fix template parameters in `bernoulli()` implementation.
- PR #685: Make CuPy optional to avoid nccl conda package conflicts
- PR #687: prims: updated tolerance for reduce_cols_by_key unit-tests
- PR #689: Removing extra prints from NearestNeighbors cython
- PR #718: Bug fix for DBSCAN and increasing batch size of sgd
- PR #719: Adding additional checks for dtype of the data
- PR #736: Bug fix for RF wrapper and .cu print function
- PR #547: Fixed issue if C++ compiler is specified via CXX during configure.
- PR #759: Configure Sphinx to render params correctly
- PR #762: Apply threshold to remove flakiness of UMAP tests.
- PR #768: Fixing memory bug from stateless refactor
- PR #782: Nearest neighbors checking properly whether memory should be freed
- PR #783: UMAP was using wrong size for knn computation
- PR #776: Hotfix for self.variables in RF
- PR #777: Fix numpy input bug
- PR #784: Fix jit of shuffle_idx python function
- PR #790: Fix rows_sample input type for RF
- PR #793: Fix for dtype conversion utility for numba arrays without cupy installed
- PR #806: Add a seed for sklearn model in RF test file
- PR #843: Rf quantile fix

# cuML 0.7.0 (10 May 2019)

## New Features

- PR #405: Quasi-Newton GLM Solvers
- PR #277: Add row- and column-wise weighted mean primitive
- PR #424: Add a grid-sync struct for inter-block synchronization
- PR #430: Add R-Squared Score to ml primitives
- PR #463: Add matrix gather to ml primitives
- PR #435: Expose cumlhandle in cython + developer guide
- PR #455: Remove default-stream arguement across ml-prims and cuML
- PR #375: cuml cpp shared library renamed to libcuml++.so
- PR #460: Random Forest & Decision Trees (Single-GPU, Classification)
- PR #491: Add doxygen build target for ml-prims
- PR #505: Add R-Squared Score to python interface
- PR #507: Add coordinate descent for lasso and elastic-net
- PR #511: Add a minmax ml-prim
- PR #516: Added Trustworthiness score feature
- PR #520: Add local build script to mimic gpuCI
- PR #503: Add column-wise matrix sort primitive
- PR #525: Add docs build script to cuML
- PR #528: Remove current KMeans and replace it with a new single GPU implementation built using ML primitives

## Improvements

- PR #481: Refactoring Quasi-Newton to use cumlHandle
- PR #467: Added validity check on cumlHandle_t
- PR #461: Rewrote permute and added column major version
- PR #440: README updates
- PR #295: Improve build-time and the interface e.g., enable bool-OutType, for distance()
- PR #390: Update docs version
- PR #272: Add stream parameters to cublas and cusolver wrapper functions
- PR #447: Added building and running mlprims tests to CI
- PR #445: Lower dbscan memory usage by computing adjacency matrix directly
- PR #431: Add support for fancy iterator input types to LinAlg::reduce_rows_by_key
- PR #394: Introducing cumlHandle API to dbscan and add example
- PR #500: Added CI check for black listed CUDA Runtime API calls
- PR #475: exposing cumlHandle for dbscan from python-side
- PR #395: Edited the CONTRIBUTING.md file
- PR #407: Test files to run stress, correctness and unit tests for cuml algos
- PR #512: generic copy method for copying buffers between device/host
- PR #533: Add cudatoolkit conda dependency
- PR #524: Use cmake find blas and find lapack to pass configure options to faiss
- PR #527: Added notes on UMAP differences from reference implementation
- PR #540: Use latest release version in update-version CI script
- PR #552: Re-enable assert in kmeans tests with xfail as needed
- PR #581: Add shared memory fast col major to row major function back with bound checks
- PR #592: More efficient matrix copy/reverse methods
- PR #721: Added pickle tests for DBSCAN and Random Projections

## Bug Fixes

- PR #334: Fixed segfault in `ML::cumlHandle_impl::destroyResources`
- PR #349: Developer guide clarifications for cumlHandle and cumlHandle_impl
- PR #398: Fix CI scripts to allow nightlies to be uploaded
- PR #399: Skip PCA tests to allow CI to run with driver 418
- PR #422: Issue in the PCA tests was solved and CI can run with driver 418
- PR #409: Add entry to gitmodules to ignore build artifacts
- PR #412: Fix for svdQR function in ml-prims
- PR #438: Code that depended on FAISS was building everytime.
- PR #358: Fixed an issue when switching streams on MLCommon::device_buffer and MLCommon::host_buffer
- PR #434: Fixing bug in CSR tests
- PR #443: Remove defaults channel from ci scripts
- PR #384: 64b index arithmetic updates to the kernels inside ml-prims
- PR #459: Fix for runtime library path of pip package
- PR #464: Fix for C++11 destructor warning in qn
- PR #466: Add support for column-major in LinAlg::*Norm methods
- PR #465: Fixing deadlock issue in GridSync due to consecutive sync calls
- PR #468: Fix dbscan example build failure
- PR #470: Fix resource leakage in Kalman filter python wrapper
- PR #473: Fix gather ml-prim test for change in rng uniform API
- PR #477: Fixes default stream initialization in cumlHandle
- PR #480: Replaced qn_fit() declaration with #include of file containing definition to fix linker error
- PR #495: Update cuDF and RMM versions in GPU ci test scripts
- PR #499: DEVELOPER_GUIDE.md: fixed links and clarified ML::detail::streamSyncer example
- PR #506: Re enable ml-prim tests in CI
- PR #508: Fix for an error with default argument in LinAlg::meanSquaredError
- PR #519: README.md Updates and adding BUILD.md back
- PR #526: Fix the issue of wrong results when fit and transform of PCA are called separately
- PR #531: Fixing missing arguments in updateDevice() for RF
- PR #543: Exposing dbscan batch size through cython API and fixing broken batching
- PR #551: Made use of ZLIB_LIBRARIES consistent between ml_test and ml_mg_test
- PR #557: Modified CI script to run cuML tests before building mlprims and removed lapack flag
- PR #578: Updated Readme.md to add lasso and elastic-net
- PR #580: Fixing cython garbage collection bug in KNN
- PR #577: Use find libz in prims cmake
- PR #594: fixed cuda-memcheck mean_center test failures


# cuML 0.6.1 (09 Apr 2019)

## Bug Fixes

- PR #462 Runtime library path fix for cuML pip package


# cuML 0.6.0 (22 Mar 2019)

## New Features

- PR #249: Single GPU Stochastic Gradient Descent for linear regression, logistic regression, and linear svm with L1, L2, and elastic-net penalties.
- PR #247: Added "proper" CUDA API to cuML
- PR #235: NearestNeighbors MG Support
- PR #261: UMAP Algorithm
- PR #290: NearestNeighbors numpy MG Support
- PR #303: Reusable spectral embedding / clustering
- PR #325: Initial support for single process multi-GPU OLS and tSVD
- PR #271: Initial support for hyperparameter optimization with dask for many models

## Improvements

- PR #144: Dockerfile update and docs for LinearRegression and Kalman Filter.
- PR #168: Add /ci/gpu/build.sh file to cuML
- PR #167: Integrating full-n-final ml-prims repo inside cuml
- PR #198: (ml-prims) Removal of *MG calls + fixed a bug in permute method
- PR #194: Added new ml-prims for supporting LASSO regression.
- PR #114: Building faiss C++ api into libcuml
- PR #64: Using FAISS C++ API in cuML and exposing bindings through cython
- PR #208: Issue ml-common-3: Math.h: swap thrust::for_each with binaryOp,unaryOp
- PR #224: Improve doc strings for readable rendering with readthedocs
- PR #209: Simplify README.md, move build instructions to BUILD.md
- PR #218: Fix RNG to use given seed and adjust RNG test tolerances.
- PR #225: Support for generating random integers
- PR #215: Refactored LinAlg::norm to Stats::rowNorm and added Stats::colNorm
- PR #234: Support for custom output type and passing index value to main_op in *Reduction kernels
- PR #230: Refactored the cuda_utils header
- PR #236: Refactored cuml python package structure to be more sklearn like
- PR #232: Added reduce_rows_by_key
- PR #246: Support for 2 vectors in the matrix vector operator
- PR #244: Fix for single GPU OLS and Ridge to support one column training data
- PR #271: Added get_params and set_params functions for linear and ridge regression
- PR #253: Fix for issue #250-reduce_rows_by_key failed memcheck for small nkeys
- PR #269: LinearRegression, Ridge Python docs update and cleaning
- PR #322: set_params updated
- PR #237: Update build instructions
- PR #275: Kmeans use of faster gpu_matrix
- PR #288: Add n_neighbors to NearestNeighbors constructor
- PR #302: Added FutureWarning for deprecation of current kmeans algorithm
- PR #312: Last minute cleanup before release
- PR #315: Documentation updating and enhancements
- PR #330: Added ignored argument to pca.fit_transform to map to sklearn's implemenation
- PR #342: Change default ABI to ON
- PR #572: Pulling DBSCAN components into reusable primitives


## Bug Fixes

- PR #193: Fix AttributeError in PCA and TSVD
- PR #211: Fixing inconsistent use of proper batch size calculation in DBSCAN
- PR #202: Adding back ability for users to define their own BLAS
- PR #201: Pass CMAKE CUDA path to faiss/configure script
- PR #200 Avoid using numpy via cimport in KNN
- PR #228: Bug fix: LinAlg::unaryOp with 0-length input
- PR #279: Removing faiss-gpu references in README
- PR #321: Fix release script typo
- PR #327: Update conda requirements for version 0.6 requirements
- PR #352: Correctly calculating numpy chunk sizing for kNN
- PR #345: Run python import as part of package build to trigger compilation
- PR #347: Lowering memory usage of kNN.
- PR #355: Fixing issues with very large numpy inputs to SPMG OLS and tSVD.
- PR #357: Removing FAISS requirement from README
- PR #362: Fix for matVecOp crashing on large input sizes
- PR #366: Index arithmetic issue fix with TxN_t class
- PR #376: Disabled kmeans tests since they are currently too sensitive (see #71)
- PR #380: Allow arbitrary data size on ingress for numba_utils.row_matrix
- PR #385: Fix for long import cuml time in containers and fix for setup_pip
- PR #630: Fixing a missing kneighbors in nearest neighbors python proxy

# cuML 0.5.1 (05 Feb 2019)

## Bug Fixes

- PR #189 Avoid using numpy via cimport to prevent ABI issues in Cython compilation


# cuML 0.5.0 (28 Jan 2019)

## New Features

- PR #66: OLS Linear Regression
- PR #44: Distance calculation ML primitives
- PR #69: Ridge (L2 Regularized) Linear Regression
- PR #103: Linear Kalman Filter
- PR #117: Pip install support
- PR #64: Device to device support from cuML device pointers into FAISS

## Improvements

- PR #56: Make OpenMP optional for building
- PR #67: Github issue templates
- PR #44: Refactored DBSCAN to use ML primitives
- PR #91: Pytest cleanup and sklearn toyset datasets based pytests for kmeans and dbscan
- PR #75: C++ example to use kmeans
- PR #117: Use cmake extension to find any zlib installed in system
- PR #94: Add cmake flag to set ABI compatibility
- PR #139: Move thirdparty submodules to root and add symlinks to new locations
- PR #151: Replace TravisCI testing and conda pkg builds with gpuCI
- PR #164: Add numba kernel for faster column to row major transform
- PR #114: Adding FAISS to cuml build

## Bug Fixes

- PR #48: CUDA 10 compilation warnings fix
- PR #51: Fixes to Dockerfile and docs for new build system
- PR #72: Fixes for GCC 7
- PR #96: Fix for kmeans stack overflow with high number of clusters
- PR #105: Fix for AttributeError in kmeans fit method
- PR #113: Removed old  glm python/cython files
- PR #118: Fix for AttributeError in kmeans predict method
- PR #125: Remove randomized solver option from PCA python bindings


# cuML 0.4.0 (05 Dec 2018)

## New Features

## Improvements

- PR #42: New build system: separation of libcuml.so and cuml python package
- PR #43: Added changelog.md

## Bug Fixes


# cuML 0.3.0 (30 Nov 2018)

## New Features

- PR #33: Added ability to call cuML algorithms using numpy arrays

## Improvements

- PR #24: Fix references of python package from cuML to cuml and start using versioneer for better versioning
- PR #40: Added support for refactored cuDF 0.3.0, updated Conda files
- PR #33: Major python test cleaning, all tests pass with cuDF 0.2.0 and 0.3.0. Preparation for new build system
- PR #34: Updated batch count calculation logic in DBSCAN
- PR #35: Beginning of DBSCAN refactor to use cuML mlprims and general improvements

## Bug Fixes

- PR #30: Fixed batch size bug in DBSCAN that caused crash. Also fixed various locations for potential integer overflows
- PR #28: Fix readthedocs build documentation
- PR #29: Fix pytests for cuml name change from cuML
- PR #33: Fixed memory bug that would cause segmentation faults due to numba releasing memory before it was used. Also fixed row major/column major bugs for different algorithms
- PR #36: Fix kmeans gtest to use device data
- PR #38: cuda\_free bug removed that caused google tests to sometimes pass and sometimes fail randomly
- PR #39: Updated cmake to correctly link with CUDA libraries, add CUDA runtime linking and include source files in compile target

# cuML 0.2.0 (02 Nov 2018)

## New Features

- PR #11: Kmeans algorithm added
- PR #7: FAISS KNN wrapper added
- PR #21: Added Conda install support

## Improvements

- PR #15: Added compatibility with cuDF (from prior pyGDF)
- PR #13: Added FAISS to Dockerfile
- PR #21: Added TravisCI build system for CI and Conda builds

## Bug Fixes

- PR #4: Fixed explained variance bug in TSVD
- PR #5: Notebook bug fixes and updated results


# cuML 0.1.0

Initial release including PCA, TSVD, DBSCAN, ml-prims and cython wrappers<|MERGE_RESOLUTION|>--- conflicted
+++ resolved
@@ -11,11 +11,8 @@
 - PR #1612: Created a function to check the concatenated forest 
 - PR #1714: Add `print_env.sh` file to gather important environment details
 - PR #1750: LinearRegression CumlArray for configurable output
-<<<<<<< HEAD
 - PR #1646: Using FIL to predict in MNMG RF
-=======
 - PR #1778: Make cuML Handle picklable
->>>>>>> 6a9d8269
 
 ## Improvements
 - PR #1644: Add `predict_proba()` for FIL binary classifier
