--- conflicted
+++ resolved
@@ -69,7 +69,6 @@
       sha: ${{ inputs.sha }}
       script: "ci/test_python_scikit_learn_tests.sh"
       # Select amd64 and one job per major CUDA version with the latest CUDA and Python versions
-<<<<<<< HEAD
       # Add to it a "intermediate" entry based on the "oldest" entry
       matrix_filter: '(
         map(select(.ARCH == "amd64"))
@@ -83,8 +82,6 @@
         | sort_by(.PY_VER)
         | map(.DEPENDENCIES = "intermediate")
       )'
-=======
-      matrix_filter: map(select(.ARCH == "amd64")) | group_by(.CUDA_VER|split(".")|map(tonumber)|.[0]) | map(max_by([.CUDA_VER,.PY_VER]|map(split(".")|map(tonumber))))
   conda-python-cuml-accel-upstream-tests:
     secrets: inherit
     uses: rapidsai/shared-workflows/.github/workflows/conda-python-tests.yaml@branch-25.08
@@ -96,7 +93,6 @@
       script: "ci/test_python_cuml_accel_upstream.sh"
       # Select amd64 and one job per major CUDA version with the latest CUDA and Python versions
       matrix_filter: map(select(.ARCH == "amd64")) | group_by(.CUDA_VER|split(".")|map(tonumber)|.[0]) | map(max_by([.CUDA_VER,.PY_VER]|map(split(".")|map(tonumber))))
->>>>>>> 69efed95
   wheel-tests-cuml:
     secrets: inherit
     uses: rapidsai/shared-workflows/.github/workflows/wheels-test.yaml@branch-25.08
