name: test

on:
  workflow_dispatch:
    inputs:
      branch:
        required: true
        type: string
      date:
        required: true
        type: string
      sha:
        required: true
        type: string

jobs:
  conda-cpp-tests:
    secrets: inherit
    uses: rapidsai/shared-action-workflows/.github/workflows/conda-cpp-tests.yaml@branch-23.06
    with:
      build_type: nightly
      branch: ${{ inputs.branch }}
      date: ${{ inputs.date }}
      sha: ${{ inputs.sha }}
  conda-python-tests-singlegpu:
    secrets: inherit
    uses: rapidsai/shared-action-workflows/.github/workflows/conda-python-tests.yaml@branch-23.06
    with:
      build_type: nightly
      branch: ${{ inputs.branch }}
      date: ${{ inputs.date }}
      sha: ${{ inputs.sha }}
      test_script: "ci/test_python_singlegpu.sh"
  conda-python-tests-dask:
    secrets: inherit
    uses: rapidsai/shared-action-workflows/.github/workflows/conda-python-tests.yaml@branch-23.06
    with:
      build_type: nightly
      branch: ${{ inputs.branch }}
      date: ${{ inputs.date }}
      sha: ${{ inputs.sha }}
      test_script: "ci/test_python_dask.sh"
  wheel-tests-cuml:
    secrets: inherit
<<<<<<< HEAD
    uses: rapidsai/shared-action-workflows/.github/workflows/wheels-manylinux-test.yml@manylinux_v2
=======
    uses: rapidsai/shared-action-workflows/.github/workflows/wheels-manylinux-test.yml@branch-23.06
>>>>>>> bf8f2aa2
    with:
      build_type: nightly
      branch: ${{ inputs.branch }}
      date: ${{ inputs.date }}
      sha: ${{ inputs.sha }}
      package-name: cuml
      test-before-amd64: "pip install git+https://github.com/dask/dask.git@2023.3.2 git+https://github.com/dask/distributed.git@2023.3.2.1 git+https://github.com/rapidsai/dask-cuda.git@branch-23.06"
      # On arm also need to install cupy from the specific webpage and CMake
      # because treelite needs to be compiled (no wheels available for arm).
      test-before-arm64: "pip install 'cupy-cuda11x<12.0.0' -f https://pip.cupy.dev/aarch64 && pip install cmake && pip install git+https://github.com/dask/dask.git@2023.3.2 git+https://github.com/dask/distributed.git@2023.3.2.1 git+https://github.com/rapidsai/dask-cuda.git@branch-23.06"
      # parallelization is based on current test memory usage
      test-unittest: "pytest ./python/cuml/tests -k 'not test_sparse_pca_inputs' -n 8 --ignore=python/cuml/tests/dask && pytest ./python/cuml/tests -k 'test_sparse_pca_inputs' && pytest ./python/cuml/tests/dask"<|MERGE_RESOLUTION|>--- conflicted
+++ resolved
@@ -42,11 +42,7 @@
       test_script: "ci/test_python_dask.sh"
   wheel-tests-cuml:
     secrets: inherit
-<<<<<<< HEAD
     uses: rapidsai/shared-action-workflows/.github/workflows/wheels-manylinux-test.yml@manylinux_v2
-=======
-    uses: rapidsai/shared-action-workflows/.github/workflows/wheels-manylinux-test.yml@branch-23.06
->>>>>>> bf8f2aa2
     with:
       build_type: nightly
       branch: ${{ inputs.branch }}
