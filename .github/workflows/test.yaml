--- conflicted
+++ resolved
@@ -117,9 +117,7 @@
       date: ${{ inputs.date }}
       sha: ${{ inputs.sha }}
       script: ci/test_wheel_dask.sh
-<<<<<<< HEAD
       sccache-dist-token-secret-name: GIST_REPO_READ_ORG_GITHUB_TOKEN
-=======
   wheel-tests-integrations:
     secrets: inherit
     uses: rapidsai/shared-workflows/.github/workflows/wheels-test.yaml@main
@@ -131,4 +129,4 @@
       script: ci/test_wheel_integrations.sh
       # Test all CUDA major versions with latest dependencies and respective latest Python version
       matrix_filter: map(select(.DEPENDENCIES == "latest")) | group_by(.CUDA_VER|split(".")|.[0]) | map(max_by(.PY_VER|split(".")|map(tonumber)))
->>>>>>> 3be3afec
+      sccache-dist-token-secret-name: GIST_REPO_READ_ORG_GITHUB_TOKEN