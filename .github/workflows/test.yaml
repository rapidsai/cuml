--- conflicted
+++ resolved
@@ -42,11 +42,7 @@
       test_script: "ci/test_python_dask.sh"
   wheel-tests-cuml:
     secrets: inherit
-<<<<<<< HEAD
     uses: rapidsai/shared-action-workflows/.github/workflows/wheels-test.yaml@branch-23.08
-=======
-    uses: rapidsai/shared-action-workflows/.github/workflows/wheels-manylinux-test.yml@branch-23.08
->>>>>>> a194410a
     with:
       build_type: nightly
       branch: ${{ inputs.branch }}
