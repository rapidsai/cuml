name: build

on:
  push:
    branches:
      - "branch-*"
    tags:
      - v[0-9][0-9].[0-9][0-9].[0-9][0-9]
  workflow_dispatch:
    inputs:
      branch:
        required: true
        type: string
      date:
        required: true
        type: string
      sha:
        required: true
        type: string
      build_type:
        type: string
        default: nightly

concurrency:
  group: ${{ github.workflow }}-${{ github.ref }}
  cancel-in-progress: true

jobs:
  cpp-build:
    secrets: inherit
    uses: rapidsai/shared-action-workflows/.github/workflows/conda-cpp-build.yaml@branch-23.06
    with:
      build_type: ${{ inputs.build_type || 'branch' }}
      branch: ${{ inputs.branch }}
      date: ${{ inputs.date }}
      sha: ${{ inputs.sha }}
  docs-build:
    if: github.ref_type == 'branch' && github.event_name == 'push'
    needs: [python-build]
    secrets: inherit
    uses: rapidsai/shared-action-workflows/.github/workflows/custom-job.yaml@branch-23.06
    with:
      build_type: branch
      node_type: "gpu-v100-latest-1"
      arch: "amd64"
      container_image: "rapidsai/ci:latest"
      run_script: "ci/build_docs.sh"
  python-build:
    needs: [cpp-build]
    secrets: inherit
    uses: rapidsai/shared-action-workflows/.github/workflows/conda-python-build.yaml@branch-23.06
    with:
      build_type: ${{ inputs.build_type || 'branch' }}
      branch: ${{ inputs.branch }}
      date: ${{ inputs.date }}
      sha: ${{ inputs.sha }}
  upload-conda:
    needs: [cpp-build, python-build]
    secrets: inherit
    uses: rapidsai/shared-action-workflows/.github/workflows/conda-upload-packages.yaml@branch-23.06
    with:
      build_type: ${{ inputs.build_type || 'branch' }}
      branch: ${{ inputs.branch }}
      date: ${{ inputs.date }}
      sha: ${{ inputs.sha }}
  wheel-build-cuml:
    secrets: inherit
<<<<<<< HEAD
    uses: rapidsai/shared-action-workflows/.github/workflows/wheels-manylinux-build.yml@manylinux_v2
=======
    uses: rapidsai/shared-action-workflows/.github/workflows/wheels-manylinux-build.yml@branch-23.06
>>>>>>> bf8f2aa2
    with:
      build_type: ${{ inputs.build_type || 'branch' }}
      branch: ${{ inputs.branch }}
      sha: ${{ inputs.sha }}
      date: ${{ inputs.date }}
      package-name: cuml
      package-dir: python

      # Note that this approach to cloning repos obviates any modification to
      # the CMake variables in get_cumlprims_mg.cmake since CMake will just use
      # the clone as is.
      extra-repo: rapidsai/cumlprims_mg
      extra-repo-sha: branch-23.06
      extra-repo-deploy-key: CUMLPRIMS_SSH_PRIVATE_DEPLOY_KEY

      skbuild-configure-options: "-DCUML_BUILD_WHEELS=ON -DDETECT_CONDA_ENV=OFF -DDISABLE_DEPRECATION_WARNINGS=ON -DCPM_cumlprims_mg_SOURCE=/project/cumlprims_mg/"
  wheel-publish-cuml:
    needs: wheel-build-cuml
    secrets: inherit
<<<<<<< HEAD
    uses: rapidsai/shared-action-workflows/.github/workflows/wheels-manylinux-publish.yml@manylinux_v2
=======
    uses: rapidsai/shared-action-workflows/.github/workflows/wheels-manylinux-publish.yml@branch-23.06
>>>>>>> bf8f2aa2
    with:
      build_type: ${{ inputs.build_type || 'branch' }}
      branch: ${{ inputs.branch }}
      sha: ${{ inputs.sha }}
      date: ${{ inputs.date }}
      package-name: cuml<|MERGE_RESOLUTION|>--- conflicted
+++ resolved
@@ -65,11 +65,7 @@
       sha: ${{ inputs.sha }}
   wheel-build-cuml:
     secrets: inherit
-<<<<<<< HEAD
     uses: rapidsai/shared-action-workflows/.github/workflows/wheels-manylinux-build.yml@manylinux_v2
-=======
-    uses: rapidsai/shared-action-workflows/.github/workflows/wheels-manylinux-build.yml@branch-23.06
->>>>>>> bf8f2aa2
     with:
       build_type: ${{ inputs.build_type || 'branch' }}
       branch: ${{ inputs.branch }}
@@ -89,11 +85,7 @@
   wheel-publish-cuml:
     needs: wheel-build-cuml
     secrets: inherit
-<<<<<<< HEAD
     uses: rapidsai/shared-action-workflows/.github/workflows/wheels-manylinux-publish.yml@manylinux_v2
-=======
-    uses: rapidsai/shared-action-workflows/.github/workflows/wheels-manylinux-publish.yml@branch-23.06
->>>>>>> bf8f2aa2
     with:
       build_type: ${{ inputs.build_type || 'branch' }}
       branch: ${{ inputs.branch }}
