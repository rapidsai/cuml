name: build

on:
  push:
    branches:
      - "branch-*"
    tags:
      - v[0-9][0-9].[0-9][0-9].[0-9][0-9]
  workflow_dispatch:
    inputs:
      branch:
        required: true
        type: string
      date:
        required: true
        type: string
      sha:
        required: true
        type: string
      build_type:
        type: string
        default: nightly

concurrency:
  group: ${{ github.workflow }}-${{ github.ref }}
  cancel-in-progress: true

jobs:
  cpp-build:
    secrets: inherit
    uses: rapidsai/shared-action-workflows/.github/workflows/conda-cpp-build.yaml@branch-23.10
    with:
      build_type: ${{ inputs.build_type || 'branch' }}
      branch: ${{ inputs.branch }}
      date: ${{ inputs.date }}
      sha: ${{ inputs.sha }}
  docs-build:
    if: github.ref_type == 'branch'
    needs: [python-build]
    secrets: inherit
    uses: rapidsai/shared-action-workflows/.github/workflows/custom-job.yaml@branch-23.10
    with:
      arch: "amd64"
      branch: ${{ inputs.branch }}
      build_type: ${{ inputs.build_type || 'branch' }}
      container_image: "rapidsai/ci:latest"
      date: ${{ inputs.date }}
      node_type: "gpu-v100-latest-1"
      run_script: "ci/build_docs.sh"
      sha: ${{ inputs.sha }}
  python-build:
    needs: [cpp-build]
    secrets: inherit
    uses: rapidsai/shared-action-workflows/.github/workflows/conda-python-build.yaml@branch-23.10
    with:
      build_type: ${{ inputs.build_type || 'branch' }}
      branch: ${{ inputs.branch }}
      date: ${{ inputs.date }}
      sha: ${{ inputs.sha }}
  upload-conda:
    needs: [cpp-build, python-build]
    secrets: inherit
    uses: rapidsai/shared-action-workflows/.github/workflows/conda-upload-packages.yaml@branch-23.10
    with:
      build_type: ${{ inputs.build_type || 'branch' }}
      branch: ${{ inputs.branch }}
      date: ${{ inputs.date }}
      sha: ${{ inputs.sha }}
  wheel-build-cuml:
    secrets: inherit
<<<<<<< HEAD
    uses: rapidsai/shared-action-workflows/.github/workflows/wheels-manylinux-build.yml@branch-23.10
=======
    uses: rapidsai/shared-action-workflows/.github/workflows/wheels-build.yaml@branch-23.08
>>>>>>> b2a781fc
    with:
      build_type: ${{ inputs.build_type || 'branch' }}
      branch: ${{ inputs.branch }}
      sha: ${{ inputs.sha }}
      date: ${{ inputs.date }}
      script: ci/build_wheel.sh
      # Note that this approach to cloning repos obviates any modification to
      # the CMake variables in get_cumlprims_mg.cmake since CMake will just use
      # the clone as is.
      extra-repo: rapidsai/cumlprims_mg
      extra-repo-sha: branch-23.10
      extra-repo-deploy-key: CUMLPRIMS_SSH_PRIVATE_DEPLOY_KEY
  wheel-publish-cuml:
    needs: wheel-build-cuml
    secrets: inherit
<<<<<<< HEAD
    uses: rapidsai/shared-action-workflows/.github/workflows/wheels-manylinux-publish.yml@branch-23.10
=======
    uses: rapidsai/shared-action-workflows/.github/workflows/wheels-publish.yaml@branch-23.08
>>>>>>> b2a781fc
    with:
      build_type: ${{ inputs.build_type || 'branch' }}
      branch: ${{ inputs.branch }}
      sha: ${{ inputs.sha }}
      date: ${{ inputs.date }}
      package-name: cuml<|MERGE_RESOLUTION|>--- conflicted
+++ resolved
@@ -68,11 +68,7 @@
       sha: ${{ inputs.sha }}
   wheel-build-cuml:
     secrets: inherit
-<<<<<<< HEAD
-    uses: rapidsai/shared-action-workflows/.github/workflows/wheels-manylinux-build.yml@branch-23.10
-=======
-    uses: rapidsai/shared-action-workflows/.github/workflows/wheels-build.yaml@branch-23.08
->>>>>>> b2a781fc
+    uses: rapidsai/shared-action-workflows/.github/workflows/wheels-build.yaml@branch-23.10
     with:
       build_type: ${{ inputs.build_type || 'branch' }}
       branch: ${{ inputs.branch }}
@@ -88,11 +84,7 @@
   wheel-publish-cuml:
     needs: wheel-build-cuml
     secrets: inherit
-<<<<<<< HEAD
-    uses: rapidsai/shared-action-workflows/.github/workflows/wheels-manylinux-publish.yml@branch-23.10
-=======
-    uses: rapidsai/shared-action-workflows/.github/workflows/wheels-publish.yaml@branch-23.08
->>>>>>> b2a781fc
+    uses: rapidsai/shared-action-workflows/.github/workflows/wheels-publish.yaml@branch-23.10
     with:
       build_type: ${{ inputs.build_type || 'branch' }}
       branch: ${{ inputs.branch }}
