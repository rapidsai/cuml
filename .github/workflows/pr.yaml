--- conflicted
+++ resolved
@@ -84,11 +84,7 @@
   wheel-build-cuml:
     needs: checks
     secrets: inherit
-<<<<<<< HEAD
     uses: rapidsai/shared-action-workflows/.github/workflows/wheels-manylinux-build.yml@manylinux_v2
-=======
-    uses: rapidsai/shared-action-workflows/.github/workflows/wheels-manylinux-build.yml@branch-23.06
->>>>>>> bf8f2aa2
     with:
       build_type: pull-request
       package-name: cuml
@@ -100,11 +96,7 @@
   wheel-tests-cuml:
     needs: wheel-build-cuml
     secrets: inherit
-<<<<<<< HEAD
     uses: rapidsai/shared-action-workflows/.github/workflows/wheels-manylinux-test.yml@manylinux_v2
-=======
-    uses: rapidsai/shared-action-workflows/.github/workflows/wheels-manylinux-test.yml@branch-23.06
->>>>>>> bf8f2aa2
     with:
       build_type: pull-request
       package-name: cuml
