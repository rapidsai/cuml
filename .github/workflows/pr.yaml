--- conflicted
+++ resolved
@@ -18,12 +18,9 @@
       - conda-python-build
       - conda-python-tests-singlegpu
       - conda-python-tests-dask
-<<<<<<< HEAD
+      - conda-notebook-tests
       - wheel-build-cuml
       - wheel-tests-cuml
-=======
-      - conda-notebook-tests
->>>>>>> 62a2661f
     secrets: inherit
     uses: rapidsai/shared-action-workflows/.github/workflows/pr-builder.yaml@main
   checks:
