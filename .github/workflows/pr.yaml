name: pr

on:
  push:
    branches:
      - "pull-request/[0-9]+"

concurrency:
  group: ${{ github.workflow }}-${{ github.ref }}
  cancel-in-progress: true

jobs:
  pr-builder:
    needs:
      - checks
      - conda-cpp-build
      - conda-cpp-tests
      #- conda-python-build
      #- conda-python-tests-singlegpu
      #- conda-python-tests-dask
      #- conda-notebook-tests
      #- docs-build
      #- wheel-build-cuml
      #- wheel-tests-cuml
    secrets: inherit
<<<<<<< HEAD
    uses: rapidsai/shared-action-workflows/.github/workflows/pr-builder.yaml@cuda-120
  checks:
    secrets: inherit
    uses: rapidsai/shared-action-workflows/.github/workflows/checks.yaml@cuda-120
=======
    uses: rapidsai/shared-action-workflows/.github/workflows/pr-builder.yaml@branch-23.08
  checks:
    secrets: inherit
    uses: rapidsai/shared-action-workflows/.github/workflows/checks.yaml@branch-23.08
>>>>>>> e350b995
    with:
      enable_check_generated_files: false
  conda-cpp-build:
    needs: checks
    secrets: inherit
<<<<<<< HEAD
    uses: rapidsai/shared-action-workflows/.github/workflows/conda-cpp-build.yaml@cuda-120
=======
    uses: rapidsai/shared-action-workflows/.github/workflows/conda-cpp-build.yaml@branch-23.08
>>>>>>> e350b995
    with:
      build_type: pull-request
  conda-cpp-tests:
    needs: conda-cpp-build
    secrets: inherit
<<<<<<< HEAD
    uses: rapidsai/shared-action-workflows/.github/workflows/conda-cpp-tests.yaml@cuda-120
    with:
      build_type: pull-request
  #conda-python-build:
  #  needs: conda-cpp-build
  #  secrets: inherit
  #  uses: rapidsai/shared-action-workflows/.github/workflows/conda-python-build.yaml@cuda-120
  #  with:
  #    build_type: pull-request
  #conda-python-tests-singlegpu:
  #  needs: conda-python-build
  #  secrets: inherit
  #  uses: rapidsai/shared-action-workflows/.github/workflows/conda-python-tests.yaml@cuda-120
  #  with:
  #    build_type: pull-request
  #    test_script: "ci/test_python_singlegpu.sh"
  #conda-python-tests-dask:
  #  needs: conda-python-build
  #  secrets: inherit
  #  uses: rapidsai/shared-action-workflows/.github/workflows/conda-python-tests.yaml@cuda-120
  #  with:
  #    build_type: pull-request
  #    test_script: "ci/test_python_dask.sh"
  #conda-notebook-tests:
  #  needs: conda-python-build
  #  secrets: inherit
  #  uses: rapidsai/shared-action-workflows/.github/workflows/custom-job.yaml@cuda-120
  #  with:
  #    build_type: pull-request
  #    node_type: "gpu-latest-1"
  #    arch: "amd64"
  #    container_image: "rapidsai/ci:latest"
  #    run_script: "ci/test_notebooks.sh"
  #docs-build:
  #  needs: conda-python-build
  #  secrets: inherit
  #  uses: rapidsai/shared-action-workflows/.github/workflows/custom-job.yaml@cuda-120
  #  with:
  #    build_type: pull-request
  #    node_type: "gpu-latest-1"
  #    arch: "amd64"
  #    container_image: "rapidsai/ci:latest"
  #    run_script: "ci/build_docs.sh"
  #wheel-build-cuml:
  #  needs: checks
  #  secrets: inherit
  #  uses: rapidsai/shared-action-workflows/.github/workflows/wheels-manylinux-build.yml@cuda-120
  #  with:
  #    build_type: pull-request
  #    package-name: cuml
  #    package-dir: python
  #    extra-repo: rapidsai/cumlprims_mg
  #    extra-repo-sha: branch-23.02
  #    extra-repo-deploy-key: CUMLPRIMS_SSH_PRIVATE_DEPLOY_KEY
  #    skbuild-configure-options: "-DCUML_BUILD_WHEELS=ON -DDETECT_CONDA_ENV=OFF -DDISABLE_DEPRECATION_WARNINGS=ON -DCPM_cumlprims_mg_SOURCE=/project/cumlprims_mg/"
  #    uses-setup-env-vars: false
  #wheel-tests-cuml:
  #  needs: wheel-build-cuml
  #  secrets: inherit
  #  uses: rapidsai/shared-action-workflows/.github/workflows/wheels-manylinux-test.yml@cuda-120
  #  with:
  #    build_type: pull-request
  #    package-name: cuml
  #    # Always want to test against latest dask/distributed.
  #    test-before-amd64: "pip install git+https://github.com/dask/dask.git@2023.3.2 git+https://github.com/dask/distributed.git@2023.3.2.1 git+https://github.com/rapidsai/dask-cuda.git@branch-23.06"
  #    # On arm also need to install cupy from the specific webpage and CMake
  #    # because treelite needs to be compiled (no wheels available for arm).
  #    test-before-arm64: "pip install 'cupy-cuda11x<12.0.0' -f https://pip.cupy.dev/aarch64 && pip install cmake && pip install git+https://github.com/dask/dask.git@2023.3.2 git+https://github.com/dask/distributed.git@2023.3.2.1 git+https://github.com/rapidsai/dask-cuda.git@branch-23.06"
  #    # skipped test context: https://github.com/rapidsai/cuml/issues/5025
  #    # parallelization is based on current test memory usage
  #    test-unittest: "pytest -v ./python/cuml/tests -k 'not test_silhouette_score_batched and not test_sparse_pca_inputs' -n 8 --ignore=python/cuml/tests/dask && pytest -v ./python/cuml/tests -k 'test_sparse_pca_inputs' && pytest -v ./python/cuml/tests/dask"
  #    test-smoketest: "python ci/wheel_smoke_test_cuml.py"
=======
    uses: rapidsai/shared-action-workflows/.github/workflows/conda-cpp-tests.yaml@branch-23.08
    with:
      build_type: pull-request
  conda-python-build:
    needs: conda-cpp-build
    secrets: inherit
    uses: rapidsai/shared-action-workflows/.github/workflows/conda-python-build.yaml@branch-23.08
    with:
      build_type: pull-request
  conda-python-tests-singlegpu:
    needs: conda-python-build
    secrets: inherit
    uses: rapidsai/shared-action-workflows/.github/workflows/conda-python-tests.yaml@branch-23.08
    with:
      build_type: pull-request
      test_script: "ci/test_python_singlegpu.sh"
  conda-python-tests-dask:
    needs: conda-python-build
    secrets: inherit
    uses: rapidsai/shared-action-workflows/.github/workflows/conda-python-tests.yaml@branch-23.08
    with:
      build_type: pull-request
      test_script: "ci/test_python_dask.sh"
  conda-notebook-tests:
    needs: conda-python-build
    secrets: inherit
    uses: rapidsai/shared-action-workflows/.github/workflows/custom-job.yaml@branch-23.08
    with:
      build_type: pull-request
      node_type: "gpu-v100-latest-1"
      arch: "amd64"
      container_image: "rapidsai/ci:latest"
      run_script: "ci/test_notebooks.sh"
  docs-build:
    needs: conda-python-build
    secrets: inherit
    uses: rapidsai/shared-action-workflows/.github/workflows/custom-job.yaml@branch-23.08
    with:
      build_type: pull-request
      node_type: "gpu-v100-latest-1"
      arch: "amd64"
      container_image: "rapidsai/ci:latest"
      run_script: "ci/build_docs.sh"
  wheel-build-cuml:
    needs: checks
    secrets: inherit
    uses: rapidsai/shared-action-workflows/.github/workflows/wheels-manylinux-build.yml@branch-23.08
    with:
      build_type: pull-request
      package-name: cuml
      package-dir: python
      extra-repo: rapidsai/cumlprims_mg
      extra-repo-sha: branch-23.02
      extra-repo-deploy-key: CUMLPRIMS_SSH_PRIVATE_DEPLOY_KEY
      skbuild-configure-options: "-DCUML_BUILD_WHEELS=ON -DDETECT_CONDA_ENV=OFF -DDISABLE_DEPRECATION_WARNINGS=ON -DCPM_cumlprims_mg_SOURCE=${GITHUB_WORKSPACE}/python/cumlprims_mg/"
  wheel-tests-cuml:
    needs: wheel-build-cuml
    secrets: inherit
    uses: rapidsai/shared-action-workflows/.github/workflows/wheels-manylinux-test.yml@branch-23.08
    with:
      build_type: pull-request
      package-name: cuml
      # Always want to test against latest dask/distributed.
      test-before-amd64: "pip install git+https://github.com/dask/dask.git@main git+https://github.com/dask/distributed.git@main git+https://github.com/rapidsai/dask-cuda.git@branch-23.08"
      # On arm also need to install CMake because treelite needs to be compiled (no wheels available for arm).
      test-before-arm64: "pip install cmake && pip install git+https://github.com/dask/dask.git@main git+https://github.com/dask/distributed.git@main git+https://github.com/rapidsai/dask-cuda.git@branch-23.08"
      # parallelization is based on current test memory usage
      test-unittest: "python -m pytest ./python/cuml/tests -k 'not test_sparse_pca_inputs' -n 8 --ignore=python/cuml/tests/dask && python -m pytest ./python/cuml/tests -k 'test_sparse_pca_inputs' && python -m pytest ./python/cuml/tests/dask"
      test-smoketest: "python ci/wheel_smoke_test_cuml.py"
>>>>>>> e350b995
<|MERGE_RESOLUTION|>--- conflicted
+++ resolved
@@ -15,115 +15,30 @@
       - checks
       - conda-cpp-build
       - conda-cpp-tests
-      #- conda-python-build
-      #- conda-python-tests-singlegpu
-      #- conda-python-tests-dask
-      #- conda-notebook-tests
-      #- docs-build
-      #- wheel-build-cuml
-      #- wheel-tests-cuml
+      - conda-python-build
+      - conda-python-tests-singlegpu
+      - conda-python-tests-dask
+      - conda-notebook-tests
+      - docs-build
+      - wheel-build-cuml
+      - wheel-tests-cuml
     secrets: inherit
-<<<<<<< HEAD
     uses: rapidsai/shared-action-workflows/.github/workflows/pr-builder.yaml@cuda-120
   checks:
     secrets: inherit
     uses: rapidsai/shared-action-workflows/.github/workflows/checks.yaml@cuda-120
-=======
-    uses: rapidsai/shared-action-workflows/.github/workflows/pr-builder.yaml@branch-23.08
-  checks:
-    secrets: inherit
-    uses: rapidsai/shared-action-workflows/.github/workflows/checks.yaml@branch-23.08
->>>>>>> e350b995
     with:
       enable_check_generated_files: false
   conda-cpp-build:
     needs: checks
     secrets: inherit
-<<<<<<< HEAD
     uses: rapidsai/shared-action-workflows/.github/workflows/conda-cpp-build.yaml@cuda-120
-=======
-    uses: rapidsai/shared-action-workflows/.github/workflows/conda-cpp-build.yaml@branch-23.08
->>>>>>> e350b995
     with:
       build_type: pull-request
   conda-cpp-tests:
     needs: conda-cpp-build
     secrets: inherit
-<<<<<<< HEAD
     uses: rapidsai/shared-action-workflows/.github/workflows/conda-cpp-tests.yaml@cuda-120
-    with:
-      build_type: pull-request
-  #conda-python-build:
-  #  needs: conda-cpp-build
-  #  secrets: inherit
-  #  uses: rapidsai/shared-action-workflows/.github/workflows/conda-python-build.yaml@cuda-120
-  #  with:
-  #    build_type: pull-request
-  #conda-python-tests-singlegpu:
-  #  needs: conda-python-build
-  #  secrets: inherit
-  #  uses: rapidsai/shared-action-workflows/.github/workflows/conda-python-tests.yaml@cuda-120
-  #  with:
-  #    build_type: pull-request
-  #    test_script: "ci/test_python_singlegpu.sh"
-  #conda-python-tests-dask:
-  #  needs: conda-python-build
-  #  secrets: inherit
-  #  uses: rapidsai/shared-action-workflows/.github/workflows/conda-python-tests.yaml@cuda-120
-  #  with:
-  #    build_type: pull-request
-  #    test_script: "ci/test_python_dask.sh"
-  #conda-notebook-tests:
-  #  needs: conda-python-build
-  #  secrets: inherit
-  #  uses: rapidsai/shared-action-workflows/.github/workflows/custom-job.yaml@cuda-120
-  #  with:
-  #    build_type: pull-request
-  #    node_type: "gpu-latest-1"
-  #    arch: "amd64"
-  #    container_image: "rapidsai/ci:latest"
-  #    run_script: "ci/test_notebooks.sh"
-  #docs-build:
-  #  needs: conda-python-build
-  #  secrets: inherit
-  #  uses: rapidsai/shared-action-workflows/.github/workflows/custom-job.yaml@cuda-120
-  #  with:
-  #    build_type: pull-request
-  #    node_type: "gpu-latest-1"
-  #    arch: "amd64"
-  #    container_image: "rapidsai/ci:latest"
-  #    run_script: "ci/build_docs.sh"
-  #wheel-build-cuml:
-  #  needs: checks
-  #  secrets: inherit
-  #  uses: rapidsai/shared-action-workflows/.github/workflows/wheels-manylinux-build.yml@cuda-120
-  #  with:
-  #    build_type: pull-request
-  #    package-name: cuml
-  #    package-dir: python
-  #    extra-repo: rapidsai/cumlprims_mg
-  #    extra-repo-sha: branch-23.02
-  #    extra-repo-deploy-key: CUMLPRIMS_SSH_PRIVATE_DEPLOY_KEY
-  #    skbuild-configure-options: "-DCUML_BUILD_WHEELS=ON -DDETECT_CONDA_ENV=OFF -DDISABLE_DEPRECATION_WARNINGS=ON -DCPM_cumlprims_mg_SOURCE=/project/cumlprims_mg/"
-  #    uses-setup-env-vars: false
-  #wheel-tests-cuml:
-  #  needs: wheel-build-cuml
-  #  secrets: inherit
-  #  uses: rapidsai/shared-action-workflows/.github/workflows/wheels-manylinux-test.yml@cuda-120
-  #  with:
-  #    build_type: pull-request
-  #    package-name: cuml
-  #    # Always want to test against latest dask/distributed.
-  #    test-before-amd64: "pip install git+https://github.com/dask/dask.git@2023.3.2 git+https://github.com/dask/distributed.git@2023.3.2.1 git+https://github.com/rapidsai/dask-cuda.git@branch-23.06"
-  #    # On arm also need to install cupy from the specific webpage and CMake
-  #    # because treelite needs to be compiled (no wheels available for arm).
-  #    test-before-arm64: "pip install 'cupy-cuda11x<12.0.0' -f https://pip.cupy.dev/aarch64 && pip install cmake && pip install git+https://github.com/dask/dask.git@2023.3.2 git+https://github.com/dask/distributed.git@2023.3.2.1 git+https://github.com/rapidsai/dask-cuda.git@branch-23.06"
-  #    # skipped test context: https://github.com/rapidsai/cuml/issues/5025
-  #    # parallelization is based on current test memory usage
-  #    test-unittest: "pytest -v ./python/cuml/tests -k 'not test_silhouette_score_batched and not test_sparse_pca_inputs' -n 8 --ignore=python/cuml/tests/dask && pytest -v ./python/cuml/tests -k 'test_sparse_pca_inputs' && pytest -v ./python/cuml/tests/dask"
-  #    test-smoketest: "python ci/wheel_smoke_test_cuml.py"
-=======
-    uses: rapidsai/shared-action-workflows/.github/workflows/conda-cpp-tests.yaml@branch-23.08
     with:
       build_type: pull-request
   conda-python-build:
@@ -191,5 +106,4 @@
       test-before-arm64: "pip install cmake && pip install git+https://github.com/dask/dask.git@main git+https://github.com/dask/distributed.git@main git+https://github.com/rapidsai/dask-cuda.git@branch-23.08"
       # parallelization is based on current test memory usage
       test-unittest: "python -m pytest ./python/cuml/tests -k 'not test_sparse_pca_inputs' -n 8 --ignore=python/cuml/tests/dask && python -m pytest ./python/cuml/tests -k 'test_sparse_pca_inputs' && python -m pytest ./python/cuml/tests/dask"
-      test-smoketest: "python ci/wheel_smoke_test_cuml.py"
->>>>>>> e350b995
+      test-smoketest: "python ci/wheel_smoke_test_cuml.py"