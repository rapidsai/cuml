name: pr

on:
  push:
    branches:
      - "pull-request/[0-9]+"

concurrency:
  group: ${{ github.workflow }}-${{ github.ref }}
  cancel-in-progress: true

jobs:
  pr-builder:
    needs:
      - checks
      - clang-tidy
      - conda-cpp-build
      - conda-cpp-tests
      - conda-python-build
      - conda-python-tests-singlegpu
      - conda-python-tests-dask
      - conda-notebook-tests
      - docs-build
      - wheel-build-cuml
      - wheel-tests-cuml
      - devcontainer
    secrets: inherit
    uses: rapidsai/shared-workflows/.github/workflows/pr-builder.yaml@branch-24.04
  checks:
    secrets: inherit
    uses: rapidsai/shared-workflows/.github/workflows/checks.yaml@branch-24.04
    with:
      enable_check_generated_files: false
  clang-tidy:
    needs: checks
    secrets: inherit
    uses: rapidsai/shared-workflows/.github/workflows/custom-job.yaml@branch-24.04
    with:
      build_type: pull-request
      node_type: "cpu8"
      arch: "amd64"
      container_image: "rapidsai/ci-conda:cuda11.8.0-ubuntu22.04-py3.10"
      run_script: "ci/run_clang_tidy.sh"
  conda-cpp-build:
    needs: checks
    secrets: inherit
    uses: rapidsai/shared-workflows/.github/workflows/conda-cpp-build.yaml@branch-24.04
    with:
      build_type: pull-request
  conda-cpp-tests:
    needs: conda-cpp-build
    secrets: inherit
    uses: rapidsai/shared-workflows/.github/workflows/conda-cpp-tests.yaml@branch-24.04
    with:
      build_type: pull-request
  conda-python-build:
    needs: conda-cpp-build
    secrets: inherit
    uses: rapidsai/shared-workflows/.github/workflows/conda-python-build.yaml@branch-24.04
    with:
      build_type: pull-request
  conda-python-tests-singlegpu:
    needs: conda-python-build
    secrets: inherit
    uses: rapidsai/shared-workflows/.github/workflows/conda-python-tests.yaml@branch-24.04
    with:
      build_type: pull-request
      test_script: "ci/test_python_singlegpu.sh"
  conda-python-tests-dask:
    needs: conda-python-build
    secrets: inherit
    uses: rapidsai/shared-workflows/.github/workflows/conda-python-tests.yaml@branch-24.04
    with:
      build_type: pull-request
      test_script: "ci/test_python_dask.sh"
  conda-notebook-tests:
    needs: conda-python-build
    secrets: inherit
    uses: rapidsai/shared-workflows/.github/workflows/custom-job.yaml@branch-24.04
    with:
      build_type: pull-request
      node_type: "gpu-v100-latest-1"
      arch: "amd64"
      container_image: "rapidsai/ci-conda:latest"
      run_script: "ci/test_notebooks.sh"
  docs-build:
    needs: conda-python-build
    secrets: inherit
    uses: rapidsai/shared-workflows/.github/workflows/custom-job.yaml@branch-24.04
    with:
      build_type: pull-request
      node_type: "gpu-v100-latest-1"
      arch: "amd64"
      container_image: "rapidsai/ci-conda:latest"
      run_script: "ci/build_docs.sh"
  wheel-build-cuml:
    needs: checks
    secrets: inherit
    uses: rapidsai/shared-workflows/.github/workflows/wheels-build.yaml@branch-24.04
    with:
      build_type: pull-request
      script: ci/build_wheel.sh
      extra-repo: rapidsai/cumlprims_mg
      extra-repo-sha: branch-24.04
      extra-repo-deploy-key: CUMLPRIMS_SSH_PRIVATE_DEPLOY_KEY
  wheel-tests-cuml:
    needs: wheel-build-cuml
    secrets: inherit
    uses: rapidsai/shared-workflows/.github/workflows/wheels-test.yaml@branch-24.04
    with:
      build_type: pull-request
      script: ci/test_wheel.sh
  devcontainer:
    secrets: inherit
<<<<<<< HEAD
    uses: rapidsai/shared-workflows/.github/workflows/build-in-devcontainer.yaml@fix/devcontainer-json-location
=======
    uses: rapidsai/shared-workflows/.github/workflows/build-in-devcontainer.yaml@branch-24.04
>>>>>>> f16a8a9d
    with:
      arch: '["amd64"]'
      cuda: '["12.2"]'
      extra-repo-deploy-key: CUMLPRIMS_SSH_PRIVATE_DEPLOY_KEY
      build_command: |
        sccache -z;
        build-all --verbose;
        sccache -s;<|MERGE_RESOLUTION|>--- conflicted
+++ resolved
@@ -112,11 +112,7 @@
       script: ci/test_wheel.sh
   devcontainer:
     secrets: inherit
-<<<<<<< HEAD
     uses: rapidsai/shared-workflows/.github/workflows/build-in-devcontainer.yaml@fix/devcontainer-json-location
-=======
-    uses: rapidsai/shared-workflows/.github/workflows/build-in-devcontainer.yaml@branch-24.04
->>>>>>> f16a8a9d
     with:
       arch: '["amd64"]'
       cuda: '["12.2"]'
