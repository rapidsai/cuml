name: pr

on:
  push:
    branches:
      - "pull-request/[0-9]+"

concurrency:
  group: ${{ github.workflow }}-${{ github.ref }}
  cancel-in-progress: true

jobs:
  pr-builder:
    needs:
      - checks
      - clang-tidy
      - conda-cpp-build
      - conda-cpp-tests
      - conda-python-build
      - conda-python-tests-singlegpu
      - conda-python-tests-dask
      - conda-notebook-tests
      - docs-build
      - wheel-build-cuml
      - wheel-tests-cuml
      - devcontainer
    secrets: inherit
<<<<<<< HEAD
    uses: rapidsai/shared-workflows/.github/workflows/pr-builder.yaml@test-cuda-12.2
  checks:
    secrets: inherit
    uses: rapidsai/shared-workflows/.github/workflows/checks.yaml@test-cuda-12.2
=======
    uses: rapidsai/shared-workflows/.github/workflows/pr-builder.yaml@branch-24.04
  checks:
    secrets: inherit
    uses: rapidsai/shared-workflows/.github/workflows/checks.yaml@branch-24.04
>>>>>>> 6e76da41
    with:
      enable_check_generated_files: false
  clang-tidy:
    needs: checks
    secrets: inherit
<<<<<<< HEAD
    uses: rapidsai/shared-workflows/.github/workflows/custom-job.yaml@test-cuda-12.2
=======
    uses: rapidsai/shared-workflows/.github/workflows/custom-job.yaml@branch-24.04
>>>>>>> 6e76da41
    with:
      build_type: pull-request
      node_type: "cpu8"
      arch: "amd64"
      container_image: "rapidsai/ci-conda:cuda11.8.0-ubuntu22.04-py3.10"
      run_script: "ci/run_clang_tidy.sh"
  conda-cpp-build:
    needs: checks
    secrets: inherit
<<<<<<< HEAD
    uses: rapidsai/shared-workflows/.github/workflows/conda-cpp-build.yaml@test-cuda-12.2
=======
    uses: rapidsai/shared-workflows/.github/workflows/conda-cpp-build.yaml@branch-24.04
>>>>>>> 6e76da41
    with:
      build_type: pull-request
  conda-cpp-tests:
    needs: conda-cpp-build
    secrets: inherit
<<<<<<< HEAD
    uses: rapidsai/shared-workflows/.github/workflows/conda-cpp-tests.yaml@test-cuda-12.2
=======
    uses: rapidsai/shared-workflows/.github/workflows/conda-cpp-tests.yaml@branch-24.04
>>>>>>> 6e76da41
    with:
      build_type: pull-request
  conda-python-build:
    needs: conda-cpp-build
    secrets: inherit
<<<<<<< HEAD
    uses: rapidsai/shared-workflows/.github/workflows/conda-python-build.yaml@test-cuda-12.2
=======
    uses: rapidsai/shared-workflows/.github/workflows/conda-python-build.yaml@branch-24.04
>>>>>>> 6e76da41
    with:
      build_type: pull-request
  conda-python-tests-singlegpu:
    needs: conda-python-build
    secrets: inherit
<<<<<<< HEAD
    uses: rapidsai/shared-workflows/.github/workflows/conda-python-tests.yaml@test-cuda-12.2
=======
    uses: rapidsai/shared-workflows/.github/workflows/conda-python-tests.yaml@branch-24.04
>>>>>>> 6e76da41
    with:
      build_type: pull-request
      test_script: "ci/test_python_singlegpu.sh"
  conda-python-tests-dask:
    needs: conda-python-build
    secrets: inherit
<<<<<<< HEAD
    uses: rapidsai/shared-workflows/.github/workflows/conda-python-tests.yaml@test-cuda-12.2
=======
    uses: rapidsai/shared-workflows/.github/workflows/conda-python-tests.yaml@branch-24.04
>>>>>>> 6e76da41
    with:
      build_type: pull-request
      test_script: "ci/test_python_dask.sh"
  conda-notebook-tests:
    needs: conda-python-build
    secrets: inherit
<<<<<<< HEAD
    uses: rapidsai/shared-workflows/.github/workflows/custom-job.yaml@test-cuda-12.2
=======
    uses: rapidsai/shared-workflows/.github/workflows/custom-job.yaml@branch-24.04
>>>>>>> 6e76da41
    with:
      build_type: pull-request
      node_type: "gpu-v100-latest-1"
      arch: "amd64"
      container_image: "rapidsai/ci-conda:latest"
      run_script: "ci/test_notebooks.sh"
  docs-build:
    needs: conda-python-build
    secrets: inherit
<<<<<<< HEAD
    uses: rapidsai/shared-workflows/.github/workflows/custom-job.yaml@test-cuda-12.2
=======
    uses: rapidsai/shared-workflows/.github/workflows/custom-job.yaml@branch-24.04
>>>>>>> 6e76da41
    with:
      build_type: pull-request
      node_type: "gpu-v100-latest-1"
      arch: "amd64"
      container_image: "rapidsai/ci-conda:latest"
      run_script: "ci/build_docs.sh"
  wheel-build-cuml:
    needs: checks
    secrets: inherit
<<<<<<< HEAD
    uses: rapidsai/shared-workflows/.github/workflows/wheels-build.yaml@test-cuda-12.2
=======
    uses: rapidsai/shared-workflows/.github/workflows/wheels-build.yaml@branch-24.04
>>>>>>> 6e76da41
    with:
      build_type: pull-request
      script: ci/build_wheel.sh
      extra-repo: rapidsai/cumlprims_mg
      extra-repo-sha: branch-24.04
      extra-repo-deploy-key: CUMLPRIMS_SSH_PRIVATE_DEPLOY_KEY
  wheel-tests-cuml:
    needs: wheel-build-cuml
    secrets: inherit
<<<<<<< HEAD
    uses: rapidsai/shared-workflows/.github/workflows/wheels-test.yaml@test-cuda-12.2
=======
    uses: rapidsai/shared-workflows/.github/workflows/wheels-test.yaml@branch-24.04
>>>>>>> 6e76da41
    with:
      build_type: pull-request
      script: ci/test_wheel.sh
  devcontainer:
    secrets: inherit
<<<<<<< HEAD
    uses: rapidsai/shared-action-workflows/.github/workflows/build-in-devcontainer.yaml@test-cuda-12.2
=======
    uses: rapidsai/shared-action-workflows/.github/workflows/build-in-devcontainer.yaml@branch-24.04
>>>>>>> 6e76da41
    with:
      extra-repo-deploy-key: CUMLPRIMS_SSH_PRIVATE_DEPLOY_KEY
      build_command: |
        sccache -z;
        build-all --verbose;
        sccache -s;<|MERGE_RESOLUTION|>--- conflicted
+++ resolved
@@ -25,27 +25,16 @@
       - wheel-tests-cuml
       - devcontainer
     secrets: inherit
-<<<<<<< HEAD
     uses: rapidsai/shared-workflows/.github/workflows/pr-builder.yaml@test-cuda-12.2
   checks:
     secrets: inherit
     uses: rapidsai/shared-workflows/.github/workflows/checks.yaml@test-cuda-12.2
-=======
-    uses: rapidsai/shared-workflows/.github/workflows/pr-builder.yaml@branch-24.04
-  checks:
-    secrets: inherit
-    uses: rapidsai/shared-workflows/.github/workflows/checks.yaml@branch-24.04
->>>>>>> 6e76da41
     with:
       enable_check_generated_files: false
   clang-tidy:
     needs: checks
     secrets: inherit
-<<<<<<< HEAD
     uses: rapidsai/shared-workflows/.github/workflows/custom-job.yaml@test-cuda-12.2
-=======
-    uses: rapidsai/shared-workflows/.github/workflows/custom-job.yaml@branch-24.04
->>>>>>> 6e76da41
     with:
       build_type: pull-request
       node_type: "cpu8"
@@ -55,63 +44,39 @@
   conda-cpp-build:
     needs: checks
     secrets: inherit
-<<<<<<< HEAD
     uses: rapidsai/shared-workflows/.github/workflows/conda-cpp-build.yaml@test-cuda-12.2
-=======
-    uses: rapidsai/shared-workflows/.github/workflows/conda-cpp-build.yaml@branch-24.04
->>>>>>> 6e76da41
     with:
       build_type: pull-request
   conda-cpp-tests:
     needs: conda-cpp-build
     secrets: inherit
-<<<<<<< HEAD
     uses: rapidsai/shared-workflows/.github/workflows/conda-cpp-tests.yaml@test-cuda-12.2
-=======
-    uses: rapidsai/shared-workflows/.github/workflows/conda-cpp-tests.yaml@branch-24.04
->>>>>>> 6e76da41
     with:
       build_type: pull-request
   conda-python-build:
     needs: conda-cpp-build
     secrets: inherit
-<<<<<<< HEAD
     uses: rapidsai/shared-workflows/.github/workflows/conda-python-build.yaml@test-cuda-12.2
-=======
-    uses: rapidsai/shared-workflows/.github/workflows/conda-python-build.yaml@branch-24.04
->>>>>>> 6e76da41
     with:
       build_type: pull-request
   conda-python-tests-singlegpu:
     needs: conda-python-build
     secrets: inherit
-<<<<<<< HEAD
     uses: rapidsai/shared-workflows/.github/workflows/conda-python-tests.yaml@test-cuda-12.2
-=======
-    uses: rapidsai/shared-workflows/.github/workflows/conda-python-tests.yaml@branch-24.04
->>>>>>> 6e76da41
     with:
       build_type: pull-request
       test_script: "ci/test_python_singlegpu.sh"
   conda-python-tests-dask:
     needs: conda-python-build
     secrets: inherit
-<<<<<<< HEAD
     uses: rapidsai/shared-workflows/.github/workflows/conda-python-tests.yaml@test-cuda-12.2
-=======
-    uses: rapidsai/shared-workflows/.github/workflows/conda-python-tests.yaml@branch-24.04
->>>>>>> 6e76da41
     with:
       build_type: pull-request
       test_script: "ci/test_python_dask.sh"
   conda-notebook-tests:
     needs: conda-python-build
     secrets: inherit
-<<<<<<< HEAD
     uses: rapidsai/shared-workflows/.github/workflows/custom-job.yaml@test-cuda-12.2
-=======
-    uses: rapidsai/shared-workflows/.github/workflows/custom-job.yaml@branch-24.04
->>>>>>> 6e76da41
     with:
       build_type: pull-request
       node_type: "gpu-v100-latest-1"
@@ -121,11 +86,7 @@
   docs-build:
     needs: conda-python-build
     secrets: inherit
-<<<<<<< HEAD
     uses: rapidsai/shared-workflows/.github/workflows/custom-job.yaml@test-cuda-12.2
-=======
-    uses: rapidsai/shared-workflows/.github/workflows/custom-job.yaml@branch-24.04
->>>>>>> 6e76da41
     with:
       build_type: pull-request
       node_type: "gpu-v100-latest-1"
@@ -135,11 +96,7 @@
   wheel-build-cuml:
     needs: checks
     secrets: inherit
-<<<<<<< HEAD
     uses: rapidsai/shared-workflows/.github/workflows/wheels-build.yaml@test-cuda-12.2
-=======
-    uses: rapidsai/shared-workflows/.github/workflows/wheels-build.yaml@branch-24.04
->>>>>>> 6e76da41
     with:
       build_type: pull-request
       script: ci/build_wheel.sh
@@ -149,21 +106,13 @@
   wheel-tests-cuml:
     needs: wheel-build-cuml
     secrets: inherit
-<<<<<<< HEAD
     uses: rapidsai/shared-workflows/.github/workflows/wheels-test.yaml@test-cuda-12.2
-=======
-    uses: rapidsai/shared-workflows/.github/workflows/wheels-test.yaml@branch-24.04
->>>>>>> 6e76da41
     with:
       build_type: pull-request
       script: ci/test_wheel.sh
   devcontainer:
     secrets: inherit
-<<<<<<< HEAD
     uses: rapidsai/shared-action-workflows/.github/workflows/build-in-devcontainer.yaml@test-cuda-12.2
-=======
-    uses: rapidsai/shared-action-workflows/.github/workflows/build-in-devcontainer.yaml@branch-24.04
->>>>>>> 6e76da41
     with:
       extra-repo-deploy-key: CUMLPRIMS_SSH_PRIVATE_DEPLOY_KEY
       build_command: |
