--- conflicted
+++ resolved
@@ -47,7 +47,7 @@
    --codecov         - Enable code coverage support by compiling with Cython linetracing
                        and profiling enabled (WARNING: Impacts performance)
    --ccache          - Use ccache to speed up rebuilds. Deprecated, use '--cachectool ccache' insted.
-   --cachetool:      - Specify one of sccache | ccache for speeding up builds and rebuilds.
+   --cachetool       - Specify one of sccache | ccache for speeding up builds and rebuilds.
    --nocloneraft     - CMake will clone RAFT even if it is in the environment, use this flag to disable that behavior
    --static-faiss    - Force CMake to use the FAISS static libs, cloning and building them if necessary
    --static-treelite - Force CMake to use the Treelite static libs, cloning and building them if necessary
@@ -142,7 +142,7 @@
     "nolibcumltest"
     "nocloneraft"
     "ccache"
-    "cachetool:"
+    "cachetool"
 )
 
 # Short arguments
@@ -308,23 +308,18 @@
           ..
 
     cd ${LIBCUML_BUILD_DIR}
-<<<<<<< HEAD
     compile_start=$(date +%s)
-    cmake --build . -j${PARALLEL_LEVEL} ${VERBOSE_FLAG}
-    compile_end=$(date +%s)
-    compile_total=$(( compile_end - compile_start ))
-
-    echo "Total Compilation Time: ${compile_total}"
-
-    if [[ ${INSTALL_TARGET} != "" ]]; then
-        cmake --build . -j${PARALLEL_LEVEL} --target install ${VERBOSE_FLAG}
-=======
+
     if [ -n "${INSTALL_TARGET}" ]; then
       cmake --build ${LIBCUML_BUILD_DIR} -j${PARALLEL_LEVEL} ${build_args} --target ${INSTALL_TARGET} ${VERBOSE_FLAG}
     else
       cmake --build ${LIBCUML_BUILD_DIR} -j${PARALLEL_LEVEL} ${build_args} ${VERBOSE_FLAG}
->>>>>>> c4c80aa1
     fi
+
+    compile_end=$(date +%s)
+    compile_total=$(( compile_end - compile_start ))
+
+    echo "Total Compilation Time: ${compile_total}"
 fi
 
 
