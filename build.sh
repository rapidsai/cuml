--- conflicted
+++ resolved
@@ -328,11 +328,7 @@
         fi
         MSG="${MSG}<br/>parallel setting: $PARALLEL_LEVEL"
         if [[ -f "${LIBCUML_BUILD_DIR}/libcuml++.so" ]]; then
-<<<<<<< HEAD
-            LIBCUML_FS=$(find "${LIBCUML_BUILD_DIR}" -name libcuml++.so -printf '%s')
-=======
-            LIBCUML_FS=$(stat -c %s ${LIBCUML_BUILD_DIR}/libcuml++.so | awk '{printf "%.2f MB", $1/1024/1024}')
->>>>>>> 6d62a8a0
+            LIBCUML_FS=$(find "${LIBCUML_BUILD_DIR}" -name libcuml++.so -printf '%s'| awk '{printf "%.2f MB", $1/1024/1024}')
             MSG="${MSG}<br/>libcuml++.so size: $LIBCUML_FS"
         fi
         BMR_DIR=${RAPIDS_ARTIFACTS_DIR:-"${LIBCUML_BUILD_DIR}"}
