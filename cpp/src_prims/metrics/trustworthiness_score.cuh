/*
 * Copyright (c) 2021, NVIDIA CORPORATION.
 *
 * Licensed under the Apache License, Version 2.0 (the "License");
 * you may not use this file except in compliance with the License.
 * You may obtain a copy of the License at
 *
 *     http://www.apache.org/licenses/LICENSE-2.0
 *
 * Unless required by applicable law or agreed to in writing, software
 * distributed under the License is distributed on an "AS IS" BASIS,
 * WITHOUT WARRANTIES OR CONDITIONS OF ANY KIND, either express or implied.
 * See the License for the specific language governing permissions and
 * limitations under the License.
 */

#include <cuml/metrics/metrics.hpp>
#include <raft/spatial/knn/knn.hpp>
#include <rmm/device_uvector.hpp>
#include <selection/columnWiseSort.cuh>

#define N_THREADS 512

namespace MLCommon {
namespace Score {

/**
 * @brief Build the lookup table
 * @param[out] lookup_table: Lookup table giving nearest neighbor order
 *                of pairwise distance calculations given sample index
 * @param[in] X_ind: Sorted indexes of pairwise distance calculations of X
 * @param n: Number of samples
 * @param work: Number of elements to consider
 */
__global__ void build_lookup_table(int* lookup_table, const int* X_ind, int n, int work)
{
  int i = blockIdx.x * blockDim.x + threadIdx.x;
  if (i >= work) return;

  int sample_idx = i / n;
  int nn_idx     = i % n;

  int idx                              = X_ind[i];
  lookup_table[(sample_idx * n) + idx] = nn_idx;
}

/**
 * @brief Compute a the rank of trustworthiness score
 * @param[out] rank: Resulting rank
 * @param[out] lookup_table: Lookup table giving nearest neighbor order
 *                of pairwise distance calculations given sample index
 * @param[in] emb_ind: Indexes of KNN on embeddings
 * @param n: Number of samples
 * @param n_neighbors: Number of neighbors considered by trustworthiness score
 * @param work: Batch to consider (to do it at once use n * n_neighbors)
 */
template <typename knn_index_t>
__global__ void compute_rank(double* rank,
                             const int* lookup_table,
                             const knn_index_t* emb_ind,
                             int n,
                             int n_neighbors,
                             int work)
{
  int i = blockIdx.x * blockDim.x + threadIdx.x;
  if (i >= work) return;

  int sample_idx = i / n_neighbors;

  knn_index_t emb_nn_ind = emb_ind[i];

  int r   = lookup_table[(sample_idx * n) + emb_nn_ind];
  int tmp = r - n_neighbors + 1;
  if (tmp > 0) raft::myAtomicAdd<double>(rank, tmp);
}

/**
 * @brief Compute a kNN and returns the indices of the nearest neighbors
 * @param h Raft handle
 * @param[in] input Input matrix containing the dataset
 * @param n Number of samples
 * @param d Number of features
 * @param n_neighbors number of neighbors
 * @param[out] indices KNN indexes
 * @param[out] distances KNN distances
 */
template <raft::distance::DistanceType distance_type, typename math_t>
void run_knn(const raft::handle_t& h,
             math_t* input,
             int n,
             int d,
             int n_neighbors,
             int64_t* indices,
             math_t* distances)
{
  std::vector<math_t*> ptrs(1);
  std::vector<int> sizes(1);
  ptrs[0]  = input;
  sizes[0] = n;

  raft::spatial::knn::brute_force_knn(h,
                                      ptrs,
                                      sizes,
                                      d,
                                      input,
                                      n,
                                      indices,
                                      distances,
                                      n_neighbors,
                                      true,
                                      true,
                                      nullptr,
                                      distance_type);
}

/**
 * @brief Compute the trustworthiness score
 * @param h Raft handle
 * @param X[in]: Data in original dimension
 * @param X_embedded[in]: Data in target dimension (embedding)
 * @param n: Number of samples
 * @param m: Number of features in high/original dimension
 * @param d: Number of features in low/embedded dimension
 * @param n_neighbors Number of neighbors considered by trustworthiness score
 * @param batchSize Batch size
 * @return Trustworthiness score
 */
template <typename math_t, raft::distance::DistanceType distance_type>
double trustworthiness_score(const raft::handle_t& h,
                             const math_t* X,
                             math_t* X_embedded,
                             int n,
                             int m,
                             int d,
                             int n_neighbors,
                             int batchSize = 512)
{
  cudaStream_t stream = h.get_stream();

  const int KNN_ALLOC = n * (n_neighbors + 1);
  rmm::device_uvector<int64_t> emb_ind(KNN_ALLOC, stream);
  rmm::device_uvector<math_t> emb_dist(KNN_ALLOC, stream);

  run_knn<distance_type>(h, X_embedded, n, d, n_neighbors + 1, emb_ind.data(), emb_dist.data());

  const int PAIRWISE_ALLOC = batchSize * n;
  rmm::device_uvector<int> X_ind(PAIRWISE_ALLOC, stream);
  rmm::device_uvector<math_t> X_dist(PAIRWISE_ALLOC, stream);
  rmm::device_uvector<int> lookup_table(PAIRWISE_ALLOC, stream);

  double t = 0.0;
  rmm::device_uvector<double> t_dbuf(1, stream);
  double* d_t = t_dbuf.data();

  int toDo = n;
  while (toDo > 0) {
    int curBatchSize = min(toDo, batchSize);

    // Takes at most batchSize vectors at a time
<<<<<<< HEAD

    size_t workspaceSize = 0;

    raft::distance::distance<distance_type, math_t, math_t, math_t>(&X[(n - toDo) * m],
                                                                    X,
                                                                    X_dist.data(),
                                                                    curBatchSize,
                                                                    n,
                                                                    m,
                                                                    (void*)nullptr,
                                                                    workspaceSize,
                                                                    stream);
=======
    ML::Metrics::pairwise_distance(h, &X[(n - toDo) * m], X, X_dist.data(),
                                   curBatchSize, n, m, distance_type);
>>>>>>> 954d7cb5

    size_t colSortWorkspaceSize = 0;
    bool bAllocWorkspace        = false;

    MLCommon::Selection::sortColumnsPerRow(X_dist.data(),
                                           X_ind.data(),
                                           curBatchSize,
                                           n,
                                           bAllocWorkspace,
                                           nullptr,
                                           colSortWorkspaceSize,
                                           stream);

    if (bAllocWorkspace) {
      rmm::device_uvector<char> sortColsWorkspace(colSortWorkspaceSize, stream);

      MLCommon::Selection::sortColumnsPerRow(X_dist.data(),
                                             X_ind.data(),
                                             curBatchSize,
                                             n,
                                             bAllocWorkspace,
                                             sortColsWorkspace.data(),
                                             colSortWorkspaceSize,
                                             stream);
    }

    int work     = curBatchSize * n;
    int n_blocks = raft::ceildiv(work, N_THREADS);
    build_lookup_table<<<n_blocks, N_THREADS, 0, stream>>>(
      lookup_table.data(), X_ind.data(), n, work);

    CUDA_CHECK(cudaMemsetAsync(d_t, 0, sizeof(double), stream));

    work     = curBatchSize * (n_neighbors + 1);
    n_blocks = raft::ceildiv(work, N_THREADS);
    compute_rank<<<n_blocks, N_THREADS, 0, stream>>>(
      d_t,
      lookup_table.data(),
      &emb_ind.data()[(n - toDo) * (n_neighbors + 1)],
      n,
      n_neighbors + 1,
      work);
    CUDA_CHECK(cudaPeekAtLastError());

    double t_tmp = 0.;
    raft::update_host(&t_tmp, d_t, 1, stream);
    CUDA_CHECK(cudaStreamSynchronize(stream));
    t += t_tmp;

    toDo -= curBatchSize;
  }

  t = 1.0 - ((2.0 / ((n * n_neighbors) * ((2.0 * n) - (3.0 * n_neighbors) - 1.0))) * t);

  return t;
}
}  // namespace Score
}  // namespace MLCommon<|MERGE_RESOLUTION|>--- conflicted
+++ resolved
@@ -157,23 +157,8 @@
     int curBatchSize = min(toDo, batchSize);
 
     // Takes at most batchSize vectors at a time
-<<<<<<< HEAD
-
-    size_t workspaceSize = 0;
-
-    raft::distance::distance<distance_type, math_t, math_t, math_t>(&X[(n - toDo) * m],
-                                                                    X,
-                                                                    X_dist.data(),
-                                                                    curBatchSize,
-                                                                    n,
-                                                                    m,
-                                                                    (void*)nullptr,
-                                                                    workspaceSize,
-                                                                    stream);
-=======
-    ML::Metrics::pairwise_distance(h, &X[(n - toDo) * m], X, X_dist.data(),
-                                   curBatchSize, n, m, distance_type);
->>>>>>> 954d7cb5
+    ML::Metrics::pairwise_distance(
+      h, &X[(n - toDo) * m], X, X_dist.data(), curBatchSize, n, m, distance_type);
 
     size_t colSortWorkspaceSize = 0;
     bool bAllocWorkspace        = false;
