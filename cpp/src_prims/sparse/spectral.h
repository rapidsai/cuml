--- conflicted
+++ resolved
@@ -114,13 +114,8 @@
                   float eigen_tol, int *out,
                   std::shared_ptr<deviceAllocator> d_alloc,
                   cudaStream_t stream) {
-<<<<<<< HEAD
-  device_buffer<int64_t> knn_indices(allocator, stream, m * n_neighbors);
-  device_buffer<float> knn_dists(allocator, stream, m * n_neighbors);
-=======
   device_buffer<long> knn_indices(d_alloc, stream, m * n_neighbors);
   device_buffer<float> knn_dists(d_alloc, stream, m * n_neighbors);
->>>>>>> 3c662bbf
 
   std::vector<float *> ptrs(1);
   std::vector<int> sizes(1);
@@ -128,18 +123,12 @@
   sizes[0] = m;
 
   MLCommon::Selection::brute_force_knn(ptrs, sizes, n, X, m, knn_indices.data(),
-                                       knn_dists.data(), n_neighbors, allocator,
+                                       knn_dists.data(), n_neighbors, d_alloc,
                                        stream);
 
   fit_clusters(knn_indices.data(), knn_dists.data(), m, n_neighbors, n_clusters,
-<<<<<<< HEAD
-               eigen_tol, out, allocator, stream);
-=======
                eigen_tol, out, d_alloc, stream);
 
-  delete ptrs;
-  delete sizes;
->>>>>>> 3c662bbf
 }
 
 template <typename T>
@@ -230,13 +219,8 @@
 void fit_embedding(T *X, int m, int n, int n_neighbors, int n_components,
                    T *out, std::shared_ptr<deviceAllocator> d_alloc,
                    cudaStream_t stream) {
-<<<<<<< HEAD
-  device_buffer<int64_t> knn_indices(allocator, stream, m * n_neighbors);
-  device_buffer<float> knn_dists(allocator, stream, m * n_neighbors);
-=======
-  device_buffer<long> knn_indices(d_alloc, stream, m * n_neighbors);
+  device_buffer<int64_t> knn_indices(d_alloc, stream, m * n_neighbors);
   device_buffer<float> knn_dists(d_alloc, stream, m * n_neighbors);
->>>>>>> 3c662bbf
 
   std::vector<float *> ptrs(1);
   std::vector<int> sizes(1);
@@ -244,18 +228,12 @@
   sizes[0] = m;
 
   MLCommon::Selection::brute_force_knn(ptrs, sizes, n, X, m, knn_indices.data(),
-                                       knn_dists.data(), n_neighbors, allocator,
+                                       knn_dists.data(), n_neighbors, d_alloc,
                                        stream);
 
   fit_embedding(knn_indices.data(), knn_dists.data(), m, n_neighbors,
-<<<<<<< HEAD
-                n_components, out, allocator, stream);
-=======
                 n_components, out, d_alloc, stream);
 
-  delete ptrs;
-  delete sizes;
->>>>>>> 3c662bbf
 }
 }  // namespace Spectral
 }  // namespace MLCommon