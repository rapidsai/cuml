--- conflicted
+++ resolved
@@ -38,11 +38,7 @@
 #include <cuml/common/cuml_allocator.hpp>
 
 #include <raft/cuda_utils.cuh>
-<<<<<<< HEAD
 #include <raft/linalg/distance_type.h>
-=======
-
->>>>>>> a22681c8
 #include <raft/sparse/cusparse_wrappers.h>
 
 #include <cusparse_v2.h>
@@ -319,20 +315,11 @@
 
   void perform_postprocessing(value_t *dists, size_t batch_rows) {
     // Perform necessary post-processing
-<<<<<<< HEAD
-    if (metric == raft::distance::DistanceType::L2Unexpanded ||
-        metric == raft::distance::DistanceType::LpUnexpanded) {
-=======
-    if (metric == ML::MetricType::METRIC_L2 && !expanded_form) {
->>>>>>> a22681c8
+    if (metric == raft::distance::DistanceType::L2Unexpanded) {
       /**
         * post-processing
         */
       value_t p = 0.5;  // standard l2
-<<<<<<< HEAD
-      if (metric == raft::distance::DistanceType::LpUnexpanded) p = 1.0 / metricArg;
-=======
->>>>>>> a22681c8
       raft::linalg::unaryOp<value_t>(
         dists, dists, batch_rows * k,
         [p] __device__(value_t input) {
@@ -393,33 +380,19 @@
   raft::distance::DistanceType get_pw_metric() {
     raft::distance::DistanceType pw_metric;
     switch (metric) {
-      case raft::distance::DistanceType::InnerProduct:
-        pw_metric = raft::distance::DistanceType::InnerProduct;
-        break;
       case raft::distance::DistanceType::L2Expanded:
       case raft::distance::DistanceType::L2Unexpanded:
         pw_metric = raft::distance::DistanceType::L2Expanded;
         break;
-      case ML::MetricType::METRIC_L1:
-        pw_metric = raft::distance::DistanceType::L1;
-        break;
-      case ML::MetricType::METRIC_Canberra:
-        pw_metric = raft::distance::DistanceType::Canberra;
-        break;
-      case ML::MetricType::METRIC_Linf:
-        pw_metric = raft::distance::DistanceType::Linf;
-        break;
-      case ML::MetricType::METRIC_Lp:
-        pw_metric = raft::distance::DistanceType::LpUnexpanded;
-        break;
-      case ML::MetricType::METRIC_Jaccard:
-        pw_metric = raft::distance::DistanceType::JaccardExpanded;
-        break;
-      case ML::MetricType::METRIC_Cosine:
-        pw_metric = raft::distance::DistanceType::CosineExpanded;
-        break;
-      case ML::MetricType::METRIC_Hellinger:
-        pw_metric = raft::distance::DistanceType::HellingerExpanded;
+      case raft::distance::DistanceType::InnerProduct:
+      case raft::distance::DistanceType::L1:
+      case raft::distance::DistanceType::Canberra:
+      case raft::distance::DistanceType::Linf:
+      case raft::distance::DistanceType::LpUnexpanded:
+      case raft::distance::DistanceType::JaccardExpanded:
+      case raft::distance::DistanceType::CosineExpanded:
+      case raft::distance::DistanceType::HellingerExpanded:
+        pw_metric = metric;
         break;
       default:
         THROW("DistanceType not supported: %d", metric);
