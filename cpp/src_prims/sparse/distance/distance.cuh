--- conflicted
+++ resolved
@@ -58,12 +58,7 @@
                       raft::distance::DistanceType metric, float metric_arg) {
   switch (metric) {
     case raft::distance::DistanceType::L2Expanded:
-<<<<<<< HEAD
-      // L2Expanded
-      l2_distances_t<value_idx, value_t>(input_config).compute(out);
-=======
       l2_expanded_distances_t<value_idx, value_t>(input_config).compute(out);
->>>>>>> a22681c8
       break;
     case raft::distance::DistanceType::InnerProduct:
       ip_distances_t<value_idx, value_t>(input_config).compute(out);
