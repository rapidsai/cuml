/*
 * Copyright (c) 2019-2020, NVIDIA CORPORATION.
 *
 * Licensed under the Apache License, Version 2.0 (the "License");
 * you may not use this file except in compliance with the License.
 * You may obtain a copy of the License at
 *
 *     http://www.apache.org/licenses/LICENSE-2.0
 *
 * Unless required by applicable law or agreed to in writing, software
 * distributed under the License is distributed on an "AS IS" BASIS,
 * WITHOUT WARRANTIES OR CONDITIONS OF ANY KIND, either express or implied.
 * See the License for the specific language governing permissions and
 * limitations under the License.
 */

#include <cuml/common/cuml_allocator.hpp>
#include "csr.cuh"

#include <raft/sparse/cusparse_wrappers.h>

#include <common/device_buffer.hpp>

#include <cusparse_v2.h>

#include <thrust/device_ptr.h>
#include <thrust/device_vector.h>
#include <thrust/scan.h>

#include <cuda_runtime.h>
#include <raft/cudart_utils.h>
#include <raft/cuda_utils.cuh>
#include <raft/device_atomics.cuh>

#include <iostream>
#define restrict __restrict__

#pragma once

namespace MLCommon {
namespace Sparse {

/** @brief A Container object for sparse coordinate. There are two motivations
 * behind using a container for COO arrays.
 *
 * The first motivation is that it simplifies code, rather than always having
 * to pass three arrays as function arguments.
 *
 * The second is more subtle, but much more important. The size
 * of the resulting COO from a sparse operation is often not known ahead of time,
 * since it depends on the contents of the underlying graph. The COO object can
 * allocate the underlying arrays lazily so that the object can be created by the
 * user and passed as an output argument in a sparse primitive. The sparse primitive
 * would have the responsibility for allocating and populating the output arrays,
 * while the original caller still maintains ownership of the underlying memory.
 *
 * @tparam T: the type of the value array.
 * @tparam Index_Type: the type of index array
 *
 */
template <typename T, typename Index_Type = int>
class COO {
 protected:
  device_buffer<Index_Type> rows_arr;
  device_buffer<Index_Type> cols_arr;
  device_buffer<T> vals_arr;

 public:
  Index_Type nnz;
  Index_Type n_rows;
  Index_Type n_cols;

  /**
    * @param d_alloc: the device allocator to use for the underlying buffers
    * @param stream: CUDA stream to use
    */
  COO(std::shared_ptr<deviceAllocator> d_alloc, cudaStream_t stream)
    : rows_arr(d_alloc, stream, 0),
      cols_arr(d_alloc, stream, 0),
      vals_arr(d_alloc, stream, 0),
      nnz(0),
      n_rows(0),
      n_cols(0) {}

  /**
    * @param rows: coo rows array
    * @param cols: coo cols array
    * @param vals: coo vals array
    * @param nnz: size of the rows/cols/vals arrays
    * @param n_rows: number of rows in the dense matrix
    * @param n_cols: number of cols in the dense matrix
    */
  COO(device_buffer<Index_Type> &rows, device_buffer<Index_Type> &cols,
      device_buffer<T> &vals, Index_Type nnz, Index_Type n_rows = 0,
      Index_Type n_cols = 0)
    : rows_arr(rows),
      cols_arr(cols),
      vals_arr(vals),
      nnz(nnz),
      n_rows(n_rows),
      n_cols(n_cols) {}

  /**
    * @param d_alloc: the device allocator use
    * @param stream: CUDA stream to use
    * @param nnz: size of the rows/cols/vals arrays
    * @param n_rows: number of rows in the dense matrix
    * @param n_cols: number of cols in the dense matrix
    * @param init: initialize arrays with zeros
    */
  COO(std::shared_ptr<deviceAllocator> d_alloc, cudaStream_t stream,
      Index_Type nnz, Index_Type n_rows = 0, Index_Type n_cols = 0,
      bool init = true)
    : rows_arr(d_alloc, stream, nnz),
      cols_arr(d_alloc, stream, nnz),
      vals_arr(d_alloc, stream, nnz),
      nnz(nnz),
      n_rows(n_rows),
      n_cols(n_cols) {
    if (init) init_arrays(stream);
  }

  void init_arrays(cudaStream_t stream) {
    CUDA_CHECK(cudaMemsetAsync(this->rows_arr.data(), 0,
                               this->nnz * sizeof(Index_Type), stream));
    CUDA_CHECK(cudaMemsetAsync(this->cols_arr.data(), 0,
                               this->nnz * sizeof(Index_Type), stream));
    CUDA_CHECK(
      cudaMemsetAsync(this->vals_arr.data(), 0, this->nnz * sizeof(T), stream));
  }

  ~COO() {}

  /**
    * @brief Size should be > 0, with the number of rows
    * and cols in the dense matrix being > 0.
    */
  bool validate_size() const {
    if (this->nnz < 0 || n_rows < 0 || n_cols < 0) return false;
    return true;
  }

  /**
    * @brief If the underlying arrays have not been set,
    * return false. Otherwise true.
    */
  bool validate_mem() const {
    if (this->rows_arr.size() == 0 || this->cols_arr.size() == 0 ||
        this->vals_arr.size() == 0) {
      return false;
    }

    return true;
  }

  /*
   * @brief Returns the rows array
   */
  Index_Type *rows() { return this->rows_arr.data(); }

  /**
   * @brief Returns the cols array
   */
  Index_Type *cols() { return this->cols_arr.data(); }

  /**
   * @brief Returns the vals array
   */
  T *vals() { return this->vals_arr.data(); }

  /**
    * @brief Send human-readable state information to output stream
    */
  friend std::ostream &operator<<(std::ostream &out,
                                  const COO<T, Index_Type> &c) {
    if (c.validate_size() && c.validate_mem()) {
      cudaStream_t stream;
      CUDA_CHECK(cudaStreamCreateWithFlags(&stream, cudaStreamNonBlocking));

      out << raft::arr2Str(c.rows_arr.data(), c.nnz, "rows", stream)
          << std::endl;
      out << raft::arr2Str(c.cols_arr.data(), c.nnz, "cols", stream)
          << std::endl;
      out << raft::arr2Str(c.vals_arr.data(), c.nnz, "vals", stream)
          << std::endl;
      out << "nnz=" << c.nnz << std::endl;
      out << "n_rows=" << c.n_rows << std::endl;
      out << "n_cols=" << c.n_cols << std::endl;

      CUDA_CHECK(cudaStreamDestroy(stream));
    } else {
      out << "Cannot print COO object: Uninitialized or invalid." << std::endl;
    }

    return out;
  }

  /**
    * @brief Set the number of rows and cols
    * @param n_rows: number of rows in the dense matrix
    * @param n_cols: number of columns in the dense matrix
    */
  void setSize(int n_rows, int n_cols) {
    this->n_rows = n_rows;
    this->n_cols = n_cols;
  }

  /**
    * @brief Set the number of rows and cols for a square dense matrix
    * @param n: number of rows and cols
    */
  void setSize(int n) {
    this->n_rows = n;
    this->n_cols = n;
  }

  /**
    * @brief Allocate the underlying arrays
    * @param nnz: size of underlying row/col/val arrays
    * @param init: should values be initialized to 0?
    * @param stream: CUDA stream to use
    */
  void allocate(int nnz, bool init, cudaStream_t stream) {
    this->allocate(nnz, 0, init, stream);
  }

  /**
    * @brief Allocate the underlying arrays
    * @param nnz: size of the underlying row/col/val arrays
    * @param size: the number of rows/cols in a square dense matrix
    * @param init: should values be initialized to 0?
    * @param stream: CUDA stream to use
    */
  void allocate(int nnz, int size, bool init, cudaStream_t stream) {
    this->allocate(nnz, size, size, init, stream);
  }

  /**
    * @brief Allocate the underlying arrays
    * @param nnz: size of the underlying row/col/val arrays
    * @param n_rows: number of rows in the dense matrix
    * @param n_cols: number of columns in the dense matrix
    * @param init: should values be initialized to 0?
    * @param stream: stream to use for init
    */
  void allocate(int nnz, int n_rows, int n_cols, bool init,
                cudaStream_t stream) {
    this->n_rows = n_rows;
    this->n_cols = n_cols;
    this->nnz = nnz;

    this->rows_arr.resize(this->nnz, stream);
    this->cols_arr.resize(this->nnz, stream);
    this->vals_arr.resize(this->nnz, stream);

    if (init) init_arrays(stream);
  }
};

/**
 * @brief Sorts the arrays that comprise the coo matrix
 * by row.
 *
 * @param m number of rows in coo matrix
 * @param n number of cols in coo matrix
 * @param nnz number of non-zeros
 * @param rows rows array from coo matrix
 * @param cols cols array from coo matrix
 * @param vals vals array from coo matrix
 * @param d_alloc device allocator for temporary buffers
 * @param stream: cuda stream to use
 */
template <typename T>
void coo_sort(int m, int n, int nnz, int *rows, int *cols, T *vals,
              std::shared_ptr<deviceAllocator> d_alloc, cudaStream_t stream) {
  cusparseHandle_t handle = NULL;

  size_t pBufferSizeInBytes = 0;

  CUSPARSE_CHECK(cusparseCreate(&handle));
  CUSPARSE_CHECK(cusparseSetStream(handle, stream));
  CUSPARSE_CHECK(cusparseXcoosort_bufferSizeExt(handle, m, n, nnz, rows, cols,
                                                &pBufferSizeInBytes));

  device_buffer<int> d_P(d_alloc, stream, nnz);
  device_buffer<char> pBuffer(d_alloc, stream, pBufferSizeInBytes);

  CUSPARSE_CHECK(cusparseCreateIdentityPermutation(handle, nnz, d_P.data()));

  CUSPARSE_CHECK(cusparseXcoosortByRow(handle, m, n, nnz, rows, cols,
                                       d_P.data(), pBuffer.data()));

  device_buffer<T> vals_sorted(d_alloc, stream, nnz);

  CUSPARSE_CHECK(raft::sparse::cusparsegthr<T>(
    handle, nnz, vals, vals_sorted.data(), d_P.data(), stream));

  raft::copy_async(vals, vals_sorted.data(), nnz, stream);

  CUSPARSE_CHECK(cusparseDestroy(handle));
}

/**
 * @brief Sort the underlying COO arrays by row
 * @tparam T: the type name of the underlying value array
 * @param in: COO to sort by row
 * @param d_alloc device allocator for temporary buffers
 * @param stream: the cuda stream to use
 */
template <typename T>
void coo_sort(COO<T> *inout, std::shared_ptr<deviceAllocator> d_alloc,
              cudaStream_t stream) {
  coo_sort<T>(inout->n_rows, inout->n_cols, inout->nnz, inout->rows(),
              inout->cols(), inout->vals(), d_alloc, stream);
}

template <int TPB_X, typename T>
__global__ void coo_remove_zeros_kernel(const int *rows, const int *cols,
                                        const T *vals, int nnz, int *crows,
                                        int *ccols, T *cvals, int *ex_scan,
                                        int *cur_ex_scan, int m) {
  int row = (blockIdx.x * TPB_X) + threadIdx.x;

  if (row < m) {
    int start = cur_ex_scan[row];
    int stop = MLCommon::Sparse::get_stop_idx(row, m, nnz, cur_ex_scan);
    int cur_out_idx = ex_scan[row];

    for (int idx = start; idx < stop; idx++) {
      if (vals[idx] != 0.0) {
        crows[cur_out_idx] = rows[idx];
        ccols[cur_out_idx] = cols[idx];
        cvals[cur_out_idx] = vals[idx];
        ++cur_out_idx;
      }
    }
  }
}

template <int TPB_X, typename T>
__global__ void coo_remove_scalar_kernel(const int *rows, const int *cols,
                                         const T *vals, int nnz, int *crows,
                                         int *ccols, T *cvals, int *ex_scan,
                                         int *cur_ex_scan, int m, T scalar) {
  int row = (blockIdx.x * TPB_X) + threadIdx.x;

  if (row < m) {
    int start = cur_ex_scan[row];
    int stop = MLCommon::Sparse::get_stop_idx(row, m, nnz, cur_ex_scan);
    int cur_out_idx = ex_scan[row];

    for (int idx = start; idx < stop; idx++) {
      if (vals[idx] != scalar) {
        crows[cur_out_idx] = rows[idx];
        ccols[cur_out_idx] = cols[idx];
        cvals[cur_out_idx] = vals[idx];
        ++cur_out_idx;
      }
    }
  }
}

/**
 * @brief Count all the rows in the coo row array and place them in the
 * results matrix, indexed by row.
 *
 * @tparam TPB_X: number of threads to use per block
 * @param rows the rows array of the coo matrix
 * @param nnz the size of the rows array
 * @param results array to place results
 */
template <int TPB_X, typename value_idx = int>
__global__ void coo_row_count_kernel(const value_idx *rows, size_t nnz,
                                     value_idx *results) {
  int row = (blockIdx.x * TPB_X) + threadIdx.x;
  if (row < nnz) {
    if (sizeof(value_idx) == 4)
      raft::myAtomicAdd((int *)results + rows[row], 1);

    else if (sizeof(value_idx) == 8) {
      unsigned long long incr = 1;
      raft::myAtomicAdd((unsigned long long *)results + rows[row], incr);
    }
  }
}

/**
 * @brief Count the number of values for each row
 * @tparam TPB_X: number of threads to use per block
 * @param rows: rows array of the COO matrix
 * @param nnz: size of the rows array
 * @param results: output result array
 * @param stream: cuda stream to use
 */
template <int TPB_X = 1024, typename value_idx = int>
void coo_row_count(const value_idx *rows, size_t nnz, value_idx *results,
                   cudaStream_t stream) {
  dim3 grid_rc(raft::ceildiv(nnz, (size_t)TPB_X), 1, 1);
  dim3 blk_rc(TPB_X, 1, 1);

  coo_row_count_kernel<TPB_X, value_idx>
    <<<grid_rc, blk_rc, 0, stream>>>(rows, nnz, results);
  CUDA_CHECK(cudaGetLastError());
}

/**
 * @brief Count the number of values for each row
 * @tparam TPB_X: number of threads to use per block
 * @tparam T: type name of underlying values array
 * @param in: input COO object for counting rows
 * @param results: output array with row counts (size=in->n_rows)
 * @param stream: cuda stream to use
 */
template <int TPB_X, typename T, typename value_idx = int>
void coo_row_count(COO<T> *in, value_idx *results, cudaStream_t stream) {
  dim3 grid_rc(raft::ceildiv(in->nnz, TPB_X), 1, 1);
  dim3 blk_rc(TPB_X, 1, 1);

  coo_row_count_kernel<TPB_X>
    <<<grid_rc, blk_rc, 0, stream>>>(in->rows(), in->nnz, results);
  CUDA_CHECK(cudaGetLastError());
}

template <int TPB_X, typename T>
__global__ void coo_row_count_nz_kernel(const int *rows, const T *vals, int nnz,
                                        int *results) {
  int row = (blockIdx.x * TPB_X) + threadIdx.x;
  if (row < nnz && vals[row] != 0.0) {
    raft::myAtomicAdd(results + rows[row], 1);
  }
}

template <int TPB_X, typename T>
__global__ void coo_row_count_scalar_kernel(const int *rows, const T *vals,
                                            int nnz, T scalar, int *results) {
  int row = (blockIdx.x * TPB_X) + threadIdx.x;
  if (row < nnz && vals[row] != scalar) {
    raft::myAtomicAdd(results + rows[row], 1);
  }
}

/**
 * @brief Count the number of values for each row matching a particular scalar
 * @tparam TPB_X: number of threads to use per block
 * @tparam T: the type name of the underlying value arrays
 * @param in: Input COO array
 * @param scalar: scalar to match for counting rows
 * @param results: output row counts
 * @param stream: cuda stream to use
 */
template <int TPB_X, typename T>
void coo_row_count_scalar(COO<T> *in, T scalar, int *results,
                          cudaStream_t stream) {
  dim3 grid_rc(raft::ceildiv(in->nnz, TPB_X), 1, 1);
  dim3 blk_rc(TPB_X, 1, 1);

  coo_row_count_scalar_kernel<TPB_X, T><<<grid_rc, blk_rc, 0, stream>>>(
    in->rows(), in->vals(), in->nnz, scalar, results);
  CUDA_CHECK(cudaGetLastError());
}

/**
 * @brief Count the number of values for each row matching a particular scalar
 * @tparam TPB_X: number of threads to use per block
 * @tparam T: the type name of the underlying value arrays
 * @param rows: Input COO row array
 * @param vals: Input COO val arrays
 * @param nnz: size of input COO arrays
 * @param scalar: scalar to match for counting rows
 * @param results: output row counts
 * @param stream: cuda stream to use
 */
template <int TPB_X, typename T>
void coo_row_count_scalar(const int *rows, const T *vals, int nnz, T scalar,
                          int *results, cudaStream_t stream = 0) {
  dim3 grid_rc(raft::ceildiv(nnz, TPB_X), 1, 1);
  dim3 blk_rc(TPB_X, 1, 1);

  coo_row_count_scalar_kernel<TPB_X, T>
    <<<grid_rc, blk_rc, 0, stream>>>(rows, vals, nnz, scalar, results);
  CUDA_CHECK(cudaGetLastError());
}

/**
 * @brief Count the number of nonzeros for each row
 * @tparam TPB_X: number of threads to use per block
 * @tparam T: the type name of the underlying value arrays
 * @param rows: Input COO row array
 * @param vals: Input COO val arrays
 * @param nnz: size of input COO arrays
 * @param results: output row counts
 * @param stream: cuda stream to use
 */
template <int TPB_X, typename T>
void coo_row_count_nz(const int *rows, const T *vals, int nnz, int *results,
                      cudaStream_t stream) {
  dim3 grid_rc(raft::ceildiv(nnz, TPB_X), 1, 1);
  dim3 blk_rc(TPB_X, 1, 1);

  coo_row_count_nz_kernel<TPB_X, T>
    <<<grid_rc, blk_rc, 0, stream>>>(rows, vals, nnz, results);
  CUDA_CHECK(cudaGetLastError());
}

/**
 * @brief Count the number of nonzero values for each row
 * @tparam TPB_X: number of threads to use per block
 * @tparam T: the type name of the underlying value arrays
 * @param in: Input COO array
 * @param results: output row counts
 * @param stream: cuda stream to use
 */
template <int TPB_X, typename T>
void coo_row_count_nz(COO<T> *in, int *results, cudaStream_t stream) {
  dim3 grid_rc(raft::ceildiv(in->nnz, TPB_X), 1, 1);
  dim3 blk_rc(TPB_X, 1, 1);

  coo_row_count_nz_kernel<TPB_X, T>
    <<<grid_rc, blk_rc, 0, stream>>>(in->rows(), in->vals(), in->nnz, results);
  CUDA_CHECK(cudaGetLastError());
}

/**
 * @brief Removes the values matching a particular scalar from a COO formatted sparse matrix.
 *
 * @param rows: input array of rows (size n)
 * @param cols: input array of cols (size n)
 * @param vals: input array of vals (size n)
 * @param nnz: size of current rows/cols/vals arrays
 * @param crows: compressed array of rows
 * @param ccols: compressed array of cols
 * @param cvals: compressed array of vals
 * @param cnnz: array of non-zero counts per row
 * @param cur_cnnz array of counts per row
 * @param scalar: scalar to remove from arrays
 * @param n: number of rows in dense matrix
 * @param d_alloc device allocator for temporary buffers
 * @param stream: cuda stream to use
 */
template <int TPB_X, typename T>
void coo_remove_scalar(const int *rows, const int *cols, const T *vals, int nnz,
                       int *crows, int *ccols, T *cvals, int *cnnz,
                       int *cur_cnnz, T scalar, int n,
                       std::shared_ptr<deviceAllocator> d_alloc,
                       cudaStream_t stream) {
  device_buffer<int> ex_scan(d_alloc, stream, n);
  device_buffer<int> cur_ex_scan(d_alloc, stream, n);

  CUDA_CHECK(cudaMemsetAsync(ex_scan.data(), 0, n * sizeof(int), stream));
  CUDA_CHECK(cudaMemsetAsync(cur_ex_scan.data(), 0, n * sizeof(int), stream));

  thrust::device_ptr<int> dev_cnnz = thrust::device_pointer_cast(cnnz);
  thrust::device_ptr<int> dev_ex_scan =
    thrust::device_pointer_cast(ex_scan.data());
  thrust::exclusive_scan(thrust::cuda::par.on(stream), dev_cnnz, dev_cnnz + n,
                         dev_ex_scan);
  CUDA_CHECK(cudaPeekAtLastError());

  thrust::device_ptr<int> dev_cur_cnnz = thrust::device_pointer_cast(cur_cnnz);
  thrust::device_ptr<int> dev_cur_ex_scan =
    thrust::device_pointer_cast(cur_ex_scan.data());
  thrust::exclusive_scan(thrust::cuda::par.on(stream), dev_cur_cnnz,
                         dev_cur_cnnz + n, dev_cur_ex_scan);
  CUDA_CHECK(cudaPeekAtLastError());

  dim3 grid(raft::ceildiv(n, TPB_X), 1, 1);
  dim3 blk(TPB_X, 1, 1);

  coo_remove_scalar_kernel<TPB_X><<<grid, blk, 0, stream>>>(
    rows, cols, vals, nnz, crows, ccols, cvals, dev_ex_scan.get(),
    dev_cur_ex_scan.get(), n, scalar);
  CUDA_CHECK(cudaPeekAtLastError());
}

/**
 * @brief Removes the values matching a particular scalar from a COO formatted sparse matrix.
 *
 * @param in: input COO matrix
 * @param out: output COO matrix
 * @param scalar: scalar to remove from arrays
 * @param d_alloc device allocator for temporary buffers
 * @param stream: cuda stream to use
 */
template <int TPB_X, typename T>
void coo_remove_scalar(COO<T> *in, COO<T> *out, T scalar,
                       std::shared_ptr<deviceAllocator> d_alloc,
                       cudaStream_t stream) {
  device_buffer<int> row_count_nz(d_alloc, stream, in->n_rows);
  device_buffer<int> row_count(d_alloc, stream, in->n_rows);

  CUDA_CHECK(
    cudaMemsetAsync(row_count_nz.data(), 0, in->n_rows * sizeof(int), stream));
  CUDA_CHECK(
    cudaMemsetAsync(row_count.data(), 0, in->n_rows * sizeof(int), stream));

  MLCommon::Sparse::coo_row_count<TPB_X>(in->rows(), in->nnz, row_count.data(),
                                         stream);
  CUDA_CHECK(cudaPeekAtLastError());

  MLCommon::Sparse::coo_row_count_scalar<TPB_X>(
    in->rows(), in->vals(), in->nnz, scalar, row_count_nz.data(), stream);
  CUDA_CHECK(cudaPeekAtLastError());

  thrust::device_ptr<int> d_row_count_nz =
    thrust::device_pointer_cast(row_count_nz.data());
  int out_nnz = thrust::reduce(thrust::cuda::par.on(stream), d_row_count_nz,
                               d_row_count_nz + in->n_rows);

  out->allocate(out_nnz, in->n_rows, in->n_cols, false, stream);

  coo_remove_scalar<TPB_X, T>(in->rows(), in->cols(), in->vals(), in->nnz,
                              out->rows(), out->cols(), out->vals(),
                              row_count_nz.data(), row_count.data(), scalar,
                              in->n_rows, d_alloc, stream);
  CUDA_CHECK(cudaPeekAtLastError());
}

/**
 * @brief Removes zeros from a COO formatted sparse matrix.
 *
 * @param in: input COO matrix
 * @param out: output COO matrix
 * @param d_alloc device allocator for temporary buffers
 * @param stream: cuda stream to use
 */
template <int TPB_X, typename T>
void coo_remove_zeros(COO<T> *in, COO<T> *out,
                      std::shared_ptr<deviceAllocator> d_alloc,
                      cudaStream_t stream) {
  coo_remove_scalar<TPB_X, T>(in, out, T(0.0), d_alloc, stream);
}

template <int TPB_X, typename T>
__global__ void from_knn_graph_kernel(const long *knn_indices,
                                      const T *knn_dists, int m, int k,
                                      int *rows, int *cols, T *vals) {
  int row = (blockIdx.x * TPB_X) + threadIdx.x;
  if (row < m) {
    for (int i = 0; i < k; i++) {
      rows[row * k + i] = row;
      cols[row * k + i] = knn_indices[row * k + i];
      vals[row * k + i] = knn_dists[row * k + i];
    }
  }
}

/**
 * @brief Converts a knn graph, defined by index and distance matrices,
 * into COO format.
 *
 * @param knn_indices: knn index array
 * @param knn_dists: knn distance array
 * @param m: number of vertices in graph
 * @param k: number of nearest neighbors
 * @param rows: output COO row array
 * @param cols: output COO col array
 * @param vals: output COO val array
 */
template <typename T>
void from_knn(const long *knn_indices, const T *knn_dists, int m, int k,
              int *rows, int *cols, T *vals) {
  dim3 grid(raft::ceildiv(m, 32), 1, 1);
  dim3 blk(32, 1, 1);
  from_knn_graph_kernel<32, T>
    <<<grid, blk>>>(knn_indices, knn_dists, m, k, rows, cols, vals);
  CUDA_CHECK(cudaGetLastError());
}

/**
 * Converts a knn graph, defined by index and distance matrices,
 * into COO format.
 * @param knn_indices: KNN index array (size m * k)
 * @param knn_dists: KNN dist array (size m * k)
 * @param m: number of vertices in graph
 * @param k: number of nearest neighbors
 * @param out: The output COO graph from the KNN matrices
 * @param stream: CUDA stream to use
 */
template <typename T>
void from_knn(const long *knn_indices, const T *knn_dists, int m, int k,
              COO<T> *out, cudaStream_t stream) {
  out->allocate(m * k, m, m, true, stream);

  from_knn(knn_indices, knn_dists, m, k, out->rows(), out->cols(), out->vals());
}

/**
 * @brief Generate the row indices array for a sorted COO matrix
 *
 * @param rows: COO rows array
 * @param nnz: size of COO rows array
 * @param row_ind: output row indices array
 * @param m: number of rows in dense matrix
 * @param d_alloc device allocator for temporary buffers
 * @param stream: cuda stream to use
 */
template <typename T>
void sorted_coo_to_csr(const T *rows, size_t nnz, T *row_ind, size_t m,
                       std::shared_ptr<deviceAllocator> d_alloc,
                       cudaStream_t stream) {
  device_buffer<T> row_counts(d_alloc, stream, m);

  CUDA_CHECK(cudaMemsetAsync(row_counts.data(), 0, m * sizeof(T), stream));

  coo_row_count<1024, T>(rows, nnz, row_counts.data(), stream);

  // create csr compressed row index from row counts
  thrust::device_ptr<T> row_counts_d =
    thrust::device_pointer_cast(row_counts.data());
  thrust::device_ptr<T> c_ind_d = thrust::device_pointer_cast(row_ind);
  exclusive_scan(thrust::cuda::par.on(stream), row_counts_d, row_counts_d + m,
                 c_ind_d);
}

/**
 * @brief Generate the row indices array for a sorted COO matrix
 *
 * @param coo: Input COO matrix
 * @param row_ind: output row indices array
 * @param d_alloc device allocator for temporary buffers
 * @param stream: cuda stream to use
 */
template <typename T, typename value_idx = int>
void sorted_coo_to_csr(COO<T> *coo, value_idx *row_ind,
                       std::shared_ptr<deviceAllocator> d_alloc,
                       cudaStream_t stream) {
  sorted_coo_to_csr<value_idx>(coo->rows(), (size_t)coo->nnz, row_ind,
                               (size_t)coo->n_rows, d_alloc, stream);
}

template <typename value_idx, typename T, typename Lambda, int TPB_X = 1024>
__global__ void coo_symmetrize_kernel(const value_idx *row_ind,
                                      const value_idx *rows,
                                      const value_idx *cols, const T *vals,
                                      value_idx *orows, value_idx *ocols,
                                      T *ovals, size_t n, size_t cnnz,
                                      Lambda reduction_op) {
  int row = (blockIdx.x * TPB_X) + threadIdx.x;

  if (row < n) {
    int start_idx = row_ind[row];  // each thread processes one row
    int stop_idx = MLCommon::Sparse::get_stop_idx(row, n, cnnz, row_ind);

    int row_nnz = 0;
    int out_start_idx = start_idx * 2;

    // TODO: Can parallelize this loop across warp
    for (int idx = 0; idx < stop_idx - start_idx; idx++) {
      int cur_row = rows[idx + start_idx];
      int cur_col = cols[idx + start_idx];
      T cur_val = vals[idx + start_idx];

      int lookup_row = cur_col;
      int t_start = row_ind[lookup_row];  // Start at
      int t_stop = MLCommon::Sparse::get_stop_idx(lookup_row, n, cnnz, row_ind);

      T transpose = 0.0;

      bool found_match = false;
      for (int t_idx = t_start; t_idx < t_stop; t_idx++) {
        // If we find a match, let's get out of the loop. We won't
        // need to modify the transposed value, since that will be
        // done in a different thread.
        if (cols[t_idx] == cur_row && rows[t_idx] == cur_col) {
          // If it exists already, set transposed value to existing value
          transpose = vals[t_idx];
          found_match = true;
          break;
        }
      }

      // Custom reduction op on value and its transpose, which enables
      // specialized weighting.
      // If only simple X+X.T is desired, this op can just sum
      // the two values.
      T res = reduction_op(cur_row, cur_col, cur_val, transpose);

      // if we didn't find an exact match, we need to add
      // the computed res into our current matrix to guarantee
      // symmetry.
      // Note that if we did find a match, we don't need to
      // compute `res` on it here because it will be computed
      // in a different thread.
      if (!found_match && vals[idx] != 0.0) {
        orows[out_start_idx + row_nnz] = cur_col;
        ocols[out_start_idx + row_nnz] = cur_row;
        ovals[out_start_idx + row_nnz] = res;
        ++row_nnz;
      }

      if (res != 0.0) {
        orows[out_start_idx + row_nnz] = cur_row;
        ocols[out_start_idx + row_nnz] = cur_col;
        ovals[out_start_idx + row_nnz] = res;
        ++row_nnz;
      }
    }
  }
}

/**
 * @brief takes a COO matrix which may not be symmetric and symmetrizes
 * it, running a custom reduction function against the each value
 * and its transposed value. Note that this does require the COO
 * to be sorted by row.
 *
 * @param in: Input COO matrix
 * @param out: Output symmetrized COO matrix
 * @param reduction_op: a custom reduction function
 * @param d_alloc device allocator for temporary buffers
 * @param stream: cuda stream to use
 */
template <typename T, typename Lambda, int tpb = 1024>
void coo_symmetrize(COO<T> *in, COO<T> *out,
                    Lambda reduction_op,  // two-argument reducer
                    std::shared_ptr<deviceAllocator> d_alloc,
                    cudaStream_t stream) {
  dim3 grid(raft::ceildiv(in->n_rows, tpb), 1, 1);
  dim3 blk(tpb, 1, 1);

  ASSERT(!out->validate_mem(), "Expecting unallocated COO for output");

  device_buffer<int> in_row_ind(d_alloc, stream, in->n_rows);

  sorted_coo_to_csr(in, in_row_ind.data(), d_alloc, stream);

  out->allocate(in->nnz * 2, (size_t)in->n_rows, (size_t)in->n_cols, true,
                stream);

  coo_symmetrize_kernel<int, T><<<grid, blk, 0, stream>>>(
    in_row_ind.data(), in->rows(), in->cols(), in->vals(), out->rows(),
    out->cols(), out->vals(), in->n_rows, in->nnz, reduction_op);
  CUDA_CHECK(cudaPeekAtLastError());
}

/**
 * @brief takes edge list arrays which may not be symmetric and symmetrizes
 * it, running a custom reduction function against the each value
 * and its transposed value. Note that this does require the COO
 * to be sorted by row.
 *
 * The resulting edge list will contain zeros in places where the input
 * graph already contained the transposed value. These can be removed
 * with the `coo_remove_zeros()` function
 *
 * @param[in] rows: Input COO rows array
 * @param[in] cols: Input COO cols array
 * @param[in] data: Input COO data array
 * @param[in] n_rows Number of rows in COO array
 * @param[in] n_cols Number of cols in COO array
 * @param[in] nnz Number of nonzeros in COO array
 * @param[out] out: Output symmetrized COO matrix
 * @param[in] reduction_op: a custom reduction function
 */
template <typename value_idx, typename value_t, typename Lambda, int tpb = 1024>
void coo_symmetrize(const raft::handle_t &handle, const value_idx *rows,
                    const value_idx *cols, const value_t *data, size_t n_rows,
                    size_t n_cols, size_t nnz, COO<value_t> *out,
                    Lambda reduction_op) {
  auto d_alloc = handle.get_device_allocator();
  auto stream = handle.get_stream();

  dim3 grid(raft::ceildiv(n_rows, (size_t)tpb), 1, 1);
  dim3 blk(tpb, 1, 1);

  ASSERT(!out->validate_mem(), "Expecting unallocated COO for output");

  device_buffer<value_idx> in_row_ind(d_alloc, stream, n_rows);

  sorted_coo_to_csr(rows, nnz, in_row_ind.data(), n_rows, d_alloc, stream);

  out->allocate(nnz * 2, n_rows, n_cols, true, stream);

  // There will be zeros in places where the original graph already
  // contained the transposed value. These will need to be removed
  coo_symmetrize_kernel<value_idx, value_t><<<grid, blk, 0, stream>>>(
    in_row_ind.data(), rows, cols, data, out->rows(), out->cols(), out->vals(),
    n_rows, nnz, reduction_op);
  CUDA_CHECK(cudaPeekAtLastError());
}

/**
 * @brief Find how much space needed in each row.
 * We look through all datapoints and increment the count for each row.
 *
 * @param data: Input knn distances(n, k)
 * @param indices: Input knn indices(n, k)
 * @param n: Number of rows
 * @param k: Number of n_neighbors
 * @param row_sizes: Input empty row sum 1 array(n)
 * @param row_sizes2: Input empty row sum 2 array(n) for faster reduction
 */
template <typename value_idx, typename value_t>
__global__ static void symmetric_find_size(const value_t *restrict data,
                                           const value_idx *restrict indices,
                                           const value_idx n, const int k,
                                           value_idx *restrict row_sizes,
                                           value_idx *restrict row_sizes2) {
  const auto row = blockIdx.x * blockDim.x + threadIdx.x;  // for every row
  const auto j =
    blockIdx.y * blockDim.y + threadIdx.y;  // for every item in row
  if (row >= n || j >= k) return;

  const auto col = indices[row * k + j];
  if (j % 2)
    atomicAdd(&row_sizes[col], (value_idx)1);
  else
    atomicAdd(&row_sizes2[col], (value_idx)1);
}

/**
 * @brief Reduce sum(row_sizes) + k
 * Reduction for symmetric_find_size kernel. Allows algo to be faster.
 *
 * @param n: Number of rows
 * @param k: Number of n_neighbors
 * @param row_sizes: Input row sum 1 array(n)
 * @param row_sizes2: Input row sum 2 array(n) for faster reduction
 */
template <typename value_idx>
__global__ static void reduce_find_size(const value_idx n, const int k,
                                        value_idx *restrict row_sizes,
                                        const value_idx *restrict row_sizes2) {
  const auto i = (blockIdx.x * blockDim.x) + threadIdx.x;
  if (i >= n) return;
  row_sizes[i] += (row_sizes2[i] + k);
}

/**
 * @brief Perform data + data.T operation.
 * Can only run once row_sizes from the CSR matrix of data + data.T has been
 * determined.
 *
 * @param edges: Input row sum array(n) after reduction
 * @param data: Input knn distances(n, k)
 * @param indices: Input knn indices(n, k)
 * @param VAL: Output values for data + data.T
 * @param COL: Output column indices for data + data.T
 * @param ROW: Output row indices for data + data.T
 * @param n: Number of rows
 * @param k: Number of n_neighbors
 */
<<<<<<< HEAD
template <typename math_t, typename value_idx = int, typename Lambda>
__global__ static void symmetric_sum(
  value_idx *restrict edges, const math_t *restrict data,
  const long *restrict indices, math_t *restrict VAL, value_idx *restrict COL,
  value_idx *restrict ROW, const int n, const int k, Lambda op) {
  const int row = blockIdx.x * blockDim.x + threadIdx.x;  // for every row
  const int j = blockIdx.y * blockDim.y + threadIdx.y;  // for every item in row
  if (row >= n || j >= k) return;

  const value_idx col = indices[row * k + j];
  const value_idx original = op(&edges[row], 1);
  const value_idx transpose = op(&edges[col], 1);
=======
template <typename value_idx, typename value_t>
__global__ static void symmetric_sum(value_idx *restrict edges,
                                     const value_t *restrict data,
                                     const value_idx *restrict indices,
                                     value_t *restrict VAL,
                                     value_idx *restrict COL,
                                     value_idx *restrict ROW, const value_idx n,
                                     const int k) {
  const auto row = blockIdx.x * blockDim.x + threadIdx.x;  // for every row
  const auto j =
    blockIdx.y * blockDim.y + threadIdx.y;  // for every item in row
  if (row >= n || j >= k) return;

  const auto col = indices[row * k + j];
  const auto original = atomicAdd(&edges[row], (value_idx)1);
  const auto transpose = atomicAdd(&edges[col], (value_idx)1);
>>>>>>> 416e85de

  VAL[transpose] = VAL[original] = data[row * k + j];
  // Notice swapped ROW, COL since transpose
  ROW[original] = row;
  COL[original] = col;

  ROW[transpose] = col;
  COL[transpose] = row;
}

/**
 * @brief Perform data + data.T on raw KNN data.
 * The following steps are invoked:
 * (1) Find how much space needed in each row
 * (2) Compute final space needed (n*k + sum(row_sizes)) == 2*n*k
 * (3) Allocate new space
 * (4) Prepare edges for each new row
 * (5) Perform final data + data.T operation
 * (6) Return summed up VAL, COL, ROW
 *
 * @param knn_indices: Input knn distances(n, k)
 * @param knn_dists: Input knn indices(n, k)
 * @param n: Number of rows
 * @param k: Number of n_neighbors
 * @param out: Output COO Matrix class
 * @param stream: Input cuda stream
 * @param d_alloc device allocator for temporary buffers
 */
<<<<<<< HEAD
template <typename math_t, typename Lambda, typename value_idx = int,
          int TPB_X = 32, int TPB_Y = 32>
void from_knn_symmetrize_matrix(const long *restrict knn_indices,
                                const math_t *restrict knn_dists, const int n,
                                const int k, COO<math_t, value_idx> *out,
=======
template <typename value_idx, typename value_t, int TPB_X = 32, int TPB_Y = 32>
void from_knn_symmetrize_matrix(const value_idx *restrict knn_indices,
                                const value_t *restrict knn_dists,
                                const value_idx n, const int k,
                                COO<value_t, value_idx> *out,
>>>>>>> 416e85de
                                cudaStream_t stream,
                                std::shared_ptr<deviceAllocator> d_alloc,
                                Lambda op) {
  // (1) Find how much space needed in each row
  // We look through all datapoints and increment the count for each row.
  const dim3 threadsPerBlock(TPB_X, TPB_Y);
  const dim3 numBlocks(raft::ceildiv(n, (value_idx)TPB_X),
                       raft::ceildiv(k, TPB_Y));

  // Notice n+1 since we can reuse these arrays for transpose_edges, original_edges in step (4)
  device_buffer<value_idx> row_sizes(d_alloc, stream, n);
  CUDA_CHECK(
    cudaMemsetAsync(row_sizes.data(), 0, sizeof(value_idx) * n, stream));

  device_buffer<value_idx> row_sizes2(d_alloc, stream, n);
  CUDA_CHECK(
    cudaMemsetAsync(row_sizes2.data(), 0, sizeof(value_idx) * n, stream));

  symmetric_find_size<<<numBlocks, threadsPerBlock, 0, stream>>>(
    knn_dists, knn_indices, n, k, row_sizes.data(), row_sizes2.data());
  CUDA_CHECK(cudaPeekAtLastError());

  reduce_find_size<<<raft::ceildiv(n, (value_idx)1024), 1024, 0, stream>>>(
    n, k, row_sizes.data(), row_sizes2.data());
  CUDA_CHECK(cudaPeekAtLastError());

  // (2) Compute final space needed (n*k + sum(row_sizes)) == 2*n*k
  // Notice we don't do any merging and leave the result as 2*NNZ
  const auto NNZ = 2 * n * k;

  // (3) Allocate new space
  out->allocate(NNZ, n, n, true, stream);

  // (4) Prepare edges for each new row
  // This mirrors CSR matrix's row Pointer, were maximum bounds for each row
  // are calculated as the cumulative rolling sum of the previous rows.
  // Notice reusing old row_sizes2 memory
<<<<<<< HEAD
  int *edges = row_sizes2.data();
=======
  value_idx *edges = row_sizes2.data();
>>>>>>> 416e85de
  thrust::device_ptr<value_idx> __edges = thrust::device_pointer_cast(edges);
  thrust::device_ptr<value_idx> __row_sizes =
    thrust::device_pointer_cast(row_sizes.data());

  // Rolling cumulative sum
  thrust::exclusive_scan(thrust::cuda::par.on(stream), __row_sizes,
                         __row_sizes + n, __edges);

  // (5) Perform final data + data.T operation in tandem with memcpying
  symmetric_sum<<<numBlocks, threadsPerBlock, 0, stream>>>(
    edges, knn_dists, knn_indices, out->vals(), out->cols(), out->rows(), n, k,
    op);
  CUDA_CHECK(cudaPeekAtLastError());
}

};  // namespace Sparse
};  // namespace MLCommon<|MERGE_RESOLUTION|>--- conflicted
+++ resolved
@@ -940,20 +940,6 @@
  * @param n: Number of rows
  * @param k: Number of n_neighbors
  */
-<<<<<<< HEAD
-template <typename math_t, typename value_idx = int, typename Lambda>
-__global__ static void symmetric_sum(
-  value_idx *restrict edges, const math_t *restrict data,
-  const long *restrict indices, math_t *restrict VAL, value_idx *restrict COL,
-  value_idx *restrict ROW, const int n, const int k, Lambda op) {
-  const int row = blockIdx.x * blockDim.x + threadIdx.x;  // for every row
-  const int j = blockIdx.y * blockDim.y + threadIdx.y;  // for every item in row
-  if (row >= n || j >= k) return;
-
-  const value_idx col = indices[row * k + j];
-  const value_idx original = op(&edges[row], 1);
-  const value_idx transpose = op(&edges[col], 1);
-=======
 template <typename value_idx, typename value_t>
 __global__ static void symmetric_sum(value_idx *restrict edges,
                                      const value_t *restrict data,
@@ -970,7 +956,6 @@
   const auto col = indices[row * k + j];
   const auto original = atomicAdd(&edges[row], (value_idx)1);
   const auto transpose = atomicAdd(&edges[col], (value_idx)1);
->>>>>>> 416e85de
 
   VAL[transpose] = VAL[original] = data[row * k + j];
   // Notice swapped ROW, COL since transpose
@@ -999,22 +984,13 @@
  * @param stream: Input cuda stream
  * @param d_alloc device allocator for temporary buffers
  */
-<<<<<<< HEAD
-template <typename math_t, typename Lambda, typename value_idx = int,
-          int TPB_X = 32, int TPB_Y = 32>
-void from_knn_symmetrize_matrix(const long *restrict knn_indices,
-                                const math_t *restrict knn_dists, const int n,
-                                const int k, COO<math_t, value_idx> *out,
-=======
 template <typename value_idx, typename value_t, int TPB_X = 32, int TPB_Y = 32>
 void from_knn_symmetrize_matrix(const value_idx *restrict knn_indices,
                                 const value_t *restrict knn_dists,
                                 const value_idx n, const int k,
                                 COO<value_t, value_idx> *out,
->>>>>>> 416e85de
                                 cudaStream_t stream,
-                                std::shared_ptr<deviceAllocator> d_alloc,
-                                Lambda op) {
+                                std::shared_ptr<deviceAllocator> d_alloc) {
   // (1) Find how much space needed in each row
   // We look through all datapoints and increment the count for each row.
   const dim3 threadsPerBlock(TPB_X, TPB_Y);
@@ -1049,11 +1025,7 @@
   // This mirrors CSR matrix's row Pointer, were maximum bounds for each row
   // are calculated as the cumulative rolling sum of the previous rows.
   // Notice reusing old row_sizes2 memory
-<<<<<<< HEAD
-  int *edges = row_sizes2.data();
-=======
   value_idx *edges = row_sizes2.data();
->>>>>>> 416e85de
   thrust::device_ptr<value_idx> __edges = thrust::device_pointer_cast(edges);
   thrust::device_ptr<value_idx> __row_sizes =
     thrust::device_pointer_cast(row_sizes.data());
@@ -1064,8 +1036,7 @@
 
   // (5) Perform final data + data.T operation in tandem with memcpying
   symmetric_sum<<<numBlocks, threadsPerBlock, 0, stream>>>(
-    edges, knn_dists, knn_indices, out->vals(), out->cols(), out->rows(), n, k,
-    op);
+    edges, knn_dists, knn_indices, out->vals(), out->cols(), out->rows(), n, k);
   CUDA_CHECK(cudaPeekAtLastError());
 }
 
