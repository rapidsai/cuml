--- conflicted
+++ resolved
@@ -27,13 +27,8 @@
 #include <thrust/scan.h>
 
 #include <cuda_runtime.h>
-<<<<<<< HEAD
-=======
-#include <raft/cudart_utils.h>
-#include <raft/cuda_utils.cuh>
 #include <raft/device_atomics.cuh>
 
->>>>>>> ecd508c4
 #include <iostream>
 #define restrict __restrict__
 
@@ -260,736 +255,5 @@
   }
 };
 
-<<<<<<< HEAD
 };  // namespace sparse
-};  // namespace raft
-=======
-/**
- * @brief Sorts the arrays that comprise the coo matrix
- * by row.
- *
- * @param m number of rows in coo matrix
- * @param n number of cols in coo matrix
- * @param nnz number of non-zeros
- * @param rows rows array from coo matrix
- * @param cols cols array from coo matrix
- * @param vals vals array from coo matrix
- * @param d_alloc device allocator for temporary buffers
- * @param stream: cuda stream to use
- */
-template <typename T>
-void coo_sort(int m, int n, int nnz, int *rows, int *cols, T *vals,
-              std::shared_ptr<deviceAllocator> d_alloc, cudaStream_t stream) {
-  cusparseHandle_t handle = NULL;
-
-  size_t pBufferSizeInBytes = 0;
-
-  CUSPARSE_CHECK(cusparseCreate(&handle));
-  CUSPARSE_CHECK(cusparseSetStream(handle, stream));
-  CUSPARSE_CHECK(cusparseXcoosort_bufferSizeExt(handle, m, n, nnz, rows, cols,
-                                                &pBufferSizeInBytes));
-
-  device_buffer<int> d_P(d_alloc, stream, nnz);
-  device_buffer<char> pBuffer(d_alloc, stream, pBufferSizeInBytes);
-
-  CUSPARSE_CHECK(cusparseCreateIdentityPermutation(handle, nnz, d_P.data()));
-
-  CUSPARSE_CHECK(cusparseXcoosortByRow(handle, m, n, nnz, rows, cols,
-                                       d_P.data(), pBuffer.data()));
-
-  device_buffer<T> vals_sorted(d_alloc, stream, nnz);
-
-  CUSPARSE_CHECK(raft::sparse::cusparsegthr<T>(
-    handle, nnz, vals, vals_sorted.data(), d_P.data(), stream));
-
-  CUDA_CHECK(cudaStreamSynchronize(stream));
-
-  raft::copy(vals, vals_sorted.data(), nnz, stream);
-
-  CUSPARSE_CHECK(cusparseDestroy(handle));
-}
-
-/**
- * @brief Sort the underlying COO arrays by row
- * @tparam T: the type name of the underlying value array
- * @param in: COO to sort by row
- * @param d_alloc device allocator for temporary buffers
- * @param stream: the cuda stream to use
- */
-template <typename T>
-void coo_sort(COO<T> *const in, std::shared_ptr<deviceAllocator> d_alloc,
-              cudaStream_t stream) {
-  coo_sort<T>(in->n_rows, in->n_cols, in->nnz, in->rows(), in->cols(),
-              in->vals(), d_alloc, stream);
-}
-
-template <int TPB_X, typename T>
-__global__ void coo_remove_zeros_kernel(const int *rows, const int *cols,
-                                        const T *vals, int nnz, int *crows,
-                                        int *ccols, T *cvals, int *ex_scan,
-                                        int *cur_ex_scan, int m) {
-  int row = (blockIdx.x * TPB_X) + threadIdx.x;
-
-  if (row < m) {
-    int start = cur_ex_scan[row];
-    int stop = MLCommon::Sparse::get_stop_idx(row, m, nnz, cur_ex_scan);
-    int cur_out_idx = ex_scan[row];
-
-    for (int idx = start; idx < stop; idx++) {
-      if (vals[idx] != 0.0) {
-        crows[cur_out_idx] = rows[idx];
-        ccols[cur_out_idx] = cols[idx];
-        cvals[cur_out_idx] = vals[idx];
-        ++cur_out_idx;
-      }
-    }
-  }
-}
-
-template <int TPB_X, typename T>
-__global__ void coo_remove_scalar_kernel(const int *rows, const int *cols,
-                                         const T *vals, int nnz, int *crows,
-                                         int *ccols, T *cvals, int *ex_scan,
-                                         int *cur_ex_scan, int m, T scalar) {
-  int row = (blockIdx.x * TPB_X) + threadIdx.x;
-
-  if (row < m) {
-    int start = cur_ex_scan[row];
-    int stop = MLCommon::Sparse::get_stop_idx(row, m, nnz, cur_ex_scan);
-    int cur_out_idx = ex_scan[row];
-
-    for (int idx = start; idx < stop; idx++) {
-      if (vals[idx] != scalar) {
-        crows[cur_out_idx] = rows[idx];
-        ccols[cur_out_idx] = cols[idx];
-        cvals[cur_out_idx] = vals[idx];
-        ++cur_out_idx;
-      }
-    }
-  }
-}
-
-/**
- * @brief Count all the rows in the coo row array and place them in the
- * results matrix, indexed by row.
- *
- * @tparam TPB_X: number of threads to use per block
- * @param rows the rows array of the coo matrix
- * @param nnz the size of the rows array
- * @param results array to place results
- */
-template <int TPB_X>
-__global__ void coo_row_count_kernel(const int *rows, int nnz, int *results) {
-  int row = (blockIdx.x * TPB_X) + threadIdx.x;
-  if (row < nnz) {
-    raft::myAtomicAdd(results + rows[row], 1);
-  }
-}
-
-/**
- * @brief Count the number of values for each row
- * @tparam TPB_X: number of threads to use per block
- * @param rows: rows array of the COO matrix
- * @param nnz: size of the rows array
- * @param results: output result array
- * @param stream: cuda stream to use
- */
-template <int TPB_X>
-void coo_row_count(const int *rows, int nnz, int *results,
-                   cudaStream_t stream) {
-  dim3 grid_rc(raft::ceildiv(nnz, TPB_X), 1, 1);
-  dim3 blk_rc(TPB_X, 1, 1);
-
-  coo_row_count_kernel<TPB_X>
-    <<<grid_rc, blk_rc, 0, stream>>>(rows, nnz, results);
-  CUDA_CHECK(cudaGetLastError());
-}
-
-/**
- * @brief Count the number of values for each row
- * @tparam TPB_X: number of threads to use per block
- * @tparam T: type name of underlying values array
- * @param in: input COO object for counting rows
- * @param results: output array with row counts (size=in->n_rows)
- * @param stream: cuda stream to use
- */
-template <int TPB_X, typename T>
-void coo_row_count(COO<T> *in, int *results, cudaStream_t stream) {
-  dim3 grid_rc(raft::ceildiv(in->nnz, TPB_X), 1, 1);
-  dim3 blk_rc(TPB_X, 1, 1);
-
-  coo_row_count_kernel<TPB_X>
-    <<<grid_rc, blk_rc, 0, stream>>>(in->rows(), in->nnz, results);
-  CUDA_CHECK(cudaGetLastError());
-}
-
-template <int TPB_X, typename T>
-__global__ void coo_row_count_nz_kernel(const int *rows, const T *vals, int nnz,
-                                        int *results) {
-  int row = (blockIdx.x * TPB_X) + threadIdx.x;
-  if (row < nnz && vals[row] != 0.0) {
-    raft::myAtomicAdd(results + rows[row], 1);
-  }
-}
-
-template <int TPB_X, typename T>
-__global__ void coo_row_count_scalar_kernel(const int *rows, const T *vals,
-                                            int nnz, T scalar, int *results) {
-  int row = (blockIdx.x * TPB_X) + threadIdx.x;
-  if (row < nnz && vals[row] != scalar) {
-    raft::myAtomicAdd(results + rows[row], 1);
-  }
-}
-
-/**
- * @brief Count the number of values for each row matching a particular scalar
- * @tparam TPB_X: number of threads to use per block
- * @tparam T: the type name of the underlying value arrays
- * @param in: Input COO array
- * @param scalar: scalar to match for counting rows
- * @param results: output row counts
- * @param stream: cuda stream to use
- */
-template <int TPB_X, typename T>
-void coo_row_count_scalar(COO<T> *in, T scalar, int *results,
-                          cudaStream_t stream) {
-  dim3 grid_rc(raft::ceildiv(in->nnz, TPB_X), 1, 1);
-  dim3 blk_rc(TPB_X, 1, 1);
-
-  coo_row_count_scalar_kernel<TPB_X, T><<<grid_rc, blk_rc, 0, stream>>>(
-    in->rows(), in->vals(), in->nnz, scalar, results);
-  CUDA_CHECK(cudaGetLastError());
-}
-
-/**
- * @brief Count the number of values for each row matching a particular scalar
- * @tparam TPB_X: number of threads to use per block
- * @tparam T: the type name of the underlying value arrays
- * @param rows: Input COO row array
- * @param vals: Input COO val arrays
- * @param nnz: size of input COO arrays
- * @param scalar: scalar to match for counting rows
- * @param results: output row counts
- * @param stream: cuda stream to use
- */
-template <int TPB_X, typename T>
-void coo_row_count_scalar(const int *rows, const T *vals, int nnz, T scalar,
-                          int *results, cudaStream_t stream = 0) {
-  dim3 grid_rc(raft::ceildiv(nnz, TPB_X), 1, 1);
-  dim3 blk_rc(TPB_X, 1, 1);
-
-  coo_row_count_scalar_kernel<TPB_X, T>
-    <<<grid_rc, blk_rc, 0, stream>>>(rows, vals, nnz, scalar, results);
-  CUDA_CHECK(cudaGetLastError());
-}
-
-/**
- * @brief Count the number of nonzeros for each row
- * @tparam TPB_X: number of threads to use per block
- * @tparam T: the type name of the underlying value arrays
- * @param rows: Input COO row array
- * @param vals: Input COO val arrays
- * @param nnz: size of input COO arrays
- * @param results: output row counts
- * @param stream: cuda stream to use
- */
-template <int TPB_X, typename T>
-void coo_row_count_nz(const int *rows, const T *vals, int nnz, int *results,
-                      cudaStream_t stream) {
-  dim3 grid_rc(raft::ceildiv(nnz, TPB_X), 1, 1);
-  dim3 blk_rc(TPB_X, 1, 1);
-
-  coo_row_count_nz_kernel<TPB_X, T>
-    <<<grid_rc, blk_rc, 0, stream>>>(rows, vals, nnz, results);
-  CUDA_CHECK(cudaGetLastError());
-}
-
-/**
- * @brief Count the number of nonzero values for each row
- * @tparam TPB_X: number of threads to use per block
- * @tparam T: the type name of the underlying value arrays
- * @param in: Input COO array
- * @param results: output row counts
- * @param stream: cuda stream to use
- */
-template <int TPB_X, typename T>
-void coo_row_count_nz(COO<T> *in, int *results, cudaStream_t stream) {
-  dim3 grid_rc(raft::ceildiv(in->nnz, TPB_X), 1, 1);
-  dim3 blk_rc(TPB_X, 1, 1);
-
-  coo_row_count_nz_kernel<TPB_X, T>
-    <<<grid_rc, blk_rc, 0, stream>>>(in->rows(), in->vals(), in->nnz, results);
-  CUDA_CHECK(cudaGetLastError());
-}
-
-/**
- * @brief Removes the values matching a particular scalar from a COO formatted sparse matrix.
- *
- * @param rows: input array of rows (size n)
- * @param cols: input array of cols (size n)
- * @param vals: input array of vals (size n)
- * @param nnz: size of current rows/cols/vals arrays
- * @param crows: compressed array of rows
- * @param ccols: compressed array of cols
- * @param cvals: compressed array of vals
- * @param cnnz: array of non-zero counts per row
- * @param cur_cnnz array of counts per row
- * @param scalar: scalar to remove from arrays
- * @param n: number of rows in dense matrix
- * @param d_alloc device allocator for temporary buffers
- * @param stream: cuda stream to use
- */
-template <int TPB_X, typename T>
-void coo_remove_scalar(const int *rows, const int *cols, const T *vals, int nnz,
-                       int *crows, int *ccols, T *cvals, int *cnnz,
-                       int *cur_cnnz, T scalar, int n,
-                       std::shared_ptr<deviceAllocator> d_alloc,
-                       cudaStream_t stream) {
-  device_buffer<int> ex_scan(d_alloc, stream, n);
-  device_buffer<int> cur_ex_scan(d_alloc, stream, n);
-
-  CUDA_CHECK(cudaMemsetAsync(ex_scan.data(), 0, n * sizeof(int), stream));
-  CUDA_CHECK(cudaMemsetAsync(cur_ex_scan.data(), 0, n * sizeof(int), stream));
-
-  thrust::device_ptr<int> dev_cnnz = thrust::device_pointer_cast(cnnz);
-  thrust::device_ptr<int> dev_ex_scan =
-    thrust::device_pointer_cast(ex_scan.data());
-  thrust::exclusive_scan(thrust::cuda::par.on(stream), dev_cnnz, dev_cnnz + n,
-                         dev_ex_scan);
-  CUDA_CHECK(cudaPeekAtLastError());
-
-  thrust::device_ptr<int> dev_cur_cnnz = thrust::device_pointer_cast(cur_cnnz);
-  thrust::device_ptr<int> dev_cur_ex_scan =
-    thrust::device_pointer_cast(cur_ex_scan.data());
-  thrust::exclusive_scan(thrust::cuda::par.on(stream), dev_cur_cnnz,
-                         dev_cur_cnnz + n, dev_cur_ex_scan);
-  CUDA_CHECK(cudaPeekAtLastError());
-
-  dim3 grid(raft::ceildiv(n, TPB_X), 1, 1);
-  dim3 blk(TPB_X, 1, 1);
-
-  coo_remove_scalar_kernel<TPB_X><<<grid, blk, 0, stream>>>(
-    rows, cols, vals, nnz, crows, ccols, cvals, dev_ex_scan.get(),
-    dev_cur_ex_scan.get(), n, scalar);
-  CUDA_CHECK(cudaPeekAtLastError());
-}
-
-/**
- * @brief Removes the values matching a particular scalar from a COO formatted sparse matrix.
- *
- * @param in: input COO matrix
- * @param out: output COO matrix
- * @param scalar: scalar to remove from arrays
- * @param d_alloc device allocator for temporary buffers
- * @param stream: cuda stream to use
- */
-template <int TPB_X, typename T>
-void coo_remove_scalar(COO<T> *in, COO<T> *out, T scalar,
-                       std::shared_ptr<deviceAllocator> d_alloc,
-                       cudaStream_t stream) {
-  device_buffer<int> row_count_nz(d_alloc, stream, in->n_rows);
-  device_buffer<int> row_count(d_alloc, stream, in->n_rows);
-
-  CUDA_CHECK(
-    cudaMemsetAsync(row_count_nz.data(), 0, in->n_rows * sizeof(int), stream));
-  CUDA_CHECK(
-    cudaMemsetAsync(row_count.data(), 0, in->n_rows * sizeof(int), stream));
-
-  MLCommon::Sparse::coo_row_count<TPB_X>(in->rows(), in->nnz, row_count.data(),
-                                         stream);
-  CUDA_CHECK(cudaPeekAtLastError());
-
-  MLCommon::Sparse::coo_row_count_scalar<TPB_X>(
-    in->rows(), in->vals(), in->nnz, scalar, row_count_nz.data(), stream);
-  CUDA_CHECK(cudaPeekAtLastError());
-
-  thrust::device_ptr<int> d_row_count_nz =
-    thrust::device_pointer_cast(row_count_nz.data());
-  int out_nnz = thrust::reduce(thrust::cuda::par.on(stream), d_row_count_nz,
-                               d_row_count_nz + in->n_rows);
-
-  out->allocate(out_nnz, in->n_rows, in->n_cols, false, stream);
-
-  coo_remove_scalar<TPB_X, T>(in->rows(), in->cols(), in->vals(), in->nnz,
-                              out->rows(), out->cols(), out->vals(),
-                              row_count_nz.data(), row_count.data(), scalar,
-                              in->n_rows, d_alloc, stream);
-  CUDA_CHECK(cudaPeekAtLastError());
-}
-
-/**
- * @brief Removes zeros from a COO formatted sparse matrix.
- *
- * @param in: input COO matrix
- * @param out: output COO matrix
- * @param d_alloc device allocator for temporary buffers
- * @param stream: cuda stream to use
- */
-template <int TPB_X, typename T>
-void coo_remove_zeros(COO<T> *in, COO<T> *out,
-                      std::shared_ptr<deviceAllocator> d_alloc,
-                      cudaStream_t stream) {
-  coo_remove_scalar<TPB_X, T>(in, out, T(0.0), d_alloc, stream);
-}
-
-template <int TPB_X, typename T>
-__global__ void from_knn_graph_kernel(const long *knn_indices,
-                                      const T *knn_dists, int m, int k,
-                                      int *rows, int *cols, T *vals) {
-  int row = (blockIdx.x * TPB_X) + threadIdx.x;
-  if (row < m) {
-    for (int i = 0; i < k; i++) {
-      rows[row * k + i] = row;
-      cols[row * k + i] = knn_indices[row * k + i];
-      vals[row * k + i] = knn_dists[row * k + i];
-    }
-  }
-}
-
-/**
- * @brief Converts a knn graph, defined by index and distance matrices,
- * into COO format.
- *
- * @param knn_indices: knn index array
- * @param knn_dists: knn distance array
- * @param m: number of vertices in graph
- * @param k: number of nearest neighbors
- * @param rows: output COO row array
- * @param cols: output COO col array
- * @param vals: output COO val array
- */
-template <typename T>
-void from_knn(const long *knn_indices, const T *knn_dists, int m, int k,
-              int *rows, int *cols, T *vals) {
-  dim3 grid(raft::ceildiv(m, 32), 1, 1);
-  dim3 blk(32, 1, 1);
-  from_knn_graph_kernel<32, T>
-    <<<grid, blk>>>(knn_indices, knn_dists, m, k, rows, cols, vals);
-  CUDA_CHECK(cudaGetLastError());
-}
-
-/**
- * Converts a knn graph, defined by index and distance matrices,
- * into COO format.
- * @param knn_indices: KNN index array (size m * k)
- * @param knn_dists: KNN dist array (size m * k)
- * @param m: number of vertices in graph
- * @param k: number of nearest neighbors
- * @param out: The output COO graph from the KNN matrices
- * @param stream: CUDA stream to use
- */
-template <typename T>
-void from_knn(const long *knn_indices, const T *knn_dists, int m, int k,
-              COO<T> *out, cudaStream_t stream) {
-  out->allocate(m * k, m, m, true, stream);
-
-  from_knn(knn_indices, knn_dists, m, k, out->rows(), out->cols(), out->vals());
-}
-
-/**
- * @brief Generate the row indices array for a sorted COO matrix
- *
- * @param rows: COO rows array
- * @param nnz: size of COO rows array
- * @param row_ind: output row indices array
- * @param m: number of rows in dense matrix
- * @param d_alloc device allocator for temporary buffers
- * @param stream: cuda stream to use
- */
-template <typename T>
-void sorted_coo_to_csr(const T *rows, int nnz, T *row_ind, int m,
-                       std::shared_ptr<deviceAllocator> d_alloc,
-                       cudaStream_t stream) {
-  device_buffer<T> row_counts(d_alloc, stream, m);
-
-  CUDA_CHECK(cudaMemsetAsync(row_counts.data(), 0, m * sizeof(T), stream));
-
-  coo_row_count<32>(rows, nnz, row_counts.data(), stream);
-
-  // create csr compressed row index from row counts
-  thrust::device_ptr<T> row_counts_d =
-    thrust::device_pointer_cast(row_counts.data());
-  thrust::device_ptr<T> c_ind_d = thrust::device_pointer_cast(row_ind);
-  exclusive_scan(thrust::cuda::par.on(stream), row_counts_d, row_counts_d + m,
-                 c_ind_d);
-}
-
-/**
- * @brief Generate the row indices array for a sorted COO matrix
- *
- * @param coo: Input COO matrix
- * @param row_ind: output row indices array
- * @param d_alloc device allocator for temporary buffers
- * @param stream: cuda stream to use
- */
-template <typename T>
-void sorted_coo_to_csr(COO<T> *coo, int *row_ind,
-                       std::shared_ptr<deviceAllocator> d_alloc,
-                       cudaStream_t stream) {
-  sorted_coo_to_csr(coo->rows(), coo->nnz, row_ind, coo->n_rows, d_alloc,
-                    stream);
-}
-
-template <int TPB_X, typename T, typename Lambda>
-__global__ void coo_symmetrize_kernel(int *row_ind, int *rows, int *cols,
-                                      T *vals, int *orows, int *ocols, T *ovals,
-                                      int n, int cnnz, Lambda reduction_op) {
-  int row = (blockIdx.x * TPB_X) + threadIdx.x;
-
-  if (row < n) {
-    int start_idx = row_ind[row];  // each thread processes one row
-    int stop_idx = MLCommon::Sparse::get_stop_idx(row, n, cnnz, row_ind);
-
-    int row_nnz = 0;
-    int out_start_idx = start_idx * 2;
-
-    for (int idx = 0; idx < stop_idx - start_idx; idx++) {
-      int cur_row = rows[idx + start_idx];
-      int cur_col = cols[idx + start_idx];
-      T cur_val = vals[idx + start_idx];
-
-      int lookup_row = cur_col;
-      int t_start = row_ind[lookup_row];  // Start at
-      int t_stop = MLCommon::Sparse::get_stop_idx(lookup_row, n, cnnz, row_ind);
-
-      T transpose = 0.0;
-
-      bool found_match = false;
-      for (int t_idx = t_start; t_idx < t_stop; t_idx++) {
-        // If we find a match, let's get out of the loop. We won't
-        // need to modify the transposed value, since that will be
-        // done in a different thread.
-        if (cols[t_idx] == cur_row && rows[t_idx] == cur_col) {
-          // If it exists already, set transposed value to existing value
-          transpose = vals[t_idx];
-          found_match = true;
-          break;
-        }
-      }
-
-      // Custom reduction op on value and its transpose, which enables
-      // specialized weighting.
-      // If only simple X+X.T is desired, this op can just sum
-      // the two values.
-      T res = reduction_op(cur_row, cur_col, cur_val, transpose);
-
-      // if we didn't find an exact match, we need to add
-      // the computed res into our current matrix to guarantee
-      // symmetry.
-      // Note that if we did find a match, we don't need to
-      // compute `res` on it here because it will be computed
-      // in a different thread.
-      if (!found_match && vals[idx] != 0.0) {
-        orows[out_start_idx + row_nnz] = cur_col;
-        ocols[out_start_idx + row_nnz] = cur_row;
-        ovals[out_start_idx + row_nnz] = res;
-        ++row_nnz;
-      }
-
-      if (res != 0.0) {
-        orows[out_start_idx + row_nnz] = cur_row;
-        ocols[out_start_idx + row_nnz] = cur_col;
-        ovals[out_start_idx + row_nnz] = res;
-        ++row_nnz;
-      }
-    }
-  }
-}
-
-/**
- * @brief takes a COO matrix which may not be symmetric and symmetrizes
- * it, running a custom reduction function against the each value
- * and its transposed value.
- *
- * @param in: Input COO matrix
- * @param out: Output symmetrized COO matrix
- * @param reduction_op: a custom reduction function
- * @param d_alloc device allocator for temporary buffers
- * @param stream: cuda stream to use
- */
-template <int TPB_X, typename T, typename Lambda>
-void coo_symmetrize(COO<T> *in, COO<T> *out,
-                    Lambda reduction_op,  // two-argument reducer
-                    std::shared_ptr<deviceAllocator> d_alloc,
-                    cudaStream_t stream) {
-  dim3 grid(raft::ceildiv(in->n_rows, TPB_X), 1, 1);
-  dim3 blk(TPB_X, 1, 1);
-
-  ASSERT(!out->validate_mem(), "Expecting unallocated COO for output");
-
-  device_buffer<int> in_row_ind(d_alloc, stream, in->n_rows);
-
-  sorted_coo_to_csr(in, in_row_ind.data(), d_alloc, stream);
-
-  out->allocate(in->nnz * 2, in->n_rows, in->n_cols, true, stream);
-
-  coo_symmetrize_kernel<TPB_X, T><<<grid, blk, 0, stream>>>(
-    in_row_ind.data(), in->rows(), in->cols(), in->vals(), out->rows(),
-    out->cols(), out->vals(), in->n_rows, in->nnz, reduction_op);
-  CUDA_CHECK(cudaPeekAtLastError());
-}
-
-/**
- * @brief Find how much space needed in each row.
- * We look through all datapoints and increment the count for each row.
- *
- * @param data: Input knn distances(n, k)
- * @param indices: Input knn indices(n, k)
- * @param n: Number of rows
- * @param k: Number of n_neighbors
- * @param row_sizes: Input empty row sum 1 array(n)
- * @param row_sizes2: Input empty row sum 2 array(n) for faster reduction
- */
-template <typename value_idx, typename value_t>
-__global__ static void symmetric_find_size(const value_t *restrict data,
-                                           const value_idx *restrict indices,
-                                           const value_idx n, const int k,
-                                           value_idx *restrict row_sizes,
-                                           value_idx *restrict row_sizes2) {
-  const auto row = blockIdx.x * blockDim.x + threadIdx.x;  // for every row
-  const auto j =
-    blockIdx.y * blockDim.y + threadIdx.y;  // for every item in row
-  if (row >= n || j >= k) return;
-
-  const auto col = indices[row * k + j];
-  if (j % 2)
-    atomicAdd(&row_sizes[col], (value_idx)1);
-  else
-    atomicAdd(&row_sizes2[col], (value_idx)1);
-}
-
-/**
- * @brief Reduce sum(row_sizes) + k
- * Reduction for symmetric_find_size kernel. Allows algo to be faster.
- *
- * @param n: Number of rows
- * @param k: Number of n_neighbors
- * @param row_sizes: Input row sum 1 array(n)
- * @param row_sizes2: Input row sum 2 array(n) for faster reduction
- */
-template <typename value_idx>
-__global__ static void reduce_find_size(const value_idx n, const int k,
-                                        value_idx *restrict row_sizes,
-                                        const value_idx *restrict row_sizes2) {
-  const auto i = (blockIdx.x * blockDim.x) + threadIdx.x;
-  if (i >= n) return;
-  row_sizes[i] += (row_sizes2[i] + k);
-}
-
-/**
- * @brief Perform data + data.T operation.
- * Can only run once row_sizes from the CSR matrix of data + data.T has been
- * determined.
- *
- * @param edges: Input row sum array(n) after reduction
- * @param data: Input knn distances(n, k)
- * @param indices: Input knn indices(n, k)
- * @param VAL: Output values for data + data.T
- * @param COL: Output column indices for data + data.T
- * @param ROW: Output row indices for data + data.T
- * @param n: Number of rows
- * @param k: Number of n_neighbors
- */
-template <typename value_idx, typename value_t>
-__global__ static void symmetric_sum(value_idx *restrict edges,
-                                     const value_t *restrict data,
-                                     const value_idx *restrict indices,
-                                     value_t *restrict VAL,
-                                     value_idx *restrict COL,
-                                     value_idx *restrict ROW, const value_idx n,
-                                     const int k) {
-  const auto row = blockIdx.x * blockDim.x + threadIdx.x;  // for every row
-  const auto j =
-    blockIdx.y * blockDim.y + threadIdx.y;  // for every item in row
-  if (row >= n || j >= k) return;
-
-  const auto col = indices[row * k + j];
-  const auto original = atomicAdd(&edges[row], (value_idx)1);
-  const auto transpose = atomicAdd(&edges[col], (value_idx)1);
-
-  VAL[transpose] = VAL[original] = data[row * k + j];
-  // Notice swapped ROW, COL since transpose
-  ROW[original] = row;
-  COL[original] = col;
-
-  ROW[transpose] = col;
-  COL[transpose] = row;
-}
-
-/**
- * @brief Perform data + data.T on raw KNN data.
- * The following steps are invoked:
- * (1) Find how much space needed in each row
- * (2) Compute final space needed (n*k + sum(row_sizes)) == 2*n*k
- * (3) Allocate new space
- * (4) Prepare edges for each new row
- * (5) Perform final data + data.T operation
- * (6) Return summed up VAL, COL, ROW
- *
- * @param knn_indices: Input knn distances(n, k)
- * @param knn_dists: Input knn indices(n, k)
- * @param n: Number of rows
- * @param k: Number of n_neighbors
- * @param out: Output COO Matrix class
- * @param stream: Input cuda stream
- * @param d_alloc device allocator for temporary buffers
- */
-template <typename value_idx, typename value_t, int TPB_X = 32, int TPB_Y = 32>
-void from_knn_symmetrize_matrix(const value_idx *restrict knn_indices,
-                                const value_t *restrict knn_dists,
-                                const value_idx n, const int k,
-                                COO<value_t, value_idx> *out,
-                                cudaStream_t stream,
-                                std::shared_ptr<deviceAllocator> d_alloc) {
-  // (1) Find how much space needed in each row
-  // We look through all datapoints and increment the count for each row.
-  const dim3 threadsPerBlock(TPB_X, TPB_Y);
-  const dim3 numBlocks(raft::ceildiv(n, (value_idx)TPB_X),
-                       raft::ceildiv(k, TPB_Y));
-
-  // Notice n+1 since we can reuse these arrays for transpose_edges, original_edges in step (4)
-  device_buffer<value_idx> row_sizes(d_alloc, stream, n);
-  CUDA_CHECK(
-    cudaMemsetAsync(row_sizes.data(), 0, sizeof(value_idx) * n, stream));
-
-  device_buffer<value_idx> row_sizes2(d_alloc, stream, n);
-  CUDA_CHECK(
-    cudaMemsetAsync(row_sizes2.data(), 0, sizeof(value_idx) * n, stream));
-
-  symmetric_find_size<<<numBlocks, threadsPerBlock, 0, stream>>>(
-    knn_dists, knn_indices, n, k, row_sizes.data(), row_sizes2.data());
-  CUDA_CHECK(cudaPeekAtLastError());
-
-  reduce_find_size<<<raft::ceildiv(n, (value_idx)1024), 1024, 0, stream>>>(
-    n, k, row_sizes.data(), row_sizes2.data());
-  CUDA_CHECK(cudaPeekAtLastError());
-
-  // (2) Compute final space needed (n*k + sum(row_sizes)) == 2*n*k
-  // Notice we don't do any merging and leave the result as 2*NNZ
-  const auto NNZ = 2 * n * k;
-
-  // (3) Allocate new space
-  out->allocate(NNZ, n, n, true, stream);
-
-  // (4) Prepare edges for each new row
-  // This mirrors CSR matrix's row Pointer, were maximum bounds for each row
-  // are calculated as the cumulative rolling sum of the previous rows.
-  // Notice reusing old row_sizes2 memory
-  value_idx *edges = row_sizes2.data();
-  thrust::device_ptr<value_idx> __edges = thrust::device_pointer_cast(edges);
-  thrust::device_ptr<value_idx> __row_sizes =
-    thrust::device_pointer_cast(row_sizes.data());
-
-  // Rolling cumulative sum
-  thrust::exclusive_scan(thrust::cuda::par.on(stream), __row_sizes,
-                         __row_sizes + n, __edges);
-
-  // (5) Perform final data + data.T operation in tandem with memcpying
-  symmetric_sum<<<numBlocks, threadsPerBlock, 0, stream>>>(
-    edges, knn_dists, knn_indices, out->vals(), out->cols(), out->rows(), n, k);
-  CUDA_CHECK(cudaPeekAtLastError());
-}
-
-};  // namespace Sparse
-};  // namespace MLCommon
->>>>>>> ecd508c4
+};  // namespace raft