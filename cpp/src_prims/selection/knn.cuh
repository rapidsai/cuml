/*
 * Copyright (c) 2019-2021, NVIDIA CORPORATION.
 *
 * Licensed under the Apache License, Version 2.0 (the "License");
 * you may not use this file except in compliance with the License.
 * You may obtain a copy of the License at
 *
 *     http://www.apache.org/licenses/LICENSE-2.0
 *
 * Unless required by applicable law or agreed to in writing, software
 * distributed under the License is distributed on an "AS IS" BASIS,
 * WITHOUT WARRANTIES OR CONDITIONS OF ANY KIND, either express or implied.
 * See the License for the specific language governing permissions and
 * limitations under the License.
 */

#pragma once

#include <raft/cudart_utils.h>
#include <raft/cuda_utils.cuh>

#include <distance/distance.cuh>
#include <label/classlabels.cuh>

#include <faiss/gpu/GpuDistance.h>
#include <faiss/gpu/GpuIndexFlat.h>
#include <faiss/gpu/GpuIndexIVFFlat.h>
#include <faiss/gpu/GpuIndexIVFPQ.h>
#include <faiss/gpu/GpuIndexIVFScalarQuantizer.h>
#include <faiss/gpu/GpuResources.h>
#include <faiss/gpu/StandardGpuResources.h>
#include <faiss/utils/Heap.h>
#include <faiss/gpu/utils/Limits.cuh>
#include <faiss/gpu/utils/Select.cuh>
#include <faiss/gpu/utils/Tensor.cuh>

#include <thrust/device_vector.h>
#include <thrust/iterator/transform_iterator.h>

#include <raft/linalg/distance_type.h>
#include "processing.cuh"

#include <selection/haversine_knn.cuh>

#include <cuml/common/cuml_allocator.hpp>
#include <cuml/common/device_buffer.hpp>
#include <cuml/neighbors/knn.hpp>

#include <iostream>
#include <set>

namespace MLCommon {
namespace Selection {

template <bool precomp_lbls, typename T>
inline __device__ T get_lbls(const T *labels, const int64_t *knn_indices,
                             int64_t idx) {
  if (precomp_lbls) {
    return labels[idx];
  } else {
    int64_t neighbor_idx = knn_indices[idx];
    return labels[neighbor_idx];
  }
}

template <typename value_idx = int64_t, typename value_t = float, int warp_q,
          int thread_q, int tpb>
__global__ void knn_merge_parts_kernel(value_t *inK, value_idx *inV,
                                       value_t *outK, value_idx *outV,
                                       size_t n_samples, int n_parts,
                                       value_t initK, value_idx initV, int k,
                                       value_idx *translations) {
  constexpr int kNumWarps = tpb / faiss::gpu::kWarpSize;

  __shared__ value_t smemK[kNumWarps * warp_q];
  __shared__ value_idx smemV[kNumWarps * warp_q];

  /**
   * Uses shared memory
   */
  faiss::gpu::BlockSelect<value_t, value_idx, false,
                          faiss::gpu::Comparator<value_t>, warp_q, thread_q,
                          tpb>
    heap(initK, initV, smemK, smemV, k);

  // Grid is exactly sized to rows available
  int row = blockIdx.x;
  int total_k = k * n_parts;

  int i = threadIdx.x;

  // Get starting pointers for cols in current thread
  int part = i / k;
  size_t row_idx = (row * k) + (part * n_samples * k);

  int col = i % k;

  value_t *inKStart = inK + (row_idx + col);
  value_idx *inVStart = inV + (row_idx + col);

  int limit = faiss::gpu::utils::roundDown(total_k, faiss::gpu::kWarpSize);
  value_idx translation = 0;

  for (; i < limit; i += tpb) {
    translation = translations[part];
    heap.add(*inKStart, (*inVStart) + translation);

    part = (i + tpb) / k;
    row_idx = (row * k) + (part * n_samples * k);

    col = (i + tpb) % k;

    inKStart = inK + (row_idx + col);
    inVStart = inV + (row_idx + col);
  }

  // Handle last remainder fraction of a warp of elements
  if (i < total_k) {
    translation = translations[part];
    heap.addThreadQ(*inKStart, (*inVStart) + translation);
  }

  heap.reduce();

  for (int i = threadIdx.x; i < k; i += tpb) {
    outK[row * k + i] = smemK[i];
    outV[row * k + i] = smemV[i];
  }
}

template <typename value_idx = int64_t, typename value_t = float, int warp_q,
          int thread_q>
inline void knn_merge_parts_impl(value_t *inK, value_idx *inV, value_t *outK,
                                 value_idx *outV, size_t n_samples, int n_parts,
                                 int k, cudaStream_t stream,
                                 value_idx *translations) {
  auto grid = dim3(n_samples);

  constexpr int n_threads = (warp_q <= 1024) ? 128 : 64;
  auto block = dim3(n_threads);

  auto kInit = faiss::gpu::Limits<value_t>::getMax();
  auto vInit = -1;
  knn_merge_parts_kernel<value_idx, value_t, warp_q, thread_q, n_threads>
    <<<grid, block, 0, stream>>>(inK, inV, outK, outV, n_samples, n_parts,
                                 kInit, vInit, k, translations);
  CUDA_CHECK(cudaPeekAtLastError());
}

/**
 * @brief Merge knn distances and index matrix, which have been partitioned
 * by row, into a single matrix with only the k-nearest neighbors.
 *
 * @param inK partitioned knn distance matrix
 * @param inV partitioned knn index matrix
 * @param outK merged knn distance matrix
 * @param outV merged knn index matrix
 * @param n_samples number of samples per partition
 * @param n_parts number of partitions
 * @param k number of neighbors per partition (also number of merged neighbors)
 * @param stream CUDA stream to use
 * @param translations mapping of index offsets for each partition
 */
template <typename value_idx = int64_t, typename value_t = float>
inline void knn_merge_parts(value_t *inK, value_idx *inV, value_t *outK,
                            value_idx *outV, size_t n_samples, int n_parts,
                            int k, cudaStream_t stream,
                            value_idx *translations) {
  if (k == 1)
    knn_merge_parts_impl<value_idx, value_t, 1, 1>(
      inK, inV, outK, outV, n_samples, n_parts, k, stream, translations);
  else if (k <= 32)
    knn_merge_parts_impl<value_idx, value_t, 32, 2>(
      inK, inV, outK, outV, n_samples, n_parts, k, stream, translations);
  else if (k <= 64)
    knn_merge_parts_impl<value_idx, value_t, 64, 3>(
      inK, inV, outK, outV, n_samples, n_parts, k, stream, translations);
  else if (k <= 128)
    knn_merge_parts_impl<value_idx, value_t, 128, 3>(
      inK, inV, outK, outV, n_samples, n_parts, k, stream, translations);
  else if (k <= 256)
    knn_merge_parts_impl<value_idx, value_t, 256, 4>(
      inK, inV, outK, outV, n_samples, n_parts, k, stream, translations);
  else if (k <= 512)
    knn_merge_parts_impl<value_idx, value_t, 512, 8>(
      inK, inV, outK, outV, n_samples, n_parts, k, stream, translations);
  else if (k <= 1024)
    knn_merge_parts_impl<value_idx, value_t, 1024, 8>(
      inK, inV, outK, outV, n_samples, n_parts, k, stream, translations);
}

inline faiss::MetricType build_faiss_metric(
  raft::distance::DistanceType metric) {
  switch (metric) {
    case raft::distance::DistanceType::CosineExpanded:
      return faiss::MetricType::METRIC_INNER_PRODUCT;
    case raft::distance::DistanceType::CorrelationExpanded:
      return faiss::MetricType::METRIC_INNER_PRODUCT;
    case raft::distance::DistanceType::L2Expanded:
      return faiss::MetricType::METRIC_L2;
    case raft::distance::DistanceType::L2Unexpanded:
      return faiss::MetricType::METRIC_L2;
    case raft::distance::DistanceType::L2SqrtExpanded:
      return faiss::MetricType::METRIC_L2;
    case raft::distance::DistanceType::L2SqrtUnexpanded:
      return faiss::MetricType::METRIC_L2;
    case raft::distance::DistanceType::L1:
      return faiss::MetricType::METRIC_L1;
    case raft::distance::DistanceType::InnerProduct:
      return faiss::MetricType::METRIC_INNER_PRODUCT;
    case raft::distance::DistanceType::LpUnexpanded:
      return faiss::MetricType::METRIC_Lp;
    case raft::distance::DistanceType::Linf:
      return faiss::MetricType::METRIC_Linf;
    case raft::distance::DistanceType::Canberra:
      return faiss::MetricType::METRIC_Canberra;
    case raft::distance::DistanceType::BrayCurtis:
      return faiss::MetricType::METRIC_BrayCurtis;
    case raft::distance::DistanceType::JensenShannon:
      return faiss::MetricType::METRIC_JensenShannon;
    default:
      THROW("MetricType not supported: %d", metric);
  }
}

inline faiss::ScalarQuantizer::QuantizerType build_faiss_qtype(
  ML::QuantizerType qtype) {
  switch (qtype) {
    case ML::QuantizerType::QT_8bit:
      return faiss::ScalarQuantizer::QuantizerType::QT_8bit;
    case ML::QuantizerType::QT_8bit_uniform:
      return faiss::ScalarQuantizer::QuantizerType::QT_8bit_uniform;
    case ML::QuantizerType::QT_4bit_uniform:
      return faiss::ScalarQuantizer::QuantizerType::QT_4bit_uniform;
    case ML::QuantizerType::QT_fp16:
      return faiss::ScalarQuantizer::QuantizerType::QT_fp16;
    case ML::QuantizerType::QT_8bit_direct:
      return faiss::ScalarQuantizer::QuantizerType::QT_8bit_direct;
    case ML::QuantizerType::QT_6bit:
      return faiss::ScalarQuantizer::QuantizerType::QT_6bit;
    default:
      return (faiss::ScalarQuantizer::QuantizerType)qtype;
  }
}

template <typename IntType = int>
void approx_knn_ivfflat_build_index(ML::knnIndex *index, ML::IVFParam *params,
                                    IntType D,
                                    raft::distance::DistanceType metric,
                                    IntType n) {
  faiss::gpu::GpuIndexIVFFlatConfig config;
  config.device = index->device;
  faiss::MetricType faiss_metric = build_faiss_metric(metric);
  faiss::gpu::GpuIndexIVFFlat *faiss_index = new faiss::gpu::GpuIndexIVFFlat(
    index->gpu_res, D, params->nlist, faiss_metric, config);
  faiss_index->setNumProbes(params->nprobe);
  index->index = faiss_index;
}

template <typename IntType = int>
void approx_knn_ivfpq_build_index(ML::knnIndex *index, ML::IVFPQParam *params,
                                  IntType D,
                                  raft::distance::DistanceType metric,
                                  IntType n) {
  faiss::gpu::GpuIndexIVFPQConfig config;
  config.device = index->device;
  config.usePrecomputedTables = params->usePrecomputedTables;
  faiss::MetricType faiss_metric = build_faiss_metric(metric);
  faiss::gpu::GpuIndexIVFPQ *faiss_index =
    new faiss::gpu::GpuIndexIVFPQ(index->gpu_res, D, params->nlist, params->M,
                                  params->n_bits, faiss_metric, config);
  faiss_index->setNumProbes(params->nprobe);
  index->index = faiss_index;
}

template <typename IntType = int>
void approx_knn_ivfsq_build_index(ML::knnIndex *index, ML::IVFSQParam *params,
                                  IntType D,
                                  raft::distance::DistanceType metric,
                                  IntType n) {
  faiss::gpu::GpuIndexIVFScalarQuantizerConfig config;
  config.device = index->device;
  faiss::MetricType faiss_metric = build_faiss_metric(metric);
  faiss::ScalarQuantizer::QuantizerType faiss_qtype =
    build_faiss_qtype(params->qtype);
  faiss::gpu::GpuIndexIVFScalarQuantizer *faiss_index =
    new faiss::gpu::GpuIndexIVFScalarQuantizer(index->gpu_res, D, params->nlist,
                                               faiss_qtype, faiss_metric,
                                               params->encodeResidual);
  faiss_index->setNumProbes(params->nprobe);
  index->index = faiss_index;
}

template <typename IntType = int>
void approx_knn_build_index(ML::knnIndex *index, ML::knnIndexParam *params,
                            IntType D, raft::distance::DistanceType metric,
                            float metricArg, float *index_items, IntType n,
                            cudaStream_t userStream) {
  int device;
  CUDA_CHECK(cudaGetDevice(&device));

  faiss::gpu::StandardGpuResources *gpu_res =
    new faiss::gpu::StandardGpuResources();
  gpu_res->noTempMemory();
  gpu_res->setDefaultStream(device, userStream);
  index->gpu_res = gpu_res;
  index->device = device;
  index->index = nullptr;

  if (dynamic_cast<ML::IVFFlatParam *>(params)) {
    ML::IVFFlatParam *IVFFlat_param = dynamic_cast<ML::IVFFlatParam *>(params);
    approx_knn_ivfflat_build_index(index, IVFFlat_param, D, metric, n);
    std::vector<float> h_index_items(n * D);
    raft::update_host(h_index_items.data(), index_items, h_index_items.size(),
                      userStream);
    index->index->train(n, h_index_items.data());
    index->index->add(n, h_index_items.data());
    return;
  } else if (dynamic_cast<ML::IVFPQParam *>(params)) {
    ML::IVFPQParam *IVFPQ_param = dynamic_cast<ML::IVFPQParam *>(params);
    approx_knn_ivfpq_build_index(index, IVFPQ_param, D, metric, n);
  } else if (dynamic_cast<ML::IVFSQParam *>(params)) {
    ML::IVFSQParam *IVFSQ_param = dynamic_cast<ML::IVFSQParam *>(params);
    approx_knn_ivfsq_build_index(index, IVFSQ_param, D, metric, n);
  } else {
    ASSERT(index->index, "KNN index could not be initialized");
  }

  index->index->train(n, index_items);
  index->index->add(n, index_items);
}

template <typename IntType = int>
void approx_knn_search(ML::knnIndex *index, IntType n, const float *x,
                       IntType k, float *distances, int64_t *labels) {
  index->index->search(n, x, k, distances, labels);
}

/**
 * Search the kNN for the k-nearest neighbors of a set of query vectors
 * @param[in] input vector of device device memory array pointers to search
 * @param[in] sizes vector of memory sizes for each device array pointer in input
 * @param[in] D number of cols in input and search_items
 * @param[in] search_items set of vectors to query for neighbors
 * @param[in] n        number of items in search_items
 * @param[out] res_I    pointer to device memory for returning k nearest indices
 * @param[out] res_D    pointer to device memory for returning k nearest distances
 * @param[in] k        number of neighbors to query
 * @param[in] allocator the device memory allocator to use for temporary scratch memory
 * @param[in] userStream the main cuda stream to use
 * @param[in] internalStreams optional when n_params > 0, the index partitions can be
 *        queried in parallel using these streams. Note that n_int_streams also
 *        has to be > 0 for these to be used and their cardinality does not need
 *        to correspond to n_parts.
 * @param[in] n_int_streams size of internalStreams. When this is <= 0, only the
 *        user stream will be used.
 * @param[in] rowMajorIndex are the index arrays in row-major layout?
 * @param[in] rowMajorQuery are the query array in row-major layout?
 * @param[in] translations translation ids for indices when index rows represent
 *        non-contiguous partitions
 * @param[in] metric corresponds to the raft::distance::DistanceType enum (default is L2Expanded)
 * @param[in] metricArg metric argument to use. Corresponds to the p arg for lp norm
 */
template <typename IntType = int>
void brute_force_knn(std::vector<float *> &input, std::vector<int> &sizes,
                     IntType D, float *search_items, IntType n, int64_t *res_I,
                     float *res_D, IntType k,
                     std::shared_ptr<deviceAllocator> allocator,
                     cudaStream_t userStream,
                     cudaStream_t *internalStreams = nullptr,
                     int n_int_streams = 0, bool rowMajorIndex = true,
                     bool rowMajorQuery = true,
                     std::vector<int64_t> *translations = nullptr,
                     raft::distance::DistanceType metric =
                       raft::distance::DistanceType::L2Expanded,
                     float metricArg = 0) {
  ASSERT(input.size() == sizes.size(),
         "input and sizes vectors should be the same size");

  std::vector<int64_t> *id_ranges;
  if (translations == nullptr) {
    // If we don't have explicit translations
    // for offsets of the indices, build them
    // from the local partitions
    id_ranges = new std::vector<int64_t>();
    int64_t total_n = 0;
    for (int i = 0; i < input.size(); i++) {
      id_ranges->push_back(total_n);
      total_n += sizes[i];
    }
  } else {
    // otherwise, use the given translations
    id_ranges = translations;
  }

  // perform preprocessing
  std::unique_ptr<MetricProcessor<float>> query_metric_processor =
    create_processor<float>(metric, n, D, k, rowMajorQuery, userStream,
                            allocator);
  query_metric_processor->preprocess(search_items);

  std::vector<std::unique_ptr<MetricProcessor<float>>> metric_processors(
    input.size());
  for (int i = 0; i < input.size(); i++) {
    metric_processors[i] = create_processor<float>(
      metric, sizes[i], D, k, rowMajorQuery, userStream, allocator);
    metric_processors[i]->preprocess(input[i]);
  }

  int device;
  CUDA_CHECK(cudaGetDevice(&device));

  device_buffer<int64_t> trans(allocator, userStream, id_ranges->size());
  raft::update_device(trans.data(), id_ranges->data(), id_ranges->size(),
                      userStream);

  device_buffer<float> all_D(allocator, userStream, 0);
  device_buffer<int64_t> all_I(allocator, userStream, 0);

  float *out_D = res_D;
  int64_t *out_I = res_I;

  if (input.size() > 1) {
    all_D.resize(input.size() * k * n, userStream);
    all_I.resize(input.size() * k * n, userStream);

    out_D = all_D.data();
    out_I = all_I.data();
  }

  // Sync user stream only if using other streams to parallelize query
  if (n_int_streams > 0) CUDA_CHECK(cudaStreamSynchronize(userStream));

  for (int i = 0; i < input.size(); i++) {
    float *out_d_ptr = out_D + (i * k * n);
    int64_t *out_i_ptr = out_I + (i * k * n);

    cudaStream_t stream =
      raft::select_stream(userStream, internalStreams, n_int_streams, i);

    switch (metric) {
      case raft::distance::DistanceType::Haversine:

        ASSERT(D == 2,
               "Haversine distance requires 2 dimensions "
               "(latitude / longitude).");

        raft::selection::haversine_knn(out_i_ptr, out_d_ptr, input[i],
                                       search_items, sizes[i], n, k, stream);
        break;
      default:
        faiss::MetricType m = build_faiss_metric(metric);

        faiss::gpu::StandardGpuResources gpu_res;

        gpu_res.noTempMemory();
<<<<<<< HEAD
        gpu_res.setCudaMallocWarning(false);
=======
>>>>>>> 7121a1c6
        gpu_res.setDefaultStream(device, stream);

        faiss::gpu::GpuDistanceParams args;
        args.metric = m;
        args.metricArg = metricArg;
        args.k = k;
        args.dims = D;
        args.vectors = input[i];
        args.vectorsRowMajor = rowMajorIndex;
        args.numVectors = sizes[i];
        args.queries = search_items;
        args.queriesRowMajor = rowMajorQuery;
        args.numQueries = n;
        args.outDistances = out_d_ptr;
        args.outIndices = out_i_ptr;

        /**
         * @todo: Until FAISS supports pluggable allocation strategies,
         * we will not reap the benefits of the pool allocator for
         * avoiding device-wide synchronizations from cudaMalloc/cudaFree
         */
        bfKnn(&gpu_res, args);
    }
<<<<<<< HEAD

    CUDA_CHECK(cudaStreamSynchronize(stream));

    printf("bfknn_time: %dms\n", raft::curTimeMillis() - knn_start);
=======
>>>>>>> 7121a1c6

    CUDA_CHECK(cudaPeekAtLastError());
  }

  // Sync internal streams if used. We don't need to
  // sync the user stream because we'll already have
  // fully serial execution.
  for (int i = 0; i < n_int_streams; i++) {
    CUDA_CHECK(cudaStreamSynchronize(internalStreams[i]));
  }

  if (input.size() > 1 || translations != nullptr) {
    // This is necessary for proper index translations. If there are
    // no translations or partitions to combine, it can be skipped.
    knn_merge_parts(out_D, out_I, res_D, res_I, n, input.size(), k, userStream,
                    trans.data());
  }

  // Perform necessary post-processing
  if (metric == raft::distance::DistanceType::L2SqrtExpanded ||
      metric == raft::distance::DistanceType::L2SqrtUnexpanded ||
      metric == raft::distance::DistanceType::LpUnexpanded) {
    /**
	* post-processing
	*/
    float p = 0.5;  // standard l2
    if (metric == raft::distance::DistanceType::LpUnexpanded)
      p = 1.0 / metricArg;
    raft::linalg::unaryOp<float>(
      res_D, res_D, n * k,
      [p] __device__(float input) { return powf(input, p); }, userStream);
  }

  query_metric_processor->revert(search_items);
  query_metric_processor->postprocess(out_D);
  for (int i = 0; i < input.size(); i++) {
    metric_processors[i]->revert(input[i]);
  }

  if (translations == nullptr) delete id_ranges;
};

template <typename OutType = float, bool precomp_lbls = false>
__global__ void class_probs_kernel(OutType *out, const int64_t *knn_indices,
                                   const int *labels, int n_uniq_labels,
                                   size_t n_samples, int n_neighbors) {
  int row = (blockIdx.x * blockDim.x) + threadIdx.x;
  int i = row * n_neighbors;

  float n_neigh_inv = 1.0f / n_neighbors;

  if (row >= n_samples) return;

  for (int j = 0; j < n_neighbors; j++) {
    int out_label = get_lbls<precomp_lbls>(labels, knn_indices, i + j);
    int out_idx = row * n_uniq_labels + out_label;
    out[out_idx] += n_neigh_inv;
  }
}

template <typename OutType = int>
__global__ void class_vote_kernel(OutType *out, const float *class_proba,
                                  int *unique_labels, int n_uniq_labels,
                                  size_t n_samples, int n_outputs,
                                  int output_offset, bool use_shared_mem) {
  int row = (blockIdx.x * blockDim.x) + threadIdx.x;
  int i = row * n_uniq_labels;

  extern __shared__ int label_cache[];
  if (use_shared_mem) {
    for (int j = threadIdx.x; j < n_uniq_labels; j += blockDim.x) {
      label_cache[j] = unique_labels[j];
    }

    __syncthreads();
  }

  if (row >= n_samples) return;
  float cur_max = -1.0;
  int cur_label = -1;
  for (int j = 0; j < n_uniq_labels; j++) {
    float cur_proba = class_proba[i + j];
    if (cur_proba > cur_max) {
      cur_max = cur_proba;
      cur_label = j;
    }
  }

  int val = use_shared_mem ? label_cache[cur_label] : unique_labels[cur_label];

  out[row * n_outputs + output_offset] = val;
}

template <typename LabelType, bool precomp_lbls = false>
__global__ void regress_avg_kernel(LabelType *out, const int64_t *knn_indices,
                                   const LabelType *labels, size_t n_samples,
                                   int n_neighbors, int n_outputs,
                                   int output_offset) {
  int row = (blockIdx.x * blockDim.x) + threadIdx.x;
  int i = row * n_neighbors;

  if (row >= n_samples) return;

  LabelType pred = 0;
  for (int j = 0; j < n_neighbors; j++) {
    pred += get_lbls<precomp_lbls>(labels, knn_indices, i + j);
  }

  out[row * n_outputs + output_offset] = pred / (LabelType)n_neighbors;
}

/**
 * A naive knn classifier to predict probabilities
 * @tparam TPB_X number of threads per block to use. each thread
 *               will process a single row of knn_indices
 * @tparam precomp_lbls is set to true for the reduction step of MNMG KNN Classifier. In this case,
 *         the knn_indices array is not used as the y arrays already store the labels for each row.
 *         This makes it possible to compute the reduction step without holding all the data on a single machine.
 * @param[out] out vector of output class probabilities of the same size as y.
 *            each element should be of size size (n_samples * n_classes[i])
 * @param[in] knn_indices the index array resulting from a knn search
 * @param[in] y vector of label arrays. for multulabel classification,
 *          each output in the vector is a different array of labels
 *          corresponding to the i'th output.
 * @param[in] n_index_rows number of vertices in index (eg. size of each y array)
 * @param[in] n_query_rows number of rows in knn_indices
 * @param[in] k number of neighbors in knn_indices
 * @param[in] uniq_labels vector of the sorted unique labels for each array in y
 * @param[in] n_unique vector of sizes for each array in uniq_labels
 * @param[in] allocator device allocator to use for temporary workspace
 * @param[in] user_stream main stream to use for queuing isolated CUDA events
 * @param[in] int_streams internal streams to use for parallelizing independent CUDA events.
 * @param[in] n_int_streams number of elements in int_streams array. If this is less than 1,
 *        the user_stream is used.
 */
template <int TPB_X = 32, bool precomp_lbls = false>
void class_probs(std::vector<float *> &out, const int64_t *knn_indices,
                 std::vector<int *> &y, size_t n_index_rows,
                 size_t n_query_rows, int k, std::vector<int *> &uniq_labels,
                 std::vector<int> &n_unique,
                 const std::shared_ptr<deviceAllocator> allocator,
                 cudaStream_t user_stream, cudaStream_t *int_streams = nullptr,
                 int n_int_streams = 0) {
  for (int i = 0; i < y.size(); i++) {
    cudaStream_t stream =
      raft::select_stream(user_stream, int_streams, n_int_streams, i);

    int n_unique_labels = n_unique[i];
    int cur_size = n_query_rows * n_unique_labels;

    CUDA_CHECK(cudaMemsetAsync(out[i], 0, cur_size * sizeof(float), stream));

    dim3 grid(raft::ceildiv(n_query_rows, (size_t)TPB_X), 1, 1);
    dim3 blk(TPB_X, 1, 1);

    /**
     * Build array of class probability arrays from
     * knn_indices and labels
     */
    device_buffer<int> y_normalized(allocator, stream,
                                    n_index_rows + n_unique_labels);

    /*
     * Appending the array of unique labels to the original labels array
     * to prevent make_monotonic function from producing misleading results
     * due to the absence of some of the unique labels in the labels array
     */
    device_buffer<int> y_tmp(allocator, stream, n_index_rows + n_unique_labels);
    raft::update_device(y_tmp.data(), y[i], n_index_rows, stream);
    raft::update_device(y_tmp.data() + n_index_rows, uniq_labels[i],
                        n_unique_labels, stream);

    MLCommon::Label::make_monotonic(y_normalized.data(), y_tmp.data(),
                                    y_tmp.size(), stream, allocator);
    raft::linalg::unaryOp<int>(
      y_normalized.data(), y_normalized.data(), n_index_rows,
      [] __device__(int input) { return input - 1; }, stream);
    class_probs_kernel<float, precomp_lbls>
      <<<grid, blk, 0, stream>>>(out[i], knn_indices, y_normalized.data(),
                                 n_unique_labels, n_query_rows, k);
    CUDA_CHECK(cudaPeekAtLastError());
  }
}

/**
 * KNN classifier using voting based on the statistical mode of classes.
 * In the event of a tie, the class with the lowest index in the sorted
 * array of unique monotonically increasing labels will be used.
 *
 * @tparam TPB_X the number of threads per block to use
 * @tparam precomp_lbls is set to true for the reduction step of MNMG KNN Classifier. In this case,
 * the knn_indices array is not used as the y arrays already store the labels for each row.
 * This makes it possible to compute the reduction step without holding all the data on a single machine.
 * @param[out] out output array of size (n_samples * y.size())
 * @param[in] knn_indices index array from knn search
 * @param[in] y vector of label arrays. for multilabel classification, each
 *          element in the vector is a different "output" array of labels corresponding
 *          to the i'th output.
 * @param[in] n_index_rows number of vertices in index (eg. size of each y array)
 * @param[in] n_query_rows number of rows in knn_indices
 * @param[in] k number of neighbors in knn_indices
 * @param[in] uniq_labels vector of the sorted unique labels for each array in y
 * @param[in] n_unique vector of sizes for each array in uniq_labels
 * @param[in] allocator device allocator to use for temporary workspace
 * @param[in] user_stream main stream to use for queuing isolated CUDA events
 * @param[in] int_streams internal streams to use for parallelizing independent CUDA events.
 * @param[in] n_int_streams number of elements in int_streams array. If this is less than 1,
 *        the user_stream is used.
 */
template <int TPB_X = 32, bool precomp_lbls = false>
void knn_classify(int *out, const int64_t *knn_indices, std::vector<int *> &y,
                  size_t n_index_rows, size_t n_query_rows, int k,
                  std::vector<int *> &uniq_labels, std::vector<int> &n_unique,
                  const std::shared_ptr<deviceAllocator> &allocator,
                  cudaStream_t user_stream, cudaStream_t *int_streams = nullptr,
                  int n_int_streams = 0) {
  std::vector<float *> probs;
  std::vector<device_buffer<float> *> tmp_probs;

  // allocate temporary memory
  for (int i = 0; i < n_unique.size(); i++) {
    int size = n_unique[i];

    cudaStream_t stream =
      raft::select_stream(user_stream, int_streams, n_int_streams, i);

    device_buffer<float> *probs_buff =
      new device_buffer<float>(allocator, stream, n_query_rows * size);

    tmp_probs.push_back(probs_buff);
    probs.push_back(probs_buff->data());
  }

  /**
   * Compute class probabilities
   *
   * Note: Since class_probs will use the same round robin strategy for distributing
   * work to the streams, we don't need to explicitly synchronize the streams here.
   */
  class_probs<32, precomp_lbls>(
    probs, knn_indices, y, n_index_rows, n_query_rows, k, uniq_labels, n_unique,
    allocator, user_stream, int_streams, n_int_streams);

  dim3 grid(raft::ceildiv(n_query_rows, (size_t)TPB_X), 1, 1);
  dim3 blk(TPB_X, 1, 1);

  for (int i = 0; i < y.size(); i++) {
    cudaStream_t stream =
      raft::select_stream(user_stream, int_streams, n_int_streams, i);

    int n_unique_labels = n_unique[i];

    /**
     * Choose max probability
     */
    // Use shared memory for label lookups if the number of classes is small enough
    int smem = sizeof(int) * n_unique_labels;
    bool use_shared_mem = smem < raft::getSharedMemPerBlock();

    class_vote_kernel<<<grid, blk, use_shared_mem ? smem : 0, stream>>>(
      out, probs[i], uniq_labels[i], n_unique_labels, n_query_rows, y.size(), i,
      use_shared_mem);
    CUDA_CHECK(cudaPeekAtLastError());

    delete tmp_probs[i];
  }
}

/**
 * KNN regression using voting based on the mean of the labels for the
 * nearest neighbors.
 * @tparam ValType data type of the labels
 * @tparam TPB_X the number of threads per block to use
 * @tparam precomp_lbls is set to true for the reduction step of MNMG KNN Regressor. In this case,
 * the knn_indices array is not used as the y arrays already store the output for each row.
 * This makes it possible to compute the reduction step without holding all the data on a single machine.
 * @param[out] out output array of size (n_samples * y.size())
 * @param[in] knn_indices index array from knn search
 * @param[in] y vector of label arrays. for multilabel classification, each
 *          element in the vector is a different "output" array of labels corresponding
 *          to the i'th output.
 * @param[in] n_index_rows number of vertices in index (eg. size of each y array)
 * @param[in] n_query_rows number of rows in knn_indices
 * @param[in] k number of neighbors in knn_indices
 * @param[in] user_stream main stream to use for queuing isolated CUDA events
 * @param[in] int_streams internal streams to use for parallelizing independent CUDA events.
 * @param[in] n_int_streams number of elements in int_streams array. If this is less than 1,
 *        the user_stream is used.
 */

template <typename ValType, int TPB_X = 32, bool precomp_lbls = false>
void knn_regress(ValType *out, const int64_t *knn_indices,
                 const std::vector<ValType *> &y, size_t n_index_rows,
                 size_t n_query_rows, int k, cudaStream_t user_stream,
                 cudaStream_t *int_streams = nullptr, int n_int_streams = 0) {
  /**
   * Vote average regression value
   */
  for (int i = 0; i < y.size(); i++) {
    cudaStream_t stream =
      raft::select_stream(user_stream, int_streams, n_int_streams, i);

    regress_avg_kernel<ValType, precomp_lbls>
      <<<raft::ceildiv(n_query_rows, (size_t)TPB_X), TPB_X, 0, stream>>>(
        out, knn_indices, y[i], n_query_rows, k, y.size(), i);

    CUDA_CHECK(cudaStreamSynchronize(stream));
    CUDA_CHECK(cudaPeekAtLastError());
  }
}

};  // namespace Selection
};  // namespace MLCommon<|MERGE_RESOLUTION|>--- conflicted
+++ resolved
@@ -454,10 +454,6 @@
         faiss::gpu::StandardGpuResources gpu_res;
 
         gpu_res.noTempMemory();
-<<<<<<< HEAD
-        gpu_res.setCudaMallocWarning(false);
-=======
->>>>>>> 7121a1c6
         gpu_res.setDefaultStream(device, stream);
 
         faiss::gpu::GpuDistanceParams args;
@@ -481,13 +477,10 @@
          */
         bfKnn(&gpu_res, args);
     }
-<<<<<<< HEAD
 
     CUDA_CHECK(cudaStreamSynchronize(stream));
 
     printf("bfknn_time: %dms\n", raft::curTimeMillis() - knn_start);
-=======
->>>>>>> 7121a1c6
 
     CUDA_CHECK(cudaPeekAtLastError());
   }
