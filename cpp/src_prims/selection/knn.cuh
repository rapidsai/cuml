--- conflicted
+++ resolved
@@ -438,31 +438,6 @@
     cudaStream_t stream =
       raft::select_stream(userStream, internalStreams, n_int_streams, i);
 
-<<<<<<< HEAD
-    gpu_res.noTempMemory();
-    gpu_res.setDefaultStream(device, stream);
-
-    faiss::gpu::GpuDistanceParams args;
-    args.metric = m;
-    args.metricArg = metricArg;
-    args.k = k;
-    args.dims = D;
-    args.vectors = input[i];
-    args.vectorsRowMajor = rowMajorIndex;
-    args.numVectors = sizes[i];
-    args.queries = search_items;
-    args.queriesRowMajor = rowMajorQuery;
-    args.numQueries = n;
-    args.outDistances = out_D + (i * k * n);
-    args.outIndices = out_I + (i * k * n);
-
-    /**
-     * @todo: Until FAISS supports pluggable allocation strategies,
-     * we will not reap the benefits of the pool allocator for
-     * avoiding device-wide synchronizations from cudaMalloc/cudaFree
-     */
-    bfKnn(&gpu_res, args);
-=======
     switch (metric) {
       case raft::distance::DistanceType::Haversine:
 
@@ -479,7 +454,6 @@
         faiss::gpu::StandardGpuResources gpu_res;
 
         gpu_res.noTempMemory();
-        gpu_res.setCudaMallocWarning(false);
         gpu_res.setDefaultStream(device, stream);
 
         faiss::gpu::GpuDistanceParams args;
@@ -503,7 +477,6 @@
          */
         bfKnn(&gpu_res, args);
     }
->>>>>>> a3bfb36e
 
     CUDA_CHECK(cudaPeekAtLastError());
   }
