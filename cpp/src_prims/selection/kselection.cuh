/*
 * Copyright (c) 2018-2024, NVIDIA CORPORATION.
 *
 * Licensed under the Apache License, Version 2.0 (the "License");
 * you may not use this file except in compliance with the License.
 * You may obtain a copy of the License at
 *
 *     http://www.apache.org/licenses/LICENSE-2.0
 *
 * Unless required by applicable law or agreed to in writing, software
 * distributed under the License is distributed on an "AS IS" BASIS,
 * WITHOUT WARRANTIES OR CONDITIONS OF ANY KIND, either express or implied.
 * See the License for the specific language governing permissions and
 * limitations under the License.
 */

#pragma once

<<<<<<< HEAD
#include <cuml/common/utils.hpp>
#include <limits>
=======
>>>>>>> 6b6952e7
#include <raft/util/cuda_utils.cuh>

#include <stdlib.h>

#include <limits>

namespace MLCommon {
namespace Selection {

/**
 * @brief The comparator
 * @tparam Greater whether to apply greater or lesser than comparison
 * @tparam T data type
 */
template <bool Greater, typename T>
struct Compare {
  /** compare the two input operands */
  static DI bool op(T a, T b) { return Greater ? a > b : a < b; }
};

/**
 * @brief Struct to abstract compare-and-swap operation
 * @tparam TypeV value type
 * @tparam TypeK key type
 */
template <typename TypeV, typename TypeK>
struct KVPair {
  /** the value used to compare and decide for swap */
  TypeV val;
  /** key associated with the value */
  TypeK key;
  typedef KVPair<TypeV, TypeK> Pair;

  /**
   * @brief Compare and swap the current with the other pair
   * @tparam Greater when to perform a swap operation
   * @param other the other pair
   * @param reverse whether the comparison needs to be reversed or not
   */
  template <bool Greater>
  DI void cas(Pair& other, bool reverse)
  {
    bool swap_ = compare<Greater>(other, reverse);
    if (swap_) swap(other);
  }

  /** assign the contents of other pair to the current */
  HDI void operator=(const Pair& other)
  {
    val = other.val;
    key = other.key;
  }

  /** equality comparison */
  DI bool operator==(const Pair& other) const { return val == other.val && key == other.key; }

  /** greater than operator */
  DI bool operator>(const Pair& other) const
  {
    ///@todo: should we also consider the key when values are the same?
    return val > other.val;
  }

  /** lesser than operator */
  DI bool operator<(const Pair& other) const
  {
    ///@todo: should we also consider the key when values are the same?
    return val < other.val;
  }

  /**
   * @brief shuffle the current value with the src laneId
   * @param srcLane the source lane
   * @param width lane width
   * @param mask mask of participating threads (Volta+)
   * @return the shuffled value
   */
  DI Pair shfl(int srcLane, int width = raft::WarpSize, uint32_t mask = 0xffffffffu)
  {
    Pair ret = *this;
    ret.val  = raft::shfl(ret.val, srcLane, width, mask);
    ret.key  = raft::shfl(ret.key, srcLane, width, mask);
    return ret;
  }

  /**
   * @brief XOR-shuffle the current value with the src laneId
   * @param laneMask mask to be applied in order to get the destination lane id
   * @param width lane width
   * @param mask mask of participating threads (Volta+)
   * @return the shuffled value
   */
  DI Pair shfl_xor(int laneMask, int width = raft::WarpSize, uint32_t mask = 0xffffffffu)
  {
    Pair ret = *this;
    ret.val  = raft::shfl_xor(ret.val, laneMask, width, mask);
    ret.key  = raft::shfl_xor(ret.key, laneMask, width, mask);
    return ret;
  }

  /** store the data to global memory */
  DI void store(TypeV* vptr, TypeK* kptr) const
  {
    if (vptr != nullptr) *vptr = val;
    if (kptr != nullptr) *kptr = key;
  }

 private:
  template <bool Greater>
  DI bool compare(const Pair& other, bool reverse)
  {
    return reverse ? Compare<!Greater, TypeV>::op(val, other.val)
                   : Compare<Greater, TypeV>::op(val, other.val);
  }

  DI void swap(Pair& other)
  {
    auto tmp = *this;
    *this    = other;
    other    = tmp;
  }
};

/**
 * @brief perform a warp-wide parallel one-pass bitonic sort stage
 * @tparam TypeV value type
 * @tparam TypeK key type
 * @tparam Greater when to perform swap operation
 * @tparam Log2Stride Starting log2(stride) value
 * @param current current thread's value
 */
template <typename TypeV, typename TypeK, bool Greater, int Log2Stride>
DI void bitonicSortStage(KVPair<TypeV, TypeK>& current)
{
  constexpr int Stride2 = 1 << (Log2Stride + 1);
  int lid               = raft::laneId();
  const bool lidMask    = lid & Stride2;
#pragma unroll
  for (int stage = Log2Stride; stage >= 0; --stage) {
    int stride   = 1 << stage;
    bool group   = lidMask;
    bool phase   = lid & stride;
    bool reverse = phase ^ group;
    auto other   = current.shfl_xor(stride);
    current.cas<Greater>(other, reverse);
  }
}

/**
 * @brief perform a warp-wide parallel bitonic sort
 * @tparam TypeV value type
 * @tparam TypeK key type
 * @tparam Greater when to perform swap operation
 * @param current the pair that needs to be sorted across this warp
 */
template <typename TypeV, typename TypeK, bool Greater>
DI void bitonicSort(KVPair<TypeV, TypeK>& current)
{
  bitonicSortStage<TypeV, TypeK, Greater, 0>(current);
  bitonicSortStage<TypeV, TypeK, Greater, 1>(current);
  bitonicSortStage<TypeV, TypeK, Greater, 2>(current);
  bitonicSortStage<TypeV, TypeK, Greater, 3>(current);
  bitonicSortStage<TypeV, TypeK, Greater, 4>(current);
}

/**
 * @brief perform a warp-wide parallel one-pass bitonic kind of network
 * traversal
 * @tparam TypeV value type
 * @tparam TypeK key type
 * @tparam Greater when to perform swap operation
 * @param current current thread's value
 */
template <typename TypeV, typename TypeK, bool Greater>
DI void warpSort(KVPair<TypeV, TypeK>& current)
{
  int lid = raft::laneId();
#pragma unroll
  for (int stride = raft::WarpSize / 2; stride >= 1; stride /= 2) {
    bool small = !(lid & stride);
    auto other = current.shfl_xor(stride);
    current.cas<Greater>(other, small);
  }
}

/**
 * @brief Struct to abstract an array of key-val pairs.
 * It is assumed to be strided across warp. Meaning, this array is assumed to be
 * actually of length N*32, in row-major order. In other words, all of
 * arr[0] across all threads will come first, followed by arr[1] and so on.
 * @tparam TypeV value type
 * @tparam TypeK key type
 * @tparam N number of elements in the array
 * @tparam Greater whether to do a greater than comparison
 */
template <typename TypeV, typename TypeK, int N, bool Greater>
struct KVArray {
  typedef KVPair<TypeV, TypeK> Pair;
  /** the array of pairs */
  Pair arr[N];
  /** bit-mask representing all valid indices of the array */
  constexpr static int ArrMask = N - 1;
  /** mask representing all threads in a warp */
  constexpr static int WarpMask = raft::WarpSize - 1;

  /** reset the contents of the array */
  DI void reset(TypeV iV, TypeK iK)
  {
#pragma unroll
    for (int i = 0; i < N; ++i) {
      arr[i].val = iV;
      arr[i].key = iK;
    }
  }

  DI void topkUpdate(Pair& other)
  {
#pragma unroll
    for (int i = 0; i < N; ++i) {
      // perform the sort in the reverse order as to minimize the
      // amount of shfl's needed during the merge phase
      bitonicSort<TypeV, TypeK, !Greater>(other);
      arr[i].cas<Greater>(other, false);
      bitonicSort<TypeV, TypeK, Greater>(arr[i]);
    }
  }

  ///@todo: we might just have rewrite this whole thing from scratch!!!
  ///@todo: this fails for N=8 onwards!!
  ///@todo: it also generates "stack frame" for N>=8
  /** sort the elements in this array */
  DI void sort()
  {
    // start by sorting along the warp, first
    warpWideSort();
// iteratively merge each of these "warp-wide" sorted arrays
#pragma unroll
    for (int stride = 1; stride < N; stride *= 2) {
      const int s2 = 2 * stride;
#pragma unroll
      for (int start = 0; start < N; start += s2)
        mergeHalves(stride, start);
#pragma unroll
      for (int start = 0; start < N; start += stride)
        postMergeSort(stride, start);
      warpWideSort();
    }
  }

 private:
  DI void mergeHalves(int stride, int start)
  {
    const int mask = 2 * stride - 1;
#pragma unroll
    for (int i = 0; i < stride; ++i) {
      int src           = i + start;
      int dst           = (i + start) ^ mask;
      auto srcOtherPair = arr[src].shfl_xor(WarpMask);
      auto dstOtherPair = arr[dst].shfl_xor(WarpMask);
      arr[src].cas<Greater>(dstOtherPair, true);
      arr[dst].cas<Greater>(srcOtherPair, false);
    }
  }

  DI void postMergeSort(int stride, int start)
  {
#pragma unroll
    for (int s = stride / 2; s >= 1; s /= 2) {
#pragma unroll
      for (int j = 0; j < s; ++j) {
        int ij = start + j;
        arr[ij].cas<Greater>(arr[ij + s], true);
      }
    }
  }

  DI void warpWideSort()
  {
#pragma unroll
    for (int i = 0; i < N; ++i)
      warpSort<TypeV, TypeK, Greater>(arr[i]);
  }
};

///@todo: specialize this for k=1
template <typename TypeV, typename TypeK, int N, int TPB, bool Greater, bool Sort>
CUML_KERNEL void warpTopKkernel(
  TypeV* outV, TypeK* outK, const TypeV* arr, int k, int rows, int cols, TypeV iV, TypeK iK)
{
  // static_assert(Sort==false, "warpTopK: Sort=true is not yet supported!");

  if (Sort == false) {
    constexpr int RowsPerBlk = TPB / raft::WarpSize;
    const int warpId         = threadIdx.x / raft::WarpSize;
    const int rowId          = blockIdx.x * RowsPerBlk + warpId;
    if (rowId >= rows) return;
    const int maxCols = raft::alignTo(cols, raft::WarpSize);
    KVArray<TypeV, TypeK, N, Greater> topk;
    KVPair<TypeV, TypeK> other;
    topk.reset(iV, iK);
    int colId = threadIdx.x % raft::WarpSize;
    for (; colId < maxCols; colId += raft::WarpSize) {
      auto idx  = rowId * cols + colId;
      other.val = colId < cols ? arr[idx] : iV;
      other.key = colId;
      raft::warpFence();
      topk.topkUpdate(other);
    }
    int lid = raft::laneId();
#pragma unroll
    for (int i = 0; i < N; ++i) {
      int col = i * raft::WarpSize + lid;
      if (outV != nullptr && col < k) outV[rowId * k + col] = topk.arr[i].val;
      if (outK != nullptr && col < k) outK[rowId * k + col] = topk.arr[i].key;
    }  // end for outV and outK
  }    // end for Sort = false
  else {
  }
}

#define CASE_K(kval)                                                       \
  case kval:                                                               \
    warpTopKkernel<TypeV, TypeK, kval, TPB, Greater, Sort>                 \
      <<<nblks, TPB, 0, stream>>>(outV, outK, arr, k, rows, cols, iV, iK); \
    break
/**
 * @brief Perform warp-wide top-k selection on the input matrix
 * @tparam TypeV value type
 * @tparam TypeK key type
 * @tparam Greater whether to do a greater than comparison
 * @tparam Sort whether to sort the final topK values before writing
 * @note the input matrix is assumed to be row-major!
 * @todo verify and extend support to k <= 1024
 */
template <typename TypeV, typename TypeK, bool Greater, bool Sort>
void warpTopK(
  TypeV* outV, TypeK* outK, const TypeV* arr, int k, int rows, TypeK cols, cudaStream_t stream)
{
  static_assert(std::is_same<TypeV, float>::value && (std::is_same<TypeK, int>::value),
                "type not support");
  constexpr int TPB        = 256;
  constexpr int RowsPerBlk = TPB / raft::WarpSize;
  const int nblks          = raft::ceildiv(rows, RowsPerBlk);
  const int kAligned       = raft::alignTo(k, raft::WarpSize) / raft::WarpSize;
  const TypeV iV = Greater ? std::numeric_limits<TypeV>::max() : std::numeric_limits<TypeV>::min();
  const TypeK iK = Greater ? std::numeric_limits<TypeK>::max() : std::numeric_limits<TypeK>::min();
  switch (kAligned) {
    CASE_K(1);
    CASE_K(2);
    CASE_K(3);
    CASE_K(4);
    CASE_K(5);
    CASE_K(6);
    CASE_K(7);
    CASE_K(8);
    CASE_K(9);
    CASE_K(10);
    CASE_K(11);
    CASE_K(12);
    CASE_K(13);
    CASE_K(14);
    CASE_K(15);
    CASE_K(16);
    CASE_K(17);
    CASE_K(18);
    CASE_K(19);
    CASE_K(20);
    CASE_K(21);
    CASE_K(22);
    CASE_K(23);
    CASE_K(24);
    CASE_K(25);
    CASE_K(26);
    CASE_K(27);
    CASE_K(28);
    CASE_K(29);
    CASE_K(30);
    CASE_K(31);
    CASE_K(32);
    default: ASSERT(false, "TopK kernels only support k <= 1024 [%d]", k);
  };
}
#undef CASE_K

};  // end namespace Selection
};  // end namespace MLCommon<|MERGE_RESOLUTION|>--- conflicted
+++ resolved
@@ -16,11 +16,8 @@
 
 #pragma once
 
-<<<<<<< HEAD
 #include <cuml/common/utils.hpp>
-#include <limits>
-=======
->>>>>>> 6b6952e7
+
 #include <raft/util/cuda_utils.cuh>
 
 #include <stdlib.h>
