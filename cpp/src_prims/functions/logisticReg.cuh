--- conflicted
+++ resolved
@@ -49,34 +49,19 @@
 }
 
 template <typename math_t>
-<<<<<<< HEAD
-void logisticRegLossGrads(math_t *input, int n_rows, int n_cols,
-                          const math_t *labels, const math_t *coef,
-                          math_t *grads, penalty pen, math_t alpha,
-                          math_t l1_ratio, cublasHandle_t cublas_handle,
-                          std::shared_ptr<deviceAllocator> allocator,
-                          cudaStream_t stream) {
-  device_buffer<math_t> labels_pred(allocator, stream, n_rows);
-
-  logisticRegH(input, n_rows, n_cols, coef, labels_pred.data(), math_t(0),
-               cublas_handle, stream);
-  raft::linalg::subtract(labels_pred.data(), labels_pred.data(), labels, n_rows,
-                         stream);
-=======
 void logisticRegLossGrads(const raft::handle_t &handle, math_t *input,
                           int n_rows, int n_cols, const math_t *labels,
                           const math_t *coef, math_t *grads, penalty pen,
                           math_t alpha, math_t l1_ratio, cudaStream_t stream) {
-  std::shared_ptr<raft::mr::device::allocator> allocator =
-    handle.get_device_allocator();
+  auto allocator = handle.get_device_allocator();
+  auto cublas_handle = handle.get_cublas_handle();
 
   raft::mr::device::buffer<math_t> labels_pred(allocator, stream, n_rows);
 
   logisticRegH(handle, input, n_rows, n_cols, coef, labels_pred.data(),
                math_t(0), stream);
-  LinAlg::subtract(labels_pred.data(), labels_pred.data(), labels, n_rows,
-                   stream);
->>>>>>> 65fbef5f
+  raft::linalg::subtract(labels_pred.data(), labels_pred.data(), labels, n_rows,
+                         stream);
   raft::matrix::matrixVectorBinaryMult(input, labels_pred.data(), n_rows,
                                        n_cols, false, false, stream);
 
