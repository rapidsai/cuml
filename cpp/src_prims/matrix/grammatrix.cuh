--- conflicted
+++ resolved
@@ -155,22 +155,12 @@
    * @param ld_out leading dimension of out
    */
   virtual void distance(const math_t *x1, int n1, int n_cols, const math_t *x2,
-<<<<<<< HEAD
-                        int n2, math_t *out, cudaStream_t stream, int ld1,
-                        int ld2, int ld_out) {
+                        int n2, math_t *out, bool is_row_major,
+                        cudaStream_t stream, int ld1, int ld2, int ld_out) {
     auto fin_op = [] __device__(math_t d_val, int idx) { return d_val; };
     Distance::distance<raft::distance::DistanceType::L2Unexpanded, math_t,
                        math_t, math_t>(x1, x2, out, n1, n2, n_cols, NULL, 0,
-                                       fin_op, stream, false);
-=======
-                        int n2, math_t *out, bool is_row_major,
-                        cudaStream_t stream, int ld1, int ld2, int ld_out) {
-    typedef cutlass::Shape<8, 128, 128> OutputTile_t;
-    auto fin_op = [] __device__(math_t d_val, int idx) { return d_val; };
-    Distance::distance<raft::distance::DistanceType::L2Unexpanded, math_t,
-                       math_t, math_t, OutputTile_t>(
-      x1, x2, out, n1, n2, n_cols, NULL, 0, fin_op, stream, is_row_major);
->>>>>>> 4c395802
+                                       fin_op, stream, is_row_major);
   }
 };
 };  // end namespace Matrix
