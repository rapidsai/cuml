/*
 * Copyright (c) 2018-2020, NVIDIA CORPORATION.
 *
 * Licensed under the Apache License, Version 2.0 (the "License");
 * you may not use this file except in compliance with the License.
 * You may obtain a copy of the License at
 *
 *     http://www.apache.org/licenses/LICENSE-2.0
 *
 * Unless required by applicable law or agreed to in writing, software
 * distributed under the License is distributed on an "AS IS" BASIS,
 * WITHOUT WARRANTIES OR CONDITIONS OF ANY KIND, either express or implied.
 * See the License for the specific language governing permissions and
 * limitations under the License.
 */

#pragma once

#include <cublas_v2.h>
#include <raft/linalg/cublas_wrappers.h>
#include <cuda_utils.cuh>
#include <raft/handle.hpp>
#include "cutlass_wrappers.cuh"

<<<<<<< HEAD
namespace raft {
namespace linalg {
=======
// cutlass based gemm is being kept in this namespace so that RAFT does not
// have to take cutlass-dependency when cublas based gemm is moved to RAFT
namespace MLCommon {
namespace LinAlg {
>>>>>>> 95a73050

/**
 * @brief the gemm function for the cases with detailed epilogue customization
 *  It computes the following equation: D = alpha . opA(A) * opB(B) + beta . C
 * @tparam IType input data-type (for A and B matrices)
 * @tparam AccType accumulation data-type
 * @tparam OType output data-type (for C and D matrices)
 * @tparam OutputTile_ output tile size for the thread block
 * @tparam AccumulatorsPerThread_ number of accumulators per thread
 * @tparam MainLoopFunctor_ custom functor to be used in the main loop
 * @tparam Index_ the type of index
 * @tparam GemmConfig_ the config for the GEMM
 * @tparam EpilogueFunctor_ custom epilogue functor
 * @tparam GemmEpilogueTraits_ epilogue traits class to build the epilogue
 * @tparam GemmEpilogue_ custom epilogue
 * @tparam Lambda lambda to initialize any custom params inside EpilogueFunctor_
 * @tparam FinalLambda Final device lambda to be applied in epilogue
 * @param transA cublas transpose op for A
 * @param transB cublas transpose op for B
 * @param m number of rows of A and C/D
 * @param n number of columns of B and C/D
 * @param k number of cols of A and rows of B
 * @param alpha scalar
 * @param A input matrix
 * @param lda leading dim for A
 * @param B input matrix
 * @param ldb leading dim for B
 * @param beta scalar
 * @param C input matrix
 * @param ldc leading dim for C and D
 * @param D output matrix
 * @param op lambda function to initialize any custom params inside
 * EpilogueFunctor_
 * @param fin_op the final lambda to be run inside the Epilogue. This can help
 * in customizing a given EpilogueFunctor, without having to go through the task
 * of creating another Functor!
 * @param stream cuda stream where to launch work
 */
template <
  typename IType, typename AccType, typename OType, typename OutputTile_,
  typename AccumulatorsPerThread_ = cutlass::Shape<8, 8, 8>,
  typename MainLoopFunctor_ = cutlass::gemm::ThreadMultiplyAdd<
    AccumulatorsPerThread_, cutlass::Shape<1, 4, 8>, IType, IType, AccType>,
  typename Index_ = int,
  typename GemmConfig_ =
    CustomGemmConfig<IType, AccType, OType, OutputTile_, AccumulatorsPerThread_,
                     MainLoopFunctor_>,
  typename EpilogueFunctor_ = LinearScaling<OType>,
  typename GemmEpilogueTraits_ = cutlass::gemm::SimplifiedGemmEpilogueTraits<
    GemmConfig_, EpilogueFunctor_, Index_>,
  typename GemmEpilogue_ = CustomGemmEpilogue<GemmEpilogueTraits_>,
  typename Lambda, typename FinalLambda>
void gemm(cublasOperation_t transA, cublasOperation_t transB, Index_ m,
          Index_ n, Index_ k, OType alpha, IType const *A, Index_ lda,
          IType const *B, Index_ ldb, OType beta, OType const *C, Index_ ldc,
          OType *D, Lambda op, FinalLambda fin_op, cudaStream_t stream) {
  baseGemm<IType, AccType, OType, OutputTile_, AccumulatorsPerThread_,
           MainLoopFunctor_, Index_, GemmConfig_, EpilogueFunctor_,
           GemmEpilogueTraits_, GemmEpilogue_>(transA, transB, m, n, k, alpha,
                                               A, lda, B, ldb, beta, C, ldc, D,
                                               op, fin_op, stream);
}

/**
 * @brief the gemm function for the case where no or simple customization is
 * needed
 *  It computes the following equation: D = alpha . opA(A) * opB(B) + beta . C
 * @tparam IType input data-type (for A and B matrices)
 * @tparam AccType accumulation data-type
 * @tparam OType output data-type (for C and D matrices)
 * @tparam OutputTile_ output tile size for the thread block
 * @tparam AccumulatorsPerThread_ number of accumulators per thread
 * @tparam Index_ index type
 * @tparam EpilogueFunctor_ custom epilogue functor
 * @param transA cublas transpose op for A
 * @param transB cublas transpose op for B
 * @param m number of rows of A and C/D
 * @param n number of columns of B and C/D
 * @param k number of cols of A and rows of B
 * @param alpha scalar
 * @param A input matrix
 * @param lda leading dim for A
 * @param B input matrix
 * @param ldb leading dim for B
 * @param beta scalar
 * @param C input matrix
 * @param ldc leading dim for C and D
 * @param D output matrix
 * @param stream cuda stream where to launch work
 * @{
 */
template <
  typename IType, typename AccType, typename OType, typename OutputTile_,
  typename AccumulatorsPerThread_ = cutlass::Shape<8, 8, 8>,
  typename MainLoopFunctor_ = cutlass::gemm::ThreadMultiplyAdd<
    AccumulatorsPerThread_, cutlass::Shape<1, 4, 8>, IType, IType, AccType>,
  typename Index_ = int,
  typename EpilogueFunctor_ = cutlass::gemm::LinearScaling<OType>>
void gemm(cublasOperation_t transA, cublasOperation_t transB, Index_ m,
          Index_ n, Index_ k, OType alpha, IType const *A, Index_ lda,
          IType const *B, Index_ ldb, OType beta, OType const *C, Index_ ldc,
          OType *D, cudaStream_t stream) {
  typedef CustomGemmConfig<IType, AccType, OType, OutputTile_,
                           AccumulatorsPerThread_, MainLoopFunctor_>
    GemmConfig_;
  gemm<IType, AccType, OType, OutputTile_, AccumulatorsPerThread_,
       MainLoopFunctor_, Index_, GemmConfig_, EpilogueFunctor_>(
    transA, transB, m, n, k, alpha, A, lda, B, ldb, beta, C, ldc, D,
    [](typename EpilogueFunctor_::Params &p) { return 0; },
    0,  // missing final lambda here
    stream);
}

}  // namespace LinAlg
}  // namespace MLCommon

namespace raft {
namespace linalg {

/**
 * @brief the wrapper of cublas gemm function
 *  It computes the following equation: D = alpha . opA(A) * opB(B) + beta . C
 * @tparam math_t the type of input/output matrices
 * @param handle raft handle
 * @param a input matrix
 * @param n_rows_a number of rows of A
 * @param n_cols_a number of columns of A
 * @param b input matrix
 * @param c output matrix
 * @param n_rows_c number of rows of C
 * @param n_cols_c number of columns of C
 * @param trans_a cublas transpose op for A
 * @param trans_b cublas transpose op for B
 * @param alpha scalar
 * @param beta scalar
 * @param stream cuda stream
 */
template <typename math_t>
void gemm(const raft::handle_t &handle, const math_t *a, int n_rows_a,
          int n_cols_a, const math_t *b, math_t *c, int n_rows_c, int n_cols_c,
          cublasOperation_t trans_a, cublasOperation_t trans_b, math_t alpha,
          math_t beta, cudaStream_t stream) {
  cublasHandle_t cublas_h = handle.get_cublas_handle();

  int m = n_rows_c;
  int n = n_cols_c;
  int k = trans_a == CUBLAS_OP_T ? n_rows_a : n_cols_a;
  int lda = trans_a == CUBLAS_OP_T ? k : m;
  int ldb = trans_b == CUBLAS_OP_T ? n : k;
  int ldc = m;
  CUBLAS_CHECK(cublasgemm(cublas_h, trans_a, trans_b, m, n, k, &alpha, a, lda,
                          b, ldb, &beta, c, ldc, stream));
}

template <typename math_t>
void gemm(const raft::handle_t &handle, const math_t *a, int n_rows_a,
          int n_cols_a, const math_t *b, math_t *c, int n_rows_c, int n_cols_c,
          cublasOperation_t trans_a, cublasOperation_t trans_b,
          cudaStream_t stream) {
  math_t alpha = math_t(1);
  math_t beta = math_t(0);
  gemm(handle, a, n_rows_a, n_cols_a, b, c, n_rows_c, n_cols_c, trans_a,
       trans_b, alpha, beta, stream);
}

/**
 * @brief A wrapper for CUBLS GEMM function designed for handling all possible 
 * combinations of operand layouts.
 * It computes the following equation: Z = alpha . X * Y + beta . Z
 * @tparam T Data type of input/output matrices (float/double)
 * @param handle raft handle
 * @param z output matrix of size M rows x N columns
 * @param x input matrix of size M rows x K columns
 * @param y input matrix of size K rows x N columns
 * @param _M number of rows of X and Z
 * @param _N number of rows of Y and columns of Z
 * @param _K number of columns of X and rows of Y
 * @param isZColMajor Storage layout of Z. true = col major, false = row major
 * @param isXColMajor Storage layout of X. true = col major, false = row major
 * @param isYColMajor Storage layout of Y. true = col major, false = row major
 * @param stream cuda stream
 * @param alpha scalar
 * @param beta scalar
 */
template <typename T>
void gemm(const raft::handle_t &handle, T *z, T *x, T *y, int _M, int _N,
          int _K, bool isZColMajor, bool isXColMajor, bool isYColMajor,
          cudaStream_t stream, T alpha = T(1.0), T beta = T(0.0)) {
  cublasHandle_t cublas_h = handle.get_cublas_handle();

  cublasOperation_t trans_a, trans_b;
  T *a, *b, *c;
  int lda, ldb, ldc;
  int M, N, K;
  // This function performs c = a * b. Based on the required output layout,
  // either a = x,  b = y or a = y, b = x. In either case c = z.
  if (isZColMajor == true) {
    // Result c is required in column major layout. Thus we perform,
    // z = x * y
    // Using BLAS call c = a * b. Therefore a = x, b = y and c = z

    a = x;
    // If x is in row major layout, cublas needs to transpose x first,
    // therefore trans_x needs to be CUBLAS_OP_T. If x is in column major
    // layout, trans_b needs to be CUBLAS_OP_N.
    trans_a = isXColMajor == true ? CUBLAS_OP_N : CUBLAS_OP_T;
    // Set leading dimension appropriately
    lda = isXColMajor == true ? _M : _K;

    b = y;
    // If y is in row major layout, cublas needs to transpose y first,
    // therefore trans_x needs to be CUBLAS_OP_T. If x is in column major
    // layout, trans_b needs to be CUBLAS_OP_N.
    trans_b = isYColMajor == true ? CUBLAS_OP_N : CUBLAS_OP_T;
    ldb = isYColMajor == true ? _K : _N;

    c = z;
    ldc = _M;
    M = _M;
    N = _N;
    K = _K;
  } else {
    // Result c is required in row major layout Thus we pick
    // a = y, b = x and c = a * b = y * x
    // cublas produces output matrix only in column major layout. To get output
    // matrix on row major layout, we need to produce transpose of output
    // in column major layout. Therefore we perform,
    // tr(z) = tr(y) * tr(x)
    // we model this using cublas call for c = a * b
    // therefore a = tr(y), b = tr(x) and c = tr(z)

    a = y;
    // If y is in row major layout, it can be/ interpreted as tr(y) on column
    // major layout. Therefore we can pass trans_a as CUBLAS_OP_N. If y is in
    // column major layout, cublas needs to transpose y first, therefore
    // trans_a needs to be CUBLAS_OP_T
    trans_a = isYColMajor == true ? CUBLAS_OP_T : CUBLAS_OP_N;
    // Set leading dimension appropriately
    lda = isYColMajor == true ? _K : _N;

    b = x;
    // If x is in row major layout, it can be interpreted as tr(x) on column
    // major layout. Therefore we can pass trans_b as CUBLAS_OP_N. If x is in
    // column major layout, cublas needs to trasponse x first, therefore
    // trans_b needs to be CUBLAS_OP_T
    trans_b = isXColMajor == true ? CUBLAS_OP_T : CUBLAS_OP_N;
    // Set leading dimension appropriately
    ldb = isXColMajor == true ? _M : _K;

    c = z;
    ldc = _N;

    M = _N;
    N = _M;
    K = _K;
  }
  // Actual cuBLAS call
  CUBLAS_CHECK(cublasgemm(cublas_h, trans_a, trans_b, M, N, K, &alpha, a, lda,
                          b, ldb, &beta, c, ldc, stream));
}

}  // end namespace linalg
}  // end namespace raft<|MERGE_RESOLUTION|>--- conflicted
+++ resolved
@@ -22,15 +22,10 @@
 #include <raft/handle.hpp>
 #include "cutlass_wrappers.cuh"
 
-<<<<<<< HEAD
-namespace raft {
-namespace linalg {
-=======
 // cutlass based gemm is being kept in this namespace so that RAFT does not
 // have to take cutlass-dependency when cublas based gemm is moved to RAFT
 namespace MLCommon {
 namespace LinAlg {
->>>>>>> 95a73050
 
 /**
  * @brief the gemm function for the cases with detailed epilogue customization
