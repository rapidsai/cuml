/*
 * Copyright (c) 2018-2020, NVIDIA CORPORATION.
 *
 * Licensed under the Apache License, Version 2.0 (the "License");
 * you may not use this file except in compliance with the License.
 * You may obtain a copy of the License at
 *
 *     http://www.apache.org/licenses/LICENSE-2.0
 *
 * Unless required by applicable law or agreed to in writing, software
 * distributed under the License is distributed on an "AS IS" BASIS,
 * WITHOUT WARRANTIES OR CONDITIONS OF ANY KIND, either express or implied.
 * See the License for the specific language governing permissions and
 * limitations under the License.
 */

#pragma once

#include <common/cudart_utils.h>
#include <cuda_runtime_api.h>
#include <raft/linalg/cusolver_wrappers.h>
#include <common/device_buffer.hpp>
#include <cuda_utils.cuh>
#include <cuml/common/cuml_allocator.hpp>
#include <matrix/matrix.cuh>
#include <raft/handle.hpp>
#include <raft/mr/device/buffer.hpp>

namespace raft {
namespace linalg {

/**
 * @defgroup eig decomp with divide and conquer method for the column-major
 * symmetric matrices
 * @param handle raft handle
 * @param in the input buffer (symmetric matrix that has real eig values and
 * vectors.
 * @param n_rows: number of rows of the input
 * @param n_cols: number of cols of the input
 * @param eig_vectors: eigenvectors
 * @param eig_vals: eigen values
 * @param stream cuda stream
 * @{
 */
template <typename math_t>
void eigDC(const raft::handle_t &handle, const math_t *in, int n_rows,
           int n_cols, math_t *eig_vectors, math_t *eig_vals,
           cudaStream_t stream) {
  std::shared_ptr<raft::mr::device::allocator> allocator =
    handle.get_device_allocator();
  cusolverDnHandle_t cusolverH = handle.get_cusolver_dn_handle();

  int lwork;
  CUSOLVER_CHECK(cusolverDnsyevd_bufferSize(cusolverH, CUSOLVER_EIG_MODE_VECTOR,
                                            CUBLAS_FILL_MODE_UPPER, n_rows, in,
                                            n_cols, eig_vals, &lwork));

  raft::mr::device::buffer<math_t> d_work(allocator, stream, lwork);
  raft::mr::device::buffer<int> d_dev_info(allocator, stream, 1);

  raft::matrix::copy(in, eig_vectors, n_rows, n_cols, stream);

  CUSOLVER_CHECK(cusolverDnsyevd(cusolverH, CUSOLVER_EIG_MODE_VECTOR,
                                 CUBLAS_FILL_MODE_UPPER, n_rows, eig_vectors,
                                 n_cols, eig_vals, d_work.data(), lwork,
                                 d_dev_info.data(), stream));
  CUDA_CHECK(cudaGetLastError());

  int dev_info;
  raft::update_host(&dev_info, d_dev_info.data(), 1, stream);
  CUDA_CHECK(cudaStreamSynchronize(stream));
  ASSERT(dev_info == 0,
         "eig.cuh: eigensolver couldn't converge to a solution. "
         "This usually occurs when some of the features do not vary enough.");
}

enum EigVecMemUsage { OVERWRITE_INPUT, COPY_INPUT };

#if CUDART_VERSION >= 10010

/**
 * @defgroup eig decomp with divide and conquer method for the column-major
 * symmetric matrices
 * @param handle raft handle
 * @param in the input buffer (symmetric matrix that has real eig values and
 * vectors.
 * @param n_rows: number of rows of the input
 * @param n_cols: number of cols of the input
 * @param n_eig_vals: number of eigenvectors to be generated
 * @param eig_vectors: eigenvectors
 * @param eig_vals: eigen values
 * @param stream cuda stream
 * @{
 */
template <typename math_t>
void eigSelDC(const raft::handle_t &handle, math_t *in, int n_rows, int n_cols,
              int n_eig_vals, math_t *eig_vectors, math_t *eig_vals,
              EigVecMemUsage memUsage, cudaStream_t stream) {
  std::shared_ptr<raft::mr::device::allocator> allocator =
    handle.get_device_allocator();
  cusolverDnHandle_t cusolverH = handle.get_cusolver_dn_handle();

  int lwork;
  int h_meig;

  CUSOLVER_CHECK(cusolverDnsyevdx_bufferSize(
    cusolverH, CUSOLVER_EIG_MODE_VECTOR, CUSOLVER_EIG_RANGE_I,
    CUBLAS_FILL_MODE_UPPER, n_rows, in, n_cols, math_t(0.0), math_t(0.0),
    n_cols - n_eig_vals + 1, n_cols, &h_meig, eig_vals, &lwork));

  raft::mr::device::buffer<math_t> d_work(allocator, stream, lwork);
  raft::mr::device::buffer<int> d_dev_info(allocator, stream, 1);
  raft::mr::device::buffer<math_t> d_eig_vectors(allocator, stream, 0);

  if (memUsage == OVERWRITE_INPUT) {
    CUSOLVER_CHECK(cusolverDnsyevdx(
      cusolverH, CUSOLVER_EIG_MODE_VECTOR, CUSOLVER_EIG_RANGE_I,
      CUBLAS_FILL_MODE_UPPER, n_rows, in, n_cols, math_t(0.0), math_t(0.0),
      n_cols - n_eig_vals + 1, n_cols, &h_meig, eig_vals, d_work.data(), lwork,
      d_dev_info.data(), stream));
  } else if (memUsage == COPY_INPUT) {
    d_eig_vectors.resize(n_rows * n_cols, stream);
    raft::matrix::copy(in, d_eig_vectors.data(), n_rows, n_cols, stream);

    CUSOLVER_CHECK(cusolverDnsyevdx(
      cusolverH, CUSOLVER_EIG_MODE_VECTOR, CUSOLVER_EIG_RANGE_I,
      CUBLAS_FILL_MODE_UPPER, n_rows, eig_vectors, n_cols, math_t(0.0),
      math_t(0.0), n_cols - n_eig_vals + 1, n_cols, &h_meig, eig_vals,
      d_work.data(), lwork, d_dev_info.data(), stream));
  }

  CUDA_CHECK(cudaGetLastError());

  int dev_info;
  raft::update_host(&dev_info, d_dev_info.data(), 1, stream);
  CUDA_CHECK(cudaStreamSynchronize(stream));
  ASSERT(dev_info == 0,
         "eig.cuh: eigensolver couldn't converge to a solution. "
         "This usually occurs when some of the features do not vary enough.");

  if (memUsage == OVERWRITE_INPUT) {
<<<<<<< HEAD
    MLCommon::Matrix::truncZeroOrigin(in, n_rows, eig_vectors, n_rows,
                                      n_eig_vals, stream);
  } else if (memUsage == COPY_INPUT) {
    MLCommon::Matrix::truncZeroOrigin(d_eig_vectors.data(), n_rows, eig_vectors,
                                      n_rows, n_eig_vals, stream);
=======
    raft::matrix::truncZeroOrigin(in, n_rows, eig_vectors, n_rows, n_eig_vals,
                                  stream);
  } else if (memUsage == COPY_INPUT) {
    raft::matrix::truncZeroOrigin(d_eig_vectors.data(), n_rows, eig_vectors,
                                  n_rows, n_eig_vals, stream);
>>>>>>> 95a73050
  }
}

#endif

/**
 * @defgroup overloaded function for eig decomp with Jacobi method for the
 * column-major symmetric matrices (in parameter)
 * @param handle: raft handle
 * @param n_rows: number of rows of the input
 * @param n_cols: number of cols of the input
 * @param eig_vectors: eigenvectors
 * @param eig_vals: eigen values
 * @param tol: error tolerance for the jacobi method. Algorithm stops when the
 * error is below tol
 * @param sweeps: number of sweeps in the Jacobi algorithm. The more the better
 * accuracy.
 * @{
 */
template <typename math_t>
void eigJacobi(const raft::handle_t &handle, const math_t *in, int n_rows,
               int n_cols, math_t *eig_vectors, math_t *eig_vals,
               cudaStream_t stream, math_t tol = 1.e-7, int sweeps = 15) {
  std::shared_ptr<raft::mr::device::allocator> allocator =
    handle.get_device_allocator();
  cusolverDnHandle_t cusolverH = handle.get_cusolver_dn_handle();

  syevjInfo_t syevj_params = nullptr;
  CUSOLVER_CHECK(cusolverDnCreateSyevjInfo(&syevj_params));
  CUSOLVER_CHECK(cusolverDnXsyevjSetTolerance(syevj_params, tol));
  CUSOLVER_CHECK(cusolverDnXsyevjSetMaxSweeps(syevj_params, sweeps));

  int lwork;
  CUSOLVER_CHECK(cusolverDnsyevj_bufferSize(
    cusolverH, CUSOLVER_EIG_MODE_VECTOR, CUBLAS_FILL_MODE_UPPER, n_rows,
    eig_vectors, n_cols, eig_vals, &lwork, syevj_params));

  raft::mr::device::buffer<math_t> d_work(allocator, stream, lwork);
  raft::mr::device::buffer<int> dev_info(allocator, stream, 1);

  raft::matrix::copy(in, eig_vectors, n_rows, n_cols, stream);

  CUSOLVER_CHECK(cusolverDnsyevj(cusolverH, CUSOLVER_EIG_MODE_VECTOR,
                                 CUBLAS_FILL_MODE_UPPER, n_rows, eig_vectors,
                                 n_cols, eig_vals, d_work.data(), lwork,
                                 dev_info.data(), syevj_params, stream));

  int executed_sweeps;
  CUSOLVER_CHECK(
    cusolverDnXsyevjGetSweeps(cusolverH, syevj_params, &executed_sweeps));

  CUDA_CHECK(cudaGetLastError());
  CUSOLVER_CHECK(cusolverDnDestroySyevjInfo(syevj_params));
}

};  // end namespace linalg
};  // end namespace raft<|MERGE_RESOLUTION|>--- conflicted
+++ resolved
@@ -46,8 +46,7 @@
 void eigDC(const raft::handle_t &handle, const math_t *in, int n_rows,
            int n_cols, math_t *eig_vectors, math_t *eig_vals,
            cudaStream_t stream) {
-  std::shared_ptr<raft::mr::device::allocator> allocator =
-    handle.get_device_allocator();
+  auto allocator = handle.get_device_allocator();
   cusolverDnHandle_t cusolverH = handle.get_cusolver_dn_handle();
 
   int lwork;
@@ -96,8 +95,7 @@
 void eigSelDC(const raft::handle_t &handle, math_t *in, int n_rows, int n_cols,
               int n_eig_vals, math_t *eig_vectors, math_t *eig_vals,
               EigVecMemUsage memUsage, cudaStream_t stream) {
-  std::shared_ptr<raft::mr::device::allocator> allocator =
-    handle.get_device_allocator();
+  auto allocator = handle.get_device_allocator();
   cusolverDnHandle_t cusolverH = handle.get_cusolver_dn_handle();
 
   int lwork;
@@ -139,19 +137,11 @@
          "This usually occurs when some of the features do not vary enough.");
 
   if (memUsage == OVERWRITE_INPUT) {
-<<<<<<< HEAD
-    MLCommon::Matrix::truncZeroOrigin(in, n_rows, eig_vectors, n_rows,
-                                      n_eig_vals, stream);
-  } else if (memUsage == COPY_INPUT) {
-    MLCommon::Matrix::truncZeroOrigin(d_eig_vectors.data(), n_rows, eig_vectors,
-                                      n_rows, n_eig_vals, stream);
-=======
     raft::matrix::truncZeroOrigin(in, n_rows, eig_vectors, n_rows, n_eig_vals,
                                   stream);
   } else if (memUsage == COPY_INPUT) {
     raft::matrix::truncZeroOrigin(d_eig_vectors.data(), n_rows, eig_vectors,
                                   n_rows, n_eig_vals, stream);
->>>>>>> 95a73050
   }
 }
 
@@ -175,8 +165,7 @@
 void eigJacobi(const raft::handle_t &handle, const math_t *in, int n_rows,
                int n_cols, math_t *eig_vectors, math_t *eig_vals,
                cudaStream_t stream, math_t tol = 1.e-7, int sweeps = 15) {
-  std::shared_ptr<raft::mr::device::allocator> allocator =
-    handle.get_device_allocator();
+  auto allocator = handle.get_device_allocator();
   cusolverDnHandle_t cusolverH = handle.get_cusolver_dn_handle();
 
   syevjInfo_t syevj_params = nullptr;
