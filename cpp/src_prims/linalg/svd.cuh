--- conflicted
+++ resolved
@@ -24,10 +24,7 @@
 #include <cuml/common/cuml_allocator.hpp>
 #include <matrix/math.cuh>
 #include <matrix/matrix.cuh>
-<<<<<<< HEAD
-=======
 #include <raft/handle.hpp>
->>>>>>> fc0bcb10
 #include <raft/mr/device/buffer.hpp>
 #include "eig.cuh"
 #include "gemm.cuh"
@@ -242,21 +239,12 @@
  * @param stream cuda stream
  */
 template <typename math_t>
-<<<<<<< HEAD
 bool evaluateSVDByL2Norm(const raft::handle_t &handle, math_t *A_d, math_t *U,
                          math_t *S_vec, math_t *V, int n_rows, int n_cols,
                          int k, math_t tol, cudaStream_t stream) {
   std::shared_ptr<raft::mr::device::allocator> allocator =
     handle.get_device_allocator();
   cublasHandle_t cublasH = handle.get_cublas_handle();
-=======
-bool evaluateSVDByL2Norm(raft::handle_t &handle, math_t *A_d, math_t *U,
-                         math_t *S_vec, math_t *V, int n_rows, int n_cols,
-                         int k, math_t tol, cudaStream_t stream) {
-  cublasHandle_t cublasH = handle.get_cublas_handle();
-  std::shared_ptr<raft::mr::device::allocator> allocator =
-    handle.get_device_allocator();
->>>>>>> fc0bcb10
 
   int m = n_rows, n = n_cols;
 
@@ -266,14 +254,8 @@
   CUDA_CHECK(cudaMemsetAsync(P_d.data(), 0, sizeof(math_t) * m * n, stream));
   CUDA_CHECK(cudaMemsetAsync(S_mat.data(), 0, sizeof(math_t) * k * k, stream));
 
-<<<<<<< HEAD
-  Matrix::initializeDiagonalMatrix(S_vec, S_mat.data(), k, k, stream);
+  raft::matrix::initializeDiagonalMatrix(S_vec, S_mat.data(), k, k, stream);
   svdReconstruction(handle, U, S_mat.data(), V, P_d.data(), m, n, k, stream);
-=======
-  raft::matrix::initializeDiagonalMatrix(S_vec, S_mat.data(), k, k, stream);
-  svdReconstruction(U, S_mat.data(), V, P_d.data(), m, n, k, cublasH, stream,
-                    allocator);
->>>>>>> fc0bcb10
 
   // get norms of each
   math_t normA = raft::matrix::getL2Norm(handle, A_d, m * n, stream);
