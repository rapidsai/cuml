--- conflicted
+++ resolved
@@ -59,8 +59,7 @@
                    int p, bool use_bbt, bool gen_left_vec, bool gen_right_vec,
                    bool use_jacobi, math_t tol, int max_sweeps,
                    cudaStream_t stream) {
-  std::shared_ptr<raft::mr::device::allocator> allocator =
-    handle.get_device_allocator();
+  auto allocator = handle.get_device_allocator();
   cusolverDnHandle_t cusolverH = handle.get_cusolver_dn_handle();
   cublasHandle_t cublasH = handle.get_cublas_handle();
 
@@ -102,7 +101,7 @@
   // power sampling scheme
   for (int j = 1; j < q; j++) {
     if ((2 * j - 2) % s == 0) {
-      qrGetQ(Y.data(), Yorth.data(), m, l, cusolverH, stream, allocator);
+      raft::linalg::qrGetQ(handle, Y.data(), Yorth.data(), m, l, stream);
       raft::linalg::gemm(handle, M, m, n, Yorth.data(), Z.data(), n, l,
                          CUBLAS_OP_T, CUBLAS_OP_N, alpha, beta, stream);
     } else {
@@ -111,7 +110,7 @@
     }
 
     if ((2 * j - 1) % s == 0) {
-      qrGetQ(Z.data(), Zorth.data(), n, l, cusolverH, stream, allocator);
+      raft::linalg::qrGetQ(handle, Z.data(), Zorth.data(), n, l, stream);
       raft::linalg::gemm(handle, M, m, n, Zorth.data(), Y.data(), m, l,
                          CUBLAS_OP_N, CUBLAS_OP_N, alpha, beta, stream);
     } else {
@@ -123,7 +122,7 @@
   // orthogonalize on exit from loop to get Q
   raft::mr::device::buffer<math_t> Q(allocator, stream, m * l);
   CUDA_CHECK(cudaMemsetAsync(Q.data(), 0, sizeof(math_t) * m * l, stream));
-  qrGetQ(Y.data(), Q.data(), m, l, cusolverH, stream, allocator);
+  raft::linalg::qrGetQ(handle, Y.data(), Q.data(), m, l, stream);
 
   // either QR of B^T method, or eigendecompose BB^T method
   if (!use_bbt) {
@@ -139,8 +138,8 @@
     CUDA_CHECK(cudaMemsetAsync(Qhat.data(), 0, sizeof(math_t) * n * l, stream));
     raft::mr::device::buffer<math_t> Rhat(allocator, stream, l * l);
     CUDA_CHECK(cudaMemsetAsync(Rhat.data(), 0, sizeof(math_t) * l * l, stream));
-    qrGetQR(Bt.data(), Qhat.data(), Rhat.data(), n, l, cusolverH, stream,
-            allocator);
+    raft::linalg::qrGetQR(handle, Bt.data(), Qhat.data(), Rhat.data(), n, l,
+                          stream);
 
     // compute SVD of Rhat (lxl)
     raft::mr::device::buffer<math_t> Uhat(allocator, stream, l * l);
@@ -152,17 +151,10 @@
                               Uhat.data(), Vhat.data(), true, true, tol,
                               max_sweeps, stream);
     else
-<<<<<<< HEAD
       raft::linalg::svdQR(handle, Rhat.data(), l, l, S_vec_tmp.data(),
                           Uhat.data(), Vhat.data(), true, true, true, stream);
-    Matrix::sliceMatrix(S_vec_tmp.data(), 1, l, S_vec, 0, 0, 1, k,
-                        stream);  // First k elements of S_vec
-=======
-      svdQR(Rhat.data(), l, l, S_vec_tmp.data(), Uhat.data(), Vhat.data(), true,
-            true, true, cusolverH, cublasH, allocator, stream);
     raft::matrix::sliceMatrix(S_vec_tmp.data(), 1, l, S_vec, 0, 0, 1, k,
                               stream);  // First k elements of S_vec
->>>>>>> 95a73050
 
     // Merge step 14 & 15 by calculating U = Q*Vhat[:,1:k] mxl * lxk = mxk
     if (gen_left_vec) {
@@ -211,11 +203,7 @@
     if (gen_left_vec) {
       raft::linalg::gemm(handle, Q.data(), m, l, Uhat.data() + p * l, U, m, k,
                          CUBLAS_OP_N, CUBLAS_OP_N, alpha, beta, stream);
-<<<<<<< HEAD
-      Matrix::colReverse(U, m, k, stream);
-=======
       raft::matrix::colReverse(U, m, k, stream);
->>>>>>> 95a73050
     }
 
     // Merge step 14 & 15 by calculating V = B^T Uhat[:,(p+1):l] *
@@ -236,11 +224,7 @@
                          beta, stream);
       raft::linalg::gemm(handle, B.data(), l, n, UhatSinv.data(), V, n, k,
                          CUBLAS_OP_T, CUBLAS_OP_N, alpha, beta, stream);
-<<<<<<< HEAD
-      Matrix::colReverse(V, n, k, stream);
-=======
       raft::matrix::colReverse(V, n, k, stream);
->>>>>>> 95a73050
     }
   }
 }
