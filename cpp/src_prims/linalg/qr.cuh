/*
 * Copyright (c) 2018-2019, NVIDIA CORPORATION.
 *
 * Licensed under the Apache License, Version 2.0 (the "License");
 * you may not use this file except in compliance with the License.
 * You may obtain a copy of the License at
 *
 *     http://www.apache.org/licenses/LICENSE-2.0
 *
 * Unless required by applicable law or agreed to in writing, software
 * distributed under the License is distributed on an "AS IS" BASIS,
 * WITHOUT WARRANTIES OR CONDITIONS OF ANY KIND, either express or implied.
 * See the License for the specific language governing permissions and
 * limitations under the License.
 */

#pragma once

#include <raft/linalg/cublas_wrappers.h>
#include <raft/linalg/cusolver_wrappers.h>
#include <common/device_buffer.hpp>
#include <cuml/common/cuml_allocator.hpp>
#include <matrix/matrix.cuh>
#include <raft/mr/device/buffer.hpp>

namespace raft {
namespace linalg {

/**
 * @defgroup QRdecomp QR decomposition
 * @{
 */

/**
 * @brief compute QR decomp and return only Q matrix
 * @param handle: raft handle
 * @param M: input matrix
 * @param Q: Q matrix to be returned (on GPU)
 * @param n_rows: number rows of input matrix
 * @param n_cols: number columns of input matrix
 * @param stream cuda stream
 * @{
 */
template <typename math_t>
void qrGetQ(const raft::handle_t &handle, const math_t *M, math_t *Q,
            int n_rows, int n_cols, cudaStream_t stream) {
  std::shared_ptr<raft::mr::device::allocator> allocator =
    handle.get_device_allocator();
  cusolverDnHandle_t cusolverH = handle.get_cusolver_dn_handle();

  int m = n_rows, n = n_cols;
  int k = min(m, n);
  CUDA_CHECK(cudaMemcpyAsync(Q, M, sizeof(math_t) * m * n,
                             cudaMemcpyDeviceToDevice, stream));

  raft::mr::device::buffer<math_t> tau(allocator, stream, k);
  CUDA_CHECK(cudaMemsetAsync(tau.data(), 0, sizeof(math_t) * k, stream));

  raft::mr::device::buffer<int> devInfo(allocator, stream, 1);
  int Lwork;

  CUSOLVER_CHECK(cusolverDngeqrf_bufferSize(cusolverH, m, n, Q, m, &Lwork));
  raft::mr::device::buffer<math_t> workspace(allocator, stream, Lwork);
  CUSOLVER_CHECK(cusolverDngeqrf(cusolverH, m, n, Q, m, tau.data(),
                                 workspace.data(), Lwork, devInfo.data(),
                                 stream));
  /// @note in v9.2, without deviceSynchronize *SquareMatrixNorm* ml-prims unit-tests fail.
#if defined(CUDART_VERSION) && CUDART_VERSION <= 9020
  CUDA_CHECK(cudaDeviceSynchronize());
#endif
  CUSOLVER_CHECK(
    cusolverDnorgqr_bufferSize(cusolverH, m, n, k, Q, m, tau.data(), &Lwork));
  workspace.resize(Lwork, stream);
  CUSOLVER_CHECK(cusolverDnorgqr(cusolverH, m, n, k, Q, m, tau.data(),
                                 workspace.data(), Lwork, devInfo.data(),
                                 stream));
}

/**
 * @brief compute QR decomp and return both Q and R matrices
 * @param handle: raft handle
 * @param M: input matrix
 * @param Q: Q matrix to be returned (on GPU)
 * @param R: R matrix to be returned (on GPU)
 * @param n_rows: number rows of input matrix
 * @param n_cols: number columns of input matrix
 * @param cusolverH cusolver handle
 * @param stream cuda stream
 * @param allocator device allocator for temporary buffers during computation
 */
template <typename math_t>
void qrGetQR(const raft::handle_t &handle, math_t *M, math_t *Q, math_t *R,
             int n_rows, int n_cols, cudaStream_t stream) {
  std::shared_ptr<raft::mr::device::allocator> allocator =
    handle.get_device_allocator();
  cusolverDnHandle_t cusolverH = handle.get_cusolver_dn_handle();

  int m = n_rows, n = n_cols;
  raft::mr::device::buffer<math_t> R_full(allocator, stream, m * n);
  raft::mr::device::buffer<math_t> tau(allocator, stream, min(m, n));
  CUDA_CHECK(
    cudaMemsetAsync(tau.data(), 0, sizeof(math_t) * min(m, n), stream));
  int R_full_nrows = m, R_full_ncols = n;
  CUDA_CHECK(cudaMemcpyAsync(R_full.data(), M, sizeof(math_t) * m * n,
                             cudaMemcpyDeviceToDevice, stream));

  int Lwork;
  raft::mr::device::buffer<int> devInfo(allocator, stream, 1);

  CUSOLVER_CHECK(cusolverDngeqrf_bufferSize(cusolverH, R_full_nrows,
                                            R_full_ncols, R_full.data(),
                                            R_full_nrows, &Lwork));
  raft::mr::device::buffer<math_t> workspace(allocator, stream, Lwork);
  CUSOLVER_CHECK(cusolverDngeqrf(
    cusolverH, R_full_nrows, R_full_ncols, R_full.data(), R_full_nrows,
    tau.data(), workspace.data(), Lwork, devInfo.data(), stream));
  // @note in v9.2, without deviceSynchronize *SquareMatrixNorm* ml-prims unit-tests fail.
#if defined(CUDART_VERSION) && CUDART_VERSION <= 9020
  CUDA_CHECK(cudaDeviceSynchronize());
#endif

<<<<<<< HEAD
  MLCommon::Matrix::copyUpperTriangular(R_full.data(), R, m, n, stream);
=======
  raft::matrix::copyUpperTriangular(R_full.data(), R, m, n, stream);
>>>>>>> 95a73050

  CUDA_CHECK(cudaMemcpyAsync(Q, R_full.data(), sizeof(math_t) * m * n,
                             cudaMemcpyDeviceToDevice, stream));
  int Q_nrows = m, Q_ncols = n;

  CUSOLVER_CHECK(cusolverDnorgqr_bufferSize(cusolverH, Q_nrows, Q_ncols,
                                            min(Q_ncols, Q_nrows), Q, Q_nrows,
                                            tau.data(), &Lwork));
  workspace.resize(Lwork, stream);
  CUSOLVER_CHECK(cusolverDnorgqr(
    cusolverH, Q_nrows, Q_ncols, min(Q_ncols, Q_nrows), Q, Q_nrows, tau.data(),
    workspace.data(), Lwork, devInfo.data(), stream));
}
/** @} */

};  // namespace linalg
};  // namespace raft<|MERGE_RESOLUTION|>--- conflicted
+++ resolved
@@ -44,8 +44,7 @@
 template <typename math_t>
 void qrGetQ(const raft::handle_t &handle, const math_t *M, math_t *Q,
             int n_rows, int n_cols, cudaStream_t stream) {
-  std::shared_ptr<raft::mr::device::allocator> allocator =
-    handle.get_device_allocator();
+  auto allocator = handle.get_device_allocator();
   cusolverDnHandle_t cusolverH = handle.get_cusolver_dn_handle();
 
   int m = n_rows, n = n_cols;
@@ -91,8 +90,7 @@
 template <typename math_t>
 void qrGetQR(const raft::handle_t &handle, math_t *M, math_t *Q, math_t *R,
              int n_rows, int n_cols, cudaStream_t stream) {
-  std::shared_ptr<raft::mr::device::allocator> allocator =
-    handle.get_device_allocator();
+  auto allocator = handle.get_device_allocator();
   cusolverDnHandle_t cusolverH = handle.get_cusolver_dn_handle();
 
   int m = n_rows, n = n_cols;
@@ -119,11 +117,7 @@
   CUDA_CHECK(cudaDeviceSynchronize());
 #endif
 
-<<<<<<< HEAD
-  MLCommon::Matrix::copyUpperTriangular(R_full.data(), R, m, n, stream);
-=======
   raft::matrix::copyUpperTriangular(R_full.data(), R, m, n, stream);
->>>>>>> 95a73050
 
   CUDA_CHECK(cudaMemcpyAsync(Q, R_full.data(), sizeof(math_t) * m * n,
                              cudaMemcpyDeviceToDevice, stream));
