--- conflicted
+++ resolved
@@ -37,8 +37,7 @@
 template <typename math_t>
 void lstsqSVD(const raft::handle_t &handle, math_t *A, int n_rows, int n_cols,
               math_t *b, math_t *w, cudaStream_t stream) {
-  std::shared_ptr<raft::mr::device::allocator> allocator =
-    handle.get_device_allocator();
+  auto allocator = handle.get_device_allocator();
   cusolverDnHandle_t cusolverH = handle.get_cusolver_dn_handle();
   cublasHandle_t cublasH = handle.get_cublas_handle();
 
@@ -67,8 +66,7 @@
 template <typename math_t>
 void lstsqEig(const raft::handle_t &handle, math_t *A, int n_rows, int n_cols,
               math_t *b, math_t *w, cudaStream_t stream) {
-  std::shared_ptr<raft::mr::device::allocator> allocator =
-    handle.get_device_allocator();
+  auto allocator = handle.get_device_allocator();
   cusolverDnHandle_t cusolverH = handle.get_cusolver_dn_handle();
   cublasHandle_t cublasH = handle.get_cublas_handle();
 
@@ -82,12 +80,8 @@
   raft::mr::device::buffer<math_t> V(allocator, stream, V_len);
   raft::mr::device::buffer<math_t> U(allocator, stream, U_len);
 
-<<<<<<< HEAD
   raft::linalg::svdEig(handle, A, n_rows, n_cols, S.data(), U.data(), V.data(),
                        true, stream);
-=======
-  svdEig(handle, A, n_rows, n_cols, S.data(), U.data(), V.data(), true, stream);
->>>>>>> 95a73050
 
   raft::linalg::gemv(handle, U.data(), n_rows, n_cols, b, w, true, stream);
 
