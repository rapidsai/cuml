--- conflicted
+++ resolved
@@ -132,13 +132,8 @@
                       cudaStream_t stream) {
   if (len <= 0) return;  // silently skip in case of 0 length input
   auto nblks = ceildiv<IdxType>(len, TPB);
-<<<<<<< HEAD
-  writeOnlyUnaryOpKernel<OutType, Lambda, IdxType><<<nblks, TPB, 0, stream>>>(
-    out, len, op);
-=======
   writeOnlyUnaryOpKernel<OutType, Lambda, IdxType>
     <<<nblks, TPB, 0, stream>>>(out, len, op);
->>>>>>> 510bd22f
   CUDA_CHECK(cudaGetLastError());
 }
 
