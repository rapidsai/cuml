/*
 * Copyright (c) 2019-2021, NVIDIA CORPORATION.
 *
 * Licensed under the Apache License, Version 2.0 (the "License");
 * you may not use this file except in compliance with the License.
 * You may obtain a copy of the License at
 *
 *     http://www.apache.org/licenses/LICENSE-2.0
 *
 * Unless required by applicable law or agreed to in writing, software
 * distributed under the License is distributed on an "AS IS" BASIS,
 * WITHOUT WARRANTIES OR CONDITIONS OF ANY KIND, either express or implied.
 * See the License for the specific language governing permissions and
 * limitations under the License.
 */

#pragma once

#include <cuml/common/device_buffer.hpp>
#include <cuml/common/utils.hpp>

#include <common/fast_int_div.cuh>

#include <raft/cudart_utils.h>
#include <raft/linalg/cublas_wrappers.h>
#include <raft/cuda_utils.cuh>
#include <raft/linalg/binary_op.cuh>
#include <raft/linalg/unary_op.cuh>
#include <raft/mr/device/allocator.hpp>

#include <thrust/execution_policy.h>
#include <thrust/for_each.h>
#include <thrust/iterator/counting_iterator.h>

#include <cstddef>
#include <functional>
#include <memory>
#include <stdexcept>
#include <tuple>
#include <type_traits>
#include <unordered_map>
#include <vector>

<<<<<<< HEAD
#include <thrust/execution_policy.h>
#include <thrust/for_each.h>
#include <thrust/iterator/counting_iterator.h>

#include <raft/cudart_utils.h>
#include <raft/linalg/cublas_wrappers.h>
#include <cuml/common/utils.hpp>
#include <raft/linalg/binary_op.cuh>
#include <raft/linalg/unary_op.cuh>
#include <rmm/device_uvector.hpp>

#include <common/fast_int_div.cuh>

=======
>>>>>>> e977f3e4
namespace MLCommon {
namespace LinAlg {
namespace Batched {

/**
 * @brief Kernel to create an identity matrix
 *
 * @note The block id is the batch id, and the thread id is the starting
 *       row/column for this thread (then looping to cover all the diagonal)
 *
 * @param[out]  I  Pointer to the raw data of the identity matrix to create
 * @param[in]   m  Number of rows/columns of matrix
 */
template <typename T>
__global__ void identity_matrix_kernel(T* I, int m)
{
  T* I_b     = I + blockIdx.x * m * m;
  int stride = (m + 1);

  for (int idx = threadIdx.x; idx < m; idx += blockDim.x) {
    I_b[idx * stride] = 1;
  }
}

/**
 * @brief Kernel to compute the difference of batched vectors with a given
 *        period (1 for simple difference, s for seasonal difference)
 *
 * @note: The thread id is the starting position in each vector and the block
 *        id is the batch id.
 *
 * @param[in]  in      Input vector
 * @param[out] out     Output vector
 * @param[in]  n_elem  Number of elements in the input vector
 * @param[in]  period  Period of the difference
 */
template <typename T>
__global__ void batched_diff_kernel(const T* in, T* out, int n_elem, int period = 1)
{
  const T* batch_in = in + n_elem * blockIdx.x;
  T* batch_out      = out + (n_elem - period) * blockIdx.x;

  for (int i = threadIdx.x; i < n_elem - period; i += blockDim.x) {
    batch_out[i] = batch_in[i + period] - batch_in[i];
  }
}

/**
 * @brief Kernel to compute the second difference of batched vectors with given
 *        periods (1 for simple difference, s for seasonal difference)
 *
 * @note: The thread id is the starting position in each vector and the block
 *        id is the batch id.
 *
 * @param[in]  in       Input vector
 * @param[out] out      Output vector
 * @param[in]  n_elem   Number of elements in the input vector
 * @param[in]  period1  Period for the 1st difference
 * @param[in]  period2  Period for the 2nd difference
 */
template <typename T>
__global__ void batched_second_diff_kernel(
  const T* in, T* out, int n_elem, int period1 = 1, int period2 = 1)
{
  const T* batch_in = in + n_elem * blockIdx.x;
  T* batch_out      = out + (n_elem - period1 - period2) * blockIdx.x;

  for (int i = threadIdx.x; i < n_elem - period1 - period2; i += blockDim.x) {
    batch_out[i] =
      batch_in[i + period1 + period2] - batch_in[i + period1] - batch_in[i + period2] + batch_in[i];
  }
}

/**
 * @brief Helper kernel for the allocation: computes the array of pointers to each
 *        matrix in the strided batch
 *
 * @param[in]  A_dense     Raw data array
 * @param[out] A_array     Array of strided pointers to A_dense
 * @param[in]  batch_size  Number of matrices in the batch
 * @param[in]  m           Number of rows of each matrix
 * @param[in]  n           Number of columns of each matrix
 */
template <typename T>
__global__ void fill_strided_pointers_kernel(T* A_dense, T** A_array, int batch_size, int m, int n)
{
  int bid = blockIdx.x * blockDim.x + threadIdx.x;
  if (bid < batch_size) { A_array[bid] = A_dense + bid * m * n; }
}

/**
 * @brief The Batched::Matrix class provides storage and a number of linear
 *        operations on collections (batches) of matrices of identical shape.
 */
template <typename T>
class Matrix {
 protected:
  /**
   * @brief Initialization method
   *
   * @param[in] setZero Whether to initialize the allocated matrix with zeros
   */
  void initialize(bool setZero = false)
  {
    // Fill with zeros if requested
    if (setZero)
      CUDA_CHECK(cudaMemsetAsync(
        raw_data(), 0, sizeof(T) * m_shape.first * m_shape.second * m_batch_size, m_stream));

    // Fill array of pointers to each batch matrix.
    constexpr int TPB = 256;
    fill_strided_pointers_kernel<<<raft::ceildiv<int>(m_batch_size, TPB), TPB, 0, m_stream>>>(
      raw_data(), data(), m_batch_size, m_shape.first, m_shape.second);
    CUDA_CHECK(cudaPeekAtLastError());
  }

 public:
  using shape_type = std::pair<std::size_t, std::size_t>;

  /**
   * @brief Constructor that allocates memory using the memory pool.
   *
   * @param[in]  m            Number of rows
   * @param[in]  n            Number of columns
   * @param[in]  batch_size   Number of matrices in the batch
   * @param[in]  cublasHandle cuBLAS handle
   * @param[in]  stream       CUDA stream
   * @param[in]  setZero      Should matrix be zeroed on allocation?
   */
  Matrix(std::size_t m,
         std::size_t n,
         std::size_t batch_size,
         cublasHandle_t cublasHandle,
         cudaStream_t stream,
         bool setZero = true)
    : m_batch_size(batch_size),
      m_cublasHandle(cublasHandle),
      m_stream(stream),
      m_shape(m, n),
      m_batches(batch_size, stream),
      m_dense(m * n * batch_size, stream),
      d_batches(m_batches.data()),
      d_dense(m_dense.data())
  {
    initialize(setZero);
  }

  /**
   * @brief Constructor that uses pre-allocated memory.
   * @note The given arrays don't need to be initialized prior to constructing this object.
   *
   * @param[in]  m            Number of rows
   * @param[in]  n            Number of columns
   * @param[in]  batch_size   Number of matrices in the batch
   * @param[in]  cublasHandle cuBLAS handle
   * @param[in]  d_batches    Pre-allocated pointers array: batch_size * sizeof(T*)
   * @param[in]  d_dense      Pre-allocated data array: m * n * batch_size * sizeof(T)
   * @param[in]  stream       CUDA stream
   * @param[in]  setZero      Should matrix be zeroed on allocation?
   */
  Matrix(std::size_t m,
         std::size_t n,
         std::size_t batch_size,
         cublasHandle_t cublasHandle,
         T** d_batches,
         T* d_dense,
         cudaStream_t stream,
         bool setZero = true)
    : m_batch_size(batch_size),
      m_cublasHandle(cublasHandle),
      m_stream(stream),
      m_shape(m, n),
      m_batches(0, stream),
      m_dense(0, stream),
      d_batches(d_batches),
      d_dense(d_dense)
  {
    initialize(setZero);
  }

  //! Destructor: nothing to destroy explicitely
  ~Matrix() {}

  //! Copy constructor
  Matrix(const Matrix<T>& other)
    : m_batch_size(other.m_batch_size),
      m_cublasHandle(other.m_cublasHandle),
      m_stream(other.m_stream),
      m_shape(other.m_shape),
      m_batches(other.m_batch_size, other.m_stream),
      m_dense(other.m_shape.first * other.m_shape.second * other.m_batch_size, other.m_stream),
      d_batches(m_batches.data()),
      d_dense(m_dense.data())
  {
    initialize(false);

    // Copy the raw data
    raft::copy(
      raw_data(), other.raw_data(), m_batch_size * m_shape.first * m_shape.second, m_stream);
  }

  //! Copy assignment operator
  Matrix<T>& operator=(const Matrix<T>& other)
  {
    m_batch_size = other.m_batch_size;
    m_shape      = other.m_shape;

    m_batches.resize(m_batch_size, m_stream);
    m_dense.resize(m_batch_size * m_shape.first * m_shape.second, m_stream);
    d_batches = m_batches.data();
    d_dense   = m_dense.data();
    initialize(false);

    // Copy the raw data
    raft::copy(
      raw_data(), other.raw_data(), m_batch_size * m_shape.first * m_shape.second, m_stream);

    return *this;
  }

  //! Return batches
  std::size_t batches() const { return m_batch_size; }

  //! Return cublas handle
  cublasHandle_t cublasHandle() const { return m_cublasHandle; }

  //! Return stream
  cudaStream_t stream() const { return m_stream; }

  //! Return shape
  const shape_type& shape() const { return m_shape; }

  //! Return array of pointers to the offsets in the data buffer
  const T** data() const { return d_batches; }
  T** data() { return d_batches; }

  //! Return pointer to the underlying memory
  const T* raw_data() const { return d_dense; }
  T* raw_data() { return d_dense; }

  /**
   * @brief Return pointer to the data of a specific matrix
   *
   * @param[in]  id  id of the matrix
   * @return         A pointer to the raw data of the matrix
   */
  T* operator[](int id) const { return &(raw_data()[id * m_shape.first * m_shape.second]); }

  /**
   * @brief Reshape the matrix (the new shape must have the same size)
   *        The column-major data is left unchanged
   *
   * @param[in]  m  Number of desired rows
   * @param[in]  n  Number of desired columns
   */
  void reshape(std::size_t m, std::size_t n)
  {
    const auto r = m_shape.first * m_shape.second;
    ASSERT(r == m * n, "ERROR: Size mismatch - Cannot reshape matrix into desired shape");
    m_shape = shape_type(m, n);
  }

  //! Stack the matrix by columns creating a long vector
  Matrix<T> vec() const
  {
<<<<<<< HEAD
    int m = m_shape.first;
    int n = m_shape.second;
    int r = m * n;
    Matrix<T> toVec(r, 1, m_batch_size, m_cublasHandle, m_stream, false);
=======
    const auto r = m_shape.first * m_shape.second;
    Matrix<T> toVec(r, 1, m_batch_size, m_cublasHandle, m_allocator, m_stream, false);
>>>>>>> e977f3e4
    raft::copy(toVec[0], raw_data(), m_batch_size * r, m_stream);
    return toVec;
  }

  /**
   * @brief Create a matrix from a long vector.
   *
   * @param[in]  m  Number of desired rows
   * @param[in]  n  Number of desired columns
   * @return        A batched matrix
   */
  Matrix<T> mat(int m, int n) const
  {
    const auto r = m_shape.first * m_shape.second;
    ASSERT(r == m * n, "ERROR: Size mismatch - Cannot reshape array into desired size");
    Matrix<T> toMat(m, n, m_batch_size, m_cublasHandle, m_stream, false);
    raft::copy(toMat[0], raw_data(), m_batch_size * r, m_stream);

    return toMat;
  }

  //! Visualize the first matrix.
  void print(std::string name) const
  {
    std::size_t len = m_shape.first * m_shape.second * m_batch_size;
    std::vector<T> A(len);
    raft::update_host(A.data(), raw_data(), len, m_stream);
    std::cout << name << "=\n";
    for (int i = 0; i < m_shape.first; i++) {
      for (int j = 0; j < m_shape.second; j++) {
        // column major
        std::cout << std::setprecision(10) << A[j * m_shape.first + i] << ",";
      }
      std::cout << "\n";
    }
  }

  /**
   * @brief Compute the difference of the batched vector with a given period
   *        (1 for simple difference, s for seasonal)
   *
   * @param[in]  period  Period of the difference (defaults to 1)
   *
   * @return A batched vector corresponding to the first difference. Matches
   *         the layout of the input vector (row or column vector)
   */
  Matrix<T> difference(int period = 1) const
  {
    ASSERT(m_shape.first == 1 || m_shape.second == 1, "Invalid operation: must be a vector");
    int len = m_shape.second * m_shape.first;
    ASSERT(len > period, "Length of the vector must be > period");

    // Create output batched vector
    bool row_vector = (m_shape.first == 1);
    Matrix<T> out(row_vector ? 1 : len - period,
                  row_vector ? len - period : 1,
                  m_batch_size,
                  m_cublasHandle,
                  m_stream,
                  false);

    // Execute kernel
    const int TPB = (len - period) > 512 ? 256 : 128;  // quick heuristics
    batched_diff_kernel<<<m_batch_size, TPB, 0, m_stream>>>(
      raw_data(), out.raw_data(), len, period);
    CUDA_CHECK(cudaPeekAtLastError());

    return out;
  }

  /**
   * @brief Compute the inverse of a batched matrix and write it to another matrix
   *
   * @param[inout] A      Matrix to inverse. Overwritten by its LU factorization!
   * @param[out]   Ainv   Inversed matrix
   * @param[out]   d_P    Pre-allocated array of size n * batch_size * sizeof(int)
   * @param[out]   d_info Pre-allocated array of size batch_size * sizeof(int)
   */
  static void inv(Matrix<T>& A, Matrix<T>& Ainv, int* d_P, int* d_info)
  {
    int n = A.m_shape.first;

    CUBLAS_CHECK(raft::linalg::cublasgetrfBatched(
      A.m_cublasHandle, n, A.data(), n, d_P, d_info, A.m_batch_size, A.m_stream));
    CUBLAS_CHECK(raft::linalg::cublasgetriBatched(
      A.m_cublasHandle, n, A.data(), n, d_P, Ainv.data(), n, d_info, A.m_batch_size, A.m_stream));
  }

  /**
   * @brief Compute the inverse of the batched matrix
   *
   * @return Batched inverse matrix
   */
  Matrix<T> inv() const
  {
    int n = m_shape.first;

    rmm::device_uvector<int> P(n * m_batch_size, m_stream);
    rmm::device_uvector<int> info(m_batch_size, m_stream);

    // A copy of A is necessary as the cublas operations write in A
    Matrix<T> Acopy(*this);

    Matrix<T> Ainv(n, n, m_batch_size, m_cublasHandle, m_stream, false);

    Matrix<T>::inv(Acopy, Ainv, P.data(), info.data());

    return Ainv;
  }

  /**
   * @brief Compute A' for a batched matrix A
   *
   * @return A'
   */
  Matrix<T> transpose() const
  {
    auto m = m_shape.first;
    auto n = m_shape.second;

    Matrix<T> At(n, m, m_batch_size, m_cublasHandle, m_stream);

    const T* d_A = raw_data();
    T* d_At      = At.raw_data();

    // Naive batched transpose ; TODO: improve
    auto counting = thrust::make_counting_iterator<int>(0);
    thrust::for_each(thrust::cuda::par.on(m_stream),
                     counting,
                     counting + m_batch_size * m,
                     [=] __device__(int tid) {
                       int bid      = tid / m;
                       int i        = tid % m;
                       const T* b_A = d_A + bid * m * n;
                       T* b_At      = d_At + bid * m * n;
                       for (int j = 0; j < n; j++) {
                         b_At[i * n + j] = b_A[j * m + i];
                       }
                     });
    return At;
  }

  /**
   * @brief Initialize a batched identity matrix.
   *
   * @param[in]  m            Number of rows/columns of matrix
   * @param[in]  batch_size   Number of matrices in batch
   * @param[in]  cublasHandle cublas handle
   * @param[in]  stream       cuda stream to schedule work on
   *
   * @return A batched identity matrix
   */
<<<<<<< HEAD
  static Matrix<T> Identity(int m, int batch_size, cublasHandle_t cublasHandle, cudaStream_t stream)
=======
  static Matrix<T> Identity(std::size_t m,
                            std::size_t batch_size,
                            cublasHandle_t cublasHandle,
                            std::shared_ptr<raft::mr::device::allocator> allocator,
                            cudaStream_t stream)
>>>>>>> e977f3e4
  {
    Matrix<T> I(m, m, batch_size, cublasHandle, stream, true);

    identity_matrix_kernel<T>
      <<<batch_size, std::min(std::size_t{256}, m), 0, stream>>>(I.raw_data(), m);
    CUDA_CHECK(cudaPeekAtLastError());
    return I;
  }

 protected:
  //! Shape (rows, cols) of matrices. We assume all matrices in batch have same shape.
  shape_type m_shape;

  //! Pointers to each matrix in the contiguous data buffer (strided offsets)
  rmm::device_uvector<T*> m_batches;
  T** d_batches;  // When pre-allocated

  //! Data pointer to first element of dense matrix data.
  rmm::device_uvector<T> m_dense;
  T* d_dense;  // When pre-allocated

  //! Number of matrices in batch
  std::size_t m_batch_size;

  cublasHandle_t m_cublasHandle;
  cudaStream_t m_stream;
};

/**
 * @brief Computes batched kronecker product between AkB <- A (x) B
 *
 * @note The block x is the batch id, the thread x is the starting row
 *       in B and the thread y is the starting column in B
 *
 * @param[in]  A     Pointer to the raw data of matrix `A`
 * @param[in]  m     Number of rows (A)
 * @param[in]  n     Number of columns (A)
 * @param[in]  B     Pointer to the raw data of matrix `B`
 * @param[in]  p     Number of rows (B)
 * @param[in]  q     Number of columns (B)
 * @param[out] AkB   Pointer to raw data of the result kronecker product
 * @param[in]  k_m   Number of rows of the result    (m * p)
 * @param[in]  k_n   Number of columns of the result (n * q)
 * @param[in]  alpha Multiplying coefficient
 */
template <typename T>
__global__ void kronecker_product_kernel(
  const T* A, int m, int n, const T* B, int p, int q, T* AkB, int k_m, int k_n, T alpha)
{
  const T* A_b = A + blockIdx.x * m * n;
  const T* B_b = B + blockIdx.x * p * q;
  T* AkB_b     = AkB + blockIdx.x * k_m * k_n;

  for (int ia = 0; ia < m; ia++) {
    for (int ja = 0; ja < n; ja++) {
      T A_ia_ja = alpha * A_b[ia + ja * m];

      for (int ib = threadIdx.x; ib < p; ib += blockDim.x) {
        for (int jb = threadIdx.y; jb < q; jb += blockDim.y) {
          int i_ab                 = ia * p + ib;
          int j_ab                 = ja * q + jb;
          AkB_b[i_ab + j_ab * k_m] = A_ia_ja * B_b[ib + jb * p];
        }
      }
    }
  }
}

/**
 * @brief Batched GEMM operation (exhaustive version)
 *        [C1, C2, ...] = [alpha*A1*B1+beta*C1, alpha*A2*B2+beta*C2, ...]
 *
 * @param[in]      aT     Is `A` transposed?
 * @param[in]      bT     Is `B` transposed?
 * @param[in]      m      Number of rows of A or A.T
 * @param[in]      n      Number of columns of B or B.T
 * @param[in]      k      Common dimension of A or A.T and B or B.T
 * @param[in]      alpha  Parameter alpha
 * @param[in]      A      Batch of matrices A
 * @param[in]      B      Batch of matrices B
 * @param[in]      beta   Parameter beta
 * @param[in,out]  C      Batch of matrices C
 */
template <typename T>
void b_gemm(bool aT,
            bool bT,
            std::size_t m,
            std::size_t n,
            std::size_t k,
            T alpha,
            const Matrix<T>& A,
            const Matrix<T>& B,
            T beta,
            Matrix<T>& C)
{
  // Check the parameters
  {
    ASSERT(A.batches() == B.batches(), "A and B must have the same number of batches");
    ASSERT(A.batches() == C.batches(), "A and C must have the same number of batches");
    auto Arows = !aT ? A.shape().first : A.shape().second;
    auto Acols = !aT ? A.shape().second : A.shape().first;
    auto Brows = !bT ? B.shape().first : B.shape().second;
    auto Bcols = !bT ? B.shape().second : B.shape().first;
    ASSERT(m <= Arows, "m should be <= number of rows of A");
    ASSERT(k <= Acols, "k should be <= number of columns of A");
    ASSERT(k <= Brows, "k should be <= number of rows of B");
    ASSERT(n <= Bcols, "n should be <= number of columns of B");
    ASSERT(m <= C.shape().first, "m should be <= number of rows of C");
    ASSERT(n <= C.shape().second, "n should be <= number of columns of C");
  }

  // Set transpose modes
  cublasOperation_t opA = aT ? CUBLAS_OP_T : CUBLAS_OP_N;
  cublasOperation_t opB = bT ? CUBLAS_OP_T : CUBLAS_OP_N;

  // Call cuBLAS
  CUBLAS_CHECK(raft::linalg::cublasgemmStridedBatched(A.cublasHandle(),
                                                      opA,
                                                      opB,
                                                      m,
                                                      n,
                                                      k,
                                                      &alpha,
                                                      A.raw_data(),
                                                      A.shape().first,
                                                      A.shape().first * A.shape().second,
                                                      B.raw_data(),
                                                      B.shape().first,
                                                      B.shape().first * B.shape().second,
                                                      &beta,
                                                      C.raw_data(),
                                                      C.shape().first,
                                                      C.shape().first * C.shape().second,
                                                      A.batches(),
                                                      A.stream()));
}

/**
 * @brief Multiplies each matrix in a batch-A with it's batch-B counterpart.
 *        A = [A1,A2,A3], B=[B1,B2,B3] returns [A1*B1, A2*B2, A3*B3]
 *
 * @param[in]  A   First matrix batch
 * @param[in]  B   Second matrix batch
 * @param[in]  aT  Is `A` transposed?
 * @param[in]  bT  Is `B` transposed?
 *
 * @return Member-wise A*B
 */
template <typename T>
Matrix<T> b_gemm(const Matrix<T>& A, const Matrix<T>& B, bool aT = false, bool bT = false)
{
  // m = number of rows of matrix op(A) and C.
  int m = !aT ? A.shape().first : A.shape().second;
  // n = number of columns of matrix op(B) and C.
  int n = !bT ? B.shape().second : B.shape().first;

  // k = number of columns of op(A) and rows of op(B).
  int k  = !aT ? A.shape().second : A.shape().first;
  int kB = !bT ? B.shape().first : B.shape().second;

  ASSERT(k == kB, "Matrix-Multiplication dimensions don't match!");

  // Create C(m,n)
  Matrix<T> C(m, n, A.batches(), A.cublasHandle(), A.stream());

  b_gemm(aT, bT, m, n, k, (T)1, A, B, (T)0, C);
  return C;
}

/**
 * @brief Wrapper around cuBLAS batched gels (least-square solver of Ax=C)
 *
 * @details: - This simple wrapper only supports non-transpose mode.
 *           - There isn't any strided version in cuBLAS yet.
 *           - cuBLAS only supports overdetermined systems.
 *           - This function copies A to avoid modifying the original one.
 *
 * @param[in]     A  Batched matrix A (must have more rows than columns)
 * @param[inout]  C  Batched matrix C (the number of rows must match A)
 */
template <typename T>
void b_gels(const Matrix<T>& A, Matrix<T>& C)
{
  ASSERT(A.batches() == C.batches(), "A and C must have the same number of batches");
  auto m = A.shape().first;
  ASSERT(C.shape().first == m, "Dimension mismatch: A rows, C rows");
  auto n = A.shape().second;
  ASSERT(m > n, "Only overdetermined systems (m > n) are supported");
  auto nrhs = C.shape().second;

  Matrix<T> Acopy(A);

  int info;
  CUBLAS_CHECK(raft::linalg::cublasgelsBatched(A.cublasHandle(),
                                               CUBLAS_OP_N,
                                               m,
                                               n,
                                               nrhs,
                                               Acopy.data(),
                                               m,
                                               C.data(),
                                               m,
                                               &info,
                                               nullptr,
                                               A.batches(),
                                               A.stream()));
}

/**
 * @brief A utility method to implement a unary operation on a batched matrix
 *
 * @param[in]  A          Batched matrix A
 * @param[in]  unary_op   The unary operation applied on the elements of A
 * @return A batched matrix, the result of unary_op A
 */
template <typename T, typename F>
Matrix<T> b_op_A(const Matrix<T>& A, F unary_op)
{
  auto batch_size = A.batches();
  auto m          = A.shape().first;
  auto n          = A.shape().second;

  Matrix<T> C(m, n, batch_size, A.cublasHandle(), A.stream());

  raft::linalg::unaryOp(C.raw_data(), A.raw_data(), m * n * batch_size, unary_op, A.stream());

  return C;
}

/**
 * @brief A utility method to implement pointwise operations between elements
 *        of two batched matrices.
 *
 * @param[in]  A          Batched matrix A
 * @param[in]  B          Batched matrix B
 * @param[in]  binary_op  The binary operation used on elements of A and B
 * @return A batched matrix, the result of A binary_op B
 */
template <typename T, typename F>
Matrix<T> b_aA_op_B(const Matrix<T>& A, const Matrix<T>& B, F binary_op)
{
  ASSERT(A.shape().first == B.shape().first && A.shape().second == B.shape().second,
         "ERROR: Matrices must be same size");

  ASSERT(A.batches() == B.batches(), "A & B must have same number of batches");

  auto batch_size = A.batches();
  auto m          = A.shape().first;
  auto n          = A.shape().second;

  Matrix<T> C(m, n, batch_size, A.cublasHandle(), A.stream());

  raft::linalg::binaryOp(
    C.raw_data(), A.raw_data(), B.raw_data(), m * n * batch_size, binary_op, A.stream());

  return C;
}

/**
 * @brief Multiplies each matrix in a batch-A with it's batch-B counterpart.
 *        A = [A1,A2,A3], B=[B1,B2,B3] return [A1*B1, A2*B2, A3*B3]
 *
 * @param[in]  A  Batched matrix A
 * @param[in]  B  Batched matrix B
 * @return The result of the batched matrix-matrix multiplication of A * B
 */
template <typename T>
Matrix<T> operator*(const Matrix<T>& A, const Matrix<T>& B)
{
  return b_gemm(A, B);
}

/**
 * @brief Adds two batched matrices together element-wise.
 *
 * @param[in]  A  Batched matrix A
 * @param[in]  B  Batched matrix B
 * @return A+B
 */
template <typename T>
Matrix<T> operator+(const Matrix<T>& A, const Matrix<T>& B)
{
  return b_aA_op_B(A, B, [] __device__(T a, T b) { return a + b; });
}

/**
 * @brief Subtract two batched matrices together element-wise.
 *
 * @param[in]  A  Batched matrix A
 * @param[in]  B  Batched matrix B
 * @return A-B
 */
template <typename T>
Matrix<T> operator-(const Matrix<T>& A, const Matrix<T>& B)
{
  return b_aA_op_B(A, B, [] __device__(T a, T b) { return a - b; });
}

/**
 * @brief Unary substraction
 *
 * @param[in]  A  Batched matrix A
 * @return -A
 */
template <typename T>
Matrix<T> operator-(const Matrix<T>& A)
{
  return b_op_A(A, [] __device__(T a) { return -a; });
}

/**
 * @brief Solve Ax = b for given batched matrix A and batched vector b
 *
 * @param[in]  A  Batched matrix A
 * @param[in]  b  Batched vector b
 * @return A\b
 */
template <typename T>
Matrix<T> b_solve(const Matrix<T>& A, const Matrix<T>& b)
{
  Matrix<T> x = A.inv() * b;
  return x;
}

/**
 * @brief The batched kroneker product for batched matrices A and B
 *
 * Calculates  AkB = alpha * A (x) B
 *
 * @param[in]  A     Matrix A
 * @param[in]  B     Matrix B
 * @param[out] AkB   A (x) B
 * @param[in]  alpha Multiplying coefficient
 */
template <typename T>
void b_kron(const Matrix<T>& A, const Matrix<T>& B, Matrix<T>& AkB, T alpha = (T)1)
{
  auto m = A.shape().first;
  auto n = A.shape().second;

  auto p = B.shape().first;
  auto q = B.shape().second;

  // Resulting shape
  auto k_m = m * p;
  auto k_n = n * q;
  ASSERT(AkB.shape().first == k_m, "Kronecker product output dimensions mismatch");
  ASSERT(AkB.shape().second == k_n, "Kronecker product output dimensions mismatch");

  // Run kronecker
  dim3 threads(std::min(p, std::size_t{32}), std::min(q, std::size_t{32}));
  kronecker_product_kernel<T><<<A.batches(), threads, 0, A.stream()>>>(
    A.raw_data(), m, n, B.raw_data(), p, q, AkB.raw_data(), k_m, k_n, alpha);
  CUDA_CHECK(cudaPeekAtLastError());
}

/**
 * @brief The batched kroneker product A (x) B for given batched matrix A
 *        and batched matrix B
 *
 * @param[in]  A  Matrix A
 * @param[in]  B  Matrix B
 * @return A (x) B
 */
template <typename T>
Matrix<T> b_kron(const Matrix<T>& A, const Matrix<T>& B)
{
  auto m = A.shape().first;
  auto n = A.shape().second;

  auto p = B.shape().first;
  auto q = B.shape().second;

  // Resulting shape
  auto k_m = m * p;
  auto k_n = n * q;

  Matrix<T> AkB(k_m, k_n, A.batches(), A.cublasHandle(), A.stream());

  b_kron(A, B, AkB);

  return AkB;
}

/**
 * @brief Kernel to create a batched lagged matrix from a given batched vector
 *
 * @note The block id is the batch id and the thread id is the starting index
 *
 * @param[in]  vec              Input vector
 * @param[out] mat              Output lagged matrix
 * @param[in]  lags             Number of lags
 * @param[in]  lagged_height    Height of the lagged matrix
 * @param[in]  vec_offset       Offset in the input vector
 * @param[in]  ld               Length of the underlying vector
 * @param[in]  mat_offset       Offset in the lagged matrix
 * @param[in]  ls_batch_stride  Stride between batches in the output matrix
 * @param[in]  s                Seasonality of the lags
 */
template <typename T>
__global__ void lagged_mat_kernel(const T* vec,
                                  T* mat,
                                  int lags,
                                  int lagged_height,
                                  int vec_offset,
                                  int ld,
                                  int mat_offset,
                                  int ls_batch_stride,
                                  int s = 1)
{
  const T* batch_in = vec + blockIdx.x * ld + vec_offset;
  T* batch_out      = mat + blockIdx.x * ls_batch_stride + mat_offset;

  for (int lag = 0; lag < lags; lag++) {
    const T* b_in = batch_in + s * (lags - lag - 1);
    T* b_out      = batch_out + lag * lagged_height;
    for (int i = threadIdx.x; i < lagged_height; i += blockDim.x) {
      b_out[i] = b_in[i];
    }
  }
}

/**
 * @brief Create a batched lagged matrix from a given batched vector
 *
 * @note This overload takes both batched matrices as inputs
 *
 * @param[in]  vec            Input vector
 * @param[out] lagged_mat     Output matrix
 * @param[in]  lags           Number of lags
 * @param[in]  lagged_height  Height of the lagged matrix
 * @param[in]  vec_offset     Offset in the input vector
 * @param[in]  mat_offset     Offset in the lagged matrix
 * @param[in]  s              Period of the lags
 */
template <typename T>
void b_lagged_mat(const Matrix<T>& vec,
                  Matrix<T>& lagged_mat,
                  int lags,
                  int lagged_height,
                  int vec_offset,
                  int mat_offset,
                  int s = 1)
{
  // Verify all the dimensions ; it's better to fail loudly than hide errors
  ASSERT(vec.batches() == lagged_mat.batches(),
         "The numbers of batches of the matrix and the vector must match");
  ASSERT(vec.shape().first == 1 || vec.shape().second == 1,
         "The first argument must be a vector (either row or column)");
  int len              = vec.shape().first == 1 ? vec.shape().second : vec.shape().first;
  int mat_batch_stride = lagged_mat.shape().first * lagged_mat.shape().second;
  ASSERT(lagged_height <= len - s * lags - vec_offset,
         "Lagged height can't exceed vector length - s * lags - vector offset");
  ASSERT(mat_offset <= mat_batch_stride - lagged_height * lags,
         "Matrix offset can't exceed real matrix size - lagged matrix size");

  // Execute the kernel
  const int TPB = lagged_height > 512 ? 256 : 128;  // quick heuristics
  lagged_mat_kernel<<<vec.batches(), TPB, 0, vec.stream()>>>(vec.raw_data(),
                                                             lagged_mat.raw_data(),
                                                             lags,
                                                             lagged_height,
                                                             vec_offset,
                                                             len,
                                                             mat_offset,
                                                             mat_batch_stride,
                                                             s);
  CUDA_CHECK(cudaPeekAtLastError());
}

/**
 * @brief Create a batched lagged matrix from a given batched vector
 *
 * @note This overload takes the input vector and returns the output matrix.
 *       For more control, use the other overload.
 *
 * @param[in]  vec            Input vector
 * @param[in]  lags           Number of lags
 *
 * @return A batched matrix corresponding to the output lagged matrix
 */
template <typename T>
Matrix<T> b_lagged_mat(const Matrix<T>& vec, int lags)
{
  ASSERT(vec.shape().first == 1 || vec.shape().second == 1,
         "The first argument must be a vector (either row or column)");
  int len = vec.shape().first * vec.shape().second;
  ASSERT(lags < len, "The number of lags can't exceed the vector length");
  int lagged_height = len - lags;

  // Create output matrix
  Matrix<T> lagged_mat(lagged_height, lags, vec.batches(), vec.cublasHandle(), vec.stream(), false);
  // Call exhaustive version of the function
  b_lagged_mat(vec, lagged_mat, lags, lagged_height, 0, 0);

  return lagged_mat;
}

/**
 * @brief Kernel to compute a 2D copy of a window in a batched matrix.
 *
 * @note The blocks are the batches and the threads are the matrix elements,
 *       column-wise.
 *
 * @param[in]  in                Input matrix
 * @param[out] out               Output matrix
 * @param[in]  in_starting_row   First row to copy in the input matrix
 * @param[in]  in_starting_col   First column to copy in the input matrix
 * @param[in]  in_rows           Number of rows in the input matrix
 * @param[in]  in_cols           Number of columns in the input matrix
 * @param[in]  copy_rows         Number of rows to copy
 * @param[in]  n_copy            Total number of elements to copy
 * @param[in]  out_starting_row  First row to copy in the output matrix
 * @param[in]  out_starting_col  First column to copy in the output matrix
 * @param[in]  out_rows          Number of rows in the output matrix
 * @param[in]  out_cols          Number of columns in the output matrix
 */
template <typename T>
static __global__ void batched_2dcopy_kernel(const T* in,
                                             T* out,
                                             int in_starting_row,
                                             int in_starting_col,
                                             int in_rows,
                                             int in_cols,
                                             MLCommon::FastIntDiv copy_rows,
                                             int n_copy,
                                             int out_starting_row,
                                             int out_starting_col,
                                             int out_rows,
                                             int out_cols)
{
  const T* in_ = in + blockIdx.x * in_rows * in_cols + in_starting_col * in_rows + in_starting_row;
  T* out_ = out + blockIdx.x * out_rows * out_cols + out_starting_col * out_rows + out_starting_row;

  for (int i = threadIdx.x; i < n_copy; i += blockDim.x) {
    int i_col                      = i / copy_rows;
    int i_row                      = i % copy_rows;
    out_[i_row + out_rows * i_col] = in_[i_row + in_rows * i_col];
  }
}

/**
 * @brief Compute a 2D copy of a window in a batched matrix.
 *
 * @note This overload takes two matrices as inputs
 *
 * @param[in]  in                Batched input matrix
 * @param[out] out               Batched output matrix
 * @param[in]  in_starting_row   First row to copy in the input matrix
 * @param[in]  in_starting_col   First column to copy in the input matrix
 * @param[in]  copy_rows         Number of rows to copy
 * @param[in]  copy_cols         Number of columns to copy
 * @param[in]  out_starting_row  First row to copy in the output matrix
 * @param[in]  out_starting_col  First column to copy in the output matrix
 */
template <typename T>
void b_2dcopy(const Matrix<T>& in,
              Matrix<T>& out,
              std::size_t in_starting_row,
              std::size_t in_starting_col,
              std::size_t copy_rows,
              std::size_t copy_cols,
              std::size_t out_starting_row = 0,
              std::size_t out_starting_col = 0)
{
  ASSERT(in_starting_row + copy_rows <= in.shape().first,
         "[2D copy] Dimension mismatch: rows for input matrix");
  ASSERT(in_starting_col + copy_cols <= in.shape().second,
         "[2D copy] Dimension mismatch: columns for input matrix");
  ASSERT(out_starting_row + copy_rows <= out.shape().first,
         "[2D copy] Dimension mismatch: rows for output matrix");
  ASSERT(out_starting_col + copy_cols <= out.shape().second,
         "[2D copy] Dimension mismatch: columns for output matrix");

  // Execute the kernel
  const int TPB = copy_rows * copy_cols > std::size_t{512} ? 256 : 128;  // quick heuristics
  batched_2dcopy_kernel<<<in.batches(), TPB, 0, in.stream()>>>(in.raw_data(),
                                                               out.raw_data(),
                                                               in_starting_row,
                                                               in_starting_col,
                                                               in.shape().first,
                                                               in.shape().second,
                                                               MLCommon::FastIntDiv(copy_rows),
                                                               copy_rows * copy_cols,
                                                               out_starting_row,
                                                               out_starting_col,
                                                               out.shape().first,
                                                               out.shape().second);
  CUDA_CHECK(cudaPeekAtLastError());
}

/**
 * @brief Compute a 2D copy of a window in a batched matrix.
 *
 * @note This overload only takes the input matrix as input and creates and
 *       returns the output matrix
 *
 * @tparam T      data type
 *
 * @param[in]  in            Batched input matrix
 * @param[in]  starting_row  First row to copy
 * @param[in]  starting_col  First column to copy
 * @param[in]  rows          Number of rows to copy
 * @param[in]  cols          Number of columns to copy
 *
 * @return The batched output matrix
 */
template <typename T>
Matrix<T> b_2dcopy(const Matrix<T>& in, int starting_row, int starting_col, int rows, int cols)
{
  // Create output matrix
  Matrix<T> out(rows, cols, in.batches(), in.cublasHandle(), in.stream(), false);

  // Call the other overload of the function
  b_2dcopy(in, out, starting_row, starting_col, rows, cols);

  return out;
}

/**
 * Helper function to generate a vector representing a Householder
 * reflection that creates zeros in xk
 *
 * @param[out] d_uk  Householder vector
 * @param[in]  d_xk  Input vector
 * @param[in]  m     Size of the vectors
 */
template <typename T>
DI void generate_householder_vector(T* d_uk, const T* d_xk, int m)
{
  // Compute norm of the vectors x and u
  T x_norm = (T)0, u_norm = (T)0;
  for (int i = 1; i < m; i++) {
    u_norm += d_xk[i] * d_xk[i];
  }
  T x0   = d_xk[0];
  x_norm = sqrt(u_norm + x0 * x0);
  T u0   = x0 + raft::signPrim(x0) * x_norm;
  u_norm = sqrt(u_norm + u0 * u0);

  // Compute u
  d_uk[0] = u_norm != (T)0 ? (u0 / u_norm) : (T)1;
  for (int i = 1; i < m; i++) {
    d_uk[i] = u_norm != (T)0 ? (d_xk[i] / u_norm) : (T)0;
  }
}

/**
 * A variant generated by a thread block together
 *
 * @param[out] d_uk        Householder vector
 * @param[in]  d_xk        Input vector
 * @param[in]  shared_mem  Shared memory
 * @param[in]  m           Size of the vectors
 */
template <typename T>
DI void generate_householder_vector(T* d_uk, const T* d_xk, T* shared_mem, int m)
{
  int i = threadIdx.x + 1;

  // Compute norm of the vectors x and u
  T x_norm, u_norm, u0;
  {
    // First compute the squares and write in shared mem
    if (i < m) { shared_mem[threadIdx.x] = d_xk[i] * d_xk[i]; }
    // Tree reduction
    for (int red_size = m - 1; red_size > 1; red_size = (red_size + 1) / 2) {
      __syncthreads();
      if (threadIdx.x < red_size / 2) {
        shared_mem[threadIdx.x] += shared_mem[threadIdx.x + (red_size + 1) / 2];
      }
    }
    __syncthreads();
    // Finalize computation of the norms
    T x0   = d_xk[0];
    x_norm = sqrt(shared_mem[0] + x0 * x0);
    u0     = x0 + raft::signPrim(x0) * x_norm;
    u_norm = sqrt(shared_mem[0] + u0 * u0);
  }

  // Compute vector u
  if (threadIdx.x == 0) { d_uk[0] = u_norm != (T)0 ? (u0 / u_norm) : (T)1; }
  if (threadIdx.x < m - 1) {
    d_uk[threadIdx.x + 1] = u_norm != (T)0 ? (d_xk[threadIdx.x + 1] / u_norm) : (T)0;
  }
}

/**
 * Reduce H to Hessenberg form by iteratively applying Householder
 * reflections and update U accordingly.
 *
 * @param[inout] d_U  Batched matrix U
 * @param[inout] d_H  Batched matrix H
 * @param[out]   d_hh Buffer where Householder reflectors are stored
 * @param[in]    n    Matrix dimensions
 */
template <typename T>
__global__ void hessenberg_reduction_kernel(T* d_U, T* d_H, T* d_hh, int n)
{
  int ib = blockIdx.x;

  int hh_size = (n * (n - 1)) / 2 - 1;

  T* b_U  = d_U + n * n * ib;
  T* b_H  = d_H + n * n * ib;
  T* b_hh = d_hh + hh_size * ib;

  // Shared memory used for the reduction needed to generate the reflector
  // and for the reduction used in the matrix-vector and vector-matrix
  // multiplications
  // Neutral type to avoid conflict of definition ; size: n
  extern __shared__ int8_t shared_mem_hessenberg[];
  T* shared_mem = (T*)shared_mem_hessenberg;

  T* b_hh_k = b_hh;
  for (int k = 0; k < n - 2; k++) {
    // Generate the reflector
    generate_householder_vector(b_hh_k, b_H + (n + 1) * k + 1, shared_mem, n - k - 1);
    __syncthreads();

    // H[k+1:, k:] = H[k+1:, k:] - 2 * uk * (uk' * H[k+1:, k:])
    // Note: we use a reduction in shared memory to have only coalesced
    //       accesses to global memory
    for (int j = k; j < n; j++) {
      // Element-wise multiplication of uk and a column of H to shared mem
      int i = k + 1 + threadIdx.x;
      T hh_k_i;
      if (i < n) {
        hh_k_i                  = b_hh_k[threadIdx.x];
        shared_mem[threadIdx.x] = hh_k_i * b_H[j * n + i];
      }

      // Tree reduction
      for (int red_size = n - k - 1; red_size > 1; red_size = (red_size + 1) / 2) {
        __syncthreads();
        if (threadIdx.x < red_size / 2) {
          shared_mem[threadIdx.x] += shared_mem[threadIdx.x + (red_size + 1) / 2];
        }
      }
      __syncthreads();

      // Overwrite H
      if (i < n) { b_H[j * n + i] -= (T)2 * hh_k_i * shared_mem[0]; }
      __syncthreads();
    }

    // H[:, k+1:] = H[:, k+1:] - 2 * (H[:, k+1:] * uk) * uk'
    // Note: we do a coalesced load of hh_k in shared memory
    {
      // Load hh_k in shared memory
      if (threadIdx.x < n - k - 1) { shared_mem[threadIdx.x] = b_hh_k[threadIdx.x]; }
      __syncthreads();

      // Compute multiplications
      const int& i = threadIdx.x;
      T acc        = 0;
      for (int j = k + 1; j < n; j++) {
        acc += b_H[j * n + i] * shared_mem[j - k - 1];
      }
      for (int j = k + 1; j < n; j++) {
        b_H[j * n + i] -= (T)2 * acc * shared_mem[j - k - 1];
      }
    }
    __syncthreads();

    b_hh_k += n - k - 1;
  }

  b_hh_k = b_hh + hh_size - 2;
  for (int k = n - 3; k >= 0; k--) {
    // U[k+1:, k+1:] = U[k+1:, k+1:] - 2 * uk * (uk' * U[k+1:, k+1:])
    // Note: we use a reduction in shared memory to have only coalesced
    //       accesses to global memory
    for (int j = k + 1; j < n; j++) {
      // Element-wise multiplication of uk and a column of U to shared mem
      int i = k + 1 + threadIdx.x;
      T hh_k_i;
      if (i < n) {
        hh_k_i                  = b_hh_k[threadIdx.x];
        shared_mem[threadIdx.x] = hh_k_i * b_U[j * n + i];
      }

      // Tree reduction
      for (int red_size = n - k - 1; red_size > 1; red_size = (red_size + 1) / 2) {
        __syncthreads();
        if (threadIdx.x < red_size / 2) {
          shared_mem[threadIdx.x] += shared_mem[threadIdx.x + (red_size + 1) / 2];
        }
      }
      __syncthreads();

      // Overwrite U
      if (i < n) { b_U[j * n + i] -= (T)2 * hh_k_i * shared_mem[0]; }
      __syncthreads();
    }

    b_hh_k -= n - k;
  }
}

/**
 * Hessenberg decomposition A = UHU' of a square matrix A, where Q is unitary
 * and H in Hessenberg form (no zeros below the subdiagonal), using
 * Householder reflections
 *
 * @tparam T      data type
 * @param[in]  A  Batched matrix A
 * @param[out] U  Batched matrix U
 * @param[out] H  Batched matrix H
 */
template <typename T>
void b_hessenberg(const Matrix<T>& A, Matrix<T>& U, Matrix<T>& H)
{
  int n          = A.shape().first;
  int n2         = n * n;
  int batch_size = A.batches();
  auto stream    = A.stream();

  // Copy A in H
  raft::copy(H.raw_data(), A.raw_data(), n2 * batch_size, stream);

  // Initialize U with the identity
  CUDA_CHECK(cudaMemsetAsync(U.raw_data(), 0, sizeof(T) * n2 * batch_size, stream));
  identity_matrix_kernel<T><<<batch_size, std::min(256, n), 0, stream>>>(U.raw_data(), n);
  CUDA_CHECK(cudaPeekAtLastError());

  // Create a temporary buffer to store the Householder vectors
  int hh_size = (n * (n - 1)) / 2 - 1;
  rmm::device_uvector<T> hh_buffer(hh_size * batch_size, stream);

  // Transform H to Hessenberg form in-place and update U
  int shared_mem_size = n * sizeof(T);
  hessenberg_reduction_kernel<<<batch_size, n, shared_mem_size, stream>>>(
    U.raw_data(), H.raw_data(), hh_buffer.data(), n);
  CUDA_CHECK(cudaPeekAtLastError());
}

/**
 * Auxiliary function to generate a Givens rotation
 *
 * @param[in]  a  First element of the input vector
 * @param[in]  b  Second element of the input vector
 * @param[out] c  Parameter c of the Givens rotation
 * @param[out] s  Parameter s of the Givens rotation
 */
template <typename T>
DI void generate_givens(T a, T b, T& c, T& s)
{
  if (b == 0) {
    c = raft::signPrim(a);
    s = 0;
  } else if (a == 0) {
    c = 0;
    s = raft::signPrim(b);
  } else if (abs(a) > abs(b)) {
    T t = -b / a;
    c   = (T)1 / sqrt(1 + t * t);
    s   = c * t;
  } else {
    T t = -a / b;
    s   = (T)1 / sqrt(1 + t * t);
    c   = s * t;
  }
}

/**
 * Device auxiliary function to compute Ahues and Tisseur's criterion
 * to consider a subdiagonal element M[i,i-1] as 0
 *
 * @tparam T data type
 *
 * @param[in] d_M       Batched matrix M
 * @param[in] i         Index i
 * @param[in] n         Dimension of the matrix
 * @return              A boolean: the result of the test
 */
template <typename T>
DI bool ahues_tisseur(const T* d_M, int i, int n)
{
  constexpr T eps       = std::is_same<T, double>::value ? 1e-10 : 1e-6f;
  constexpr T near_zero = std::is_same<T, double>::value ? 1e-14 : 1e-8f;

  T h00 = d_M[(i - 1) * n + i - 1];
  T h10 = d_M[(i - 1) * n + i];
  T h01 = d_M[i * n + i - 1];
  T h11 = d_M[i * n + i];

  return (abs(h10) * abs(h01) < raft::maxPrim(eps * abs(h11) * abs(h11 - h00), near_zero));
}

/**
 * Kernel to execute the Francis QR algorithm
 * (from Matrix Computations 3rd ed (Golub and Van Loan, 1996),
 *  algorithm 7.5.1 and 7.5.2)
 *
 * @note Computes 1 batch member per thread block (n threads)
 *
 * @param[inout]  d_U  Batched matrix U
 * @param[inout]  d_H  Batched matrix H
 * @param[in]     n    Matrix dimension
 */
template <typename T>
__global__ void francis_qr_algorithm_kernel(T* d_U, T* d_H, int n)
{
  int ib = blockIdx.x;

  // The algorithm reduces the Hessenberg matrix H to real Schur form by
  // iteratively decreasing the value p such that H has the following form:
  //  _________________
  // | H11 | H12 | H13 |  q
  // |_____|_____|_____|
  // |  0  | H22 | H23 | p-q
  // |_____|_____|_____|
  // |  0  |  0  | H33 | n-p
  // |_____|_____|_____|
  //    q    p-q   n-p
  //
  // Where H22 is unreduced, H33 is upper quasi-triangular, and q and p as
  // small as possible.

  T* b_U = d_U + ib * n * n;
  T* b_H = d_H + ib * n * n;

  int p         = n;
  int step_iter = 0;

  constexpr int max_iter_per_step = 20;

  while (p > 2) {
    // Set to zero all the subdiagonals elements that satisfy Ahues and
    // Tisseur's criterion
    for (int k = threadIdx.x + 1; k < p; k++) {
      if (ahues_tisseur(b_H, k, n)) b_H[(k - 1) * n + k] = 0;
    }
    __syncthreads();

    // Convergence test
    {
      // Fake convergence if necessary
      int forced = 0;
      if (step_iter == max_iter_per_step) {
        if (abs(b_H[(p - 2) * n + p - 1]) < abs(b_H[(p - 3) * n + p - 2]))
          forced = 1;
        else
          forced = 2;
      }

      // Decrease p if possible
      if (forced == 1 || b_H[(p - 2) * n + p - 1] == 0) {
        p--;
        step_iter = 0;
      } else if (forced == 2 || b_H[(p - 3) * n + p - 2] == 0) {
        p -= 2;
        step_iter = 0;
      } else {
        step_iter++;
      }
    }

    if (p <= 2) break;

    // Francis QR step
    {
      // Find q
      int q = 0;
      for (int k = p - 2; k > 0; k--) {
        if (b_H[(k - 1) * n + k] == 0) q = raft::maxPrim(q, k);
      }

      // Compute first column of (H-aI)(H-bI), where a and b are the eigenvalues
      // of the trailing matrix of H22
      T v[3];
      {
        T x00 = b_H[(p - 2) * n + p - 2];
        T x10 = b_H[(p - 2) * n + p - 1];
        T x01 = b_H[(p - 1) * n + p - 2];
        T x11 = b_H[(p - 1) * n + p - 1];
        T s   = x00 + x11;
        T t   = x00 * x11 - x10 * x01;
        T h00 = b_H[q * n + q];
        T h10 = b_H[q * n + q + 1];
        T h01 = b_H[(q + 1) * n + q];
        T h11 = b_H[(q + 1) * n + q + 1];
        T h21 = b_H[(q + 1) * n + q + 2];

        v[0] = (h00 - s) * h00 + h01 * h10 + t;
        v[1] = h10 * (h00 + h11 - s);
        v[2] = h10 * h21;
      }

      for (int k = q; k < p - 2; k++) {
        __syncthreads();

        // Generate a reflector P such that Pv' = a e1
        T u[3];
        generate_householder_vector(u, v, 3);
        T P[6];  // P symmetric; P00 P01 P02 P11 P12 P22
        P[0] = (T)1 - (T)2 * u[0] * u[0];
        P[1] = (T)-2 * u[0] * u[1];
        P[2] = (T)-2 * u[0] * u[2];
        P[3] = (T)1 - (T)2 * u[1] * u[1];
        P[4] = (T)-2 * u[1] * u[2];
        P[5] = (T)1 - (T)2 * u[2] * u[2];

        // H[k:k+3, r:] = P * H[k:k+3, r:], r = max(q, k - 1) (non-coalesced)
        {
          int j = raft::maxPrim(q, k - 1) + threadIdx.x;
          if (j < n) {
            T h0               = b_H[j * n + k];
            T h1               = b_H[j * n + k + 1];
            T h2               = b_H[j * n + k + 2];
            b_H[j * n + k]     = h0 * P[0] + h1 * P[1] + h2 * P[2];
            b_H[j * n + k + 1] = h0 * P[1] + h1 * P[3] + h2 * P[4];
            b_H[j * n + k + 2] = h0 * P[2] + h1 * P[4] + h2 * P[5];
          }
          __syncthreads();
        }

        // H[:r, k:k+3] = H[:r, k:k+3] * P, r = min(k + 4, p) (coalesced)
        const int& i = threadIdx.x;
        if (i < min(k + 4, p)) {
          T h0                 = b_H[i + k * n];
          T h1                 = b_H[i + (k + 1) * n];
          T h2                 = b_H[i + (k + 2) * n];
          b_H[i + k * n]       = h0 * P[0] + h1 * P[1] + h2 * P[2];
          b_H[i + (k + 1) * n] = h0 * P[1] + h1 * P[3] + h2 * P[4];
          b_H[i + (k + 2) * n] = h0 * P[2] + h1 * P[4] + h2 * P[5];
        }

        // U[:, k:k+3] = U[:, k:k+3] * P (coalesced)
        {
          T u0                 = b_U[i + k * n];
          T u1                 = b_U[i + (k + 1) * n];
          T u2                 = b_U[i + (k + 2) * n];
          b_U[i + k * n]       = u0 * P[0] + u1 * P[1] + u2 * P[2];
          b_U[i + (k + 1) * n] = u0 * P[1] + u1 * P[3] + u2 * P[4];
          b_U[i + (k + 2) * n] = u0 * P[2] + u1 * P[4] + u2 * P[5];
        }

        __syncthreads();
        v[0] = b_H[k * n + k + 1];
        v[1] = b_H[k * n + k + 2];
        if (k < p - 3) v[2] = b_H[k * n + k + 3];
      }

      {
        __syncthreads();

        // Generate a Givens rotation such that P * v[0:2] = a e1
        T c, s;
        generate_givens(v[0], v[1], c, s);
        // H[p-2:p, p-3:] = P * H[p-2:p, p-3:]
        int j = p - 3 + threadIdx.x;
        if (j < n) {
          T h0               = b_H[j * n + p - 2];
          T h1               = b_H[j * n + p - 1];
          b_H[j * n + p - 2] = h0 * c - h1 * s;
          b_H[j * n + p - 1] = h0 * s + h1 * c;
        }
        __syncthreads();
        // H[:p, p-2:p] = H[:p, p-2:p] * P'
        const int& i = threadIdx.x;
        if (i < p) {
          T h0                 = b_H[(p - 2) * n + i];
          T h1                 = b_H[(p - 1) * n + i];
          b_H[(p - 2) * n + i] = h0 * c - h1 * s;
          b_H[(p - 1) * n + i] = h0 * s + h1 * c;
        }
        // U[:, p-2:p] = U[:, p-2:p] * P'
        {
          T u0                 = b_U[(p - 2) * n + i];
          T u1                 = b_U[(p - 1) * n + i];
          b_U[(p - 2) * n + i] = u0 * c - u1 * s;
          b_U[(p - 1) * n + i] = u0 * s + u1 * c;
        }
      }
    }
  }
}

/**
 * @brief Schur decomposition A = USU' of a square matrix A, where U is
 *        unitary and S is an upper quasi-triangular matrix
 *
 * @param[in]  A  Batched matrix A
 * @param[out] U  Batched matrix U
 * @param[out] S  Batched matrix S
 * @param[in]  max_iter_per_step maximum iterations
 */
template <typename T>
void b_schur(const Matrix<T>& A, Matrix<T>& U, Matrix<T>& S, int max_iter_per_step = 20)
{
  int n          = A.shape().first;
  int batch_size = A.batches();
  auto stream    = A.stream();

  // Start with a Hessenberg decomposition
  b_hessenberg(A, U, S);

  // Use the Francis QR algorithm to complete to a real Schur decomposition
  francis_qr_algorithm_kernel<<<batch_size, n, 0, stream>>>(U.raw_data(), S.raw_data(), n);
  CUDA_CHECK(cudaPeekAtLastError());
}

/**
 * This helper function called by a kernel solves a system Ax=b for p columns
 * of x and b, where A is in Hessenberg form. A and b are stored side-by-side
 * in a scratch buffer
 *
 * @tparam       p          Number of columns to solve
 * @tparam       T          data type
 *
 * @param[inout] d_scratch  Scratch buffer containing A and b (overwritten)
 * @param[out]   d_x        Solution
 * @param[in]    n          number of columns
 * @param[out]   shared_mem Shared memory
 */
template <int p, typename T>
DI void quasi_triangular_solver(T* d_scratch, T* d_x, int n, T* shared_mem)
{
  //
  // Reduce the system to upper triangular with Givens rotations
  //
  for (int k = 0; k < n - 1; k++) {
    T c, s;
    generate_givens(d_scratch[(n + 1) * k], d_scratch[(n + 1) * k + 1], c, s);
    __syncthreads();

    // scratch[k:k+2, k:] = P * scratch[k:k+2, k:]
    int j = k + threadIdx.x;
    if (j < n + p) {
      T h0                     = d_scratch[j * n + k];
      T h1                     = d_scratch[j * n + k + 1];
      d_scratch[j * n + k]     = h0 * c - h1 * s;
      d_scratch[j * n + k + 1] = h0 * s + h1 * c;
    }
    __syncthreads();
  }

  //
  // Solve the upper triangular system with back substitution
  //

  // The shared mem is used to reduce: sum W[k,i]*x[i,:], i from k+1 to n-1
  // at each step k from n-1 to 0.
  // Layout:
  //  ___
  // |   | n-k-1   (for the reduction)
  // |___|
  // |   |   k     (unused)
  // |___|
  //   p

  for (int k = n - 1; k >= 0; k--) {
    int i = k + 1 + threadIdx.x;
    if (i < n) {
      T s_ki = d_scratch[i * n + k];
      for (int j = 0; j < p; j++) {
        shared_mem[j * (n - 1) + threadIdx.x] = s_ki * d_x[j * n + i];
      }
    }
    // Tree reduction
    for (int red_size = n - k - 1; red_size > 1; red_size = (red_size + 1) / 2) {
      __syncthreads();
      if (threadIdx.x < red_size / 2) {
        for (int j = 0; j < p; j++) {
          shared_mem[j * (n - 1) + threadIdx.x] +=
            shared_mem[j * (n - 1) + threadIdx.x + (red_size + 1) / 2];
        }
      }
    }
    __syncthreads();

    // Finalize
    if (threadIdx.x < p) {
      const int& j = threadIdx.x;
      if (k == n - 1) {
        d_x[j * n + k] = d_scratch[(n + j) * n + k] / d_scratch[(n + 1) * k];
      } else {
        d_x[j * n + k] =
          (d_scratch[(n + j) * n + k] - shared_mem[j * (n - 1)]) / d_scratch[(n + 1) * k];
      }
    }
    __syncthreads();
  }
}

/**
 * Auxiliary kernel for b_trsyl_uplo
 * (from Sorensen and Zhou, 2003, algorithm 2.1)
 *
 * @note 1 block per batch member ; block size: n + 2
 *
 * @param[in]  d_R         Batched matrix R
 * @param[in]  d_R2        Batched matrix R*R
 * @param[in]  d_S         Batched matrix S
 * @param[in]  d_F         Batched matrix F
 * @param[out] d_Y         Batched matrix Y
 * @param[out] d_scratch   Batched scratch buffer
 * @param[in]  n           Matrix dimension
 */
template <typename T>
__global__ void trsyl_kernel(
  const T* d_R, const T* d_R2, const T* d_S, const T* d_F, T* d_Y, T* d_scratch, int n)
{
  int ib                = blockIdx.x;
  int n2                = n * n;
  constexpr T near_zero = std::is_same<T, double>::value ? 1e-14 : 1e-8f;

  // The algorithm iteratively solves for the columns of Y with a kind of
  // back substitution (as the matrices R and S are in real Schur form).
  // Depending whether the values of the superdiagonal of S are zero or not,
  // it solves one or two columns at a time. In both cases, it writes a
  // a system in the scratch buffer and solves it with quasi_triangular_solver

  // The scratch buffer is organized as follows:
  //    __________
  //   |      |   |
  //   |  A   | b |
  //   |______|___|
  //      n    1|2
  //
  // Where A and b are the matrices of the system to solve (one column for
  // a single step, two columns for a double step)
  // The quasi-triangular solver works in-place (overwrites A and b)

  // Shared memory (note: neutral type to prevent incompatible definition
  //                      if using template argument T)
  extern __shared__ int8_t shared_mem_trsyl[];
  T* shared_mem = (T*)shared_mem_trsyl;

  const T* b_R  = d_R + n2 * ib;
  const T* b_R2 = d_R2 + n2 * ib;
  const T* b_S  = d_S + n2 * ib;
  const T* b_F  = d_F + n2 * ib;
  T* b_Y        = d_Y + n2 * ib;
  T* b_scratch  = d_scratch + n * (n + 2) * ib;

  int k = n - 1;

  while (k >= 0) {
    if (k == 0 || abs(d_S[n2 * ib + k * n + k - 1]) < near_zero) {  // single step
      // Write A = R + S[k, k] * In on the left side of the scratch
      for (int idx = threadIdx.x; idx < n2; idx += blockDim.x) {
        b_scratch[idx] = b_R[idx];
      }
      __syncthreads();
      if (threadIdx.x < n) { b_scratch[(n + 1) * threadIdx.x] += b_S[(n + 1) * k]; }

      // Write b = F[:, k] - Y[:, k+1:] * S[k+1:, k] on the right side
      if (threadIdx.x < n) {
        const int& i = threadIdx.x;
        T acc        = (T)0;
        for (int j = k + 1; j < n; j++) {
          acc += b_Y[n * j + i] * b_S[n * k + j];
        }
        b_scratch[n2 + i] = b_F[k * n + i] - acc;
      }

      // Solve on the k-th column of Y
      __syncthreads();
      quasi_triangular_solver<1>(b_scratch, b_Y + n * k, n, shared_mem);

      k--;
    } else {  // double step
      T s00 = b_S[(k - 1) * n + k - 1];
      T s10 = b_S[(k - 1) * n + k];
      T s01 = b_S[k * n + k - 1];
      T s11 = b_S[k * n + k];

      // Write R2 + (s00+s11)*R + (s00*s11-s01*s10)*In on the left side of the
      // scratch
      {
        T a = s00 + s11;
        for (int idx = threadIdx.x; idx < n2; idx += blockDim.x) {
          b_scratch[idx] = b_R2[idx] + a * b_R[idx];
        }
        __syncthreads();
        if (threadIdx.x < n) { b_scratch[(n + 1) * threadIdx.x] += s00 * s11 - s01 * s10; }
      }

      // Temporary write b = F[:, k-1:k+1] - Y[:, k+1:] * S[k+1:, k-1:k+1] in the
      // right part of the scratch
      {
        const int& i = threadIdx.x;
        T b0, b1;
        if (threadIdx.x < n) {
          b0 = b_F[(k - 1) * n + i];
          b1 = b_F[k * n + i];
          for (int j = k + 1; j < n; j++) {
            T y_ij = b_Y[n * j + i];
            b0 -= y_ij * b_S[n * (k - 1) + j];
            b1 -= y_ij * b_S[n * k + j];
          }
          b_scratch[n2 + i]     = b0;
          b_scratch[n2 + n + i] = b1;
        }
        __syncthreads();
        // Compute c = R*b in registers
        T c0 = 0;
        T c1 = 0;
        if (threadIdx.x < n) {
          for (int j = 0; j < n; j++) {
            T r_ij = b_R[j * n + i];
            c0 += r_ij * b_scratch[n2 + j];
            c1 += r_ij * b_scratch[n2 + n + j];
          }
        }
        __syncthreads();
        // Overwrite the right side of the scratch with the following two columns:
        // b = c[:,0] + s11*b[:,0] - s10*b[:,1] | c[:,1] + s00*b[:,1] - s01*b[:,0]
        if (threadIdx.x < n) {
          b_scratch[n2 + i]     = c0 + s11 * b0 - s10 * b1;
          b_scratch[n2 + n + i] = c1 + s00 * b1 - s01 * b0;
        }
      }

      // Solve on the (k-1)-th and k-th columns of Y
      __syncthreads();
      quasi_triangular_solver<2>(b_scratch, b_Y + n * (k - 1), n, shared_mem);

      k -= 2;
    }
  }
}

/**
 * Solves RY + YS = F, where R upper quasi-triangular, S lower quasi-triangular
 * Special case of LAPACK's real variant of the routine TRSYL
 *
 * @note From algorithm 2.1 in Direct Methods for Matrix Sylvester and Lyapunov
 *       equations (Sorensen and Zhou, 2003)
 *
 * @param[in]  R  Matrix R (upper quasi-triangular)
 * @param[in]  S  Matrix S (lower quasi-triangular)
 * @param[in]  F  Matrix F
 * @return        Matrix Y such that RY + YS = F
 */
template <typename T>
Matrix<T> b_trsyl_uplo(const Matrix<T>& R, const Matrix<T>& S, const Matrix<T>& F)
{
  int batch_size = R.batches();
  auto stream    = R.stream();
  int n          = R.shape().first;

  Matrix<T> R2 = b_gemm(R, R);
  Matrix<T> Y(n, n, batch_size, R.cublasHandle(), stream, false);

  // Scratch buffer for the solver
  rmm::device_uvector<T> scratch_buffer(batch_size * n * (n + 2), stream);
  int shared_mem_size = 2 * (n - 1) * sizeof(T);
  trsyl_kernel<<<batch_size, n + 2, shared_mem_size, stream>>>(R.raw_data(),
                                                               R2.raw_data(),
                                                               S.raw_data(),
                                                               F.raw_data(),
                                                               Y.raw_data(),
                                                               scratch_buffer.data(),
                                                               n);
  CUDA_CHECK(cudaPeekAtLastError());

  return Y;
}

/// Auxiliary function for the direct Lyapunov solver
template <typename T>
void _direct_lyapunov_helper(const Matrix<T>& A,
                             Matrix<T>& Q,
                             Matrix<T>& X,
                             Matrix<T>& I_m_AxA,
                             Matrix<T>& I_m_AxA_inv,
                             int* P,
                             int* info,
                             int r)
{
  auto stream    = A.stream();
  int batch_size = A.batches();
  int r2         = r * r;
  auto counting  = thrust::make_counting_iterator(0);

  b_kron(A, A, I_m_AxA, (T)-1);

  T* d_I_m_AxA = I_m_AxA.raw_data();
  thrust::for_each(
    thrust::cuda::par.on(stream), counting, counting + batch_size, [=] __device__(int ib) {
      T* b_I_m_AxA = d_I_m_AxA + ib * r2 * r2;
      for (int i = 0; i < r2; i++) {
        b_I_m_AxA[(r2 + 1) * i] += 1.0;
      }
    });

  Matrix<T>::inv(I_m_AxA, I_m_AxA_inv, P, info);

  Q.reshape(r2, 1);
  X.reshape(r2, 1);
  b_gemm(false, false, r2, 1, r2, (T)1, I_m_AxA_inv, Q, (T)0, X);
  Q.reshape(r, r);
  X.reshape(r, r);
}

/**
 * @brief Solve discrete Lyapunov equation A*X*A' - X + Q = 0
 *
 * @note The content of Q isn't modified, but can be reshaped into a vector
 *       and back into a matrix
 *       The precision of this algorithm for single-precision floating-point
 *       numbers is not good, use double for better results.
 *
 * @param[in]  A       Batched matrix A
 * @param[in]  Q       Batched matrix Q
 * @return             Batched matrix X solving the Lyapunov equation
 */
template <typename T>
Matrix<T> b_lyapunov(const Matrix<T>& A, Matrix<T>& Q)
{
  int batch_size = A.batches();
  auto stream    = A.stream();
  int n          = A.shape().first;
  int n2         = n * n;
  auto counting  = thrust::make_counting_iterator(0);

  if (n <= 5) {
    //
    // Use direct solution with Kronecker product
    //
    MLCommon::LinAlg::Batched::Matrix<T> I_m_AxA(
      n2, n2, batch_size, A.cublasHandle(), stream, false);
    MLCommon::LinAlg::Batched::Matrix<T> I_m_AxA_inv(
      n2, n2, batch_size, A.cublasHandle(), stream, false);
    MLCommon::LinAlg::Batched::Matrix<T> X(n, n, batch_size, A.cublasHandle(), stream, false);

    rmm::device_uvector<int> P(n * batch_size, stream);
    rmm::device_uvector<int> info(batch_size, stream);

    MLCommon::LinAlg::Batched::_direct_lyapunov_helper(
      A, Q, X, I_m_AxA, I_m_AxA_inv, P.data(), info.data(), n);

    return X;
  } else {
    //
    // Transform to Sylvester equation (Popov, 1964)
    //
    Matrix<T> Bt(n, n, batch_size, A.cublasHandle(), stream, false);
    Matrix<T> C(n, n, batch_size, A.cublasHandle(), stream, false);
    {
      Matrix<T> ApI(A);
      Matrix<T> AmI(A);
      T* d_ApI = ApI.raw_data();
      T* d_AmI = AmI.raw_data();
      thrust::for_each(
        thrust::cuda::par.on(stream), counting, counting + batch_size, [=] __device__(int ib) {
          int idx = ib * n2;
          for (int i = 0; i < n; i++) {
            d_ApI[idx] += (T)1;
            d_AmI[idx] -= (T)1;
            idx += n + 1;
          }
        });
      Matrix<T> ApI_inv = ApI.inv();

      // Bt = (A+I)^{-1}*(A-I)
      b_gemm(false, false, n, n, n, (T)1, ApI_inv, AmI, (T)0, Bt);
      // C = 2*(A+I)^{-1}*Q*(A+I)^{-1}'
      b_gemm(false, false, n, n, n, (T)2, ApI_inv, b_gemm(Q, ApI_inv, false, true), (T)0, C);
    }

    //
    // Solve Sylvester equation B'X + XB = -C with Bartels-Stewart algorithm
    //

    // 1. Shur decomposition of B'
    Matrix<T> R(n, n, batch_size, A.cublasHandle(), stream, false);
    Matrix<T> U(n, n, batch_size, A.cublasHandle(), stream, false);
    b_schur(Bt, U, R);

    // 2. F = -U'CU
    Matrix<T> F(n, n, batch_size, A.cublasHandle(), stream, false);
    b_gemm(true, false, n, n, n, (T)-1, U, C * U, (T)0, F);

    // 3. Solve RY+YR'=F (where Y=U'XU)
    Matrix<T> Y = b_trsyl_uplo(R, R.transpose(), F);

    // 4. X = UYU'
    Matrix<T> X = b_gemm(U, b_gemm(Y, U, false, true));

    return X;
  }
}

}  // namespace Batched
}  // namespace LinAlg
}  // namespace MLCommon<|MERGE_RESOLUTION|>--- conflicted
+++ resolved
@@ -16,7 +16,6 @@
 
 #pragma once
 
-#include <cuml/common/device_buffer.hpp>
 #include <cuml/common/utils.hpp>
 
 #include <common/fast_int_div.cuh>
@@ -26,7 +25,7 @@
 #include <raft/cuda_utils.cuh>
 #include <raft/linalg/binary_op.cuh>
 #include <raft/linalg/unary_op.cuh>
-#include <raft/mr/device/allocator.hpp>
+#include <rmm/device_uvector.hpp>
 
 #include <thrust/execution_policy.h>
 #include <thrust/for_each.h>
@@ -41,22 +40,12 @@
 #include <unordered_map>
 #include <vector>
 
-<<<<<<< HEAD
 #include <thrust/execution_policy.h>
 #include <thrust/for_each.h>
 #include <thrust/iterator/counting_iterator.h>
 
-#include <raft/cudart_utils.h>
-#include <raft/linalg/cublas_wrappers.h>
-#include <cuml/common/utils.hpp>
-#include <raft/linalg/binary_op.cuh>
-#include <raft/linalg/unary_op.cuh>
-#include <rmm/device_uvector.hpp>
-
 #include <common/fast_int_div.cuh>
 
-=======
->>>>>>> e977f3e4
 namespace MLCommon {
 namespace LinAlg {
 namespace Batched {
@@ -322,15 +311,8 @@
   //! Stack the matrix by columns creating a long vector
   Matrix<T> vec() const
   {
-<<<<<<< HEAD
-    int m = m_shape.first;
-    int n = m_shape.second;
-    int r = m * n;
+    const auto r = m_shape.first * m_shape.second;
     Matrix<T> toVec(r, 1, m_batch_size, m_cublasHandle, m_stream, false);
-=======
-    const auto r = m_shape.first * m_shape.second;
-    Matrix<T> toVec(r, 1, m_batch_size, m_cublasHandle, m_allocator, m_stream, false);
->>>>>>> e977f3e4
     raft::copy(toVec[0], raw_data(), m_batch_size * r, m_stream);
     return toVec;
   }
@@ -483,15 +465,10 @@
    *
    * @return A batched identity matrix
    */
-<<<<<<< HEAD
-  static Matrix<T> Identity(int m, int batch_size, cublasHandle_t cublasHandle, cudaStream_t stream)
-=======
   static Matrix<T> Identity(std::size_t m,
                             std::size_t batch_size,
                             cublasHandle_t cublasHandle,
-                            std::shared_ptr<raft::mr::device::allocator> allocator,
                             cudaStream_t stream)
->>>>>>> e977f3e4
   {
     Matrix<T> I(m, m, batch_size, cublasHandle, stream, true);
 
