--- conflicted
+++ resolved
@@ -52,20 +52,17 @@
     handle.getDeviceAllocator(), handle.getStream());
 }
 
-<<<<<<< HEAD
 double entropy(const cumlHandle &handle, const int *y, const int n, const int lower_class_range, const int upper_class_range){
 
   return MLCommon::Metrics::entropy(y, n, lower_class_range, upper_class_range, handle.getDeviceAllocator(), handle.getStream());
 
 
-=======
 double mutualInfoScore(const cumlHandle &handle, const int *y, const int *y_hat,
                        const int n, const int lower_class_range,
                        const int upper_class_range) {
   return MLCommon::Metrics::mutualInfoScore(
     y, y_hat, n, lower_class_range, upper_class_range,
     handle.getDeviceAllocator(), handle.getStream());
->>>>>>> 37d570af
 }
 
 }  // namespace Metrics
