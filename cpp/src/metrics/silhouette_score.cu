--- conflicted
+++ resolved
@@ -23,7 +23,6 @@
 namespace ML {
 
 namespace Metrics {
-<<<<<<< HEAD
 double silhouette_score(const raft::handle_t& handle,
                         double* y,
                         int nRows,
@@ -33,7 +32,8 @@
                         double* silScores,
                         raft::distance::DistanceType metric)
 {
-  return MLCommon::Metrics::silhouette_score<double, int>(y,
+  return MLCommon::Metrics::silhouette_score<double, int>(handle,
+                                                          y,
                                                           nRows,
                                                           nCols,
                                                           labels,
@@ -42,14 +42,6 @@
                                                           handle.get_device_allocator(),
                                                           handle.get_stream(),
                                                           metric);
-=======
-double silhouette_score(const raft::handle_t &handle, double *y, int nRows,
-                        int nCols, int *labels, int nLabels, double *silScores,
-                        raft::distance::DistanceType metric) {
-  return MLCommon::Metrics::silhouette_score<double, int>(
-    handle, y, nRows, nCols, labels, nLabels, silScores,
-    handle.get_device_allocator(), handle.get_stream(), metric);
->>>>>>> 954d7cb5
 }
 
 namespace Batched {
