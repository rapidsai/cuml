
/*
 * Copyright (c) 2019-2021, NVIDIA CORPORATION.
 *
 * Licensed under the Apache License, Version 2.0 (the "License");
 * you may not use this file except in compliance with the License.
 * You may obtain a copy of the License at
 *
 *     http://www.apache.org/licenses/LICENSE-2.0
 *
 * Unless required by applicable law or agreed to in writing, software
 * distributed under the License is distributed on an "AS IS" BASIS,
 * WITHOUT WARRANTIES OR CONDITIONS OF ANY KIND, either express or implied.
 * See the License for the specific language governing permissions and
 * limitations under the License.
 */

#include <raft/sparse/distance/common.h>
#include <cuml/metrics/metrics.hpp>
#include <raft/distance/distance.cuh>
#include <raft/handle.hpp>
#include <raft/sparse/distance/distance.cuh>
#include "pairwise_distance_canberra.cuh"
#include "pairwise_distance_chebyshev.cuh"
#include "pairwise_distance_cosine.cuh"
#include "pairwise_distance_euclidean.cuh"
#include "pairwise_distance_hellinger.cuh"
#include "pairwise_distance_l1.cuh"
#include "pairwise_distance_minkowski.cuh"

namespace ML {

namespace Metrics {
void pairwise_distance(const raft::handle_t& handle,
                       const double* x,
                       const double* y,
                       double* dist,
                       int m,
                       int n,
                       int k,
                       raft::distance::DistanceType metric,
                       bool isRowMajor,
                       double metric_arg)
{
  switch (metric) {
    case raft::distance::DistanceType::L2Expanded:
    case raft::distance::DistanceType::L2SqrtExpanded:
    case raft::distance::DistanceType::L2Unexpanded:
    case raft::distance::DistanceType::L2SqrtUnexpanded:
      pairwise_distance_euclidean(handle, x, y, dist, m, n, k, metric, isRowMajor, metric_arg);
      break;
    case raft::distance::DistanceType::CosineExpanded:
      pairwise_distance_cosine(handle, x, y, dist, m, n, k, metric, isRowMajor, metric_arg);
      break;
    case raft::distance::DistanceType::L1:
      pairwise_distance_l1(handle, x, y, dist, m, n, k, metric, isRowMajor, metric_arg);
      break;
    case raft::distance::DistanceType::Linf:
      pairwise_distance_chebyshev(handle, x, y, dist, m, n, k, metric, isRowMajor, metric_arg);
      break;
    case raft::distance::DistanceType::HellingerExpanded:
      pairwise_distance_hellinger(handle, x, y, dist, m, n, k, metric, isRowMajor, metric_arg);
      break;
    case raft::distance::DistanceType::LpUnexpanded:
      pairwise_distance_minkowski(handle, x, y, dist, m, n, k, metric, isRowMajor, metric_arg);
      break;
    case raft::distance::DistanceType::Canberra:
      pairwise_distance_canberra(handle, x, y, dist, m, n, k, metric, isRowMajor, metric_arg);
      break;
    default: THROW("Unknown or unsupported distance metric '%d'!", (int)metric);
  };
}

void pairwise_distance(const raft::handle_t& handle,
                       const float* x,
                       const float* y,
                       float* dist,
                       int m,
                       int n,
                       int k,
                       raft::distance::DistanceType metric,
                       bool isRowMajor,
                       float metric_arg)
{
  switch (metric) {
    case raft::distance::DistanceType::L2Expanded:
    case raft::distance::DistanceType::L2SqrtExpanded:
    case raft::distance::DistanceType::L2Unexpanded:
    case raft::distance::DistanceType::L2SqrtUnexpanded:
      pairwise_distance_euclidean(handle, x, y, dist, m, n, k, metric, isRowMajor, metric_arg);
      break;
    case raft::distance::DistanceType::CosineExpanded:
      pairwise_distance_cosine(handle, x, y, dist, m, n, k, metric, isRowMajor, metric_arg);
      break;
    case raft::distance::DistanceType::L1:
      pairwise_distance_l1(handle, x, y, dist, m, n, k, metric, isRowMajor, metric_arg);
      break;
    case raft::distance::DistanceType::Linf:
      pairwise_distance_chebyshev(handle, x, y, dist, m, n, k, metric, isRowMajor, metric_arg);
      break;
    case raft::distance::DistanceType::HellingerExpanded:
      pairwise_distance_hellinger(handle, x, y, dist, m, n, k, metric, isRowMajor, metric_arg);
      break;
    case raft::distance::DistanceType::LpUnexpanded:
      pairwise_distance_minkowski(handle, x, y, dist, m, n, k, metric, isRowMajor, metric_arg);
      break;
    case raft::distance::DistanceType::Canberra:
      pairwise_distance_canberra(handle, x, y, dist, m, n, k, metric, isRowMajor, metric_arg);
      break;
    default: THROW("Unknown or unsupported distance metric '%d'!", (int)metric);
  };
}

template <typename value_idx = int, typename value_t = float>
void pairwiseDistance_sparse(const raft::handle_t& handle,
                             value_t* x,
                             value_t* y,
                             value_t* dist,
                             value_idx x_nrows,
                             value_idx y_nrows,
                             value_idx n_cols,
                             value_idx x_nnz,
                             value_idx y_nnz,
                             value_idx* x_indptr,
                             value_idx* y_indptr,
                             value_idx* x_indices,
                             value_idx* y_indices,
                             raft::distance::DistanceType metric,
<<<<<<< HEAD
                             float metric_arg) {
  raft::sparse::distance::distances_config_t<value_idx, value_t> dist_config(
    const_cast<raft::handle_t &>(handle));
=======
                             float metric_arg)
{
  raft::sparse::distance::distances_config_t<value_idx, value_t> dist_config(handle);
>>>>>>> bb528895

  dist_config.b_nrows   = x_nrows;
  dist_config.b_ncols   = n_cols;
  dist_config.b_nnz     = x_nnz;
  dist_config.b_indptr  = x_indptr;
  dist_config.b_indices = x_indices;
  dist_config.b_data    = x;

  dist_config.a_nrows   = y_nrows;
  dist_config.a_ncols   = n_cols;
  dist_config.a_nnz     = y_nnz;
  dist_config.a_indptr  = y_indptr;
  dist_config.a_indices = y_indices;
<<<<<<< HEAD
  dist_config.a_data = y;

  raft::sparse::distance::pairwiseDistance(dist, dist_config, metric,
                                           metric_arg);
=======
  dist_config.a_data    = y;

  raft::sparse::distance::pairwiseDistance(dist, dist_config, metric, metric_arg);
>>>>>>> bb528895
}

void pairwiseDistance_sparse(const raft::handle_t& handle,
                             float* x,
                             float* y,
                             float* dist,
                             int x_nrows,
                             int y_nrows,
                             int n_cols,
                             int x_nnz,
                             int y_nnz,
                             int* x_indptr,
                             int* y_indptr,
                             int* x_indices,
                             int* y_indices,
                             raft::distance::DistanceType metric,
                             float metric_arg)
{
  pairwiseDistance_sparse<int, float>(handle,
                                      x,
                                      y,
                                      dist,
                                      x_nrows,
                                      y_nrows,
                                      n_cols,
                                      x_nnz,
                                      y_nnz,
                                      x_indptr,
                                      y_indptr,
                                      x_indices,
                                      y_indices,
                                      metric,
                                      metric_arg);
}

void pairwiseDistance_sparse(const raft::handle_t& handle,
                             double* x,
                             double* y,
                             double* dist,
                             int x_nrows,
                             int y_nrows,
                             int n_cols,
                             int x_nnz,
                             int y_nnz,
                             int* x_indptr,
                             int* y_indptr,
                             int* x_indices,
                             int* y_indices,
                             raft::distance::DistanceType metric,
                             float metric_arg)
{
  pairwiseDistance_sparse<int, double>(handle,
                                       x,
                                       y,
                                       dist,
                                       x_nrows,
                                       y_nrows,
                                       n_cols,
                                       x_nnz,
                                       y_nnz,
                                       x_indptr,
                                       y_indptr,
                                       x_indices,
                                       y_indices,
                                       metric,
                                       metric_arg);
}
}  // namespace Metrics
}  // namespace ML<|MERGE_RESOLUTION|>--- conflicted
+++ resolved
@@ -126,15 +126,9 @@
                              value_idx* x_indices,
                              value_idx* y_indices,
                              raft::distance::DistanceType metric,
-<<<<<<< HEAD
-                             float metric_arg) {
-  raft::sparse::distance::distances_config_t<value_idx, value_t> dist_config(
-    const_cast<raft::handle_t &>(handle));
-=======
                              float metric_arg)
 {
   raft::sparse::distance::distances_config_t<value_idx, value_t> dist_config(handle);
->>>>>>> bb528895
 
   dist_config.b_nrows   = x_nrows;
   dist_config.b_ncols   = n_cols;
@@ -148,16 +142,9 @@
   dist_config.a_nnz     = y_nnz;
   dist_config.a_indptr  = y_indptr;
   dist_config.a_indices = y_indices;
-<<<<<<< HEAD
-  dist_config.a_data = y;
-
-  raft::sparse::distance::pairwiseDistance(dist, dist_config, metric,
-                                           metric_arg);
-=======
   dist_config.a_data    = y;
 
   raft::sparse::distance::pairwiseDistance(dist, dist_config, metric, metric_arg);
->>>>>>> bb528895
 }
 
 void pairwiseDistance_sparse(const raft::handle_t& handle,
