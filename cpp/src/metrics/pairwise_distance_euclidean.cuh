--- conflicted
+++ resolved
@@ -15,13 +15,8 @@
  * limitations under the License.
  */
 #pragma once
-<<<<<<< HEAD
-
 #include <raft/distance/distance.hpp>
 #include <raft/distance/distance_specializations.hpp>
-=======
-#include <raft/distance/distance.hpp>
->>>>>>> 92a40e01
 #include <raft/handle.hpp>
 
 namespace ML {
