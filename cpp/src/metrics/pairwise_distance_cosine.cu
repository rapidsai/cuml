
/*
 * Copyright (c) 2021, NVIDIA CORPORATION.
 *
 * Licensed under the Apache License, Version 2.0 (the "License");
 * you may not use this file except in compliance with the License.
 * You may obtain a copy of the License at
 *
 *     http://www.apache.org/licenses/LICENSE-2.0
 *
 * Unless required by applicable law or agreed to in writing, software
 * distributed under the License is distributed on an "AS IS" BASIS,
 * WITHOUT WARRANTIES OR CONDITIONS OF ANY KIND, either express or implied.
 * See the License for the specific language governing permissions and
 * limitations under the License.
 */

#include <raft/distance/distance.cuh>
#include <raft/handle.hpp>
#include <rmm/device_uvector.hpp>
#include "pairwise_distance_cosine.cuh"

namespace ML {

namespace Metrics {
void pairwise_distance_cosine(const raft::handle_t& handle,
                              const double* x,
                              const double* y,
                              double* dist,
                              int m,
                              int n,
                              int k,
                              bool isRowMajor,
                              double metric_arg)
{
  // Allocate workspace
  rmm::device_uvector<char> workspace(1, handle.get_stream());

  // Call the distance function
  raft::distance::pairwise_distance_impl<double, int, raft::distance::DistanceType::CosineExpanded>(
    x, y, dist, m, n, k, workspace, handle.get_stream(), isRowMajor);
}

void pairwise_distance_cosine(const raft::handle_t& handle,
                              const float* x,
                              const float* y,
                              float* dist,
                              int m,
                              int n,
                              int k,
                              bool isRowMajor,
                              float metric_arg)
{
  // Allocate workspace
<<<<<<< HEAD
  raft::mr::device::buffer<char> workspace(handle.get_device_allocator(), handle.get_stream(), 1);

  raft::distance::pairwise_distance_impl<float, int, raft::distance::DistanceType::CosineExpanded>(
    x, y, dist, m, n, k, workspace, handle.get_stream(), isRowMajor);
=======
  rmm::device_uvector<char> workspace(1, handle.get_stream());
  switch (metric) {
    case raft::distance::DistanceType::CosineExpanded:
      raft::distance::
        pairwise_distance_impl<float, int, raft::distance::DistanceType::CosineExpanded>(
          x, y, dist, m, n, k, workspace, handle.get_stream(), isRowMajor);
      break;
    default: THROW("Unknown or unsupported distance metric '%d'!", (int)metric);
  }
>>>>>>> 903d5765
}

}  // namespace Metrics
}  // namespace ML<|MERGE_RESOLUTION|>--- conflicted
+++ resolved
@@ -52,22 +52,10 @@
                               float metric_arg)
 {
   // Allocate workspace
-<<<<<<< HEAD
-  raft::mr::device::buffer<char> workspace(handle.get_device_allocator(), handle.get_stream(), 1);
+  rmm::device_uvector<char> workspace(1, handle.get_stream());
 
   raft::distance::pairwise_distance_impl<float, int, raft::distance::DistanceType::CosineExpanded>(
     x, y, dist, m, n, k, workspace, handle.get_stream(), isRowMajor);
-=======
-  rmm::device_uvector<char> workspace(1, handle.get_stream());
-  switch (metric) {
-    case raft::distance::DistanceType::CosineExpanded:
-      raft::distance::
-        pairwise_distance_impl<float, int, raft::distance::DistanceType::CosineExpanded>(
-          x, y, dist, m, n, k, workspace, handle.get_stream(), isRowMajor);
-      break;
-    default: THROW("Unknown or unsupported distance metric '%d'!", (int)metric);
-  }
->>>>>>> 903d5765
 }
 
 }  // namespace Metrics
