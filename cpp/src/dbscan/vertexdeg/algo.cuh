/*
 * Copyright (c) 2018-2024, NVIDIA CORPORATION.
 *
 * Licensed under the Apache License, Version 2.0 (the "License");
 * you may not use this file except in compliance with the License.
 * You may obtain a copy of the License at
 *
 *     http://www.apache.org/licenses/LICENSE-2.0
 *
 * Unless required by applicable law or agreed to in writing, software
 * distributed under the License is distributed on an "AS IS" BASIS,
 * WITHOUT WARRANTIES OR CONDITIONS OF ANY KIND, either express or implied.
 * See the License for the specific language governing permissions and
 * limitations under the License.
 */

#pragma once

#include "pack.h"
#include <cuda_runtime.h>
#include <math.h>
#include <raft/neighbors/epsilon_neighborhood.cuh>

#include "pack.h"
#include <raft/linalg/coalesced_reduction.cuh>
#include <raft/linalg/matrix_vector_op.cuh>
#include <raft/linalg/norm.cuh>
#include <raft/util/device_atomics.cuh>
#include <rmm/device_uvector.hpp>
#include <thrust/execution_policy.h>
#include <thrust/functional.h>
#include <thrust/iterator/constant_iterator.h>
#include <thrust/iterator/counting_iterator.h>
#include <thrust/transform.h>

namespace ML {
namespace Dbscan {
namespace VertexDeg {
namespace Algo {

template <typename index_t = int>
struct column_counter : public thrust::unary_function<index_t, index_t> {
  index_t* ia_;
  index_t n_;

  column_counter(index_t* ia, index_t n) : ia_(ia), n_(n) {}

  __host__ __device__ index_t operator()(const index_t& input) const
  {
    return (input < n_) ? ia_[input + 1] - ia_[input] : ia_[n_];
  }
};

template <typename math_t, typename index_t = int, int tpb = 128, int warpsize = 32>
static __global__ void accumulateWeights(const index_t* ia,
                                         const index_t num_rows,
                                         const index_t* ja,
                                         const math_t* col_weights,
                                         math_t* weight_sums)
{
  constexpr int warps_per_block = tpb / warpsize;

  // Setup WarpReduce shared memory for all warps
  typedef cub::WarpReduce<math_t> WarpReduce;
  __shared__ typename WarpReduce::TempStorage temp_storage[warps_per_block];

  // all threads in a warp are responsible for one line of csr
  const int thread_in_warp = threadIdx.x % warpsize;
  int warp_id              = threadIdx.x / 32;

  int idx = blockIdx.x * warps_per_block + warp_id;

  math_t weight_sum_tmp = 0;
  int rowStartIdx       = (idx < num_rows) ? ia[idx] : 0;
  int rowEndIdx         = (idx < num_rows) ? ia[idx + 1] : 0;
  for (int pos = rowStartIdx + thread_in_warp; pos < rowEndIdx; pos += warpsize) {
    weight_sum_tmp += col_weights[ja[pos]];
  }

  math_t weight_sum = WarpReduce(temp_storage[warp_id]).Sum(weight_sum_tmp);

  if (thread_in_warp == 0 && idx < num_rows && weight_sum > 0) { weight_sums[idx] = weight_sum; }
}

/**
 * Calculates the vertex degree array and the epsilon neighborhood adjacency matrix for the batch.
 */
template <typename value_t, typename index_t = int>
void launcher(const raft::handle_t& handle,
              Pack<value_t, index_t> data,
              index_t start_vertex_id,
              index_t batch_size,
              cudaStream_t stream,
              raft::distance::DistanceType metric)
{
  // The last position of data.vd is the sum of all elements in this array
  // (excluding it). Hence, its length is one more than the number of points
  // Initialize it to zero.
  index_t* d_nnz = data.vd + batch_size;
  RAFT_CUDA_TRY(cudaMemsetAsync(d_nnz, 0, sizeof(index_t), stream));

  ASSERT(sizeof(index_t) == 4 || sizeof(index_t) == 8, "index_t should be 4 or 8 bytes");

  index_t m = data.N;
  index_t n = min(data.N - start_vertex_id, batch_size);
  index_t k = data.D;
  value_t eps2;

  // Compute adjacency matrix `adj` using Cosine or L2 metric.
  if (metric == raft::distance::DistanceType::CosineExpanded) {
    rmm::device_uvector<value_t> rowNorms(m, stream);

    raft::linalg::rowNorm(rowNorms.data(),
                          data.x,
                          k,
                          m,
                          raft::linalg::NormType::L2Norm,
                          true,
                          stream,
                          [] __device__(value_t in) { return sqrtf(in); });

    /* Cast away constness because the output matrix for normalization cannot be of const type.
     * Input matrix will be modified due to normalization.
     */
    raft::linalg::matrixVectorOp(
      const_cast<value_t*>(data.x),
      data.x,
      rowNorms.data(),
      k,
      m,
      true,
      true,
      [] __device__(value_t mat_in, value_t vec_in) { return mat_in / vec_in; },
      stream);

    eps2 = 2 * data.eps;

    if (data.rbc_index != nullptr) {
      index_t max_k = m / 100;
      raft::neighbors::ball_cover::epsUnexpL2NeighborhoodRbc<index_t, value_t, index_t, index_t>(
        handle,
        *data.rbc_index,
        data.ia,
        data.ja,
        data.vd,
        data.x + start_vertex_id * k,
        n,
        k,
        sqrtf(eps2),
        &max_k);
    } else {
      raft::neighbors::epsilon_neighborhood::epsUnexpL2SqNeighborhood<value_t, index_t>(
        data.adj, nullptr, data.x + start_vertex_id * k, data.x, n, m, k, eps2, stream);
    }

    /**
     * Restoring the input matrix after normalization.
     */
    raft::linalg::matrixVectorOp(
      const_cast<value_t*>(data.x),
      data.x,
      rowNorms.data(),
      k,
      m,
      true,
      true,
      [] __device__(value_t mat_in, value_t vec_in) { return mat_in * vec_in; },
      stream);
  } else {
    eps2 = data.eps * data.eps;

    // 1. The output matrix adj is now an n x m matrix (row-major order)
    // 2. Do not compute the vertex degree in epsUnexpL2SqNeighborhood (pass a
    // nullptr)

<<<<<<< HEAD
    if (data.rbc_index != nullptr) {
      index_t max_k = m / 100;
      raft::neighbors::ball_cover::epsUnexpL2NeighborhoodRbc<index_t, value_t, index_t, index_t>(
        handle,
        *data.rbc_index,
        data.ia,
        data.ja,
        data.vd,
        data.x + start_vertex_id * k,
        n,
        k,
        data.eps,
        &max_k);
    } else {
      raft::neighbors::epsilon_neighborhood::epsUnexpL2SqNeighborhood<value_t, index_t>(
        data.adj, nullptr, data.x + start_vertex_id * k, data.x, n, m, k, eps2, stream);
    }
  }
=======
  // Reduction of adj to compute the vertex degrees
  raft::linalg::coalescedReduction<bool, index_t, index_t>(
    data.vd,
    data.adj,
    data.N,
    batch_size,
    (index_t)0,
    stream,
    false,
    [] __device__(bool adj_ij, index_t idx) { return static_cast<index_t>(adj_ij); },
    raft::add_op(),
    [d_nnz] __device__(index_t degree) {
      atomicAdd(d_nnz, degree);
      return degree;
    });
  RAFT_CUDA_TRY(cudaPeekAtLastError());
>>>>>>> bb09e545

  if (data.rbc_index == nullptr) {
    // Reduction of adj to compute the vertex degrees
    raft::linalg::coalescedReduction<bool, index_t, index_t>(
      data.vd,
      data.adj,
      data.N,
      batch_size,
      (index_t)0,
      stream,
      false,
<<<<<<< HEAD
      [] __device__(bool adj_ij, index_t idx) { return static_cast<index_t>(adj_ij); },
      raft::Sum<index_t>(),
      [d_nnz] __device__(index_t degree) {
        atomicAdd(d_nnz, degree);
        return degree;
      });
=======
      [sample_weight] __device__(bool adj_ij, index_t j) {
        return adj_ij ? sample_weight[j] : (value_t)0;
      },
      raft::add_op());
>>>>>>> bb09e545
    RAFT_CUDA_TRY(cudaPeekAtLastError());
  }

  if (data.weight_sum != nullptr && data.sample_weight != nullptr) {
    if (data.rbc_index != nullptr) {
      accumulateWeights<value_t, index_t, 128, 32>
        <<<raft::ceildiv(n, (index_t)4), 128, 0, stream>>>(
          data.ia, n, data.ja, data.sample_weight, data.weight_sum);
      RAFT_CUDA_TRY(cudaPeekAtLastError());
    } else {
      const value_t* sample_weight = data.sample_weight;
      // Reduction of adj to compute the weighted vertex degrees
      raft::linalg::coalescedReduction<bool, value_t, index_t>(
        data.weight_sum,
        data.adj,
        data.N,
        batch_size,
        (value_t)0,
        stream,
        false,
        [sample_weight] __device__(bool adj_ij, index_t j) {
          return adj_ij ? sample_weight[j] : (value_t)0;
        },
        raft::Sum<value_t>());
      RAFT_CUDA_TRY(cudaPeekAtLastError());
    }
  }
}

}  // namespace Algo
}  // end namespace VertexDeg
}  // end namespace Dbscan
}  // namespace ML<|MERGE_RESOLUTION|>--- conflicted
+++ resolved
@@ -173,7 +173,6 @@
     // 2. Do not compute the vertex degree in epsUnexpL2SqNeighborhood (pass a
     // nullptr)
 
-<<<<<<< HEAD
     if (data.rbc_index != nullptr) {
       index_t max_k = m / 100;
       raft::neighbors::ball_cover::epsUnexpL2NeighborhoodRbc<index_t, value_t, index_t, index_t>(
@@ -192,24 +191,6 @@
         data.adj, nullptr, data.x + start_vertex_id * k, data.x, n, m, k, eps2, stream);
     }
   }
-=======
-  // Reduction of adj to compute the vertex degrees
-  raft::linalg::coalescedReduction<bool, index_t, index_t>(
-    data.vd,
-    data.adj,
-    data.N,
-    batch_size,
-    (index_t)0,
-    stream,
-    false,
-    [] __device__(bool adj_ij, index_t idx) { return static_cast<index_t>(adj_ij); },
-    raft::add_op(),
-    [d_nnz] __device__(index_t degree) {
-      atomicAdd(d_nnz, degree);
-      return degree;
-    });
-  RAFT_CUDA_TRY(cudaPeekAtLastError());
->>>>>>> bb09e545
 
   if (data.rbc_index == nullptr) {
     // Reduction of adj to compute the vertex degrees
@@ -221,19 +202,12 @@
       (index_t)0,
       stream,
       false,
-<<<<<<< HEAD
       [] __device__(bool adj_ij, index_t idx) { return static_cast<index_t>(adj_ij); },
-      raft::Sum<index_t>(),
+      raft::add_op(),
       [d_nnz] __device__(index_t degree) {
         atomicAdd(d_nnz, degree);
         return degree;
       });
-=======
-      [sample_weight] __device__(bool adj_ij, index_t j) {
-        return adj_ij ? sample_weight[j] : (value_t)0;
-      },
-      raft::add_op());
->>>>>>> bb09e545
     RAFT_CUDA_TRY(cudaPeekAtLastError());
   }
 
@@ -257,7 +231,7 @@
         [sample_weight] __device__(bool adj_ij, index_t j) {
           return adj_ij ? sample_weight[j] : (value_t)0;
         },
-        raft::Sum<value_t>());
+        raft::add_op());
       RAFT_CUDA_TRY(cudaPeekAtLastError());
     }
   }
