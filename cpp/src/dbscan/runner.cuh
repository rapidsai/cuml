/*
 * Copyright (c) 2018-2020, NVIDIA CORPORATION.
 *
 * Licensed under the Apache License, Version 2.0 (the "License");
 * you may not use this file except in compliance with the License.
 * You may obtain a copy of the License at
 *
 *     http://www.apache.org/licenses/LICENSE-2.0
 *
 * Unless required by applicable law or agreed to in writing, software
 * distributed under the License is distributed on an "AS IS" BASIS,
 * WITHOUT WARRANTIES OR CONDITIONS OF ANY KIND, either express or implied.
 * See the License for the specific language governing permissions and
 * limitations under the License.
 */

#pragma once

#include <raft/cudart_utils.h>
#include <common/cumlHandle.hpp>
#include <common/device_buffer.hpp>
#include <common/nvtx.hpp>
#include <label/classlabels.cuh>
#include <raft/cuda_utils.cuh>
#include <sparse/csr.cuh>
#include "adjgraph/runner.cuh"
#include "corepoints/runner.cuh"
#include "mergelabels/runner.cuh"
#include "vertexdeg/runner.cuh"

#include <sys/time.h>
#include <cuml/common/logger.hpp>

#include <sstream>  // TODO: remove

namespace ML {
namespace Dbscan {

using namespace MLCommon;

static const int TPB = 256;

/**
 * Adjust labels from weak_cc primitive to match sklearn:
 * 1. Turn any labels matching MAX_LABEL into -1
 * 2. Subtract 1 from all other labels.
 */
template <typename Index_ = int>
__global__ void relabelForSkl(Index_* labels, Index_ N, Index_ MAX_LABEL) {
  Index_ tid = threadIdx.x + blockDim.x * blockIdx.x;
  if (tid < N) {
    if (labels[tid] == MAX_LABEL) {
      labels[tid] = -1;
    } else {
      --labels[tid];
    }
  }
}

/**
 * Turn the non-monotonic labels from weak_cc primitive into
 * an array of labels drawn from a monotonically increasing set.
 */
template <typename Index_ = int>
void final_relabel(Index_* db_cluster, Index_ N, cudaStream_t stream,
                   std::shared_ptr<deviceAllocator> allocator) {
  Index_ MAX_LABEL = std::numeric_limits<Index_>::max();
  MLCommon::Label::make_monotonic(
    db_cluster, db_cluster, N, stream,
    [MAX_LABEL] __device__(Index_ val) { return val == MAX_LABEL; }, allocator);
}

/**
 * @tparam opg Whether we are running in a multi-node multi-GPU context
 * @param N number of points
 * @param D dimensionality of the points
 * @param eps epsilon neighborhood criterion
 * @param minPts core points criterion
 * @param labels the output labels (should be of size N)
 * @param ....
 * @param temp temporary global memory buffer used to store intermediate computations
 *             If this is a null pointer, then this function will return the workspace size needed.
 *             It is the responsibility of the user to cudaMalloc and cudaFree this buffer!
 * @param stream the cudaStream where to launch the kernels
 * @return in case the temp buffer is null, this returns the size needed.
 */
template <typename Type_f, typename Index_ = int, bool opg = false>
size_t run(const raft::handle_t& handle, Type_f* x, Index_ N, Index_ D,
           Index_ start_row, Index_ n_owned_rows, Type_f eps, Index_ minPts,
           Index_* labels, Index_* core_sample_indices, int algoVd, int algoAdj,
           int algoCcl, void* workspace, Index_ nBatches, cudaStream_t stream) {
  const size_t align = 256;
  size_t batchSize = raft::ceildiv<size_t>(n_owned_rows, nBatches);

  int my_rank, n_rank;
  if (opg) {
    const auto& comm = handle.get_comms();
    my_rank = comm.get_rank();
    n_rank = comm.get_size();
  } else {
    my_rank = 0;
    n_rank = 1;
  }

  /// TODO: unify naming convention? Check if there is a cuML conv for the case

  /**
   * Note on coupling between data types:
   * - adjacency graph has a worst case size of N * batchSize elements. Thus,
   * if N is very close to being greater than the maximum 32-bit IdxType type used, a
   * 64-bit IdxType should probably be used instead.
   * - exclusive scan is the CSR row index for the adjacency graph and its values have a
   * risk of overflowing when N * batchSize becomes larger what can be stored in IdxType
   * - the vertex degree array has a worst case of each element having all other
   * elements in their neighborhood, so any IdxType can be safely used, so long as N doesn't
   * overflow.
   */
  size_t adjSize = raft::alignTo<size_t>(sizeof(bool) * N * batchSize, align);
  size_t corePtsSize = raft::alignTo<size_t>(sizeof(bool) * N, align);
  size_t mSize = raft::alignTo<size_t>(sizeof(bool), align);
  size_t vdSize =
    raft::alignTo<size_t>(sizeof(Index_) * (batchSize + 1), align);
  size_t exScanSize = raft::alignTo<size_t>(sizeof(Index_) * batchSize, align);
  size_t labelsSize = raft::alignTo<size_t>(sizeof(Index_) * N, align);

  Index_ MAX_LABEL = std::numeric_limits<Index_>::max();

  ASSERT(
    N * batchSize < MAX_LABEL,
    "An overflow occurred with the current choice of precision "
    "and the number of samples. (Max allowed batch size is %ld, but was %ld). "
    "Consider using double precision for the output labels.",
    (unsigned long)(MAX_LABEL / N), (unsigned long)batchSize);

  if (workspace == NULL) {
    auto size =
      adjSize + corePtsSize + mSize + vdSize + exScanSize + 2 * labelsSize;
    return size;
  }

  // partition the temporary workspace needed for different stages of dbscan.

  Index_ maxadjlen = 0;
  Index_ curradjlen = 0;
  char* temp = (char*)workspace;
  bool* adj = (bool*)temp;
  temp += adjSize;
  bool* core_pts = (bool*)temp;
  temp += corePtsSize;
  bool* m = (bool*)temp;
  temp += mSize;
  Index_* vd = (Index_*)temp;
  temp += vdSize;
  Index_* ex_scan = (Index_*)temp;
  temp += exScanSize;
  Index_* labelsTemp = (Index_*)temp;
  temp += labelsSize;
  Index_* workBuffer = (Index_*)temp;
  temp += labelsSize;

<<<<<<< HEAD
  int64_t start_time, cur_time;
=======
  // Running VertexDeg
  raft::sparse::WeakCCState state(xa, fa, m);
  MLCommon::device_buffer<Index_> adj_graph(handle.get_device_allocator(),
                                            stream);
>>>>>>> d72c54a7

  /// TODO: do logs and timings make sense for asynchronous operations?

  // Compute the mask
  // 1. Compute the part owned by this worker (reversed order of batches to
  // keep the batch 0 in memory)
  for (int i = nBatches - 1; i >= 0; i--) {
    Index_ startVertexId = start_row + i * batchSize;
    Index_ nPoints = min(size_t(n_owned_rows - i * batchSize), batchSize);
    if (nPoints <= 0) break;
    /// TODO: can this happen? If yes, is the rest of the code correct?

    CUML_LOG_DEBUG("- Batch %d / %ld (%ld samples)", i + 1,
                   (unsigned long)nBatches, (unsigned long)nPoints);

    CUML_LOG_DEBUG("--> Computing vertex degrees");
    ML::PUSH_RANGE("Trace::Dbscan::VertexDeg");
    start_time = raft::curTimeMillis();
    VertexDeg::run<Type_f, Index_>(handle, adj, vd, x, eps, N, D, algoVd,
                                   startVertexId, nPoints, stream);
    // raft::update_host(&curradjlen, vd + nPoints, 1, stream);
    // CUDA_CHECK(cudaStreamSynchronize(stream));
    cur_time = raft::curTimeMillis();
    ML::POP_RANGE();
    // CUML_LOG_DEBUG("    |-> Took %ld ms", (cur_time - start_time));

    CUML_LOG_DEBUG("--> Computing core point mask");
    ML::PUSH_RANGE("Trace::Dbscan::CorePoints");
    start_time = raft::curTimeMillis();
    CorePoints::run<Index_>(handle, vd, core_pts, minPts, startVertexId,
                            nPoints, stream);
    // CUDA_CHECK(cudaStreamSynchronize(stream));
    cur_time = raft::curTimeMillis();
    ML::POP_RANGE();
    // CUML_LOG_DEBUG("    |-> Took %ld ms", (cur_time - start_time));
  }
  // 2. Exchange with the other workers
  if (opg) {
    const auto& comm = handle.get_comms();

    // Array with the size of the contribution of each worker
    Index_ rows_per_rank = raft::ceildiv<Index_>(N, n_rank);
    std::vector<size_t> recvcounts = std::vector<size_t>(n_rank, rows_per_rank);
    recvcounts[n_rank - 1] = N - (n_rank - 1) * rows_per_rank;

    // Array with the displacement of each part
    std::vector<size_t> displs = std::vector<size_t>(n_rank);
    for (int i = 0; i < n_rank; i++) displs[i] = i * rows_per_rank;

    // All-gather operation with variable contribution length
    comm.allgatherv<char>((char*)core_pts + start_row, (char*)core_pts,
                          recvcounts.data(), displs.data(), stream);
    /// TODO: is it ok to use char datatype for bool?
    ASSERT(
      comm.sync_stream(stream) == raft::comms::status_t::SUCCESS,
      "An error occurred in the distributed operation. This can result from "
      "a failed rank");
  }

  // Compute the labelling for the owned part of the graph
  MLCommon::Sparse::WeakCCState state(m);
  MLCommon::device_buffer<Index_> adj_graph(handle.get_device_allocator(),
                                            stream);

  for (int i = 0; i < nBatches; i++) {
    Index_ startVertexId = start_row + i * batchSize;
    Index_ nPoints = min(size_t(n_owned_rows - i * batchSize), batchSize);
    if (nPoints <= 0) break;

    CUML_LOG_DEBUG("- Batch %d / %ld (%ld samples)", i + 1,
                   (unsigned long)nBatches, (unsigned long)nPoints);

    // i==0 -> adj and vd for batch 0 already in memory
    if (i > 0) {
      CUML_LOG_DEBUG("--> Computing vertex degrees");
      ML::PUSH_RANGE("Trace::Dbscan::VertexDeg");
      start_time = raft::curTimeMillis();
      VertexDeg::run<Type_f, Index_>(handle, adj, vd, x, eps, N, D, algoVd,
                                     startVertexId, nPoints, stream);
      cur_time = raft::curTimeMillis();
      ML::POP_RANGE();
      // CUML_LOG_DEBUG("    |-> Took %ld ms", (cur_time - start_time));
    }
    raft::update_host(&curradjlen, vd + nPoints, 1, stream);
    CUDA_CHECK(cudaStreamSynchronize(stream));

    CUML_LOG_DEBUG("--> Computing adjacency graph of size %ld samples.",
                   (unsigned long)curradjlen);
    ML::PUSH_RANGE("Trace::Dbscan::AdjGraph");
    start_time = raft::curTimeMillis();
    if (curradjlen > maxadjlen || adj_graph.data() == NULL) {
      maxadjlen = curradjlen;
      adj_graph.resize(maxadjlen, stream);
    }
    AdjGraph::run<Index_>(handle, adj, vd, adj_graph.data(), curradjlen,
                          ex_scan, N, algoAdj, nPoints, stream);
    cur_time = raft::curTimeMillis();
    ML::POP_RANGE();
    // CUML_LOG_DEBUG("    |-> Took %ld ms.", (cur_time - start_time));

    CUML_LOG_DEBUG("--> Computing connected components");
    ML::PUSH_RANGE("Trace::Dbscan::WeakCC");
    start_time = raft::curTimeMillis();
<<<<<<< HEAD
    MLCommon::Sparse::weak_cc_batched<Index_, 1024>(
      i == 0 ? labels : labelsTemp, ex_scan, adj_graph.data(), curradjlen, N,
      startVertexId, nPoints, &state, stream,
      [core_pts, N] __device__(Index_ global_id) {
        return global_id < N ? __ldg((char*)core_pts + global_id) : 0;
=======
    raft::sparse::weak_cc_batched<Index_, 1024>(
      labels, ex_scan, adj_graph.data(), curradjlen, N, startVertexId, nPoints,
      &state, stream,
      [core_pts, startVertexId, nPoints] __device__(Index_ global_id) {
        return global_id < startVertexId + nPoints ? core_pts[global_id]
                                                   : false;
>>>>>>> d72c54a7
      });
    cur_time = raft::curTimeMillis();
    ML::POP_RANGE();
    // CUML_LOG_DEBUG("    |-> Took %ld ms.", (cur_time - start_time));

    if (i > 0) {
      CUML_LOG_DEBUG("--> Accumulating labels");
      ML::PUSH_RANGE("Trace::Dbscan::MergeLabels");
      start_time = raft::curTimeMillis();
      MergeLabels::run<Index_>(handle, labels, labelsTemp, core_pts, workBuffer,
                               m, N, 0, stream);
      cur_time = raft::curTimeMillis();
      ML::POP_RANGE();
      // CUML_LOG_DEBUG("    |-> Took %ld ms", (cur_time - start_time));
    }
  }

  // Combine the results in the multi-node multi-GPU case

  if (opg) {
    const auto& comm = handle.get_comms();
    raft::comms::request_t request;

    int s = 1;
    while (s < n_rank) {
      CUML_LOG_DEBUG("Tree reduction, s=", s);

      // Find out whether the node is a receiver / sender / passive
      bool receiver = my_rank % (2 * s) == 0 && my_rank + s < n_rank;
      bool sender = my_rank % (2 * s) == s;

      if (receiver) {
        CUML_LOG_DEBUG("--> Receive labels (from %d)", my_rank + s);
        comm.irecv(labelsTemp, N, my_rank + s, 0, &request);
      } else if (sender) {
        CUML_LOG_DEBUG("--> Send labels (from %d)", my_rank - s);
        comm.isend(labels, N, my_rank - s, 0, &request);
      }

      try {
        comm.waitall(1, &request);
      } catch (raft::exception& e) {
        CUML_LOG_DEBUG("Communication failure");
      }

      if (receiver) {
        CUML_LOG_DEBUG("--> Merge labels");
        ML::PUSH_RANGE("Trace::Dbscan::MergeLabels");
        start_time = raft::curTimeMillis();
        MergeLabels::run<Index_>(handle, labels, labelsTemp, core_pts,
                                 workBuffer, m, N, 0, stream);
        cur_time = raft::curTimeMillis();
        ML::POP_RANGE();
        // CUML_LOG_DEBUG("    |-> Took %ld ms", (cur_time - start_time));
      }

      s *= 2;
    }
  }

  /// TODO: optional minimalization step for border points

  // Final relabel
  /// TODO: only rank 0

  ML::PUSH_RANGE("Trace::Dbscan::FinalRelabel");
  if (algoCcl == 2)
    final_relabel(labels, N, stream, handle.get_device_allocator());
  size_t nblks = raft::ceildiv<size_t>(N, TPB);
  relabelForSkl<Index_><<<nblks, TPB, 0, stream>>>(labels, N, MAX_LABEL);
  CUDA_CHECK(cudaPeekAtLastError());
  ML::POP_RANGE();

  // Calculate the core_sample_indices only if an array was passed in
  if (core_sample_indices != nullptr) {
    ML::PUSH_RANGE("Trace::Dbscan::CoreSampleIndices");

    // Create the execution policy
    ML::thrustAllocatorAdapter alloc(handle.get_device_allocator(), stream);
    auto thrust_exec_policy = thrust::cuda::par(alloc).on(stream);

    // Get wrappers for the device ptrs
    thrust::device_ptr<bool> dev_core_pts =
      thrust::device_pointer_cast(core_pts);
    thrust::device_ptr<Index_> dev_core_sample_indices =
      thrust::device_pointer_cast(core_sample_indices);

    // First fill the core_sample_indices with -1 which will be used if core_point_count < N
    thrust::fill_n(thrust_exec_policy, dev_core_sample_indices, N, (Index_)-1);

    auto index_iterator = thrust::counting_iterator<int>(0);

    //Perform stream reduction on the core points. The core_pts acts as the stencil and we use thrust::counting_iterator to return the index
    auto core_point_count = thrust::copy_if(
      thrust_exec_policy, index_iterator, index_iterator + N, dev_core_pts,
      dev_core_sample_indices,
      [=] __device__(const bool is_core_point) { return is_core_point; });

    ML::POP_RANGE();
  }

  CUML_LOG_DEBUG("Done.");
  return (size_t)0;
}
}  // namespace Dbscan
}  // namespace ML<|MERGE_RESOLUTION|>--- conflicted
+++ resolved
@@ -158,14 +158,7 @@
   Index_* workBuffer = (Index_*)temp;
   temp += labelsSize;
 
-<<<<<<< HEAD
   int64_t start_time, cur_time;
-=======
-  // Running VertexDeg
-  raft::sparse::WeakCCState state(xa, fa, m);
-  MLCommon::device_buffer<Index_> adj_graph(handle.get_device_allocator(),
-                                            stream);
->>>>>>> d72c54a7
 
   /// TODO: do logs and timings make sense for asynchronous operations?
 
@@ -226,7 +219,7 @@
   }
 
   // Compute the labelling for the owned part of the graph
-  MLCommon::Sparse::WeakCCState state(m);
+  raft::sparse::WeakCCState state(m);
   MLCommon::device_buffer<Index_> adj_graph(handle.get_device_allocator(),
                                             stream);
 
@@ -269,20 +262,11 @@
     CUML_LOG_DEBUG("--> Computing connected components");
     ML::PUSH_RANGE("Trace::Dbscan::WeakCC");
     start_time = raft::curTimeMillis();
-<<<<<<< HEAD
-    MLCommon::Sparse::weak_cc_batched<Index_, 1024>(
+    raft::sparse::weak_cc_batched<Index_, 1024>(
       i == 0 ? labels : labelsTemp, ex_scan, adj_graph.data(), curradjlen, N,
       startVertexId, nPoints, &state, stream,
       [core_pts, N] __device__(Index_ global_id) {
         return global_id < N ? __ldg((char*)core_pts + global_id) : 0;
-=======
-    raft::sparse::weak_cc_batched<Index_, 1024>(
-      labels, ex_scan, adj_graph.data(), curradjlen, N, startVertexId, nPoints,
-      &state, stream,
-      [core_pts, startVertexId, nPoints] __device__(Index_ global_id) {
-        return global_id < startVertexId + nPoints ? core_pts[global_id]
-                                                   : false;
->>>>>>> d72c54a7
       });
     cur_time = raft::curTimeMillis();
     ML::POP_RANGE();
