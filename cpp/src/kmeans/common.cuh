--- conflicted
+++ resolved
@@ -342,12 +342,7 @@
                                   IndexT>(
           minClusterAndDistanceView.data(), datasetView.data(),
           centroidsView.data(), L2NormXView.data(), centroidsNormView.data(),
-<<<<<<< HEAD
-          ns, nc, n_features, (void *)workspace.data(), redOp,
-          MLCommon::Distance::KVPMinReduce<IndexT, DataT>(),
-=======
           ns, nc, n_features, (void *)workspace.data(), redOp, pairRedOp,
->>>>>>> 8a081d2b
           (metric == raft::distance::DistanceType::L2Expanded) ? false : true,
           false, stream);
       } else {
@@ -463,12 +458,7 @@
         raft::distance::fusedL2NN<DataT, DataT, IndexT>(
           minClusterDistanceView.data(), datasetView.data(),
           centroidsView.data(), L2NormXView.data(), centroidsNormView.data(),
-<<<<<<< HEAD
-          ns, nc, n_features, (void *)workspace.data(), redOp,
-          MLCommon::Distance::KVPMinReduce<IndexT, DataT>(),
-=======
           ns, nc, n_features, (void *)workspace.data(), redOp, pairRedOp,
->>>>>>> 8a081d2b
           (metric == raft::distance::DistanceType::L2Expanded) ? false : true,
           false, stream);
       } else {
