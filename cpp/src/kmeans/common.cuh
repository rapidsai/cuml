--- conflicted
+++ resolved
@@ -297,22 +297,15 @@
 
   ASSERT(X.getSize(1) == centroids.getSize(1),
          "# features in dataset and centroids are different (must be same)");
-<<<<<<< HEAD
-  raft::distance::pairwise_distance<DataT, IndexT>(X.data(),
-                                                   centroids.data(),
-                                                   pairwiseDistance.data(),
-                                                   n_samples,
-                                                   n_clusters,
-                                                   n_features,
-                                                   workspace,
-                                                   metric,
-                                                   stream);
-=======
-
-  ML::Metrics::pairwise_distance(handle, X.data(), centroids.data(),
-                                 pairwiseDistance.data(), n_samples, n_clusters,
-                                 n_features, metric);
->>>>>>> 954d7cb5
+
+  ML::Metrics::pairwise_distance(handle,
+                                 X.data(),
+                                 centroids.data(),
+                                 pairwiseDistance.data(),
+                                 n_samples,
+                                 n_clusters,
+                                 n_features,
+                                 metric);
 }
 
 // Calculates a <key, value> pair for every sample in input 'X' where key is an
