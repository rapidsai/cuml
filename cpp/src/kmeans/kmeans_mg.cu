--- conflicted
+++ resolved
@@ -29,12 +29,7 @@
   const raft::handle_t &h = handle;
 
   raft::stream_syncer _(h);
-<<<<<<< HEAD
-  ML::kmeans::opg::fit(h, params, X, n_samples, n_features, centroids, inertia,
-                       n_iter);
-=======
   impl::fit(h, params, X, n_samples, n_features, centroids, inertia, n_iter);
->>>>>>> ab0982df
 }
 
 void fit(const raft::handle_t &handle, const KMeansParams &params,
@@ -42,12 +37,7 @@
          double &inertia, int &n_iter) {
   const raft::handle_t &h = handle;
   raft::stream_syncer _(h);
-<<<<<<< HEAD
-  ML::kmeans::opg::fit(h, params, X, n_samples, n_features, centroids, inertia,
-                       n_iter);
-=======
   impl::fit(h, params, X, n_samples, n_features, centroids, inertia, n_iter);
->>>>>>> ab0982df
 }
 
 };  // end namespace opg
