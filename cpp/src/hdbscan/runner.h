--- conflicted
+++ resolved
@@ -80,7 +80,6 @@
 
   cuvs::cluster::agglomerative::helpers::build_linkage(
     handle,
-<<<<<<< HEAD
     raft::make_device_matrix_view<const value_t, value_idx>(X, m, n),
     linkage_params,
     metric,
@@ -92,52 +91,6 @@
     raft::make_device_vector_view<value_t, value_idx>(out.get_deltas(), n_edges),
     raft::make_device_vector_view<value_idx, value_idx>(out.get_sizes(), n_edges),
     std::make_optional<raft::device_vector_view<value_t, value_idx>>(raft::make_device_vector_view<value_t, value_idx>(core_dists, m)));
-=======
-    raft::make_device_matrix_view<const value_t, int64_t>(X, m, n),
-    params.min_samples + 1,
-    raft::make_device_vector_view<value_idx>(mutual_reachability_indptr.data(), m + 1),
-    raft::make_device_vector_view<value_t>(core_dists, m),
-    mutual_reachability_coo,
-    static_cast<cuvs::distance::DistanceType>(metric),
-    params.alpha);
-
-  /**
-   * Construct MST sorted by weights
-   */
-
-  rmm::device_uvector<value_idx> color(m, stream);
-  FixConnectivitiesRedOp<value_idx, value_t> red_op(core_dists, m);
-  // during knn graph connection
-  raft::cluster::detail::build_sorted_mst(handle,
-                                          X,
-                                          mutual_reachability_indptr.data(),
-                                          mutual_reachability_coo.cols(),
-                                          mutual_reachability_coo.vals(),
-                                          m,
-                                          n,
-                                          out.get_mst_src(),
-                                          out.get_mst_dst(),
-                                          out.get_mst_weights(),
-                                          color.data(),
-                                          mutual_reachability_coo.nnz,
-                                          red_op,
-                                          static_cast<raft::distance::DistanceType>(metric),
-                                          (size_t)10);
-
-  /**
-   * Perform hierarchical labeling
-   */
-  size_t n_edges = m - 1;
-
-  raft::cluster::detail::build_dendrogram_host(handle,
-                                               out.get_mst_src(),
-                                               out.get_mst_dst(),
-                                               out.get_mst_weights(),
-                                               n_edges,
-                                               out.get_children(),
-                                               out.get_deltas(),
-                                               out.get_sizes());
->>>>>>> 6c19ecda
 }
 
 template <typename value_idx = int, typename value_t = float>
