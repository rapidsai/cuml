--- conflicted
+++ resolved
@@ -53,7 +53,6 @@
 };
 
 template <typename value_idx = int64_t, typename value_t = float>
-<<<<<<< HEAD
 void _fit(const raft::handle_t &handle, value_t *X, std::size_t m,
           std::size_t n, raft::distance::DistanceType metric, int k,
           int min_pts, int min_cluster_size,
@@ -110,64 +109,6 @@
 
   // rmm::device_uvector<value_t> stabilities(condensed_tree.get_n_clusters(), handle.get_stream());
   // compute_stabilities(handle, condensed_tree, stabilities);
-=======
-void _fit(const raft::handle_t &handle, value_t *X, value_idx m, value_idx n,
-          raft::distance::DistanceType metric, int k, int min_pts,
-          float alpha, int min_cluster_size) {
-  auto d_alloc = handle.get_device_allocator();
-  auto stream = handle.get_stream();
-
-  /**
-   * Mutual reachability graph
-   */
-  rmm::device_uvector<value_idx> mutual_reachability_graph_inds(k * m, stream);
-  rmm::device_uvector<value_t> mutual_reachability_graph_dists(k * m, stream);
-  rmm::device_uvector<value_t> core_dists(k * m, stream);
-
-  Reachability::mutual_reachability_dists(
-    handle, X, m, n, metric, min_pts, k, mutual_reachability_graph_inds.data(),
-    mutual_reachability_graph_dists.data(), core_dists.data());
-
-  /**
-   * Construct MST sorted by weights
-   */
-  rmm::device_uvector<value_idx> mst_rows(m - 1, stream);
-  rmm::device_uvector<value_t> mst_cols(m - 1, stream);
-  rmm::device_uvector<value_idx> mst_data(m - 1, stream);
-
-  // during knn graph connection
-  raft::hierarchy::detail::build_sorted_mst(
-    handle, X, mutual_reachability_graph_inds.data(),
-    mutual_reachability_graph_dists.data(), m, n, mst_rows, mst_cols, mst_data,
-    k * m, metric, 10, MSTEpilogueReachability<value_idx, value_t>());
-
-  /**
-   * Perform hierarchical labeling
-   */
-  value_idx n_edges = m - 1;
-
-  rmm::device_uvector<value_idx> out_src(n_edges, stream);
-  rmm::device_uvector<value_idx> out_dst(n_edges, stream);
-  rmm::device_uvector<value_t> out_delta(n_edges, stream);
-  rmm::device_uvector<value_idx> out_size(n_edges, stream);
-
-  raft::hierarchy::detail::build_dendrogram_host(
-    mst_rows.data(), mst_cols.data(), mst_data.data(), n_edges, out_src.data(),
-    out_dst.data(), out_delta.data(), out_size.data());
-
-  /**
-   * Condense branches of tree according to min cluster size
-   */
-   Tree::CondensedHierarchy<value_idx, value_t> condensed_tree(m, stream);
-   condense_hierarchy(handle, out_src.data(), out_dst.data(),
-                      out_delta.data(), out_size.data(),
-                     min_cluster_size, m, condensed_tree);
-
-  rmm::device_uvector<value_t> stabilities(condensed_tree.get_n_clusters(),
-                                            handle.get_stream());
-  compute_stabilities(handle, condensed_tree, stabilities);
-
->>>>>>> f563acac
   /**
    * Extract labels from stability
    */
