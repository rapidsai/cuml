/*
 * Copyright (c) 2021-2025, NVIDIA CORPORATION.
 *
 * Licensed under the Apache License, Version 2.0 (the "License");
 * you may not use this file except in compliance with the License.
 * You may obtain a copy of the License at
 *
 *     http://www.apache.org/licenses/LICENSE-2.0
 *
 * Unless required by applicable law or agreed to in writing, software
 * distributed under the License is distributed on an "AS IS" BASIS,
 * WITHOUT WARRANTIES OR CONDITIONS OF ANY KIND, either express or implied.
 * See the License for the specific language governing permissions and
 * limitations under the License.
 */

#pragma once

#include "detail/condense.cuh"
#include "detail/extract.cuh"
#include "detail/reachability.cuh"
#include "detail/soft_clustering.cuh"

#include <cuml/cluster/hdbscan.hpp>
#include <cuml/common/distance_type.hpp>
#include <cuml/common/logger.hpp>

#include <raft/core/device_coo_matrix.hpp>
#include <raft/core/device_mdspan.hpp>
#include <raft/core/handle.hpp>
#include <raft/core/kvp.hpp>
#include <raft/core/resource/thrust_policy.hpp>
#include <raft/sparse/coo.hpp>
#include <raft/util/cudart_utils.hpp>

#include <rmm/device_uvector.hpp>

#include <thrust/device_ptr.h>
#include <thrust/extrema.h>
#include <thrust/gather.h>
#include <thrust/scatter.h>
#include <thrust/transform.h>

#include <cuvs/cluster/agglomerative.hpp>

namespace ML {
namespace HDBSCAN {

/**
 * Constructs a linkage by computing mutual reachability, mst, and
 * dendrogram. This is shared by HDBSCAN and Robust Single Linkage
 * since the two algorithms differ only in the cluster
 * selection and extraction.
 * @tparam value_idx
 * @tparam value_t
 * @param[in] handle raft handle for resource reuse
 * @param[in] X data points (size m * n)
 * @param[in] m number of rows
 * @param[in] n number of columns
 * @param[in] metric distance metric to use
 * @param[in] params hyper parameters
 * @param[in] core_dists buffer for storing core distances (size m)
 * @param[out] out output container object
 */
template <typename value_idx = int64_t, typename value_t = float>
void build_linkage(const raft::handle_t& handle,
                   const value_t* X,
                   size_t m,
                   size_t n,
                   ML::distance::DistanceType metric,
                   Common::HDBSCANParams& params,
                   value_t* core_dists,
                   Common::robust_single_linkage_output<value_idx, value_t>& out)
{
  auto stream    = handle.get_stream();
  size_t n_edges = m - 1;
  cuvs::cluster::agglomerative::helpers::linkage_graph_params::mutual_reachability_params
    linkage_params;
  // (min_samples+1) is used to account for self-loops in the KNN graph
  // and be consistent with scikit-learn-contrib.
<<<<<<< HEAD
  linkage_params.min_samples                    = params.min_samples + 1;
  linkage_params.alpha                          = params.alpha;
  linkage_params.all_neighbors_p.metric         = static_cast<cuvs::distance::DistanceType>(metric);
  linkage_params.all_neighbors_p.overlap_factor = params.build_params.overlap_factor;
  linkage_params.all_neighbors_p.n_clusters     = params.build_params.n_clusters;

  if (params.build_algo == Common::GRAPH_BUILD_ALGO::BRUTE_FORCE_KNN) {
    auto brute_force_params = cuvs::neighbors::graph_build_params::brute_force_params{};
    brute_force_params.build_params.metric = static_cast<cuvs::distance::DistanceType>(metric);
    linkage_params.all_neighbors_p.graph_build_params = brute_force_params;
  } else if (params.build_algo == Common::GRAPH_BUILD_ALGO::NN_DESCENT) {
    auto nn_descent_params           = cuvs::neighbors::graph_build_params::nn_descent_params{};
    nn_descent_params.max_iterations = params.build_params.nn_descent_params.max_iterations;
    nn_descent_params.graph_degree   = params.build_params.nn_descent_params.graph_degree;
    nn_descent_params.intermediate_graph_degree =
      params.build_params.nn_descent_params.graph_degree * 2;
    nn_descent_params.metric = static_cast<cuvs::distance::DistanceType>(metric);
    linkage_params.all_neighbors_p.graph_build_params = nn_descent_params;
  } else {
    RAFT_FAIL("Unsupported build algo. build algo must be either brute force or nn descent");
  }

  cudaPointerAttributes attr;
  RAFT_CUDA_TRY(cudaPointerGetAttributes(&attr, X));
  bool data_on_device = attr.type == cudaMemoryTypeDevice;

  if (data_on_device) {
    cuvs::cluster::agglomerative::helpers::build_linkage(
      handle,
      raft::make_device_matrix_view<const value_t, value_idx>(X, m, n),
      linkage_params,
      static_cast<cuvs::distance::DistanceType>(metric),
      raft::make_device_coo_matrix_view<value_t, value_idx, value_idx, size_t>(
        out.get_mst_weights(),
        raft::make_device_coordinate_structure_view(
          out.get_mst_src(), out.get_mst_dst(), value_idx(m), value_idx(m), n_edges)),
      raft::make_device_matrix_view<value_idx, value_idx>(out.get_children(), n_edges, 2),
      raft::make_device_vector_view<value_t, value_idx>(out.get_deltas(), n_edges),
      raft::make_device_vector_view<value_idx, value_idx>(out.get_sizes(), n_edges),
      std::make_optional<raft::device_vector_view<value_t, value_idx>>(
        raft::make_device_vector_view<value_t, value_idx>(core_dists, m)));
  } else {
    cuvs::cluster::agglomerative::helpers::build_linkage(
      handle,
      raft::make_host_matrix_view<const value_t, value_idx>(X, m, n),
      linkage_params,
      static_cast<cuvs::distance::DistanceType>(metric),
      raft::make_device_coo_matrix_view<value_t, value_idx, value_idx, size_t>(
        out.get_mst_weights(),
        raft::make_device_coordinate_structure_view(
          out.get_mst_src(), out.get_mst_dst(), value_idx(m), value_idx(m), n_edges)),
      raft::make_device_matrix_view<value_idx, value_idx>(out.get_children(), n_edges, 2),
      raft::make_device_vector_view<value_t, value_idx>(out.get_deltas(), n_edges),
      raft::make_device_vector_view<value_idx, value_idx>(out.get_sizes(), n_edges),
      std::make_optional<raft::device_vector_view<value_t, value_idx>>(
        raft::make_device_vector_view<value_t, value_idx>(core_dists, m)));
  }
=======
  if (params.min_samples + 1 > m) {
    RAFT_LOG_WARN(
      "min_samples (%d) must be less than the number of samples in X (%zu), setting min_samples to "
      "%zu",
      params.min_samples,
      m,
      m - 1);
    linkage_params.min_samples = m;
  } else {
    linkage_params.min_samples = params.min_samples + 1;
  }
  linkage_params.alpha = params.alpha;

  cuvs::cluster::agglomerative::helpers::build_linkage(
    handle,
    raft::make_device_matrix_view<const value_t, value_idx>(X, m, n),
    linkage_params,
    static_cast<cuvs::distance::DistanceType>(metric),
    raft::make_device_coo_matrix_view<value_t, value_idx, value_idx, size_t>(
      out.get_mst_weights(),
      raft::make_device_coordinate_structure_view(
        out.get_mst_src(), out.get_mst_dst(), value_idx(m), value_idx(m), n_edges)),
    raft::make_device_matrix_view<value_idx, value_idx>(out.get_children(), n_edges, 2),
    raft::make_device_vector_view<value_t, value_idx>(out.get_deltas(), n_edges),
    raft::make_device_vector_view<value_idx, value_idx>(out.get_sizes(), n_edges),
    std::make_optional<raft::device_vector_view<value_t, value_idx>>(
      raft::make_device_vector_view<value_t, value_idx>(core_dists, m)));
>>>>>>> 85894a8d
}

template <typename value_idx = int64_t, typename value_t = float>
void _fit_hdbscan(const raft::handle_t& handle,
                  const value_t* X,
                  size_t m,
                  size_t n,
                  ML::distance::DistanceType metric,
                  Common::HDBSCANParams& params,
                  value_idx* labels,
                  value_t* core_dists,
                  Common::hdbscan_output<value_idx, value_t>& out)
{
  auto stream      = handle.get_stream();
  auto exec_policy = handle.get_thrust_policy();

  int min_cluster_size = params.min_cluster_size;

<<<<<<< HEAD
  auto start = raft::curTimeMillis();
=======
  RAFT_EXPECTS(params.min_samples <= m, "min_samples must be at most the number of samples in X");

>>>>>>> 85894a8d
  build_linkage(handle, X, m, n, metric, params, core_dists, out);
  auto end = raft::curTimeMillis();
  std::cout << "Build Linkage: " << end - start << std::endl;

  /**
   * Condense branches of tree according to min cluster size
   */
  raft::resource::sync_stream(handle);
  start = raft::curTimeMillis();
  detail::Condense::build_condensed_hierarchy(handle,
                                              out.get_children(),
                                              out.get_deltas(),
                                              out.get_sizes(),
                                              min_cluster_size,
                                              m,
                                              out.get_condensed_tree());
  raft::resource::sync_stream(handle);
  end = raft::curTimeMillis();
  std::cout << "SYNC build_condensed_hierarchy: " << end - start << std::endl;

  /**
   * Extract labels from stability
   */

  rmm::device_uvector<value_t> tree_stabilities(out.get_condensed_tree().get_n_clusters(),
                                                handle.get_stream());

  rmm::device_uvector<value_idx> label_map(out.get_condensed_tree().get_n_clusters(),
                                           handle.get_stream());
  start = raft::curTimeMillis();
  value_idx n_selected_clusters =
    detail::Extract::extract_clusters(handle,
                                      out.get_condensed_tree(),
                                      m,
                                      labels,
                                      tree_stabilities.data(),
                                      out.get_probabilities(),
                                      label_map.data(),
                                      params.cluster_selection_method,
                                      out._get_inverse_label_map(),
                                      params.allow_single_cluster,
                                      static_cast<value_idx>(params.max_cluster_size),
                                      params.cluster_selection_epsilon);
  end = raft::curTimeMillis();
  std::cout << "extract_clusters: " << end - start << std::endl;

  out.set_n_clusters(n_selected_clusters);

  auto lambdas_ptr   = thrust::device_pointer_cast(out.get_condensed_tree().get_lambdas());
  value_t max_lambda = *(thrust::max_element(
    exec_policy, lambdas_ptr, lambdas_ptr + out.get_condensed_tree().get_n_edges()));

  start = raft::curTimeMillis();
  detail::Stability::get_stability_scores(handle,
                                          labels,
                                          tree_stabilities.data(),
                                          out.get_condensed_tree().get_n_clusters(),
                                          max_lambda,
                                          m,
                                          out.get_stabilities(),
                                          label_map.data());
  end = raft::curTimeMillis();
  std::cout << "get_stability_scores: " << end - start << std::endl;

  /**
   * Normalize labels so they are drawn from a monotonically increasing set
   * starting at 0 even in the presence of noise (-1)
   */

  thrust::transform(exec_policy,
                    labels,
                    labels + m,
                    out.get_labels(),
                    [label_map = label_map.data()] __device__(value_idx label) {
                      if (label != -1) return label_map[label];
                      return static_cast<value_idx>(-1);
                    });
}

};  // end namespace HDBSCAN
};  // end namespace ML<|MERGE_RESOLUTION|>--- conflicted
+++ resolved
@@ -78,8 +78,17 @@
     linkage_params;
   // (min_samples+1) is used to account for self-loops in the KNN graph
   // and be consistent with scikit-learn-contrib.
-<<<<<<< HEAD
-  linkage_params.min_samples                    = params.min_samples + 1;
+  if (params.min_samples + 1 > m) {
+    RAFT_LOG_WARN(
+      "min_samples (%d) must be less than the number of samples in X (%zu), setting min_samples to "
+      "%zu",
+      params.min_samples,
+      m,
+      m - 1);
+    linkage_params.min_samples = m;
+  } else {
+    linkage_params.min_samples = params.min_samples + 1;
+  }
   linkage_params.alpha                          = params.alpha;
   linkage_params.all_neighbors_p.metric         = static_cast<cuvs::distance::DistanceType>(metric);
   linkage_params.all_neighbors_p.overlap_factor = params.build_params.overlap_factor;
@@ -136,35 +145,6 @@
       std::make_optional<raft::device_vector_view<value_t, value_idx>>(
         raft::make_device_vector_view<value_t, value_idx>(core_dists, m)));
   }
-=======
-  if (params.min_samples + 1 > m) {
-    RAFT_LOG_WARN(
-      "min_samples (%d) must be less than the number of samples in X (%zu), setting min_samples to "
-      "%zu",
-      params.min_samples,
-      m,
-      m - 1);
-    linkage_params.min_samples = m;
-  } else {
-    linkage_params.min_samples = params.min_samples + 1;
-  }
-  linkage_params.alpha = params.alpha;
-
-  cuvs::cluster::agglomerative::helpers::build_linkage(
-    handle,
-    raft::make_device_matrix_view<const value_t, value_idx>(X, m, n),
-    linkage_params,
-    static_cast<cuvs::distance::DistanceType>(metric),
-    raft::make_device_coo_matrix_view<value_t, value_idx, value_idx, size_t>(
-      out.get_mst_weights(),
-      raft::make_device_coordinate_structure_view(
-        out.get_mst_src(), out.get_mst_dst(), value_idx(m), value_idx(m), n_edges)),
-    raft::make_device_matrix_view<value_idx, value_idx>(out.get_children(), n_edges, 2),
-    raft::make_device_vector_view<value_t, value_idx>(out.get_deltas(), n_edges),
-    raft::make_device_vector_view<value_idx, value_idx>(out.get_sizes(), n_edges),
-    std::make_optional<raft::device_vector_view<value_t, value_idx>>(
-      raft::make_device_vector_view<value_t, value_idx>(core_dists, m)));
->>>>>>> 85894a8d
 }
 
 template <typename value_idx = int64_t, typename value_t = float>
@@ -183,12 +163,11 @@
 
   int min_cluster_size = params.min_cluster_size;
 
-<<<<<<< HEAD
+  RAFT_EXPECTS(params.min_samples <= m, "min_samples must be at most the number of samples in X");
+
+  RAFT_EXPECTS(params.min_samples <= m, "min_samples must be at most the number of samples in X");
+
   auto start = raft::curTimeMillis();
-=======
-  RAFT_EXPECTS(params.min_samples <= m, "min_samples must be at most the number of samples in X");
-
->>>>>>> 85894a8d
   build_linkage(handle, X, m, n, metric, params, core_dists, out);
   auto end = raft::curTimeMillis();
   std::cout << "Build Linkage: " << end - start << std::endl;
