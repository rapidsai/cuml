--- conflicted
+++ resolved
@@ -175,36 +175,22 @@
   const value_idx *sizes, int min_cluster_size, int n_leaves,
   Common::CondensedHierarchy<value_idx, value_t> &condensed_tree) {
   cudaStream_t stream = handle.get_stream();
-<<<<<<< HEAD
-  auto thrust_policy = rmm::exec_policy(stream);
-=======
   auto exec_policy = rmm::exec_policy(stream);
->>>>>>> 73321999
 
   // Root is the last edge in the dendrogram
   int root = 2 * (n_leaves - 1);
 
   rmm::device_uvector<bool> frontier(root + 1, stream);
 
-<<<<<<< HEAD
-  thrust::fill(thrust_policy, frontier.data(),
-               frontier.data() + frontier.size(), false);
-=======
   thrust::fill(exec_policy, frontier.data(), frontier.data() + frontier.size(),
                false);
->>>>>>> 73321999
 
   rmm::device_uvector<value_idx> ignore(root + 1, stream);
 
   // Propagate labels from root
   rmm::device_uvector<value_idx> relabel(root + 1, handle.get_stream());
-<<<<<<< HEAD
-  thrust::fill(thrust_policy, relabel.data(),
-               relabel.data() + relabel.size(), -1);
-=======
   thrust::fill(exec_policy, relabel.data(), relabel.data() + relabel.size(),
                -1);
->>>>>>> 73321999
 
   raft::update_device(relabel.data() + root, &root, 1, handle.get_stream());
 
@@ -217,18 +203,6 @@
   rmm::device_uvector<value_t> out_lambda((root + 1) * 2, stream);
   rmm::device_uvector<value_idx> out_size((root + 1) * 2, stream);
 
-<<<<<<< HEAD
-  thrust::fill(thrust_policy, out_parent.data(),
-               out_parent.data() + out_parent.size(), -1);
-  thrust::fill(thrust_policy, out_child.data(),
-               out_child.data() + out_child.size(), -1);
-  thrust::fill(thrust_policy, out_lambda.data(),
-               out_lambda.data() + out_lambda.size(), -1);
-  thrust::fill(thrust_policy, out_size.data(),
-               out_size.data() + out_size.size(), -1);
-  thrust::fill(thrust_policy, ignore.data(),
-               ignore.data() + ignore.size(), -1);
-=======
   thrust::fill(exec_policy, out_parent.data(),
                out_parent.data() + out_parent.size(), -1);
   thrust::fill(exec_policy, out_child.data(),
@@ -238,18 +212,12 @@
   thrust::fill(exec_policy, out_size.data(), out_size.data() + out_size.size(),
                -1);
   thrust::fill(exec_policy, ignore.data(), ignore.data() + ignore.size(), -1);
->>>>>>> 73321999
 
   // While frontier is not empty, perform single bfs through tree
   size_t grid = raft::ceildiv(root + 1, (int)tpb);
 
   value_idx n_elements_to_traverse =
-<<<<<<< HEAD
-    thrust::reduce(thrust_policy,
-                   frontier.data(), frontier.data() + root + 1, 0);
-=======
     thrust::reduce(exec_policy, frontier.data(), frontier.data() + root + 1, 0);
->>>>>>> 73321999
 
   while (n_elements_to_traverse > 0) {
     // TODO: Investigate whether it would be worth performing a gather/argmatch in order
@@ -259,14 +227,8 @@
       n_leaves, min_cluster_size, out_parent.data(), out_child.data(),
       out_lambda.data(), out_size.data());
 
-<<<<<<< HEAD
-    n_elements_to_traverse =
-      thrust::reduce(thrust_policy,
-                     frontier.data(), frontier.data() + root + 1, 0);
-=======
     n_elements_to_traverse = thrust::reduce(exec_policy, frontier.data(),
                                             frontier.data() + root + 1, 0);
->>>>>>> 73321999
 
     CUDA_CHECK(cudaStreamSynchronize(stream));
 
