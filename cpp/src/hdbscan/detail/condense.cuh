--- conflicted
+++ resolved
@@ -125,8 +125,8 @@
   while (n_elements_to_traverse > 0) {
     // TODO: Investigate whether it would be worth performing a gather/argmatch in order
     // to schedule only the number of threads needed. (it might not be worth it)
-<<<<<<< HEAD
     condense_hierarchy_kernel<<<grid, tpb, 0, handle.get_stream()>>>(frontier.data(),
+                                                                     next_frontier.data(),
                                                                      ignore.data(),
                                                                      relabel.data(),
                                                                      children,
@@ -139,22 +139,11 @@
                                                                      out_lambda.data(),
                                                                      out_size.data());
 
+    thrust::copy(exec_policy, next_frontier.begin(), next_frontier.end(), frontier.begin());
+    thrust::fill(exec_policy, next_frontier.begin(), next_frontier.end(), false);
+
     n_elements_to_traverse =
       thrust::reduce(exec_policy, frontier.data(), frontier.data() + root + 1, 0);
-=======
-    condense_hierarchy_kernel<<<grid, tpb, 0, handle.get_stream()>>>(
-      frontier.data(), next_frontier.data(), ignore.data(), relabel.data(),
-      children, delta, sizes, n_leaves, min_cluster_size, out_parent.data(),
-      out_child.data(), out_lambda.data(), out_size.data());
-
-    thrust::copy(exec_policy, next_frontier.begin(), next_frontier.end(),
-                 frontier.begin());
-    thrust::fill(exec_policy, next_frontier.begin(), next_frontier.end(),
-                 false);
-
-    n_elements_to_traverse = thrust::reduce(exec_policy, frontier.data(),
-                                            frontier.data() + root + 1, 0);
->>>>>>> 91abe674
 
     CUDA_CHECK(cudaStreamSynchronize(stream));
   }
