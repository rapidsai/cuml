--- conflicted
+++ resolved
@@ -129,8 +129,6 @@
                           (!only_right_child_too_small * -1);
   }
 }
-<<<<<<< HEAD
-=======
 
 template<typename value_idx, typename value_t>
 __global__ void propagate_cluster_negation(const value_idx *indptr,
@@ -155,7 +153,6 @@
   }
 }
     
->>>>>>> f563acac
 
 };  // end namespace detail
 };  // end namespace Tree
