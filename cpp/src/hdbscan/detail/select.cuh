--- conflicted
+++ resolved
@@ -380,14 +380,9 @@
 
   auto indptr = parent_csr(handle, cluster_tree, n_clusters);
 
-<<<<<<< HEAD
-  propagate_cluster_negation(handle, indptr.data(), children, frontier.data(),
-                             is_cluster, n_clusters);
-=======
   perform_bfs(handle, indptr.data(), children, frontier.data(), is_cluster,
               n_clusters, propagate_cluster_negation_kernel<value_idx>);
 
->>>>>>> 5e7b8500
 }
 
 };  // namespace Select
