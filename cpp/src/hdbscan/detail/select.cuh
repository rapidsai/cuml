--- conflicted
+++ resolved
@@ -430,49 +430,37 @@
       // if cluster tree has no edges then no epsilon search
       if (cluster_tree.get_n_edges() == 0) {
         epsilon_search = false;
-<<<<<<< HEAD
       }
       else if (n_selected_clusters == 1) {
-=======
-      } else if (n_clusters == 1) {
->>>>>>> e1f8bb1a
         int is_root_only_cluster = false;
         raft::update_host(&is_root_only_cluster, is_cluster, 1, stream);
         if (is_root_only_cluster && allow_single_cluster) {
           epsilon_search = false;
         }
       }
-<<<<<<< HEAD
     }
     else if (cluster_selection_method == Common::CLUSTER_SELECTION_METHOD::LEAF) {
-      // TODO:: Only done this way to match reference implementation
+      // TODO: reenable to match reference implementation when they solve it
       // It's a confirmed bug https://github.com/scikit-learn-contrib/hdbscan/issues/476
   
-=======
-    } else if (cluster_selection_method ==
-               Common::CLUSTER_SELECTION_METHOD::LEAF) {
-      auto n_selected_clusters =
-        thrust::reduce(thrust_policy, is_cluster, is_cluster + n_clusters);
-
->>>>>>> e1f8bb1a
       // if no cluster leaves were found, declare root as cluster
-      if (n_selected_clusters == 0 && allow_single_cluster) {
-        constexpr int root_is_cluster = true;
-        raft::update_device(is_cluster, &root_is_cluster, 1, stream);
+      // if (n_selected_clusters == 0 && allow_single_cluster) {
+      //   constexpr int root_is_cluster = true;
+      //   raft::update_device(is_cluster, &root_is_cluster, 1, stream);
+
+      //   n_selected_clusters = 1;
+      // }
+      if (n_selected_clusters == 0) {
+        epsilon_search = false;
       }
     }
 
     if (epsilon_search) {
       Select::cluster_epsilon_search(handle, cluster_tree, is_cluster,
-<<<<<<< HEAD
                                      n_clusters,
                                      cluster_selection_epsilon,
                                      allow_single_cluster, 
                                      n_selected_clusters);
-=======
-                                     n_clusters, cluster_selection_epsilon,
-                                     allow_single_cluster);
->>>>>>> e1f8bb1a
     }
   }
 }
