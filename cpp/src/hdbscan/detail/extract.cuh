/*
 * Copyright (c) 2021, NVIDIA CORPORATION.
 *
 * Licensed under the Apache License, Version 2.0 (the "License");
 * you may not use this file except in compliance with the License.
 * You may obtain a copy of the License at
 *
 *     http://www.apache.org/licenses/LICENSE-2.0
 *
 * Unless required by applicable law or agreed to in writing, software
 * distributed under the License is distributed on an "AS IS" BASIS,
 * WITHOUT WARRANTIES OR CONDITIONS OF ANY KIND, either express or implied.
 * See the License for the specific language governing permissions and
 * limitations under the License.
 */

#pragma once

#include <label/classlabels.cuh>

#include <cub/cub.cuh>

#include <raft/cudart_utils.h>

#include "membership.cuh"
#include "select.cuh"
#include "stabilities.cuh"
#include "utils.h"

#include <raft/sparse/op/sort.h>
#include <raft/sparse/convert/csr.cuh>

#include <cuml/cluster/hdbscan.hpp>

#include <raft/label/classlabels.cuh>

#include <algorithm>

#include <thrust/execution_policy.h>
#include <thrust/for_each.h>
#include <thrust/reduce.h>
#include <thrust/sort.h>
#include <thrust/transform.h>

#include <rmm/device_uvector.hpp>
#include <rmm/exec_policy.hpp>

namespace ML {
namespace HDBSCAN {
namespace detail {
namespace Extract {

template <typename value_idx>
class TreeUnionFind {
 public:
  TreeUnionFind(value_idx size_) : size(size_), data(size_ * 2, 0) {
    for (int i = 0; i < size; i++) {
      data[i * 2] = i;
    }
  }

  void perform_union(value_idx x, value_idx y) {
    value_idx x_root = find(x);
    value_idx y_root = find(y);

    if (data[x_root * 2 + 1] < data[y_root * 2 + 1])
      data[x_root * 2] = y_root;
    else if (data[x_root * 2 + 1] > data[y_root * 2 + 1])
      data[y_root * 2] = x_root;
    else {
      data[y_root * 2] = x_root;
      data[x_root * 2 + 1] += 1;

      printf("Incremented %d to %d\n", x_root, data[x_root * 2 + 1]);
    }
  }

  value_idx find(value_idx x) {
    if (data[x * 2] != x) data[x * 2] = find(data[x * 2]);

    return data[x * 2];
  }

  value_idx *get_data() { return data.data(); }

  void print() {

    printf("[");
    for(int i = 0; i < size; i++) {
      printf("[ %d, %d ]\n", data[i * 2], data[i*2+1]);

      if(i < size-1) {
        printf(", ");
      }
    }
    printf("]");
  }


 private:

  value_idx size;
  std::vector<value_idx> data;
};

template <typename value_idx, typename value_t>
void do_labelling_on_host(
  const raft::handle_t &handle,
  Common::CondensedHierarchy<value_idx, value_t> &condensed_tree,
  std::set<value_idx> &clusters,
  value_idx n_leaves,
  bool allow_single_cluster,
  value_idx *labels) {
  auto stream = handle.get_stream();

  std::vector<value_idx> children_h(condensed_tree.get_n_edges());
  std::vector<value_t> lambda_h(condensed_tree.get_n_edges());
  std::vector<value_idx> parent_h(condensed_tree.get_n_edges());

  raft::update_host(children_h.data(), condensed_tree.get_children(),
                    condensed_tree.get_n_edges(), stream);
  raft::update_host(parent_h.data(), condensed_tree.get_parents(),
                    condensed_tree.get_n_edges(), stream);
  raft::update_host(lambda_h.data(), condensed_tree.get_lambdas(),
                    condensed_tree.get_n_edges(), stream);

  CUDA_CHECK(cudaStreamSynchronize(stream));

  value_idx size = *std::max_element(parent_h.begin(), parent_h.end());

  std::vector<value_idx> result(n_leaves);
  std::vector<value_t> parent_lambdas(size + 1, 0);

  auto union_find = TreeUnionFind<value_idx>(size + 1);

  for (int i = condensed_tree.get_cluster_tree_edges(); i >= 0; i--) {
    value_idx child = children_h[i];
    value_idx parent = parent_h[i];

    if (clusters.find(child) == clusters.end())
      union_find.perform_union(parent, child);

    parent_lambdas[parent_h[i]] = max(parent_lambdas[parent_h[i]], lambda_h[i]);
  }

<<<<<<< HEAD
  raft::print_host_vector("union_data", union_find.get_data(), 2 * (size + 1), std::cout);
=======
  union_find.print();
>>>>>>> 8fa37a89

  for (int i = 0; i < n_leaves; i++) {
    value_idx cluster = union_find.find(i);
    // std::cout << "Leaf: " << i << ", Cluster: " << cluster << std::endl;

    if (cluster < n_leaves)
      result[i] = -1;
    else if (cluster == n_leaves) {

      //TODO: Implement the cluster_selection_epsilon / epsilon_search
      if (clusters.size() == 1 && allow_single_cluster) {
        auto it = std::find(children_h.begin(), children_h.end(), i);
        auto child_idx = std::distance(children_h.begin(), it);
<<<<<<< HEAD
        auto child_lambda = lambda_h[child_idx];
        // std::cout << "Leaf: " << i << ", child_idx: " << child_idx << ", Child Lambda: " << child_lambda << ", Parent_lambda: " << parent_lambdas[cluster] << std::endl;
=======
        value_t child_lambda = lambda_h[child_idx];
>>>>>>> 8fa37a89
        if (child_lambda >= parent_lambdas[cluster])
          result[i] = cluster - n_leaves;
        else
          result[i] = -1;
      } else {
        result[i] = -1;
      }
    } else {
      result[i] = cluster - n_leaves;
    }
  }

  union_find.print();

  raft::update_device(labels, result.data(), n_leaves, stream);
}

/**
 * Extracts flattened labels using a cut point (epsilon) and minimum cluster
 * size. This is useful for Robust Single Linkage and DBSCAN labeling.
 * @tparam value_idx
 * @tparam value_t
 * @param handle
 * @param children
 * @param deltas
 * @param sizes
 * @param n_leaves
 * @param cut
 * @param min_cluster_size
 * @param labels
 */
template <typename value_idx, typename value_t>
void do_labelling_at_cut(const raft::handle_t &handle,
                         const value_idx *children, const value_t *deltas,
                         value_idx n_leaves, double cut, int min_cluster_size,
                         value_idx *labels) {
  auto stream = handle.get_stream();
  auto exec_policy = rmm::exec_policy(stream);

  // Root is the last edge in the dendrogram
  value_idx root = 2 * (n_leaves - 1);
  value_idx num_points = root / 2 + 1;

  std::vector<value_idx> labels_h(n_leaves);

  auto union_find = TreeUnionFind<value_idx>(root + 1);

  std::vector<value_idx> children_h(n_leaves * 2);
  std::vector<value_t> delta_h(n_leaves);

  raft::update_host(children_h.data(), children, n_leaves * 2, stream);
  raft::update_host(delta_h.data(), deltas, n_leaves, stream);

  CUDA_CHECK(cudaStreamSynchronize(stream));

  value_idx cluster = num_points;

  // Perform union on host to label parents / clusters
  for (int row = 0; row < n_leaves; row++) {
    if (delta_h[row] < cut) {
      union_find.perform_union(children_h[row * 2], cluster);
      union_find.perform_union(children_h[row * 2 + 1], cluster);
    }
    cluster += 1;
  }

  // Label points in parallel
  rmm::device_uvector<value_idx> union_find_data((root + 1) * 2, stream);
  raft::update_device(union_find_data.data(), union_find.get_data(),
                      union_find_data.size(), stream);

  rmm::device_uvector<value_idx> cluster_sizes(cluster, stream);
  thrust::fill(exec_policy, cluster_sizes.data(), cluster_sizes.data(), 0);

  auto seq = thrust::make_counting_iterator<value_idx>(0);

  value_idx *union_find_data_ptr = union_find_data.data();
  value_idx *cluster_sizes_ptr = cluster_sizes.data();

  thrust::for_each(exec_policy, seq, seq + n_leaves,
                   [=] __device__(value_idx leaf) {
                     // perform find using tree-union find
                     value_idx cur_find = union_find_data_ptr[leaf * 2];
                     while (cur_find != leaf)
                       cur_find = union_find_data_ptr[cur_find * 2];

                     labels[leaf] = cur_find;
                     atomicAdd(cluster_sizes_ptr + cur_find, 1);
                   });

  // Label noise points
  thrust::transform(exec_policy, labels, labels + n_leaves, labels,
                    [=] __device__(value_idx cluster) {
                      bool too_small =
                        cluster_sizes_ptr[cluster] < min_cluster_size;
                      return (too_small * -1) + (!too_small * cluster);
                    });

  // Draw non-noise points from a monotonically increasing set
  raft::label::make_monotonic(
    labels, labels, n_leaves, stream,
    [] __device__(value_idx label) { return label == -1; },
    handle.get_device_allocator(), true);
}

template <typename value_idx, typename value_t>
void extract_clusters(
  const raft::handle_t &handle,
  Common::CondensedHierarchy<value_idx, value_t> &condensed_tree,
  size_t n_leaves, value_idx *labels, value_t *stabilities,
  value_t *probabilities,
  Common::CLUSTER_SELECTION_METHOD cluster_selection_method,
  bool allow_single_cluster = false,
  value_idx max_cluster_size = 0,
  value_t cluster_selection_epsilon = 0.0) {
  auto stream = handle.get_stream();
  auto exec_policy = rmm::exec_policy(stream);

  rmm::device_uvector<value_t> tree_stabilities(condensed_tree.get_n_clusters(),
                                                handle.get_stream());

  CUML_LOG_DEBUG("Computing stabilities");
  Stability::compute_stabilities(handle, condensed_tree,
                                 tree_stabilities.data());

  CUDA_CHECK(cudaStreamSynchronize(stream));

  rmm::device_uvector<int> is_cluster(condensed_tree.get_n_clusters(),
                                      handle.get_stream());

  if (max_cluster_size <= 0)
    max_cluster_size = n_leaves;  // negates the max cluster size

  CUML_LOG_DEBUG("Cluster selection");
  Select::select_clusters(handle, condensed_tree, tree_stabilities.data(),
                     is_cluster.data(), cluster_selection_method,
                     allow_single_cluster, max_cluster_size,
                     cluster_selection_epsilon);

  std::vector<int> is_cluster_h(is_cluster.size());
  raft::update_host(is_cluster_h.data(), is_cluster.data(), is_cluster_h.size(),
                    stream);
  CUDA_CHECK(cudaStreamSynchronize(stream));

  std::set<value_idx> clusters;
  for (int i = 0; i < is_cluster_h.size(); i++)
    if (is_cluster_h[i] != 0) 
    {
      std::cout << "Inserting cluster: " << i + n_leaves << std::endl;
      clusters.insert(i + n_leaves);
    }

  CUML_LOG_DEBUG("Cluster labeling. n_clusters=%d", clusters.size());
  do_labelling_on_host<value_idx, value_t>(
    handle, condensed_tree, clusters, n_leaves, allow_single_cluster, labels);

  CUML_LOG_DEBUG("Computing probabilities");
  Membership::get_probabilities<value_idx, value_t>(handle, condensed_tree,
                                                    labels, probabilities);

  CUML_LOG_DEBUG("Calling make_monotonic");
  raft::label::make_monotonic(labels, labels, n_leaves, stream,
                              [] __device__(value_idx label) { return label == -1; },
                              handle.get_device_allocator(), true);

  auto lambdas_ptr = thrust::device_pointer_cast(condensed_tree.get_lambdas());
  value_t max_lambda = *(thrust::max_element(
    exec_policy, lambdas_ptr,
    lambdas_ptr + condensed_tree.get_n_edges()));

  CUML_LOG_DEBUG("Computing stability scores");
  Stability::get_stability_scores(handle, labels, tree_stabilities.data(),
                                  clusters.size(), max_lambda, n_leaves,
                                  stabilities);
}

};  // end namespace Extract
};  // end namespace detail
};  // end namespace HDBSCAN
};  // end namespace ML<|MERGE_RESOLUTION|>--- conflicted
+++ resolved
@@ -143,11 +143,7 @@
     parent_lambdas[parent_h[i]] = max(parent_lambdas[parent_h[i]], lambda_h[i]);
   }
 
-<<<<<<< HEAD
-  raft::print_host_vector("union_data", union_find.get_data(), 2 * (size + 1), std::cout);
-=======
   union_find.print();
->>>>>>> 8fa37a89
 
   for (int i = 0; i < n_leaves; i++) {
     value_idx cluster = union_find.find(i);
@@ -161,12 +157,7 @@
       if (clusters.size() == 1 && allow_single_cluster) {
         auto it = std::find(children_h.begin(), children_h.end(), i);
         auto child_idx = std::distance(children_h.begin(), it);
-<<<<<<< HEAD
-        auto child_lambda = lambda_h[child_idx];
-        // std::cout << "Leaf: " << i << ", child_idx: " << child_idx << ", Child Lambda: " << child_lambda << ", Parent_lambda: " << parent_lambdas[cluster] << std::endl;
-=======
         value_t child_lambda = lambda_h[child_idx];
->>>>>>> 8fa37a89
         if (child_lambda >= parent_lambdas[cluster])
           result[i] = cluster - n_leaves;
         else
