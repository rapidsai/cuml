--- conflicted
+++ resolved
@@ -139,12 +139,7 @@
   auto n_leaves = condensed_tree.get_n_leaves();
 
   auto stream = handle.get_stream();
-<<<<<<< HEAD
-
-  auto thrust_policy = rmm::exec_policy(stream);
-=======
   auto exec_policy = rmm::exec_policy(stream);
->>>>>>> 73321999
 
   // TODO: Reverse topological sort (e.g. sort hierarchy, lambdas, and sizes by lambda)
   rmm::device_uvector<value_t> sorted_lambdas(n_edges, stream);
@@ -153,22 +148,12 @@
   rmm::device_uvector<value_idx> sorted_parents(n_edges, stream);
   raft::copy_async(sorted_parents.data(), parents, n_edges, stream);
 
-<<<<<<< HEAD
-  thrust::sort_by_key(thrust_policy,
-                      sorted_parents.begin(), sorted_parents.end(),
-=======
   thrust::sort_by_key(exec_policy, sorted_parents.begin(), sorted_parents.end(),
->>>>>>> 73321999
                       sorted_lambdas.begin());
 
   // 0-index sorted parents by subtracting n_leaves for offsets and birth/stability indexing
   auto index_op = [n_leaves] __device__(const auto &x) { return x - n_leaves; };
-<<<<<<< HEAD
-  thrust::transform(thrust_policy,
-                    sorted_parents.begin(), sorted_parents.end(),
-=======
   thrust::transform(exec_policy, sorted_parents.begin(), sorted_parents.end(),
->>>>>>> 73321999
                     sorted_parents.begin(), index_op);
 
   rmm::device_uvector<value_idx> sorted_parents_offsets(n_edges + 1, stream);
@@ -184,12 +169,7 @@
   // in which case, births for that parent are initialized to
   // lambda for that child
   rmm::device_uvector<value_t> births(n_clusters, stream);
-<<<<<<< HEAD
-  thrust::fill(thrust_policy, births.begin(),
-               births.end(), 0.0f);
-=======
   thrust::fill(exec_policy, births.begin(), births.end(), 0.0f);
->>>>>>> 73321999
   auto births_init_op = [n_leaves, children, lambdas,
                          births = births.data()] __device__(const auto &idx) {
     auto child = children[idx];
@@ -200,15 +180,8 @@
 
   // this is to find minimum lambdas of all children under a prent
   rmm::device_uvector<value_t> births_parent_min(n_clusters, stream);
-<<<<<<< HEAD
-  thrust::fill(thrust_policy, births.begin(),
-               births.end(), 0.0f);
-  thrust::for_each(thrust_policy,
-                   thrust::make_counting_iterator(value_idx(0)),
-=======
   thrust::fill(exec_policy, births.begin(), births.end(), 0.0f);
   thrust::for_each(exec_policy, thrust::make_counting_iterator(value_idx(0)),
->>>>>>> 73321999
                    thrust::make_counting_iterator(n_edges), births_init_op);
   segmented_reduce(sorted_lambdas.data(), births_parent_min.data() + 1,
                    n_clusters - 1, sorted_parents_offsets.data() + 1, stream,
@@ -226,30 +199,16 @@
 
       return birth < births_parent_min ? birth : births_parent_min;
     };
-<<<<<<< HEAD
-  thrust::transform(thrust_policy, births_zip,
-                    births_zip + n_clusters, births.begin(), min_op);
-  raft::print_device_vector("Births", births.data(), n_clusters, std::cout);
-
-  thrust::fill(thrust_policy, stabilities,
-               stabilities + n_clusters, 0.0f);
-=======
   thrust::transform(exec_policy, births_zip, births_zip + n_clusters,
                     births.begin(), min_op);
   raft::print_device_vector("Births", births.data(), n_clusters, std::cout);
 
   thrust::fill(exec_policy, stabilities, stabilities + n_clusters, 0.0f);
->>>>>>> 73321999
 
   // for each child, calculate summation (lambda[child] - lambda[birth[parent]]) * sizes[child]
   stabilities_functor<value_idx, value_t> stabilities_op(
     stabilities, births.data(), parents, children, lambdas, sizes, n_leaves);
-<<<<<<< HEAD
-  thrust::for_each(thrust_policy,
-                   thrust::make_counting_iterator(value_idx(0)),
-=======
   thrust::for_each(exec_policy, thrust::make_counting_iterator(value_idx(0)),
->>>>>>> 73321999
                    thrust::make_counting_iterator(n_edges), stabilities_op);
 
   raft::print_device_vector("Stabilities", stabilities, n_clusters, std::cout);
@@ -354,20 +313,13 @@
   Common::CondensedHierarchy<value_idx, value_t> &cluster_tree,
   value_t *stability, int *is_cluster, int n_clusters,
   value_idx max_cluster_size) {
-<<<<<<< HEAD
-  std::cout << "N clusters: " << n_clusters << std::endl;
   auto stream = handle.get_stream();
-  auto thrust_policy = rmm::exec_policy(stream);
-=======
-  cudaStream_t stream = handle.get_stream();
   auto exec_policy = rmm::exec_policy(stream);
->>>>>>> 73321999
 
   /**
    * 1. Build CSR of cluster tree from condensed tree by filtering condensed tree for
    *    only those entries w/ lambda > 1 and constructing a CSR from the result
    */
-<<<<<<< HEAD
   auto cluster_tree_edges = cluster_tree.get_n_edges();
   auto parents = cluster_tree.get_parents();
   auto children = cluster_tree.get_children();
@@ -376,55 +328,14 @@
 
   rmm::device_uvector<value_idx> cluster_sizes(n_clusters, stream);
 
-  thrust::fill(thrust_policy, cluster_sizes.data(),
+  thrust::fill(exec_policy, cluster_sizes.data(),
                cluster_sizes.data() + cluster_sizes.size(), 0);
 
   value_idx *cluster_sizes_ptr = cluster_sizes.data();
 
   auto out = thrust::make_zip_iterator(thrust::make_tuple(parents, children, sizes));
   thrust::for_each(
-    thrust_policy, out, out + cluster_tree_edges,
-=======
-  value_idx cluster_tree_edges = thrust::transform_reduce(
-    exec_policy, condensed_tree.get_sizes(),
-    condensed_tree.get_sizes() + condensed_tree.get_n_edges(),
-    [=] __device__(value_t a) { return a > 1.0; }, 0,
-    thrust::plus<value_idx>());
-
-  rmm::device_uvector<value_idx> parents(cluster_tree_edges, stream);
-  rmm::device_uvector<value_idx> children(cluster_tree_edges, stream);
-  rmm::device_uvector<value_idx> sizes(cluster_tree_edges, stream);
-  rmm::device_uvector<value_idx> indptr(n_clusters + 1, stream);
-  rmm::device_uvector<value_idx> cluster_sizes(n_clusters, stream);
-
-  thrust::fill(exec_policy, cluster_sizes.data(),
-               cluster_sizes.data() + cluster_sizes.size(), 0);
-
-  auto in = thrust::make_zip_iterator(thrust::make_tuple(
-    condensed_tree.get_parents(), condensed_tree.get_children(),
-    condensed_tree.get_sizes()));
-
-  value_idx n_leaves = condensed_tree.get_n_leaves();
-
-  auto out = thrust::make_zip_iterator(
-    thrust::make_tuple(parents.data(), children.data(), sizes.data()));
-
-  thrust::copy_if(exec_policy, in, in + (condensed_tree.get_n_edges()),
-                  condensed_tree.get_sizes(), out,
-                  [=] __device__(value_t a) { return a > 1.0; });
-
-  value_idx *cluster_sizes_ptr = cluster_sizes.data();
-
-  thrust::transform(exec_policy, parents.data(),
-                    parents.data() + parents.size(), parents.data(),
-                    [=] __device__(value_idx a) { return a - n_leaves; });
-  thrust::transform(exec_policy, children.data(),
-                    children.data() + children.size(), children.data(),
-                    [=] __device__(value_idx a) { return a - n_leaves; });
-
-  thrust::for_each(
-    exec_policy, out, out + children.size(),
->>>>>>> 73321999
+    exec_policy, out, out + cluster_tree_edges,
     [=] __device__(const thrust::tuple<value_idx, value_idx, value_idx> &tup) {
       cluster_sizes_ptr[thrust::get<1>(tup)] = thrust::get<2>(tup);
     });
@@ -455,13 +366,8 @@
 
     if (indptr_h[node + 1] - indptr_h[node] > 0) {
       subtree_stability = thrust::transform_reduce(
-<<<<<<< HEAD
-        thrust_policy,
-        children + indptr_h[node], children + indptr_h[node + 1],
-=======
-        exec_policy, children.data() + indptr_h[node],
-        children.data() + indptr_h[node + 1],
->>>>>>> 73321999
+        exec_policy, children + indptr_h[node],
+        children + indptr_h[node + 1],
         [=] __device__(value_idx a) { return stability[a]; }, 0,
         thrust::plus<value_t>());
     }
@@ -487,26 +393,7 @@
   raft::update_device(is_cluster, is_cluster_h.data(), n_clusters, stream);
   raft::update_device(frontier.data(), frontier_h.data(), n_clusters, stream);
 
-<<<<<<< HEAD
   propagate_cluster_negation(handle, indptr.data(), children, frontier.data(), is_cluster, n_clusters);
-=======
-  value_idx n_elements_to_traverse = thrust::reduce(
-    exec_policy, frontier.data(), frontier.data() + frontier.size(), 0);
-
-  // TODO: Investigate whether it's worth gathering the sparse frontier into
-  // a dense form for purposes of uniform workload/thread scheduling
-
-  // While frontier is not empty, perform single bfs through tree
-  size_t grid = raft::ceildiv(frontier.size(), (size_t)tpb);
-
-  while (n_elements_to_traverse > 0) {
-    propagate_cluster_negation<<<grid, tpb, 0, stream>>>(
-      indptr.data(), children.data(), frontier.data(), is_cluster, n_clusters);
-
-    n_elements_to_traverse = thrust::reduce(
-      exec_policy, frontier.data(), frontier.data() + frontier.size(), 0);
-  }
->>>>>>> 73321999
 }
 
 template <typename value_idx, typename value_t>
@@ -515,23 +402,14 @@
                           value_t max_lambda, size_t n_leaves,
                           value_t *result) {
   auto stream = handle.get_stream();
-<<<<<<< HEAD
-  auto thrust_policy = rmm::exec_policy(stream);
-=======
   auto exec_policy = rmm::exec_policy(stream);
->>>>>>> 73321999
 
   /**
    * 1. Populate cluster sizes
    */
   rmm::device_uvector<value_idx> cluster_sizes(n_clusters, handle.get_stream());
   value_idx *sizes = cluster_sizes.data();
-<<<<<<< HEAD
-  thrust::for_each(thrust_policy, labels,
-                   labels + n_leaves,
-=======
   thrust::for_each(exec_policy, labels, labels + n_leaves,
->>>>>>> 73321999
                    [=] __device__(value_idx v) { atomicAdd(sizes + v, 1); });
 
   /**
@@ -540,12 +418,7 @@
   auto enumeration = thrust::make_zip_iterator(thrust::make_tuple(
     thrust::make_counting_iterator(0), cluster_sizes.data()));
   thrust::transform(
-<<<<<<< HEAD
-    thrust_policy, enumeration,
-    enumeration + n_clusters, result,
-=======
     exec_policy, enumeration, enumeration + n_clusters, result,
->>>>>>> 73321999
     [=] __device__(thrust::tuple<value_idx, value_idx> tup) {
       value_idx size = thrust::get<1>(tup);
       value_idx c = thrust::get<0>(tup);
@@ -761,11 +634,7 @@
   Common::CondensedHierarchy<value_idx, value_t> &condensed_tree,
   const value_idx *labels, value_t *probabilities) {
   auto stream = handle.get_stream();
-<<<<<<< HEAD
-  auto thrust_policy = rmm::exec_policy(stream);
-=======
   auto exec_policy = rmm::exec_policy(stream);
->>>>>>> 73321999
 
   auto parents = condensed_tree.get_parents();
   auto children = condensed_tree.get_children();
@@ -780,22 +649,12 @@
   rmm::device_uvector<value_t> sorted_lambdas(n_edges, stream);
   raft::copy_async(sorted_lambdas.data(), lambdas, n_edges, stream);
 
-<<<<<<< HEAD
-  thrust::sort_by_key(thrust_policy,
-                      sorted_parents.begin(), sorted_parents.end(),
-=======
   thrust::sort_by_key(exec_policy, sorted_parents.begin(), sorted_parents.end(),
->>>>>>> 73321999
                       sorted_lambdas.begin());
 
   // 0-index sorted parents by subtracting n_leaves for offsets and birth/stability indexing
   auto index_op = [n_leaves] __device__(const auto &x) { return x - n_leaves; };
-<<<<<<< HEAD
-  thrust::transform(thrust_policy,
-                    sorted_parents.begin(), sorted_parents.end(),
-=======
   thrust::transform(exec_policy, sorted_parents.begin(), sorted_parents.end(),
->>>>>>> 73321999
                     sorted_parents.begin(), index_op);
 
   rmm::device_uvector<value_idx> sorted_parents_offsets(n_edges + 1, stream);
@@ -805,12 +664,7 @@
 
   // this is to find maximum lambdas of all children under a prent
   rmm::device_uvector<value_t> deaths(n_clusters, stream);
-<<<<<<< HEAD
-  thrust::fill(thrust_policy, deaths.begin(),
-               deaths.end(), 0.0f);
-=======
   thrust::fill(exec_policy, deaths.begin(), deaths.end(), 0.0f);
->>>>>>> 73321999
 
   segmented_reduce(sorted_lambdas.data(), deaths.data(), n_clusters,
                    sorted_parents_offsets.data(), stream,
@@ -819,22 +673,12 @@
   raft::print_device_vector("Deaths", deaths.data(), n_clusters, std::cout);
 
   // Calculate probability per point
-<<<<<<< HEAD
-  thrust::fill(thrust_policy, probabilities,
-               probabilities + n_leaves, 0.0f);
-=======
   thrust::fill(exec_policy, probabilities, probabilities + n_leaves, 0.0f);
->>>>>>> 73321999
 
   std::cout << "root cluster: " << n_leaves << std::endl;
   probabilities_functor<value_idx, value_t> probabilities_op(
     probabilities, deaths.data(), parents, children, lambdas, labels, n_leaves);
-<<<<<<< HEAD
-  thrust::for_each(thrust_policy,
-                   thrust::make_counting_iterator(value_idx(0)),
-=======
   thrust::for_each(exec_policy, thrust::make_counting_iterator(value_idx(0)),
->>>>>>> 73321999
                    thrust::make_counting_iterator(n_edges), probabilities_op);
 
   raft::print_device_vector("Probabilities", probabilities, n_leaves,
@@ -955,11 +799,7 @@
   value_t *probabilities, bool allow_single_cluster = true,
   value_idx max_cluster_size = 0, value_t cluster_selection_epsilon = 0.0) {
   auto stream = handle.get_stream();
-<<<<<<< HEAD
-  auto thrust_policy = rmm::exec_policy(stream);
-=======
   auto exec_policy = rmm::exec_policy(stream);
->>>>>>> 73321999
 
   rmm::device_uvector<value_t> tree_stabilities(condensed_tree.get_n_clusters(),
                                                 handle.get_stream());
@@ -1001,11 +841,7 @@
                               handle.get_device_allocator(), true);
 
   value_t max_lambda = *(thrust::max_element(
-<<<<<<< HEAD
-    thrust_policy, condensed_tree.get_lambdas(),
-=======
     exec_policy, condensed_tree.get_lambdas(),
->>>>>>> 73321999
     condensed_tree.get_lambdas() + condensed_tree.get_n_edges()));
 
   get_stability_scores(handle, labels, tree_stabilities.data(), clusters.size(),
