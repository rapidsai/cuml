/*
 * Copyright (c) 2022-2025, NVIDIA CORPORATION.
 *
 * Licensed under the Apache License, Version 2.0 (the "License");
 * you may not use this file except in compliance with the License.
 * You may obtain a copy of the License at
 *
 *     http://www.apache.org/licenses/LICENSE-2.0
 *
 * Unless required by applicable law or agreed to in writing, software
 * distributed under the License is distributed on an "AS IS" BASIS,
 * WITHOUT WARRANTIES OR CONDITIONS OF ANY KIND, either express or implied.
 * See the License for the specific language governing permissions and
 * limitations under the License.
 */

#pragma once

#include "kernels/soft_clustering.cuh"
#include "select.cuh"
#include "utils.h"

#include <cuml/cluster/hdbscan.hpp>
#include <cuml/common/distance_type.hpp>
#include <cuml/common/logger.hpp>

#include <raft/core/device_mdspan.hpp>
#include <raft/label/classlabels.cuh>
#include <raft/linalg/matrix_vector_op.cuh>
#include <raft/matrix/argmax.cuh>
#include <raft/matrix/matrix.cuh>
#include <raft/sparse/convert/csr.cuh>
#include <raft/sparse/op/sort.cuh>
#include <raft/util/cuda_utils.cuh>
#include <raft/util/cudart_utils.hpp>
#include <raft/util/fast_int_div.cuh>

#include <rmm/device_uvector.hpp>
#include <rmm/exec_policy.hpp>

#include <cub/cub.cuh>
#include <thrust/execution_policy.h>

#include <cuvs/distance/distance.hpp>

#include <algorithm>
#include <cmath>
#include <limits>

namespace ML {
namespace HDBSCAN {
namespace detail {
namespace Predict {

// Computing distance based membership for points in the original clustering on which the clusterer
// was trained and new points outside of the training data.
template <typename value_idx, typename value_t>
void dist_membership_vector(const raft::handle_t& handle,
                            const value_t* X,
                            const value_t* query,
                            size_t n_queries,
                            size_t n,
                            size_t n_exemplars,
                            value_idx n_selected_clusters,
                            value_idx* exemplar_idx,
                            value_idx* exemplar_label_offsets,
                            value_t* dist_membership_vec,
                            ML::distance::DistanceType metric,
                            size_t batch_size,
                            bool softmax = false)
{
  auto stream      = handle.get_stream();
  auto exec_policy = handle.get_thrust_policy();

  rmm::device_uvector<value_t> exemplars_dense(n_exemplars * n, stream);

  // use the exemplar point indices to obtain the exemplar points as a dense array
  raft::matrix::copyRows<value_t, value_idx, size_t>(
    X, n_exemplars, n, exemplars_dense.data(), exemplar_idx, n_exemplars, stream, true);

  // compute the number of batches based on the batch size
  value_idx n_batches;

  n_batches = raft::ceildiv((int)n_queries, (int)batch_size);

  for (value_idx bid = 0; bid < n_batches; bid++) {
    value_idx batch_offset      = bid * batch_size;
    value_idx samples_per_batch = min((value_idx)batch_size, (value_idx)n_queries - batch_offset);
    rmm::device_uvector<value_t> dist(samples_per_batch * n_exemplars, stream);

    // compute the distances using the CUVS API
    cuvs::distance::pairwise_distance(
      handle,
      raft::make_device_matrix_view<const value_t, int64_t>(
        query + batch_offset * n, samples_per_batch, n),
      raft::make_device_matrix_view<const value_t, int64_t>(exemplars_dense.data(), n_exemplars, n),
      raft::make_device_matrix_view<value_t, int64_t>(dist.data(), samples_per_batch, n_exemplars),
      static_cast<cuvs::distance::DistanceType>(metric));

    // compute the minimum distances to exemplars of each cluster
    value_idx n_elements = samples_per_batch * n_selected_clusters;
    auto min_dist        = raft::make_device_vector<value_t, value_idx>(handle, n_elements);

    auto reduction_op = [dist = dist.data(),
                         batch_offset,
                         divisor = raft::util::FastIntDiv(n_selected_clusters),
                         n_selected_clusters,
                         n_exemplars,
                         exemplar_label_offsets] __device__(auto idx) {
      auto col   = idx % divisor;
      auto row   = idx / divisor;
      auto start = exemplar_label_offsets[col];
      auto end   = exemplar_label_offsets[col + 1];

      value_t min_val = std::numeric_limits<value_t>::max();
      for (value_idx i = start; i < end; i++) {
        if (dist[row * n_exemplars + i] < min_val) { min_val = dist[row * n_exemplars + i]; }
      }
      return min_val;
    };

    raft::linalg::map_offset(handle, min_dist.view(), reduction_op);

    // Softmax computation is ignored in distance membership
    if (softmax) {
      raft::linalg::map_offset(handle,
                               raft::make_device_vector_view<value_t, value_idx>(
                                 dist_membership_vec + batch_offset * n_selected_clusters,
                                 samples_per_batch * n_selected_clusters),
                               [min_dist = min_dist.data_handle()] __device__(auto idx) {
                                 value_t val = min_dist[idx];
                                 if (val != 0) { return value_t(exp(1.0 / val)); }
                                 return std::numeric_limits<value_t>::max();
                               });
    }

    // Transform the distances to obtain membership based on proximity to exemplars
    else {
      raft::linalg::map_offset(
        handle,
        raft::make_device_vector_view<value_t, value_idx>(
          dist_membership_vec + batch_offset * n_selected_clusters,
          samples_per_batch * n_selected_clusters),
        [min_dist = min_dist.data_handle(), n_selected_clusters] __device__(auto idx) {
          value_t val = min_dist[idx];
          if (val > 0) { return value_t(1.0 / val); }
          return std::numeric_limits<value_t>::max() / n_selected_clusters;
        });
    }
  }
  // Normalize the obtained result to sum to 1.0
  Utils::normalize(dist_membership_vec, n_selected_clusters, n_queries, stream);
}

template <typename value_idx, typename value_t, int tpb = 256>
void all_points_outlier_membership_vector(
  const raft::handle_t& handle,
  Common::CondensedHierarchy<value_idx, value_t>& condensed_tree,
  value_t* deaths,
  value_idx* selected_clusters,
  value_idx* index_into_children,
  size_t m,
  int n_selected_clusters,
  value_t* merge_heights,
  value_t* outlier_membership_vec,
  bool softmax)
{
  auto stream      = handle.get_stream();
  auto exec_policy = handle.get_thrust_policy();

  auto parents      = condensed_tree.get_parents();
  auto children     = condensed_tree.get_children();
  value_t* lambdas  = condensed_tree.get_lambdas();
  value_idx n_edges = condensed_tree.get_n_edges();
  auto n_clusters   = condensed_tree.get_n_clusters();
  auto n_leaves     = condensed_tree.get_n_leaves();

  int n_blocks = raft::ceildiv(int(m * n_selected_clusters), tpb);
  merge_height_kernel<<<n_blocks, tpb, 0, stream>>>(merge_heights,
                                                    lambdas,
                                                    index_into_children,
                                                    parents,
                                                    m,
<<<<<<< HEAD
                                                    (value_idx)n_selected_clusters,
=======
                                                    static_cast<value_idx>(n_selected_clusters),
>>>>>>> 3b8b4bab
                                                    raft::util::FastIntDiv(n_selected_clusters),
                                                    selected_clusters);

  auto leaf_max_lambdas = raft::make_device_vector<value_t, value_idx>(handle, n_leaves);

  raft::linalg::map_offset(handle,
                           leaf_max_lambdas.view(),
                           [deaths, parents, index_into_children, n_leaves] __device__(auto idx) {
                             return deaths[parents[index_into_children[idx]] - n_leaves];
                           });

  raft::linalg::matrixVectorOp<true, false>(
    outlier_membership_vec,
    merge_heights,
    leaf_max_lambdas.data_handle(),
<<<<<<< HEAD
    (value_idx)n_selected_clusters,
    (value_idx)m,
=======
    static_cast<value_idx>(n_selected_clusters),
    static_cast<value_idx>(m),
>>>>>>> 3b8b4bab
    [] __device__(value_t mat_in, value_t vec_in) {
      return exp(-(vec_in + 1e-8) / mat_in);
    },  //+ 1e-8 to avoid zero lambda
    stream);

  if (softmax) { Utils::softmax(handle, outlier_membership_vec, n_selected_clusters, m); }

  Utils::normalize(outlier_membership_vec, n_selected_clusters, m, stream);
}

template <typename value_idx, typename value_t, int tpb = 256>
void all_points_prob_in_some_cluster(const raft::handle_t& handle,
                                     Common::CondensedHierarchy<value_idx, value_t>& condensed_tree,
                                     value_t* deaths,
                                     value_idx* selected_clusters,
                                     value_idx* index_into_children,
                                     size_t m,
                                     value_idx n_selected_clusters,
                                     value_t* merge_heights,
                                     value_t* prob_in_some_cluster)
{
  auto stream      = handle.get_stream();
  auto exec_policy = handle.get_thrust_policy();

  value_t* lambdas = condensed_tree.get_lambdas();
  auto n_leaves    = condensed_tree.get_n_leaves();
  auto n_edges     = condensed_tree.get_n_edges();
  auto children    = condensed_tree.get_children();

  auto height_argmax = raft::make_device_vector<value_idx, value_idx>(handle, m);

  auto merge_heights_view =
    raft::make_device_matrix_view<const value_t, value_idx, raft::row_major>(
      merge_heights, (int)m, n_selected_clusters);

  raft::matrix::argmax(handle, merge_heights_view, height_argmax.view());

  auto prob_in_some_cluster_op = [deaths,
                                  lambdas,
                                  index_into_children,
                                  selected_clusters,
                                  n_leaves,
                                  merge_heights,
                                  height_argmax = height_argmax.data_handle(),
                                  n_selected_clusters] __device__(auto idx) {
    value_idx nearest_cluster = height_argmax[idx];
    value_t max_lambda =
      max(lambdas[index_into_children[idx]], deaths[selected_clusters[nearest_cluster] - n_leaves]);
    return merge_heights[idx * n_selected_clusters + nearest_cluster] / max_lambda;
  };
  raft::linalg::map_offset(
    handle,
    raft::make_device_vector_view<value_t, value_idx>(prob_in_some_cluster, m),
    prob_in_some_cluster_op);
}

template <typename value_idx, typename value_t, int tpb = 256>
void outlier_membership_vector(const raft::handle_t& handle,
                               Common::CondensedHierarchy<value_idx, value_t>& condensed_tree,
                               value_t* deaths,
                               value_idx* min_mr_inds,
                               value_t* prediction_lambdas,
                               value_idx* selected_clusters,
                               value_idx* index_into_children,
                               size_t n_prediction_points,
                               int n_selected_clusters,
                               value_t* merge_heights,
                               value_t* outlier_membership_vec,
                               bool softmax)
{
  auto stream      = handle.get_stream();
  auto exec_policy = handle.get_thrust_policy();

  auto parents      = condensed_tree.get_parents();
  auto children     = condensed_tree.get_children();
  value_t* lambdas  = condensed_tree.get_lambdas();
  value_idx n_edges = condensed_tree.get_n_edges();
  auto n_clusters   = condensed_tree.get_n_clusters();
  auto n_leaves     = condensed_tree.get_n_leaves();

  // Using the nearest neighbor indices, compute outlier membership
  int n_blocks = raft::ceildiv(int(n_prediction_points * n_selected_clusters), tpb);
  merge_height_kernel<<<n_blocks, tpb, 0, stream>>>(merge_heights,
                                                    lambdas,
                                                    prediction_lambdas,
                                                    min_mr_inds,
                                                    index_into_children,
                                                    parents,
                                                    n_prediction_points,
<<<<<<< HEAD
                                                    (value_idx)n_selected_clusters,
=======
                                                    static_cast<value_idx>(n_selected_clusters),
>>>>>>> 3b8b4bab
                                                    raft::util::FastIntDiv(n_selected_clusters),
                                                    selected_clusters);

  // fetch the max lambda of the cluster to which the nearest MR neighbor belongs in the condensed
  // hierarchy

  auto nearest_cluster_max_lambda =
    raft::make_device_vector<value_t, value_idx>(handle, n_prediction_points);
  raft::linalg::map_offset(
    handle,
    nearest_cluster_max_lambda.view(),
    [deaths, parents, index_into_children, min_mr_inds, n_leaves] __device__(auto idx) {
      return deaths[parents[index_into_children[min_mr_inds[idx]]] - n_leaves];
    });

  raft::linalg::matrixVectorOp<true, false>(
    outlier_membership_vec,
    merge_heights,
    nearest_cluster_max_lambda.data_handle(),
    n_selected_clusters,
<<<<<<< HEAD
    (int)n_prediction_points,
=======
    static_cast<int>(n_prediction_points),
>>>>>>> 3b8b4bab
    [] __device__(value_t mat_in, value_t vec_in) {
      value_t denominator = vec_in - mat_in;
      if (denominator <= 0) { denominator = 1e-8; }
      return vec_in / denominator;
    },
    stream);

  if (softmax) {
    Utils::softmax(handle, outlier_membership_vec, n_selected_clusters, n_prediction_points);
  }
  Utils::normalize(outlier_membership_vec, n_selected_clusters, n_prediction_points, stream);
}

template <typename value_idx, typename value_t, int tpb = 256>
void prob_in_some_cluster(const raft::handle_t& handle,
                          Common::CondensedHierarchy<value_idx, value_t>& condensed_tree,
                          value_t* deaths,
                          value_idx* selected_clusters,
                          value_idx* index_into_children,
                          size_t n_prediction_points,
                          value_idx n_selected_clusters,
                          value_idx* min_mr_indices,
                          value_t* merge_heights,
                          value_t* prediction_lambdas,
                          value_t* prob_in_some_cluster)
{
  auto stream      = handle.get_stream();
  auto exec_policy = handle.get_thrust_policy();

  value_t* lambdas = condensed_tree.get_lambdas();
  auto n_leaves    = condensed_tree.get_n_leaves();
  auto n_edges     = condensed_tree.get_n_edges();
  auto children    = condensed_tree.get_children();

  auto height_argmax = raft::make_device_vector<value_idx, value_idx>(handle, n_prediction_points);

  auto merge_heights_view =
    raft::make_device_matrix_view<const value_t, value_idx, raft::row_major>(
      merge_heights, (int)n_prediction_points, n_selected_clusters);

  raft::matrix::argmax(handle, merge_heights_view, height_argmax.view());

  auto prob_in_some_cluster_op = [prediction_lambdas,
                                  deaths,
                                  selected_clusters,
                                  n_leaves,
                                  merge_heights,
                                  height_argmax = height_argmax.data_handle(),
                                  n_selected_clusters] __device__(auto idx) {
    value_idx nearest_cluster = height_argmax[idx];
    value_t max_lambda =
      max(prediction_lambdas[idx], deaths[selected_clusters[nearest_cluster] - n_leaves]) + 1e-8;
    return merge_heights[idx * n_selected_clusters + nearest_cluster] / max_lambda;
  };
  raft::linalg::map_offset(
    handle,
    raft::make_device_vector_view<value_t, value_idx>(prob_in_some_cluster, n_prediction_points),
    prob_in_some_cluster_op);
}

/**
 * Predict soft cluster membership vectors for all points in the original dataset the clusterer was
 * trained on
 *
 * @tparam value_idx
 * @tparam value_t
 * @param[in] handle raft handle for resource reuse
 * @param[in] condensed_tree a condensed hierarchy
 * @param[in] prediction_data PredictionData object
 * @param[in] X all points (size m * n)
 * @param[in] metric distance metric
 * @param[out] membership_vec output membership vectors (size m * n_selected_clusters)
 * @param[in] batch_size batch size to be used while computing distance based memberships
 */
template <typename value_idx, typename value_t>
void all_points_membership_vectors(const raft::handle_t& handle,
                                   Common::CondensedHierarchy<value_idx, value_t>& condensed_tree,
                                   Common::PredictionData<value_idx, value_t>& prediction_data,
                                   const value_t* X,
                                   ML::distance::DistanceType metric,
                                   value_t* membership_vec,
                                   size_t batch_size)
{
  auto stream      = handle.get_stream();
  auto exec_policy = handle.get_thrust_policy();

  size_t m = prediction_data.n_rows;
  size_t n = prediction_data.n_cols;

  if (batch_size > m) batch_size = m;
  RAFT_EXPECTS(0 < batch_size && batch_size <= m,
               "Invalid batch_size. batch_size should be > 0 and <= the number of samples in the "
               "training data");

  auto parents    = condensed_tree.get_parents();
  auto children   = condensed_tree.get_children();
  auto lambdas    = condensed_tree.get_lambdas();
  auto n_edges    = condensed_tree.get_n_edges();
  auto n_clusters = condensed_tree.get_n_clusters();
  auto n_leaves   = condensed_tree.get_n_leaves();

  value_idx n_selected_clusters  = prediction_data.get_n_selected_clusters();
  value_t* deaths                = prediction_data.get_deaths();
  value_idx* selected_clusters   = prediction_data.get_selected_clusters();
  value_idx* index_into_children = prediction_data.get_index_into_children();
  value_idx n_exemplars          = prediction_data.get_n_exemplars();

  // Compute membership vectors only if the number of selected clusters is non-zero. This is done to
  // avoid CUDA run-time errors in raft primitives for pairwise distances and other kernel
  // invocations.
  if (n_selected_clusters > 0) {
    rmm::device_uvector<value_t> dist_membership_vec(m * n_selected_clusters, stream);

    dist_membership_vector(handle,
                           X,
                           X,
                           m,
                           n,
                           n_exemplars,
                           n_selected_clusters,
                           prediction_data.get_exemplar_idx(),
                           prediction_data.get_exemplar_label_offsets(),
                           dist_membership_vec.data(),
                           metric,
                           batch_size);

    rmm::device_uvector<value_t> merge_heights(m * n_selected_clusters, stream);

    all_points_outlier_membership_vector(handle,
                                         condensed_tree,
                                         deaths,
                                         selected_clusters,
                                         index_into_children,
                                         m,
                                         n_selected_clusters,
                                         merge_heights.data(),
                                         membership_vec,
                                         true);

    rmm::device_uvector<value_t> prob_in_some_cluster(m, stream);
    all_points_prob_in_some_cluster(handle,
                                    condensed_tree,
                                    deaths,
                                    selected_clusters,
                                    index_into_children,
                                    m,
                                    n_selected_clusters,
                                    merge_heights.data(),
                                    prob_in_some_cluster.data());

    raft::linalg::map_offset(
      handle,
      raft::make_device_vector_view<value_t, value_idx>(membership_vec, m * n_selected_clusters),
      [dist_membership_vec = dist_membership_vec.data(), membership_vec] __device__(auto idx) {
        return dist_membership_vec[idx] * membership_vec[idx];
      });

    // Normalize to obtain probabilities conditioned on points belonging to some cluster
    Utils::normalize(membership_vec, n_selected_clusters, m, stream);

    // Multiply with probabilities of points belonging to some cluster to obtain joint distribution
    raft::linalg::matrixVectorOp<true, false>(
      membership_vec,
      membership_vec,
      prob_in_some_cluster.data(),
      n_selected_clusters,
      (value_idx)m,
      [] __device__(value_t mat_in, value_t vec_in) { return mat_in * vec_in; },
      stream);
  }
}

/**
 * Predict soft cluster membership vectors for new points (not in the training data).
 *
 * @tparam value_idx
 * @tparam value_t
 * @param[in] handle raft handle for resource reuse
 * @param[in] condensed_tree a condensed hierarchy
 * @param[in] prediction_data PredictionData object
 * @param[in] X all points (size m * n)
 * @param[in] points_to_predict input prediction points (size n_prediction_points * n)
 * @param[in] n_prediction_points number of prediction points
 * @param[in] metric distance metric
 * @param[in] min_samples neighborhood size during training (includes self-loop)
 * @param[out] membership_vec output membership vectors (size n_prediction_points *
 * n_selected_clusters)
 * @param[in] batch_size batch size to be used while computing distance based memberships
 */
template <typename value_idx, typename value_t, int tpb = 256>
void membership_vector(const raft::handle_t& handle,
                       Common::CondensedHierarchy<value_idx, value_t>& condensed_tree,
                       Common::PredictionData<value_idx, value_t>& prediction_data,
                       const value_t* X,
                       const value_t* points_to_predict,
                       size_t n_prediction_points,
                       ML::distance::DistanceType metric,
                       int min_samples,
                       value_t* membership_vec,
                       size_t batch_size)
{
  RAFT_EXPECTS(metric == ML::distance::DistanceType::L2SqrtExpanded,
               "Currently only L2 expanded distance is supported");

  auto stream      = handle.get_stream();
  auto exec_policy = handle.get_thrust_policy();

  size_t m                       = prediction_data.n_rows;
  size_t n                       = prediction_data.n_cols;
  value_idx n_selected_clusters  = prediction_data.get_n_selected_clusters();
  value_t* deaths                = prediction_data.get_deaths();
  value_idx* selected_clusters   = prediction_data.get_selected_clusters();
  value_idx* index_into_children = prediction_data.get_index_into_children();
  value_idx n_exemplars          = prediction_data.get_n_exemplars();
  value_t* lambdas               = condensed_tree.get_lambdas();

  if (batch_size > n_prediction_points) batch_size = n_prediction_points;
  RAFT_EXPECTS(
    0 < batch_size && batch_size <= n_prediction_points,
    "Invalid batch_size. batch_size should be > 0 and <= the number of prediction points");

  rmm::device_uvector<value_t> dist_membership_vec(n_prediction_points * n_selected_clusters,
                                                   stream);

  dist_membership_vector(handle,
                         X,
                         points_to_predict,
                         n_prediction_points,
                         n,
                         n_exemplars,
                         n_selected_clusters,
                         prediction_data.get_exemplar_idx(),
                         prediction_data.get_exemplar_label_offsets(),
                         dist_membership_vec.data(),
                         ML::distance::DistanceType::L2SqrtExpanded,
                         batch_size);

  auto prediction_lambdas =
    raft::make_device_vector<value_t, value_idx>(handle, n_prediction_points);
  rmm::device_uvector<value_idx> min_mr_inds(n_prediction_points, stream);

  _compute_knn_and_nearest_neighbor(handle,
                                    prediction_data,
                                    X,
                                    points_to_predict,
                                    min_samples,
                                    n_prediction_points,
                                    min_mr_inds.data(),
                                    prediction_lambdas.data_handle(),
                                    metric);

  raft::linalg::map_offset(
    handle,
    prediction_lambdas.view(),
    [lambdas,
     index_into_children,
     min_mr_inds        = min_mr_inds.data(),
     prediction_lambdas = prediction_lambdas.data_handle()] __device__(auto idx) {
      value_t neighbor_lambda = lambdas[index_into_children[min_mr_inds[idx]]];
      return min(prediction_lambdas[idx], neighbor_lambda);
    });

  rmm::device_uvector<value_t> merge_heights(n_prediction_points * n_selected_clusters, stream);

  outlier_membership_vector(handle,
                            condensed_tree,
                            deaths,
                            min_mr_inds.data(),
                            prediction_lambdas.data_handle(),
                            selected_clusters,
                            index_into_children,
                            n_prediction_points,
                            n_selected_clusters,
                            merge_heights.data(),
                            membership_vec,
                            true);

  auto combine_op = [membership_vec,
                     dist_membership_vec = dist_membership_vec.data()] __device__(auto idx) {
    return pow(membership_vec[idx], 2) * pow(dist_membership_vec[idx], 0.5);
  };

  raft::linalg::map_offset(handle,
                           raft::make_device_vector_view<value_t, value_idx>(
                             membership_vec, n_prediction_points * n_selected_clusters),
                           combine_op);

  // Normalize to obtain probabilities conditioned on points belonging to some cluster
  Utils::normalize(membership_vec, n_selected_clusters, n_prediction_points, stream);

  rmm::device_uvector<value_t> prob_in_some_cluster_(n_prediction_points, stream);

  prob_in_some_cluster(handle,
                       condensed_tree,
                       deaths,
                       selected_clusters,
                       index_into_children,
                       n_prediction_points,
                       n_selected_clusters,
                       min_mr_inds.data(),
                       merge_heights.data(),
                       prediction_lambdas.data_handle(),
                       prob_in_some_cluster_.data());

  // Multiply conditional probabilities with probability of point belonging to some cluster. This
  // gives the joint distribution.
  raft::linalg::matrixVectorOp<true, false>(
    membership_vec,
    membership_vec,
    prob_in_some_cluster_.data(),
    n_selected_clusters,
    (value_idx)n_prediction_points,
    [] __device__(value_t mat_in, value_t vec_in) { return mat_in * vec_in; },
    stream);
}

};  // namespace Predict
};  // namespace detail
};  // namespace HDBSCAN
};  // namespace ML<|MERGE_RESOLUTION|>--- conflicted
+++ resolved
@@ -181,11 +181,7 @@
                                                     index_into_children,
                                                     parents,
                                                     m,
-<<<<<<< HEAD
-                                                    (value_idx)n_selected_clusters,
-=======
                                                     static_cast<value_idx>(n_selected_clusters),
->>>>>>> 3b8b4bab
                                                     raft::util::FastIntDiv(n_selected_clusters),
                                                     selected_clusters);
 
@@ -201,13 +197,8 @@
     outlier_membership_vec,
     merge_heights,
     leaf_max_lambdas.data_handle(),
-<<<<<<< HEAD
-    (value_idx)n_selected_clusters,
-    (value_idx)m,
-=======
     static_cast<value_idx>(n_selected_clusters),
     static_cast<value_idx>(m),
->>>>>>> 3b8b4bab
     [] __device__(value_t mat_in, value_t vec_in) {
       return exp(-(vec_in + 1e-8) / mat_in);
     },  //+ 1e-8 to avoid zero lambda
@@ -297,11 +288,7 @@
                                                     index_into_children,
                                                     parents,
                                                     n_prediction_points,
-<<<<<<< HEAD
-                                                    (value_idx)n_selected_clusters,
-=======
                                                     static_cast<value_idx>(n_selected_clusters),
->>>>>>> 3b8b4bab
                                                     raft::util::FastIntDiv(n_selected_clusters),
                                                     selected_clusters);
 
@@ -322,11 +309,7 @@
     merge_heights,
     nearest_cluster_max_lambda.data_handle(),
     n_selected_clusters,
-<<<<<<< HEAD
-    (int)n_prediction_points,
-=======
     static_cast<int>(n_prediction_points),
->>>>>>> 3b8b4bab
     [] __device__(value_t mat_in, value_t vec_in) {
       value_t denominator = vec_in - mat_in;
       if (denominator <= 0) { denominator = 1e-8; }
