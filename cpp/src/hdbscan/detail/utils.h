--- conflicted
+++ resolved
@@ -235,10 +235,6 @@
     data_const_view,
     linf_norm_const_view,
     data_view,
-<<<<<<< HEAD
-=======
-    raft::Apply::ALONG_COLUMNS,
->>>>>>> 6d62a8a0
     [] __device__(value_t mat_in, value_t vec_in) { return exp(mat_in - vec_in); });
 }
 
