--- conflicted
+++ resolved
@@ -16,6 +16,10 @@
 
 #pragma once
 
+#include "detail/tree_kernels.cuh"
+
+#include <src_prims/label/classlabels.cuh>
+
 #include <raft/cudart_utils.h>
 
 #include <rmm/device_uvector.hpp>
@@ -29,119 +33,6 @@
 namespace ML {
 namespace HDBSCAN {
 namespace Tree {
-
-template <typename value_idx, typename value_t>
-__device__ value_t get_lambda(value_idx node, value_idx num_points,
-                              value_t *deltas) {
-  value_t delta = deltas[node - num_points];
-  if (delta > 0.0) return 1.0 / delta;
-  return std::numeric_limits<value_t>::max();
-}
-
-/**
- *
- * @tparam value_idx
- * @tparam value_t
- * @param frontier
- * @param ignore Should be initialized to -1
- * @param next_label
- * @param relabel
- * @param hierarchy
- * @param deltas
- * @param sizes
- * @param n_leaves
- * @param num_points
- * @param min_cluster_size
- */
-template <typename value_idx, typename value_t>
-__global__ void condense_hierarchy_kernel(
-  bool *frontier, value_idx *ignore, value_idx *relabel,
-  const value_idx *src, const value_idx *dst, const value_t *deltas,
-  const value_idx *sizes, int n_leaves,
-  int num_points, int min_cluster_size,
-  value_idx *out_parent, value_idx *out_child,
-  value_t *out_lambda, value_idx *out_count) {
-
-  int node = blockDim.x * blockIdx.x + threadIdx.x;
-
-  // If node is in frontier, flip frontier for children
-  if(node > n_leaves * 2 || !frontier[node])
-    return;
-
-  frontier[node] = false;
-
-  // TODO: Check bounds
-  value_idx left_child = src[(node - num_points) * 2];
-  value_idx right_child = dst[((node - num_points) * 2)];
-
-  frontier[left_child] = true;
-  frontier[right_child] = true;
-
-  bool ignore_val = ignore[node];
-  bool should_ignore = ignore_val > -1;
-
-  // If the current node is being ignored (e.g. > -1) then propagate the ignore
-  // to children, if any
-  ignore[left_child] = (should_ignore * ignore_val) + (!should_ignore * -1);
-  ignore[right_child] = (should_ignore * ignore_val) + (!should_ignore * -1);
-
-  if (node < num_points) {
-    out_parent[node] = relabel[should_ignore];
-    out_child[node] = node;
-    out_lambda[node] = get_lambda(should_ignore, num_points, deltas);
-    out_count[node] = 1;
-  }
-
-  // If node is not ignored and is not a leaf, condense its children
-  // if necessary
-  else if (!should_ignore and node >= num_points) {
-    value_idx left_child = src[(node - num_points) * 2];
-    value_idx right_child = dst[((node - num_points) * 2)];
-
-    value_t lambda_value = get_lambda(node, num_points, deltas);
-
-    int left_count =
-      left_child >= num_points ? sizes[left_child - num_points] : 1;
-    int right_count =
-      right_child >= num_points ? sizes[right_child - num_points] : 1;
-
-    // If both children are large enough, they should be relabeled and
-    // included directly in the output hierarchy.
-    if (left_count >= min_cluster_size && right_count >= min_cluster_size) {
-      relabel[left_child] = node;
-      out_parent[node] = relabel[node];
-      out_child[node] = node;
-      out_lambda[node] = lambda_value;
-      out_count[node] = left_count;
-
-      relabel[right_child] = node;
-      out_parent[node] = relabel[node];
-      out_child[node] = node;
-      out_lambda[node] = lambda_value;
-      out_count[node] = left_count;
-    }
-
-    // Consume left or right child as necessary
-    bool left_child_too_small = left_count < min_cluster_size;
-    bool right_child_too_small = right_count < min_cluster_size;
-    ignore[left_child] =
-      (left_child_too_small * node) + (!left_child_too_small * -1);
-    ignore[right_child] =
-      (right_child_too_small * node) + (!right_child_too_small * -1);
-
-    // If only left or right child is too small, consume it and relabel the other
-    // (to it can be its own cluster)
-    bool only_left_child_too_small =
-      left_child_too_small && !right_child_too_small;
-    bool only_right_child_too_small =
-      !left_child_too_small && right_child_too_small;
-
-    relabel[right_child] = (only_left_child_too_small * relabel[node]) +
-                           (!only_left_child_too_small * -1);
-    relabel[left_child] = (only_right_child_too_small * relabel[node]) +
-                          (!only_right_child_too_small * -1);
-  }
-}
 
 struct Not_Empty {
 
@@ -270,7 +161,7 @@
                    frontier.data() + (n_leaves * 2), 0);
 
   while (n_elements_to_traverse > 0) {
-    condense_hierarchy_kernel<<<grid, tpb, 0, handle.get_stream()>>>(
+    detail::condense_hierarchy_kernel<<<grid, tpb, 0, handle.get_stream()>>>(
       frontier.data(), ignore.data(), next_label.data(), relabel.data(),
       src, dst, delta, sizes, n_leaves, num_points, min_cluster_size);
 
@@ -283,6 +174,10 @@
 
   condensed_tree.condense(out_parent.data(), out_child.data(),
                           out_lambda.data(), out_size.data());
+
+  auto parents = condensed_tree.get_parents();
+  auto parents_len = condensed_tree.get_n_edges();
+  MLCommon::Label::make_monotonic(parents, parents, parents_len, stream, handle.get_device_allocator());
 }
 
 template<typename value_t>
@@ -303,15 +198,16 @@
   value_t *stabilities, *births;
 };
 
-template<typename value_idx, typename value_t>
-<<<<<<< HEAD
-rmm::device_uvector<value_t> compute_stabilities(value_idx *condensed_parent,
-                         value_idx *condensed_child,
-                         value_t *lambdas,
-                         value_idx *sizes,
-                         int n_points,
-                         int n_leaves) {
-
+template <typename value_t, typename value_idx>
+rmm::device_uvector<value_t> compute_stabilities(const raft::handle_t &handle,
+  const CondensedHierarchy<value_idx, value_t> &condensed_tree) {
+
+  auto parents = condensed_tree.get_parents();
+  auto children = condensed_tree.get_children();
+  auto lambdas = condensed_tree.get_lambdas();
+  auto n_edges = condensed_tree.get_n_edges();
+
+  auto stream = handle.get_stream();
   auto thrust_policy = rmm::exec_policy(stream);
 
   // TODO: Reverse topological sort (e.g. sort hierarchy, lambdas, and sizes by lambda)
@@ -320,12 +216,8 @@
 
   auto children_lambda_zip = thrust::make_zip_iterator(thrust::make_tuple(sorted_child.begin(), sorted_lambdas.begin()));
   thrust::sort_by_key(policy, condensed_parent, condensed_parent + n_points, children_lambda_zip);
-=======
-void compute_stabilities(const raft::handle_t &handle,
-                         const CondensedHierarchy<value_idx, value_t> &condensed_tree) {
 
   // TODO: sort hierarchy, lambdas, and sizes by lambda
->>>>>>> 60253cec
 
   // TODO: Segmented reduction on min_lambda within each cluster
   // TODO: Converting child array to CSR offset and using CUB Segmented Reduce
@@ -350,7 +242,6 @@
   CUDA_CHECK(cudaFree(d_temp_storage));
 
   // TODO: Embarassingly parallel construction of output
-<<<<<<< HEAD
   // TODO: It can be done with same coo_spmv kernel
   // Or naive kernel, atomically write to cluster stability
   rmm::device_uvector<value_t> stabilities(n_clusters, stream);
@@ -371,10 +262,6 @@
   thrust::transform(policy, thrust::make_counting_iterator(0), thrust::make_counting_iterator(n_clusters), stabilities.begin(), transform_op);
 
   return stabilities;
-=======
-
-
->>>>>>> 60253cec
 }
 
 struct Greater_Than_One {
