/*
 * Copyright (c) 2021, NVIDIA CORPORATION.
 *
 * Licensed under the Apache License, Version 2.0 (the "License");
 * you may not use this file except in compliance with the License.
 * You may obtain a copy of the License at
 *
 *     http://www.apache.org/licenses/LICENSE-2.0
 *
 * Unless required by applicable law or agreed to in writing, software
 * distributed under the License is distributed on an "AS IS" BASIS,
 * WITHOUT WARRANTIES OR CONDITIONS OF ANY KIND, either express or implied.
 * See the License for the specific language governing permissions and
 * limitations under the License.
 */

#include <cuml/cluster/hdbscan.hpp>
#include "detail/condense.cuh"

#include <hdbscan/runner.h>

namespace ML {

void hdbscan(const raft::handle_t& handle,
             const float* X,
             size_t m,
             size_t n,
             raft::distance::DistanceType metric,
             HDBSCAN::Common::HDBSCANParams& params,
             HDBSCAN::Common::hdbscan_output<int, float>& out)
{
  HDBSCAN::_fit_hdbscan(handle, X, m, n, metric, params, out);
}

<<<<<<< HEAD
void build_condensed_hierarchy(
  const raft::handle_t &handle, const int *children, const float *delta,
  const int *sizes, int min_cluster_size, int n_leaves,
  HDBSCAN::Common::CondensedHierarchy<int, float> &condensed_tree) {
  HDBSCAN::detail::Condense::build_condensed_hierarchy(
    handle, children, delta, sizes, min_cluster_size, n_leaves, condensed_tree);
=======
void _extract_clusters(const raft::handle_t& handle,
                       size_t n_leaves,
                       int n_edges,
                       int* parents,
                       int* children,
                       float* lambdas,
                       int* sizes,
                       int* labels,
                       float* probabilities,
                       HDBSCAN::Common::CLUSTER_SELECTION_METHOD cluster_selection_method,
                       bool allow_single_cluster,
                       int max_cluster_size,
                       float cluster_selection_epsilon)
{
  HDBSCAN::Common::CondensedHierarchy condensed_tree(
    handle, n_leaves, n_edges, parents, children, lambdas, sizes);

  rmm::device_uvector<float> stabilities(condensed_tree.get_n_clusters(), handle.get_stream());
  rmm::device_uvector<int> label_map(n_leaves, handle.get_stream());

  HDBSCAN::detail::Extract::extract_clusters(handle,
                                             condensed_tree,
                                             n_leaves,
                                             labels,
                                             stabilities.data(),
                                             probabilities,
                                             label_map.data(),
                                             cluster_selection_method,
                                             allow_single_cluster,
                                             max_cluster_size,
                                             cluster_selection_epsilon);
>>>>>>> 964f40ee
}

};  // end namespace ML<|MERGE_RESOLUTION|>--- conflicted
+++ resolved
@@ -32,14 +32,14 @@
   HDBSCAN::_fit_hdbscan(handle, X, m, n, metric, params, out);
 }
 
-<<<<<<< HEAD
 void build_condensed_hierarchy(
   const raft::handle_t &handle, const int *children, const float *delta,
   const int *sizes, int min_cluster_size, int n_leaves,
   HDBSCAN::Common::CondensedHierarchy<int, float> &condensed_tree) {
   HDBSCAN::detail::Condense::build_condensed_hierarchy(
     handle, children, delta, sizes, min_cluster_size, n_leaves, condensed_tree);
-=======
+}
+
 void _extract_clusters(const raft::handle_t& handle,
                        size_t n_leaves,
                        int n_edges,
@@ -71,7 +71,6 @@
                                              allow_single_cluster,
                                              max_cluster_size,
                                              cluster_selection_epsilon);
->>>>>>> 964f40ee
 }
 
 };  // end namespace ML