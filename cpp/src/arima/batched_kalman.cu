--- conflicted
+++ resolved
@@ -103,8 +103,7 @@
  * Kalman loop kernel. Each thread computes kalman filter for a single series
  * and stores relevant matrices in registers.
  *
-<<<<<<< HEAD
- * @tparam     r               Dimension of the state vector
+ * @tparam     rd              Dimension of the state vector
  * @param[in]  ys              Batched time series
  * @param[in]  nobs            Number of observation per series
  * @param[in]  T               Batched transition matrix.            (r x r)
@@ -119,32 +118,11 @@
  * @param[in]  d_obs_inter_fut Observation intercept for forecasts
  * @param[out] d_pred          Predictions                           (nobs)
  * @param[out] d_loglike       Log-likelihood                        (1)
- * @param[out] d_ll_sigma2     Sigma^2 term in the log-likelihood    (1)
  * @param[in]  n_diff          d + s*D
  * @param[in]  fc_steps        Number of steps to forecast
  * @param[out] d_fc            Array to store the forecast
  * @param[in]  conf_int        Whether to compute confidence intervals
  * @param[out] d_F_fc          Batched variance of forecast errors   (fc_steps)
-=======
- * @tparam     r           Dimension of the state vector
- * @param[in]  ys          Batched time series
- * @param[in]  nobs        Number of observation per series
- * @param[in]  T           Batched transition matrix.            (r x r)
- * @param[in]  Z           Batched "design" vector               (1 x r)
- * @param[in]  RQR         Batched R*Q*R'                        (r x r)
- * @param[in]  P           Batched P                             (r x r)
- * @param[in]  alpha       Batched state vector                  (r x 1)
- * @param[in]  intercept   Do we fit an intercept?
- * @param[in]  d_mu        Batched intercept                     (1)
- * @param[in]  batch_size  Batch size
- * @param[out] d_pred      Predictions                           (nobs)
- * @param[out] d_loglike   Log-likelihood                        (1)
- * @param[in]  n_diff      d + s*D
- * @param[in]  fc_steps    Number of steps to forecast
- * @param[out] d_fc        Array to store the forecast
- * @param[in]  conf_int    Whether to compute confidence intervals
- * @param[out] d_F_fc      Batched variance of forecast errors   (fc_steps)
->>>>>>> 1d5c4962
  */
 template <int rd>
 __global__ void batched_kalman_loop_kernel(const double* ys,
@@ -378,9 +356,9 @@
 /**
  * Kalman loop kernel. Each block computes kalman filter for a single series.
  *
-<<<<<<< HEAD
  * @tparam     GemmPolicy      Execution policy for GEMM
  * @tparam     GemvPolicy      Execution policy for GEMV
+ * @tparam     CovPolicy       Execution policy for the covariance stability operation
  * @param[in]  d_ys            Batched time series
  * @param[in]  batch_size      Batch size
  * @param[in]  n_obs           Number of observation per series
@@ -398,37 +376,11 @@
  * @param[in]  d_obs_inter_fut Observation intercept for forecasts
  * @param[out] d_pred          Predictions                           (nobs)
  * @param[out] d_loglike       Log-likelihood                        (1)
- * @param[out] d_ll_sigma2     Sigma^2 term in the log-likelihood    (1)
  * @param[in]  n_diff          d + s*D
  * @param[in]  fc_steps        Number of steps to forecast
  * @param[out] d_fc            Array to store the forecast
  * @param[in]  conf_int        Whether to compute confidence intervals
  * @param[out] d_F_fc          Batched variance of forecast errors   (fc_steps)
-=======
- * @tparam     GemmPolicy  Execution policy for GEMM
- * @tparam     GemvPolicy  Execution policy for GEMV
- * @tparam     CovPolicy   Execution policy for the covariance stability operation
- * @param[in]  d_ys        Batched time series
- * @param[in]  batch_size  Batch size
- * @param[in]  n_obs       Number of observation per series
- * @param[in]  d_T         Batched transition matrix.            (r x r)
- * @param[in]  d_Z         Batched "design" vector               (1 x r)
- * @param[in]  d_RQR       Batched R*Q*R'                        (r x r)
- * @param[in]  d_P         Batched P                             (r x r)
- * @param[in]  d_alpha     Batched state vector                  (r x 1)
- * @param[in]  d_m_tmp     Batched temporary matrix              (r x r)
- * @param[in]  d_TP        Batched temporary matrix to store TP  (r x r)
- * @param[in]  intercept   Do we fit an intercept?
- * @param[in]  d_mu        Batched intercept                     (1)
- * @param[in]  rd          State vector dimension
- * @param[out] d_pred      Predictions                           (nobs)
- * @param[out] d_loglike   Log-likelihood                        (1)
- * @param[in]  n_diff      d + s*D
- * @param[in]  fc_steps    Number of steps to forecast
- * @param[out] d_fc        Array to store the forecast
- * @param[in]  conf_int    Whether to compute confidence intervals
- * @param[out] d_F_fc      Batched variance of forecast errors   (fc_steps)
->>>>>>> 1d5c4962
  */
 template <typename GemmPolicy, typename GemvPolicy, typename CovPolicy>
 __global__ void _batched_kalman_device_loop_large_kernel(const double* d_ys,
@@ -709,7 +661,6 @@
 /**
  * Kalman loop for large matrices (r > 8).
  *
-<<<<<<< HEAD
  * @param[in]  arima_mem       Pre-allocated temporary memory
  * @param[in]  d_ys            Batched time series
  * @param[in]  nobs            Number of observation per series
@@ -725,32 +676,11 @@
  * @param[in]  d_obs_inter_fut Observation intercept for forecasts
  * @param[out] d_pred          Predictions                           (nobs)
  * @param[out] d_loglike       Log-likelihood                        (1)
- * @param[out] d_ll_sigma2     Sigma^2 term in the log-likelihood    (1)
  * @param[in]  n_diff          d + s*D
  * @param[in]  fc_steps        Number of steps to forecast
  * @param[out] d_fc            Array to store the forecast
  * @param[in]  conf_int        Whether to compute confidence intervals
  * @param[out] d_F_fc          Batched variance of forecast errors   (fc_steps)
-=======
- * @param[in]  arima_mem    Pre-allocated temporary memory
- * @param[in]  d_ys         Batched time series
- * @param[in]  nobs         Number of observation per series
- * @param[in]  T            Batched transition matrix.            (r x r)
- * @param[in]  Z            Batched "design" vector               (1 x r)
- * @param[in]  RQR          Batched R*Q*R'                        (r x r)
- * @param[in]  P            Batched P                             (r x r)
- * @param[in]  alpha        Batched state vector                  (r x 1)
- * @param[in]  intercept    Do we fit an intercept?
- * @param[in]  d_mu         Batched intercept                     (1)
- * @param[in]  rd           Dimension of the state vector
- * @param[out] d_pred       Predictions                           (nobs)
- * @param[out] d_loglike    Log-likelihood                        (1)
- * @param[in]  n_diff       d + s*D
- * @param[in]  fc_steps     Number of steps to forecast
- * @param[out] d_fc         Array to store the forecast
- * @param[in]  conf_int     Whether to compute confidence intervals
- * @param[out] d_F_fc       Batched variance of forecast errors   (fc_steps)
->>>>>>> 1d5c4962
  */
 template <typename GemmPolicy, typename GemvPolicy, typename CovPolicy>
 void _batched_kalman_device_loop_large(const ARIMAMemory<double>& arima_mem,
@@ -1037,53 +967,6 @@
       if (batch_size <= 2 * num_sm) {
         using GemmPolicy = MLCommon::LinAlg::BlockGemmPolicy<1, 16, 1, 1, 16, 16>;
         using GemvPolicy = MLCommon::LinAlg::BlockGemvPolicy<16, 16>;
-<<<<<<< HEAD
-        _batched_kalman_device_loop_large<GemmPolicy, GemvPolicy>(arima_mem,
-                                                                  ys,
-                                                                  nobs,
-                                                                  T,
-                                                                  Z,
-                                                                  RQR,
-                                                                  P0,
-                                                                  alpha,
-                                                                  intercept,
-                                                                  d_mu,
-                                                                  rd,
-                                                                  d_obs_inter,
-                                                                  d_obs_inter_fut,
-                                                                  d_pred,
-                                                                  d_loglike,
-                                                                  d_ll_sigma2,
-                                                                  n_diff,
-                                                                  fc_steps,
-                                                                  d_fc,
-                                                                  conf_int,
-                                                                  d_F_fc);
-      } else {
-        using GemmPolicy = MLCommon::LinAlg::BlockGemmPolicy<1, 16, 1, 4, 16, 4>;
-        using GemvPolicy = MLCommon::LinAlg::BlockGemvPolicy<16, 4>;
-        _batched_kalman_device_loop_large<GemmPolicy, GemvPolicy>(arima_mem,
-                                                                  ys,
-                                                                  nobs,
-                                                                  T,
-                                                                  Z,
-                                                                  RQR,
-                                                                  P0,
-                                                                  alpha,
-                                                                  intercept,
-                                                                  d_mu,
-                                                                  rd,
-                                                                  d_obs_inter,
-                                                                  d_obs_inter_fut,
-                                                                  d_pred,
-                                                                  d_loglike,
-                                                                  d_ll_sigma2,
-                                                                  n_diff,
-                                                                  fc_steps,
-                                                                  d_fc,
-                                                                  conf_int,
-                                                                  d_F_fc);
-=======
         using CovPolicy  = MLCommon::LinAlg::BlockPolicy<1, 1, 16, 16>;
         _batched_kalman_device_loop_large<GemmPolicy, GemvPolicy, CovPolicy>(arima_mem,
                                                                              ys,
@@ -1096,6 +979,8 @@
                                                                              intercept,
                                                                              d_mu,
                                                                              rd,
+                                                                             d_obs_inter,
+                                                                             d_obs_inter_fut,
                                                                              d_pred,
                                                                              d_loglike,
                                                                              n_diff,
@@ -1118,6 +1003,8 @@
                                                                              intercept,
                                                                              d_mu,
                                                                              rd,
+                                                                             d_obs_inter,
+                                                                             d_obs_inter_fut,
                                                                              d_pred,
                                                                              d_loglike,
                                                                              n_diff,
@@ -1125,59 +1012,11 @@
                                                                              d_fc,
                                                                              conf_int,
                                                                              d_F_fc);
->>>>>>> 1d5c4962
       }
     } else if (rd <= 32) {
       if (batch_size <= 2 * num_sm) {
         using GemmPolicy = MLCommon::LinAlg::BlockGemmPolicy<1, 32, 1, 4, 32, 8>;
         using GemvPolicy = MLCommon::LinAlg::BlockGemvPolicy<32, 8>;
-<<<<<<< HEAD
-        _batched_kalman_device_loop_large<GemmPolicy, GemvPolicy>(arima_mem,
-                                                                  ys,
-                                                                  nobs,
-                                                                  T,
-                                                                  Z,
-                                                                  RQR,
-                                                                  P0,
-                                                                  alpha,
-                                                                  intercept,
-                                                                  d_mu,
-                                                                  rd,
-                                                                  d_obs_inter,
-                                                                  d_obs_inter_fut,
-                                                                  d_pred,
-                                                                  d_loglike,
-                                                                  d_ll_sigma2,
-                                                                  n_diff,
-                                                                  fc_steps,
-                                                                  d_fc,
-                                                                  conf_int,
-                                                                  d_F_fc);
-      } else {
-        using GemmPolicy = MLCommon::LinAlg::BlockGemmPolicy<1, 32, 1, 8, 32, 4>;
-        using GemvPolicy = MLCommon::LinAlg::BlockGemvPolicy<32, 4>;
-        _batched_kalman_device_loop_large<GemmPolicy, GemvPolicy>(arima_mem,
-                                                                  ys,
-                                                                  nobs,
-                                                                  T,
-                                                                  Z,
-                                                                  RQR,
-                                                                  P0,
-                                                                  alpha,
-                                                                  intercept,
-                                                                  d_mu,
-                                                                  rd,
-                                                                  d_obs_inter,
-                                                                  d_obs_inter_fut,
-                                                                  d_pred,
-                                                                  d_loglike,
-                                                                  d_ll_sigma2,
-                                                                  n_diff,
-                                                                  fc_steps,
-                                                                  d_fc,
-                                                                  conf_int,
-                                                                  d_F_fc);
-=======
         using CovPolicy  = MLCommon::LinAlg::BlockPolicy<1, 4, 32, 8>;
         _batched_kalman_device_loop_large<GemmPolicy, GemvPolicy, CovPolicy>(arima_mem,
                                                                              ys,
@@ -1190,6 +1029,8 @@
                                                                              intercept,
                                                                              d_mu,
                                                                              rd,
+                                                                             d_obs_inter,
+                                                                             d_obs_inter_fut,
                                                                              d_pred,
                                                                              d_loglike,
                                                                              n_diff,
@@ -1212,6 +1053,8 @@
                                                                              intercept,
                                                                              d_mu,
                                                                              rd,
+                                                                             d_obs_inter,
+                                                                             d_obs_inter_fut,
                                                                              d_pred,
                                                                              d_loglike,
                                                                              n_diff,
@@ -1219,58 +1062,10 @@
                                                                              d_fc,
                                                                              conf_int,
                                                                              d_F_fc);
->>>>>>> 1d5c4962
       }
     } else if (rd > 64 && rd <= 128) {
       using GemmPolicy = MLCommon::LinAlg::BlockGemmPolicy<1, 16, 1, 16, 128, 2>;
       using GemvPolicy = MLCommon::LinAlg::BlockGemvPolicy<128, 2>;
-<<<<<<< HEAD
-      _batched_kalman_device_loop_large<GemmPolicy, GemvPolicy>(arima_mem,
-                                                                ys,
-                                                                nobs,
-                                                                T,
-                                                                Z,
-                                                                RQR,
-                                                                P0,
-                                                                alpha,
-                                                                intercept,
-                                                                d_mu,
-                                                                rd,
-                                                                d_obs_inter,
-                                                                d_obs_inter_fut,
-                                                                d_pred,
-                                                                d_loglike,
-                                                                d_ll_sigma2,
-                                                                n_diff,
-                                                                fc_steps,
-                                                                d_fc,
-                                                                conf_int,
-                                                                d_F_fc);
-    } else {
-      using GemmPolicy = MLCommon::LinAlg::BlockGemmPolicy<1, 32, 1, 16, 64, 4>;
-      using GemvPolicy = MLCommon::LinAlg::BlockGemvPolicy<64, 4>;
-      _batched_kalman_device_loop_large<GemmPolicy, GemvPolicy>(arima_mem,
-                                                                ys,
-                                                                nobs,
-                                                                T,
-                                                                Z,
-                                                                RQR,
-                                                                P0,
-                                                                alpha,
-                                                                intercept,
-                                                                d_mu,
-                                                                rd,
-                                                                d_obs_inter,
-                                                                d_obs_inter_fut,
-                                                                d_pred,
-                                                                d_loglike,
-                                                                d_ll_sigma2,
-                                                                n_diff,
-                                                                fc_steps,
-                                                                d_fc,
-                                                                conf_int,
-                                                                d_F_fc);
-=======
       using CovPolicy  = MLCommon::LinAlg::BlockPolicy<1, 8, 64, 4>;
       _batched_kalman_device_loop_large<GemmPolicy, GemvPolicy, CovPolicy>(arima_mem,
                                                                            ys,
@@ -1283,6 +1078,8 @@
                                                                            intercept,
                                                                            d_mu,
                                                                            rd,
+                                                                           d_obs_inter,
+                                                                           d_obs_inter_fut,
                                                                            d_pred,
                                                                            d_loglike,
                                                                            n_diff,
@@ -1305,6 +1102,8 @@
                                                                            intercept,
                                                                            d_mu,
                                                                            rd,
+                                                                           d_obs_inter,
+                                                                           d_obs_inter_fut,
                                                                            d_pred,
                                                                            d_loglike,
                                                                            n_diff,
@@ -1312,7 +1111,6 @@
                                                                            d_fc,
                                                                            conf_int,
                                                                            d_F_fc);
->>>>>>> 1d5c4962
     }
   }
 }
