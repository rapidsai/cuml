--- conflicted
+++ resolved
@@ -31,9 +31,6 @@
 namespace ML {
 namespace GLM {
 
-<<<<<<< HEAD
-=======
-using namespace MLCommon;
 
 /**
  * @brief Center and scale the data, depending on the flags fit_intercept and normalize
@@ -53,7 +50,6 @@
  * @param [in] normalize whether to normalize the data
  * @param [in] stream
  */
->>>>>>> 7ab0f4c8
 template <typename math_t>
 void preProcessData(const raft::handle_t& handle,
                     math_t* input,
