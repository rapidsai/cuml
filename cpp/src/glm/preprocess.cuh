/*
 * Copyright (c) 2018-2022, NVIDIA CORPORATION.
 *
 * Licensed under the Apache License, Version 2.0 (the "License");
 * you may not use this file except in compliance with the License.
 * You may obtain a copy of the License at
 *
 *     http://www.apache.org/licenses/LICENSE-2.0
 *
 * Unless required by applicable law or agreed to in writing, software
 * distributed under the License is distributed on an "AS IS" BASIS,
 * WITHOUT WARRANTIES OR CONDITIONS OF ANY KIND, either express or implied.
 * See the License for the specific language governing permissions and
 * limitations under the License.
 */

#pragma once

#include <raft/cudart_utils.h>
#include <raft/linalg/gemm.hpp>
#include <raft/linalg/norm.hpp>
#include <raft/matrix/math.hpp>
#include <raft/matrix/matrix.hpp>
#include <raft/stats/mean.hpp>
#include <raft/stats/mean_center.hpp>
#include <raft/stats/meanvar.hpp>
#include <raft/stats/stddev.hpp>
#include <rmm/device_scalar.hpp>
#include <rmm/device_uvector.hpp>
#include <stats/weighted_mean.cuh>

namespace ML {
namespace GLM {

/**
 * @brief Center and scale the data, depending on the flags fit_intercept and normalize
 *
 * @tparam math_t the element type
 * @param [inout] input the column-major data of size [n_rows, n_cols]
 * @param [in] n_rows
 * @param [in] n_cols
 * @param [inout] labels vector of size [n_rows]
 * @param [out] intercept
 * @param [out] mu_input the column-wise means of the input of size [n_cols]
 * @param [out] mu_labels the scalar mean of the target (labels vector)
 * @param [out] norm2_input the column-wise standard deviations of the input of size [n_cols];
 *                          note, the biased estimator is used to match sklearn's StandardScaler
 *                          (dividing by n_rows, not by (n_rows - 1)).
 * @param [in] fit_intercept whether to center the data / to fit the intercept
 * @param [in] normalize whether to normalize the data
 * @param [in] stream
 */
template <typename math_t>
void preProcessData(const raft::handle_t& handle,
                    math_t* input,
                    int n_rows,
                    int n_cols,
                    math_t* labels,
                    math_t* intercept,
                    math_t* mu_input,
                    math_t* mu_labels,
                    math_t* norm2_input,
                    bool fit_intercept,
                    bool normalize,
                    cudaStream_t stream,
                    math_t* sample_weight = nullptr)
{
  raft::common::nvtx::range fun_scope("ML::GLM::preProcessData-%d-%d", n_rows, n_cols);
  ASSERT(n_cols > 0, "Parameter n_cols: number of columns cannot be less than one");
  ASSERT(n_rows > 1, "Parameter n_rows: number of rows cannot be less than two");

  if (fit_intercept) {
<<<<<<< HEAD
    if (sample_weight) {
      MLCommon::Stats::rowSampleWeightedMean(
        mu_input, input, sample_weight, n_cols, n_rows, false, false, stream);
    } else {
      raft::stats::mean(mu_input, input, n_cols, n_rows, false, false, stream);
    }
    raft::stats::meanCenter(input, input, mu_input, n_cols, n_rows, false, true, stream);

    if (sample_weight) {
      MLCommon::Stats::rowSampleWeightedMean(
        mu_labels, labels, sample_weight, 1, n_rows, true, false, stream);
    } else {
      raft::stats::mean(mu_labels, labels, 1, n_rows, false, false, stream);
    }
    raft::stats::meanCenter(labels, labels, mu_labels, 1, n_rows, false, true, stream);

=======
>>>>>>> b8020bdb
    if (normalize) {
      raft::stats::meanvar(mu_input, norm2_input, input, n_cols, n_rows, false, false, stream);
      raft::linalg::unaryOp(
        norm2_input,
        norm2_input,
        n_cols,
        [] __device__(math_t v) { return raft::mySqrt(v); },
        stream);
      raft::matrix::linewiseOp(
        input,
        input,
        n_rows,
        n_cols,
        false,
        [] __device__(math_t x, math_t m, math_t s) { return s > 1e-10 ? (x - m) / s : 0; },
        stream,
        mu_input,
        norm2_input);
    } else {
      raft::stats::mean(mu_input, input, n_cols, n_rows, false, false, stream);
      raft::stats::meanCenter(input, input, mu_input, n_cols, n_rows, false, true, stream);
    }
    raft::stats::mean(mu_labels, labels, 1, n_rows, false, false, stream);
    raft::stats::meanCenter(labels, labels, mu_labels, 1, n_rows, false, true, stream);
  }
}

template <typename math_t>
void postProcessData(const raft::handle_t& handle,
                     math_t* input,
                     int n_rows,
                     int n_cols,
                     math_t* labels,
                     math_t* coef,
                     math_t* intercept,
                     math_t* mu_input,
                     math_t* mu_labels,
                     math_t* norm2_input,
                     bool fit_intercept,
                     bool normalize,
                     cudaStream_t stream)
{
  raft::common::nvtx::range fun_scope("ML::GLM::postProcessData-%d-%d", n_rows, n_cols);
  ASSERT(n_cols > 0, "Parameter n_cols: number of columns cannot be less than one");
  ASSERT(n_rows > 1, "Parameter n_rows: number of rows cannot be less than two");

  cublasHandle_t cublas_handle = handle.get_cublas_handle();
  rmm::device_scalar<math_t> d_intercept(stream);

  if (normalize) {
    raft::matrix::matrixVectorBinaryDivSkipZero(
      coef, norm2_input, 1, n_cols, false, true, stream, true);
  }

  raft::linalg::gemm(
    handle, mu_input, 1, n_cols, coef, d_intercept.data(), 1, 1, CUBLAS_OP_N, CUBLAS_OP_N, stream);

  raft::linalg::subtract(d_intercept.data(), mu_labels, d_intercept.data(), 1, stream);
  *intercept = d_intercept.value(stream);

  if (normalize) {
    raft::matrix::linewiseOp(
      input,
      input,
      n_rows,
      n_cols,
      false,
      [] __device__(math_t x, math_t m, math_t s) { return s * x + m; },
      stream,
      mu_input,
      norm2_input);
  } else {
    raft::stats::meanAdd(input, input, mu_input, n_cols, n_rows, false, true, stream);
  }
  raft::stats::meanAdd(labels, labels, mu_labels, 1, n_rows, false, true, stream);
}

};  // namespace GLM
};  // namespace ML
// end namespace ML<|MERGE_RESOLUTION|>--- conflicted
+++ resolved
@@ -70,26 +70,7 @@
   ASSERT(n_rows > 1, "Parameter n_rows: number of rows cannot be less than two");
 
   if (fit_intercept) {
-<<<<<<< HEAD
-    if (sample_weight) {
-      MLCommon::Stats::rowSampleWeightedMean(
-        mu_input, input, sample_weight, n_cols, n_rows, false, false, stream);
-    } else {
-      raft::stats::mean(mu_input, input, n_cols, n_rows, false, false, stream);
-    }
-    raft::stats::meanCenter(input, input, mu_input, n_cols, n_rows, false, true, stream);
-
-    if (sample_weight) {
-      MLCommon::Stats::rowSampleWeightedMean(
-        mu_labels, labels, sample_weight, 1, n_rows, true, false, stream);
-    } else {
-      raft::stats::mean(mu_labels, labels, 1, n_rows, false, false, stream);
-    }
-    raft::stats::meanCenter(labels, labels, mu_labels, 1, n_rows, false, true, stream);
-
-=======
->>>>>>> b8020bdb
-    if (normalize) {
+    if (normalize && sample_weight == nullptr) {
       raft::stats::meanvar(mu_input, norm2_input, input, n_cols, n_rows, false, false, stream);
       raft::linalg::unaryOp(
         norm2_input,
@@ -108,10 +89,35 @@
         mu_input,
         norm2_input);
     } else {
-      raft::stats::mean(mu_input, input, n_cols, n_rows, false, false, stream);
+      if (sample_weight != nullptr) {
+        MLCommon::Stats::rowSampleWeightedMean(
+          mu_input, input, sample_weight, n_cols, n_rows, false, false, stream);
+      } else {
+        raft::stats::mean(mu_input, input, n_cols, n_rows, false, false, stream);
+      }
       raft::stats::meanCenter(input, input, mu_input, n_cols, n_rows, false, true, stream);
+      if (normalize) {
+        /*
+        */
+        raft::linalg::colNorm(norm2_input,
+          input,
+          n_cols,
+          n_rows,
+          raft::linalg::L2Norm,
+          false,
+          stream,
+          [] __device__(math_t v) { return raft::mySqrt(v); });
+        raft::matrix::matrixVectorBinaryDivSkipZero(
+          input, norm2_input, n_rows, n_cols, false, true, stream, true);
+      }
     }
-    raft::stats::mean(mu_labels, labels, 1, n_rows, false, false, stream);
+
+    if (sample_weight != nullptr) {
+      MLCommon::Stats::rowSampleWeightedMean(
+        mu_labels, labels, sample_weight, 1, n_rows, true, false, stream);
+    } else {
+      raft::stats::mean(mu_labels, labels, 1, n_rows, false, false, stream);
+    }
     raft::stats::meanCenter(labels, labels, mu_labels, 1, n_rows, false, true, stream);
   }
 }
