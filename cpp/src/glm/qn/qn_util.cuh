--- conflicted
+++ resolved
@@ -15,12 +15,8 @@
  */
 
 #pragma once
-#include <cuda_utils.h>
+#include <cuda_utils.cuh>
 #include <cuml/common/logger.hpp>
-<<<<<<< HEAD
-=======
-#include "cuda_utils.cuh"
->>>>>>> 1e5a5dd4
 
 namespace ML {
 namespace GLM {
