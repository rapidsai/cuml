/*
 * Copyright (c) 2018-2022, NVIDIA CORPORATION.
 *
 * Licensed under the Apache License, Version 2.0 (the "License");
 * you may not use this file except in compliance with the License.
 * You may obtain a copy of the License at
 *
 *     http://www.apache.org/licenses/LICENSE-2.0
 *
 * Unless required by applicable law or agreed to in writing, software
 * distributed under the License is distributed on an "AS IS" BASIS,
 * WITHOUT WARRANTIES OR CONDITIONS OF ANY KIND, either express or implied.
 * See the License for the specific language governing permissions and
 * limitations under the License.
 */

#pragma once

#include <raft/cudart_utils.h>
#include <raft/linalg/add.hpp>
#include <raft/linalg/gemm.hpp>
#include <raft/linalg/norm.hpp>
#include <raft/linalg/subtract.hpp>
#include <raft/linalg/svd.hpp>
#include <raft/matrix/math.hpp>
#include <raft/matrix/matrix.hpp>
#include <raft/stats/mean.hpp>
#include <raft/stats/mean_center.hpp>
#include <raft/stats/stddev.hpp>
#include <raft/stats/sum.hpp>
#include <rmm/device_uvector.hpp>

#include "preprocess.cuh"

namespace ML {
namespace GLM {

template <typename math_t>
void ridgeSolve(const raft::handle_t& handle,
                math_t* S,
                math_t* V,
                math_t* U,
                int n_rows,
                int n_cols,
                math_t* b,
                math_t* alpha,
                int n_alpha,
                math_t* w,
                cudaStream_t stream)
{
  auto cublasH   = handle.get_cublas_handle();
  auto cusolverH = handle.get_cusolver_dn_handle();

  // Implements this: w = V * inv(S^2 + λ*I) * S * U^T * b
  rmm::device_uvector<math_t> S_nnz_vector(n_cols, stream);
  math_t* S_nnz = S_nnz_vector.data();
  math_t alp    = math_t(1);
  math_t beta   = math_t(0);
  math_t thres  = math_t(1e-10);

  raft::matrix::setSmallValuesZero(S, n_cols, stream, thres);

  raft::copy(S_nnz, S, n_cols, stream);
  raft::matrix::power(S_nnz, n_cols, stream);
  raft::linalg::addScalar(S_nnz, S_nnz, alpha[0], n_cols, stream);
  raft::matrix::matrixVectorBinaryDivSkipZero(S, S_nnz, 1, n_cols, false, true, stream, true);

  raft::matrix::matrixVectorBinaryMult(V, S, n_cols, n_cols, false, true, stream);
  raft::linalg::gemm(
    handle, U, n_rows, n_cols, b, S_nnz, n_cols, 1, CUBLAS_OP_T, CUBLAS_OP_N, alp, beta, stream);

  raft::linalg::gemm(
    handle, V, n_cols, n_cols, S_nnz, w, n_cols, 1, CUBLAS_OP_N, CUBLAS_OP_N, alp, beta, stream);
}

template <typename math_t>
void ridgeSVD(const raft::handle_t& handle,
              math_t* A,
              int n_rows,
              int n_cols,
              math_t* b,
              math_t* alpha,
              int n_alpha,
              math_t* w,
              cudaStream_t stream)
{
  auto cublasH   = handle.get_cublas_handle();
  auto cusolverH = handle.get_cusolver_dn_handle();

  ASSERT(n_cols > 0, "ridgeSVD: number of columns cannot be less than one");
  ASSERT(n_rows > 1, "ridgeSVD: number of rows cannot be less than two");

  int U_len = n_rows * n_cols;
  int V_len = n_cols * n_cols;

  rmm::device_uvector<math_t> S(n_cols, stream);
  rmm::device_uvector<math_t> V(V_len, stream);
  rmm::device_uvector<math_t> U(U_len, stream);

  raft::linalg::svdQR(
    handle, A, n_rows, n_cols, S.data(), U.data(), V.data(), true, true, true, stream);
  ridgeSolve(handle, S.data(), V.data(), U.data(), n_rows, n_cols, b, alpha, n_alpha, w, stream);
}

template <typename math_t>
void ridgeEig(const raft::handle_t& handle,
              math_t* A,
              int n_rows,
              int n_cols,
              math_t* b,
              math_t* alpha,
              int n_alpha,
              math_t* w,
              cudaStream_t stream)
{
  auto cublasH   = handle.get_cublas_handle();
  auto cusolverH = handle.get_cusolver_dn_handle();

  ASSERT(n_cols > 1, "ridgeEig: number of columns cannot be less than two");
  ASSERT(n_rows > 1, "ridgeEig: number of rows cannot be less than two");

  int U_len = n_rows * n_cols;
  int V_len = n_cols * n_cols;

  rmm::device_uvector<math_t> S(n_cols, stream);
  rmm::device_uvector<math_t> V(V_len, stream);
  rmm::device_uvector<math_t> U(U_len, stream);

  raft::linalg::svdEig(handle, A, n_rows, n_cols, S.data(), U.data(), V.data(), true, stream);

  ridgeSolve(handle, S.data(), V.data(), U.data(), n_rows, n_cols, b, alpha, n_alpha, w, stream);
}

/**
 * @brief fit a ridge regression model (l2 regularized least squares)
 * @param handle        cuml handle
 * @param input         device pointer to feature matrix n_rows x n_cols
 * @param n_rows        number of rows of the feature matrix
 * @param n_cols        number of columns of the feature matrix
 * @param labels        device pointer to label vector of length n_rows
 * @param alpha         host pointer to parameters of the l2 regularizer
 * @param n_alpha       number of regularization parameters
 * @param coef          device pointer to hold the solution for weights of size n_cols
 * @param intercept     host pointer to hold the solution for bias term of size 1
 * @param fit_intercept if true, fit intercept
 * @param normalize     if true, normalize data to zero mean, unit variance
 * @param stream        cuda stream
 * @param algo          specifies which solver to use (0: SVD, 1: Eigendecomposition)
 * @param sample_weight device pointer to sample weight vector of length n_rows (nullptr for uniform
 * weights) This vector is modified during the computation
 */
template <typename math_t>
void ridgeFit(const raft::handle_t& handle,
              math_t* input,
              int n_rows,
              int n_cols,
              math_t* labels,
              math_t* alpha,
              int n_alpha,
              math_t* coef,
              math_t* intercept,
              bool fit_intercept,
              bool normalize,
              cudaStream_t stream,
              int algo              = 0,
              math_t* sample_weight = nullptr)
{
  auto cublas_handle   = handle.get_cublas_handle();
  auto cusolver_handle = handle.get_cusolver_dn_handle();

  ASSERT(n_cols > 0, "ridgeFit: number of columns cannot be less than one");
  ASSERT(n_rows > 1, "ridgeFit: number of rows cannot be less than two");

  rmm::device_uvector<math_t> mu_input(0, stream);
  rmm::device_uvector<math_t> norm2_input(0, stream);
  rmm::device_uvector<math_t> mu_labels(0, stream);

  if (fit_intercept) {
    mu_input.resize(n_cols, stream);
    mu_labels.resize(1, stream);
    if (normalize) { norm2_input.resize(n_cols, stream); }
    preProcessData(handle,
                   input,
                   n_rows,
                   n_cols,
                   labels,
                   intercept,
                   mu_input.data(),
                   mu_labels.data(),
                   norm2_input.data(),
                   fit_intercept,
                   normalize,
<<<<<<< HEAD
                   stream,
=======
>>>>>>> 9418e654
                   sample_weight);
  }
  if (sample_weight != nullptr) {
    raft::linalg::sqrt(sample_weight, sample_weight, n_rows, stream);
    raft::matrix::matrixVectorBinaryMult(
      input, sample_weight, n_rows, n_cols, false, false, stream);
    raft::linalg::map(
      labels,
      n_rows,
      [] __device__(math_t a, math_t b) { return a * b; },
      stream,
      labels,
      sample_weight);
  }

  if (algo == 0 || n_cols == 1) {
    ridgeSVD(handle, input, n_rows, n_cols, labels, alpha, n_alpha, coef, stream);
  } else if (algo == 1) {
    ridgeEig(handle, input, n_rows, n_cols, labels, alpha, n_alpha, coef, stream);
  } else if (algo == 2) {
    ASSERT(false, "ridgeFit: no algorithm with this id has been implemented");
  } else {
    ASSERT(false, "ridgeFit: no algorithm with this id has been implemented");
  }

  if (sample_weight != nullptr) {
    raft::matrix::matrixVectorBinaryDivSkipZero(
      input, sample_weight, n_rows, n_cols, false, false, stream);
    raft::linalg::map(
      labels,
      n_rows,
      [] __device__(math_t a, math_t b) { return a / b; },
      stream,
      labels,
      sample_weight);
    raft::linalg::powerScalar(sample_weight, sample_weight, (math_t)2, n_rows, stream);
  }

  if (fit_intercept) {
    postProcessData(handle,
                    input,
                    n_rows,
                    n_cols,
                    labels,
                    coef,
                    intercept,
                    mu_input.data(),
                    mu_labels.data(),
                    norm2_input.data(),
                    fit_intercept,
                    normalize);
  } else {
    *intercept = math_t(0);
  }
}

};  // namespace GLM
};  // namespace ML
// end namespace ML<|MERGE_RESOLUTION|>--- conflicted
+++ resolved
@@ -190,10 +190,6 @@
                    norm2_input.data(),
                    fit_intercept,
                    normalize,
-<<<<<<< HEAD
-                   stream,
-=======
->>>>>>> 9418e654
                    sample_weight);
   }
   if (sample_weight != nullptr) {
