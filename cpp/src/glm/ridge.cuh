--- conflicted
+++ resolved
@@ -117,11 +117,7 @@
   raft::allocate(V, V_len);
   raft::allocate(S, n_cols);
 
-<<<<<<< HEAD
   raft::linalg::svdEig(handle, A, n_rows, n_cols, S, U, V, true, stream);
-=======
-  LinAlg::svdEig(handle, A, n_rows, n_cols, S, U, V, true, stream);
->>>>>>> 95a73050
 
   ridgeSolve(handle, S, V, U, n_rows, n_cols, b, alpha, n_alpha, w, stream);
 
