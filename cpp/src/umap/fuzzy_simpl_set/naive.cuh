--- conflicted
+++ resolved
@@ -297,22 +297,6 @@
                                                     params->local_connectivity,
                                                     stream);
 
-<<<<<<< HEAD
-  raft::sparse::COO<value_t> in(stream, n * n_neighbors, n, n);
-
-  /*
-  // check for logging in order to avoid the potentially costly `arr2Str` call!
-  if (ML::default_logger().should_log(rapids_logger::level_enum::debug)) {
-    CUML_LOG_DEBUG("Smooth kNN Distances");
-    auto str = raft::arr2Str(sigmas.data(), 25, "sigmas", stream);
-    CUML_LOG_TRACE("%s", str.c_str());
-    str = raft::arr2Str(rhos.data(), 25, "rhos", stream);
-    CUML_LOG_TRACE("%s", str.c_str());
-  }
-  */
-
-=======
->>>>>>> 3578d72f
   RAFT_CUDA_TRY(cudaPeekAtLastError());
 
   /**
@@ -335,24 +319,12 @@
   RAFT_CUDA_TRY(cudaPeekAtLastError());
 }
 
-<<<<<<< HEAD
-  /*
-  if (ML::default_logger().should_log(rapids_logger::level_enum::debug)) {
-    CUML_LOG_DEBUG("Compute Membership Strength");
-    std::stringstream ss;
-    ss << in;
-    CUML_LOG_TRACE(ss.str().c_str());
-  }
-  */
-
-=======
 template <typename value_t>
 void symmetrize(raft::sparse::COO<value_t>& in,
                 raft::sparse::COO<value_t>& out,
                 float set_op_mix_ratio,
                 cudaStream_t stream)
 {
->>>>>>> 3578d72f
   /**
    * Combines all the fuzzy simplicial sets into a global
    * one via a fuzzy union. (Symmetrize knn graph).
