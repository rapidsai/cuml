--- conflicted
+++ resolved
@@ -340,18 +340,13 @@
   make_epochs_per_sample(out.vals(), out.nnz, n_epochs, epochs_per_sample.data(), stream);
 
   /*
-<<<<<<< HEAD
   if (ML::default_logger().should_log(rapids_logger::level_enum::debug)) {
-=======
-  if (ML::default_logger().should_log(ML::level_enum::debug)) {
->>>>>>> 8df3559a
     std::stringstream ss;
     ss << raft::arr2Str(epochs_per_sample.data(), out.nnz, "epochs_per_sample", stream);
     CUML_LOG_TRACE(ss.str().c_str());
   }
   */
 
-<<<<<<< HEAD
   optimize_layout<T, nnz_t, TPB_X>(embedding,
                                    m,
                                    embedding,
@@ -364,20 +359,6 @@
                                    params,
                                    n_epochs,
                                    stream);
-=======
-  optimize_layout<TPB_X, T>(embedding,
-                            m,
-                            embedding,
-                            m,
-                            out.rows(),
-                            out.cols(),
-                            out.nnz,
-                            epochs_per_sample.data(),
-                            params->repulsion_strength,
-                            params,
-                            n_epochs,
-                            stream);
->>>>>>> 8df3559a
 
   RAFT_CUDA_TRY(cudaPeekAtLastError());
 }
