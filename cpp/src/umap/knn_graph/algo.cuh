--- conflicted
+++ resolved
@@ -139,9 +139,10 @@
         target[i * n_neighbors + j] = source[i * graph_degree + j];
       }
     }
-    raft::copy(handle,
-               raft::make_device_matrix_view(out.knn_indices, inputsA.n, n_neighbors),
-               temp_indices_h.view());
+    raft::copy(
+      handle,
+      raft::make_device_matrix_view(out.knn_indices, inputsA.n, static_cast<uint64_t>(n_neighbors)),
+      temp_indices_h.view());
 
     // `graph.distances()` is a device array (n x graph_degree).
     // Slice and copy to the output device array `out.knn_dists` (n x n_neighbors).
@@ -150,25 +151,11 @@
                                            static_cast<int64_t>(0),
                                            static_cast<int64_t>(inputsA.n),
                                            static_cast<int64_t>(n_neighbors)};
-<<<<<<< HEAD
-
-    RAFT_EXPECTS(graph.distances().has_value(),
-                 "return_distances for nn descent should be set to true to be used for UMAP");
-    auto out_knn_dists_view =
-      raft::make_device_matrix_view(out.knn_dists, inputsA.n, static_cast<uint64_t>(n_neighbors));
-    raft::matrix::slice<float, int64_t, raft::row_major>(
-      handle, raft::make_const_mdspan(graph.distances().value()), out_knn_dists_view, coords);
-    auto out_knn_indices_view =
-      raft::make_device_matrix_view(out.knn_indices, inputsA.n, static_cast<uint64_t>(n_neighbors));
-    raft::matrix::slice<int64_t, int64_t, raft::row_major>(
-      handle, raft::make_const_mdspan(indices_d.view()), out_knn_indices_view, coords);
-=======
     raft::matrix::slice<float, int64_t, raft::row_major>(
       handle,
       raft::make_const_mdspan(graph.distances().value()),
-      raft::make_device_matrix_view(out.knn_dists, inputsA.n, n_neighbors),
+      raft::make_device_matrix_view(out.knn_dists, inputsA.n, static_cast<uint64_t>(n_neighbors)),
       coords);
->>>>>>> fd968029
   }
 }
 
