--- conflicted
+++ resolved
@@ -93,42 +93,22 @@
                      const ML::UMAPParams* params,
                      cudaStream_t stream)
 {
-<<<<<<< HEAD
-  auto idx = cuvs::neighbors::brute_force::build(
-    handle,
-    raft::make_device_matrix_view<const float, int64_t>(inputsA.X, inputsA.n, inputsA.d),
-    static_cast<cuvs::distance::DistanceType>(params->metric),
-    params->p);
-
-  cuvs::neighbors::brute_force::search(
-    handle,
-    idx,
-    raft::make_device_matrix_view<const float, int64_t>(inputsB.X, inputsB.n, inputsB.d),
-    raft::make_device_matrix_view<int64_t, int64_t>(out.knn_indices, inputsB.n, n_neighbors),
-    raft::make_device_matrix_view<float, int64_t>(out.knn_dists, inputsB.n, n_neighbors),
-    std::nullopt);
-=======
   if (params->build_algo == ML::UMAPParams::graph_build_algo::BRUTE_FORCE_KNN) {
-    std::vector<float*> ptrs(1);
-    std::vector<int> sizes(1);
-    ptrs[0]  = inputsA.X;
-    sizes[0] = inputsA.n;
-
-    raft::spatial::knn::brute_force_knn(handle,
-                                        ptrs,
-                                        sizes,
-                                        inputsA.d,
-                                        inputsB.X,
-                                        inputsB.n,
-                                        out.knn_indices,
-                                        out.knn_dists,
-                                        n_neighbors,
-                                        true,
-                                        true,
-                                        static_cast<std::vector<int64_t>*>(nullptr),
-                                        params->metric,
-                                        params->p);
+    auto idx = cuvs::neighbors::brute_force::build(
+      handle,
+      raft::make_device_matrix_view<const float, int64_t>(inputsA.X, inputsA.n, inputsA.d),
+      static_cast<cuvs::distance::DistanceType>(params->metric),
+      params->p);
+
+    cuvs::neighbors::brute_force::search(
+      handle,
+      idx,
+      raft::make_device_matrix_view<const float, int64_t>(inputsB.X, inputsB.n, inputsB.d),
+      raft::make_device_matrix_view<int64_t, int64_t>(out.knn_indices, inputsB.n, n_neighbors),
+      raft::make_device_matrix_view<float, int64_t>(out.knn_dists, inputsB.n, n_neighbors),
+      std::nullopt);
   } else {  // nn_descent
+    // TODO:  use nndescent from cuvs
     RAFT_EXPECTS(static_cast<size_t>(n_neighbors) <= params->nn_descent_params.graph_degree,
                  "n_neighbors should be smaller than the graph degree computed by nn descent");
 
@@ -157,7 +137,6 @@
     raft::matrix::slice<int64_t, int64_t, raft::row_major>(
       handle, raft::make_const_mdspan(indices_d.view()), out_knn_indices_view, coords);
   }
->>>>>>> 28641bb0
 }
 
 // Instantiation for dense inputs, int indices
