/*
 * Copyright (c) 2019-2021, NVIDIA CORPORATION.
 *
 * Licensed under the Apache License, Version 2.0 (the "License");
 * you may not use this file except in compliance with the License.
 * You may obtain a copy of the License at
 *
 *     http://www.apache.org/licenses/LICENSE-2.0
 *
 * Unless required by applicable law or agreed to in writing, software
 * distributed under the License is distributed on an "AS IS" BASIS,
 * WITHOUT WARRANTIES OR CONDITIONS OF ANY KIND, either express or implied.
 * See the License for the specific language governing permissions and
 * limitations under the License.
 */

#include <cuml/common/logger.hpp>
#include <cuml/neighbors/knn.hpp>

#include <ml_mg_utils.cuh>

#include <label/classlabels.cuh>
#include <selection/knn.cuh>

#include <cuda_runtime.h>
#include <raft/cuda_utils.cuh>

#include <sstream>
#include <vector>

namespace ML {

void brute_force_knn(raft::handle_t &handle, std::vector<float *> &input,
                     std::vector<int> &sizes, int D, float *search_items, int n,
                     int64_t *res_I, float *res_D, int k, bool rowMajorIndex,
                     bool rowMajorQuery, raft::distance::DistanceType metric,
                     float metric_arg) {
  ASSERT(input.size() == sizes.size(),
         "input and sizes vectors must be the same size");

  std::vector<cudaStream_t> int_streams = handle.get_internal_streams();

  MLCommon::Selection::brute_force_knn(
    input, sizes, D, search_items, n, res_I, res_D, k,
    handle.get_device_allocator(), handle.get_stream(), int_streams.data(),
    handle.get_num_internal_streams(), rowMajorIndex, rowMajorQuery, nullptr,
    metric, metric_arg);
}

void approx_knn_build_index(raft::handle_t &handle, ML::knnIndex *index,
                            ML::knnIndexParam *params, int D,
                            raft::distance::DistanceType metric,
                            float metricArg, float *index_items, int n) {
  MLCommon::Selection::approx_knn_build_index(
    index, params, D, metric, metricArg, index_items, n, handle.get_stream());
}

void approx_knn_search(ML::knnIndex *index, int n, const float *x, int k,
                       float *distances, int64_t *labels) {
  MLCommon::Selection::approx_knn_search(index, n, x, k, distances, labels);
}

void knn_classify(raft::handle_t &handle, int *out, int64_t *knn_indices,
                  std::vector<int *> &y, size_t n_index_rows,
                  size_t n_query_rows, int k) {
  auto d_alloc = handle.get_device_allocator();
  cudaStream_t stream = handle.get_stream();

  std::vector<int *> uniq_labels(y.size());
  std::vector<int> n_unique(y.size());

  for (int i = 0; i < y.size(); i++) {
    MLCommon::Label::getUniqueLabels(y[i], n_index_rows, &(uniq_labels[i]),
                                     &(n_unique[i]), stream, d_alloc);
  }

  MLCommon::Selection::knn_classify(out, knn_indices, y, n_index_rows,
                                    n_query_rows, k, uniq_labels, n_unique,
                                    d_alloc, stream);
}

void knn_regress(raft::handle_t &handle, float *out, int64_t *knn_indices,
                 std::vector<float *> &y, size_t n_index_rows,
                 size_t n_query_rows, int k) {
  MLCommon::Selection::knn_regress(out, knn_indices, y, n_index_rows,
                                   n_query_rows, k, handle.get_stream());
}

void knn_class_proba(raft::handle_t &handle, std::vector<float *> &out,
                     int64_t *knn_indices, std::vector<int *> &y,
                     size_t n_index_rows, size_t n_query_rows, int k) {
  auto d_alloc = handle.get_device_allocator();
  cudaStream_t stream = handle.get_stream();

  std::vector<int *> uniq_labels(y.size());
  std::vector<int> n_unique(y.size());

  for (int i = 0; i < y.size(); i++) {
    MLCommon::Label::getUniqueLabels(y[i], n_index_rows, &(uniq_labels[i]),
                                     &(n_unique[i]), stream, d_alloc);
  }

  MLCommon::Selection::class_probs(out, knn_indices, y, n_index_rows,
                                   n_query_rows, k, uniq_labels, n_unique,
                                   d_alloc, stream);
}

<<<<<<< HEAD
/**
 * @brief Flat C API function to perform a brute force knn on
 * a series of input arrays and combine the results into a single
 * output array for indexes and distances.
 *
 * @param[in] handle the cuml handle to use
 * @param[in] input an array of pointers to the input arrays
 * @param[in] sizes an array of sizes of input arrays
 * @param[in] n_params array size of input and sizes
 * @param[in] D the dimensionality of the arrays
 * @param[in] search_items array of items to search of dimensionality D
 * @param[in] n number of rows in search_items
 * @param[out] res_I the resulting index array of size n * k
 * @param[out] res_D the resulting distance array of size n * k
 * @param[in] k the number of nearest neighbors to return
 * @param[in] rowMajorIndex is the index array in row major layout?
 * @param[in] rowMajorQuery is the query array in row major layout?
 */
extern "C" cumlError_t knn_search(const cumlHandle_t handle, float **input,
                                  int *sizes, int n_params, int D,
                                  float *search_items, int n, int64_t *res_I,
                                  float *res_D, int k, bool rowMajorIndex,
                                  bool rowMajorQuery, int metric_type,
                                  float metric_arg) {
  cumlError_t status;

  raft::handle_t *handle_ptr;
  std::tie(handle_ptr, status) = ML::handleMap.lookupHandlePointer(handle);

  std::vector<cudaStream_t> int_streams = handle_ptr->get_internal_streams();

  std::vector<float *> input_vec(n_params);
  std::vector<int> sizes_vec(n_params);
  for (int i = 0; i < n_params; i++) {
    input_vec.push_back(input[i]);
    sizes_vec.push_back(sizes[i]);
  }

  if (status == CUML_SUCCESS) {
    try {
      MLCommon::Selection::brute_force_knn(
        input_vec, sizes_vec, D, search_items, n, res_I, res_D, k,
        handle_ptr->get_device_allocator(), handle_ptr->get_stream(),
        int_streams.data(), handle_ptr->get_num_internal_streams(),
        rowMajorIndex, rowMajorQuery, nullptr,
        (raft::distance::DistanceType)metric_type, metric_arg);
    } catch (...) {
      status = CUML_ERROR_UNKNOWN;
    }
  }
  return status;
}
=======
>>>>>>> 1d486c7f
};  // END NAMESPACE ML<|MERGE_RESOLUTION|>--- conflicted
+++ resolved
@@ -105,59 +105,4 @@
                                    d_alloc, stream);
 }
 
-<<<<<<< HEAD
-/**
- * @brief Flat C API function to perform a brute force knn on
- * a series of input arrays and combine the results into a single
- * output array for indexes and distances.
- *
- * @param[in] handle the cuml handle to use
- * @param[in] input an array of pointers to the input arrays
- * @param[in] sizes an array of sizes of input arrays
- * @param[in] n_params array size of input and sizes
- * @param[in] D the dimensionality of the arrays
- * @param[in] search_items array of items to search of dimensionality D
- * @param[in] n number of rows in search_items
- * @param[out] res_I the resulting index array of size n * k
- * @param[out] res_D the resulting distance array of size n * k
- * @param[in] k the number of nearest neighbors to return
- * @param[in] rowMajorIndex is the index array in row major layout?
- * @param[in] rowMajorQuery is the query array in row major layout?
- */
-extern "C" cumlError_t knn_search(const cumlHandle_t handle, float **input,
-                                  int *sizes, int n_params, int D,
-                                  float *search_items, int n, int64_t *res_I,
-                                  float *res_D, int k, bool rowMajorIndex,
-                                  bool rowMajorQuery, int metric_type,
-                                  float metric_arg) {
-  cumlError_t status;
-
-  raft::handle_t *handle_ptr;
-  std::tie(handle_ptr, status) = ML::handleMap.lookupHandlePointer(handle);
-
-  std::vector<cudaStream_t> int_streams = handle_ptr->get_internal_streams();
-
-  std::vector<float *> input_vec(n_params);
-  std::vector<int> sizes_vec(n_params);
-  for (int i = 0; i < n_params; i++) {
-    input_vec.push_back(input[i]);
-    sizes_vec.push_back(sizes[i]);
-  }
-
-  if (status == CUML_SUCCESS) {
-    try {
-      MLCommon::Selection::brute_force_knn(
-        input_vec, sizes_vec, D, search_items, n, res_I, res_D, k,
-        handle_ptr->get_device_allocator(), handle_ptr->get_stream(),
-        int_streams.data(), handle_ptr->get_num_internal_streams(),
-        rowMajorIndex, rowMajorQuery, nullptr,
-        (raft::distance::DistanceType)metric_type, metric_arg);
-    } catch (...) {
-      status = CUML_ERROR_UNKNOWN;
-    }
-  }
-  return status;
-}
-=======
->>>>>>> 1d486c7f
 };  // END NAMESPACE ML