--- conflicted
+++ resolved
@@ -49,17 +49,10 @@
 
 void approx_knn_build_index(raft::handle_t &handle, ML::knnIndex *index,
                             ML::knnIndexParam *params, int D,
-<<<<<<< HEAD
-                            ML::MetricType metric, float metricArg,
-                            float *index_items, int n) {
+                            raft::distance::DistanceType metric,
+                            float metricArg, float *index_items, int n) {
   MLCommon::Selection::approx_knn_build_index(handle, index, params, D, metric,
                                               metricArg, index_items, n);
-=======
-                            raft::distance::DistanceType metric,
-                            float metricArg, float *index_items, int n) {
-  MLCommon::Selection::approx_knn_build_index(
-    index, params, D, metric, metricArg, index_items, n, handle.get_stream());
->>>>>>> bacb05e2
 }
 
 void approx_knn_search(raft::handle_t &handle, ML::knnIndex *index, int n,
