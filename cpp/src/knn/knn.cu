--- conflicted
+++ resolved
@@ -26,12 +26,7 @@
 #include <ml_mg_utils.cuh>
 #include <selection/knn.cuh>
 
-<<<<<<< HEAD
-=======
-#include <raft/cuda_utils.cuh>
-
 #include <cstddef>
->>>>>>> e977f3e4
 #include <sstream>
 #include <vector>
 
@@ -107,18 +102,12 @@
   std::vector<int*> uniq_labels(y.size());
   std::vector<int> n_unique(y.size());
 
-<<<<<<< HEAD
-  for (int i = 0; i < y.size(); i++) {
+  for (std::size_t i = 0; i < y.size(); i++) {
     uniq_labels_v.emplace_back(n_index_rows, stream);
     n_unique[i] =
       MLCommon::Label::getUniqueLabels(y[i], n_index_rows, uniq_labels_v[i].data(), stream);
     uniq_labels_v.back().resize(n_unique[i], stream);
     uniq_labels[i] = uniq_labels_v[i].data();
-=======
-  for (std::size_t i = 0; i < y.size(); i++) {
-    MLCommon::Label::getUniqueLabels(
-      y[i], n_index_rows, &(uniq_labels[i]), &(n_unique[i]), stream, d_alloc);
->>>>>>> e977f3e4
   }
 
   MLCommon::Selection::knn_classify(
@@ -151,18 +140,12 @@
   std::vector<int*> uniq_labels(y.size());
   std::vector<int> n_unique(y.size());
 
-<<<<<<< HEAD
-  for (int i = 0; i < y.size(); i++) {
+  for (std::size_t i = 0; i < y.size(); i++) {
     uniq_labels_v.emplace_back(n_index_rows, stream);
     n_unique[i] =
       MLCommon::Label::getUniqueLabels(y[i], n_index_rows, uniq_labels_v[i].data(), stream);
     uniq_labels_v.back().resize(n_unique[i], stream);
     uniq_labels[i] = uniq_labels_v[i].data();
-=======
-  for (std::size_t i = 0; i < y.size(); i++) {
-    MLCommon::Label::getUniqueLabels(
-      y[i], n_index_rows, &(uniq_labels[i]), &(n_unique[i]), stream, d_alloc);
->>>>>>> e977f3e4
   }
 
   MLCommon::Selection::class_probs(
