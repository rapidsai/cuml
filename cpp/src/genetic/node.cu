/*
 * Copyright (c) 2020-2021, NVIDIA CORPORATION.
 *
 * Licensed under the Apache License, Version 2.0 (the "License");
 * you may not use this file except in compliance with the License.
 * You may obtain a copy of the License at
 *
 *     http://www.apache.org/licenses/LICENSE-2.0
 *
 * Unless required by applicable law or agreed to in writing, software
 * distributed under the License is distributed on an "AS IS" BASIS,
 * WITHOUT WARRANTIES OR CONDITIONS OF ANY KIND, either express or implied.
 * See the License for the specific language governing permissions and
 * limitations under the License.
 */

#include <cuml/common/utils.hpp>
#include "node.cuh"

namespace cuml {
namespace genetic {

const int node::kInvalidFeatureId = -1;

<<<<<<< HEAD
node::node() {}

node::node(node::type ft) : t(ft) {
  ASSERT(is_nonterminal(),
         "node: ctor with `type` argument expects functions type only!");
=======
node::node(node::type ft) : t(ft)
{
  ASSERT(is_nonterminal(), "node: ctor with `type` argument expects functions type only!");
>>>>>>> 973a7ece
  u.fid = kInvalidFeatureId;
}

node::node(int fid) : t(node::type::variable) { u.fid = fid; }

node::node(float val) : t(node::type::constant) { u.val = val; }

node::node(const node& src) : t(src.t), u(src.u) {}

node& node::operator=(const node& src)
{
  t = src.t;
  u = src.u;
  return *this;
}

bool node::is_terminal() const { return detail::is_terminal(t); }

bool node::is_nonterminal() const { return detail::is_nonterminal(t); }

int node::arity() const { return detail::arity(t); }

#define CASE(str, val) \
  if (#val == str) return node::type::val
node::type node::from_str(const std::string& ntype)
{
  CASE(ntype, variable);
  CASE(ntype, constant);
  // note: keep the case statements in alphabetical order under each category of
  // operators.
  // binary operators
  CASE(ntype, add);
  CASE(ntype, atan2);
  CASE(ntype, div);
  CASE(ntype, fdim);
  CASE(ntype, max);
  CASE(ntype, min);
  CASE(ntype, mul);
  CASE(ntype, pow);
  CASE(ntype, sub);
  // unary operators
  CASE(ntype, abs);
  CASE(ntype, acos);
  CASE(ntype, asin);
  CASE(ntype, atan);
  CASE(ntype, acosh);
  CASE(ntype, asinh);
  CASE(ntype, atanh);
  CASE(ntype, cbrt);
  CASE(ntype, cos);
  CASE(ntype, cosh);
  CASE(ntype, cube);
  CASE(ntype, exp);
  CASE(ntype, inv);
  CASE(ntype, log);
  CASE(ntype, neg);
  CASE(ntype, rcbrt);
  CASE(ntype, rsqrt);
  CASE(ntype, sq);
  CASE(ntype, sqrt);
  CASE(ntype, sin);
  CASE(ntype, sinh);
  CASE(ntype, tan);
  CASE(ntype, tanh);
  ASSERT(false, "node::from_str: Bad type passed '%s'!", ntype.c_str());
}
#undef CASE

}  // namespace genetic
}  // namespace cuml<|MERGE_RESOLUTION|>--- conflicted
+++ resolved
@@ -22,17 +22,11 @@
 
 const int node::kInvalidFeatureId = -1;
 
-<<<<<<< HEAD
 node::node() {}
 
 node::node(node::type ft) : t(ft) {
   ASSERT(is_nonterminal(),
          "node: ctor with `type` argument expects functions type only!");
-=======
-node::node(node::type ft) : t(ft)
-{
-  ASSERT(is_nonterminal(), "node: ctor with `type` argument expects functions type only!");
->>>>>>> 973a7ece
   u.fid = kInvalidFeatureId;
 }
 
