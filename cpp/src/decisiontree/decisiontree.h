--- conflicted
+++ resolved
@@ -15,20 +15,15 @@
  */
 
 #pragma once
+#include <common/Timer.h>
+#include <algorithm>
+#include <climits>
+#include <common/cumlHandle.hpp>
+#include <map>
+#include <numeric>
+#include <vector>
 #include "algo_helper.h"
-<<<<<<< HEAD
 #include "kernels/metric_def.h"
-#include <common/Timer.h>
-#include <vector>
-#include <algorithm>
-#include <numeric>
-#include <map>
-#include <climits>
-=======
->>>>>>> bc8e1475
-#include <common/cumlHandle.hpp>
-#include "kernels/gini_def.h"
-#include "memory.h"
 
 namespace ML {
 
@@ -36,202 +31,224 @@
 
 namespace DecisionTree {
 
-template<class T>
+template <class T>
 struct Question {
-	int column;
-	T value;
-	void update(const MetricQuestion<T> & ques);
-};
-
-template<class T, class L>
+  int column;
+  T value;
+  void update(const MetricQuestion<T> &ques);
+};
+
+template <class T, class L>
 struct TreeNode {
-	TreeNode *left = nullptr;
-	TreeNode *right = nullptr;
-	L prediction;
-	Question<T> question;
-	T split_metric_val;
-
-	void print(std::ostream& os) const;
+  TreeNode *left = nullptr;
+  TreeNode *right = nullptr;
+  L prediction;
+  Question<T> question;
+  T split_metric_val;
+
+  void print(std::ostream &os) const;
 };
 
 struct DataInfo {
-	unsigned int NLocalrows;
-	unsigned int NGlobalrows;
-	unsigned int Ncols;
-};
-
+  unsigned int NLocalrows;
+  unsigned int NGlobalrows;
+  unsigned int Ncols;
+};
 
 struct DecisionTreeParams {
-	/**
-	 * Maximum tree depth. Unlimited (e.g., until leaves are pure), if -1.
-	 */
-	int max_depth = -1;
-	/**
-	 * Maximum leaf nodes per tree. Soft constraint. Unlimited, if -1.
-	 */
-	int max_leaves = -1;
-	/**
-	 * Ratio of number of features (columns) to consider per node split.
-	   TODO SKL's default is sqrt(n_cols)
-	 */
-	float max_features = 1.0;
-	/**
-	 * Number of bins used by the split algorithm.
-	 */
-	int n_bins = 8;
-	/**
-	 * The split algorithm: HIST or GLOBAL_QUANTILE.
-	 */
-	int split_algo = SPLIT_ALGO::HIST;
-	/**
-	 * The minimum number of samples (rows) needed to split a node.
-	 */
-	int min_rows_per_node = 2;
-	/**
-	 * Whether to bootstrap columns with or without replacement.
-	 */
-	bool bootstrap_features =  false;
-	/**
-	 * Node split criterion. GINI and Entropy for classification, MSE or MAE for regression.
-	 */
-	CRITERION split_criterion = CRITERION_END;
-
-	DecisionTreeParams();
-	DecisionTreeParams(int cfg_max_depth, int cfg_max_leaves, float cfg_max_features, int cfg_n_bins, int cfg_split_aglo, int cfg_min_rows_per_node, bool cfg_bootstrap_features, CRITERION cfg_split_criterion);
-	void validity_check() const;
-	void print() const;
-};
-
-template<class T, class L>
+  /**
+   * Maximum tree depth. Unlimited (e.g., until leaves are pure), if -1.
+   */
+  int max_depth = -1;
+  /**
+   * Maximum leaf nodes per tree. Soft constraint. Unlimited, if -1.
+   */
+  int max_leaves = -1;
+  /**
+   * Ratio of number of features (columns) to consider per node split.
+   * TODO SKL's default is sqrt(n_cols)
+   */
+  float max_features = 1.0;
+  /**
+   * Number of bins used by the split algorithm.
+   */
+  int n_bins = 8;
+  /**
+   * The split algorithm: HIST or GLOBAL_QUANTILE.
+   */
+  int split_algo = SPLIT_ALGO::HIST;
+  /**
+   * The minimum number of samples (rows) needed to split a node.
+   */
+  int min_rows_per_node = 2;
+  /**
+   * Whether to bootstrap columns with or without replacement.
+   */
+  bool bootstrap_features = false;
+  /**
+   * Node split criterion. GINI and Entropy for classification, MSE or MAE for regression.
+   */
+  CRITERION split_criterion = CRITERION_END;
+
+  DecisionTreeParams();
+  DecisionTreeParams(int cfg_max_depth, int cfg_max_leaves,
+                     float cfg_max_features, int cfg_n_bins, int cfg_split_aglo,
+                     int cfg_min_rows_per_node, bool cfg_bootstrap_features,
+                     CRITERION cfg_split_criterion);
+  void validity_check() const;
+  void print() const;
+};
+
+template <class T, class L>
 class DecisionTreeBase {
-	protected:
-		int split_algo;
-		TreeNode<T, L> *root = nullptr;
-		int nbins;
-		DataInfo dinfo;
-		int treedepth;
-		int depth_counter = 0;
-		int maxleaves;
-		int leaf_counter = 0;
-		std::vector<std::shared_ptr<TemporaryMemory<T, L>>> tempmem;
-		size_t total_temp_mem;
-		const int MAXSTREAMS = 1;
-		size_t max_shared_mem;
-		size_t shmem_used = 0;
-		int n_unique_labels = -1; // number of unique labels in dataset
-		double construct_time;
-		int min_rows_per_node;
-		bool bootstrap_features;
-		CRITERION split_criterion;
-		std::vector<unsigned int> feature_selector;
-
-		void print_node(const std::string& prefix, const TreeNode<T, L>* const node, bool isLeft) const;
-		void split_branch(T *data, MetricQuestion<T> & ques, const int n_sampled_rows, int& nrowsleft, int& nrowsright, unsigned int* rowids);
-
-		void plant(const cumlHandle_impl& handle, T *data, const int ncols, const int nrows, L *labels, unsigned int *rowids, const int n_sampled_rows, int unique_labels, 
-			int maxdepth = -1, int max_leaf_nodes = -1, const float colper = 1.0, int n_bins = 8, int split_algo_flag = SPLIT_ALGO::HIST, int cfg_min_rows_per_node=2,
-			bool cfg_bootstrap_features=false, CRITERION cfg_split_criterion=CRITERION::CRITERION_END);
-		void init_depth_zero(const L* labels, std::vector<unsigned int>& colselector, const unsigned int* rowids, const int n_sampled_rows, const std::shared_ptr<TemporaryMemory<T,L>> tempmem);
-		TreeNode<T, L> * grow_tree(T *data, const float colper, L *labels, int depth, unsigned int* rowids, const int n_sampled_rows, MetricInfo<T> prev_split_info);
-		virtual void find_best_fruit_all(T *data, L *labels, const float colper, MetricQuestion<T> & ques, float& gain, unsigned int* rowids,
-							const int n_sampled_rows, MetricInfo<T> split_info[3], int depth) = 0;
-		void base_fit(const ML::cumlHandle& handle, T *data, const int ncols, const int nrows, L *labels, unsigned int *rowids,
-			const int n_sampled_rows, int unique_labels, DecisionTreeParams & tree_params, bool is_classifier);
-
-	public:
-		// Printing utility for high level tree info.
-		void print_tree_summary() const;
-
-		// Printing utility for debug and looking at nodes and leaves.
-		void print() const;
-
-		// Predict labels for n_rows rows, with n_cols features each, for a given tree. rows in row-major format.
-		void predict(const ML::cumlHandle& handle, const T * rows, const int n_rows, const int n_cols, L * predictions, bool verbose=false) const;
-		void predict_all(const T * rows, const int n_rows, const int n_cols, L * preds, bool verbose=false) const;
-		L predict_one(const T * row, const TreeNode<T, L> * const node, bool verbose=false) const;
-
-}; // End DecisionTreeBase Class
-
-template<class T>
+ protected:
+  int split_algo;
+  TreeNode<T, L> *root = nullptr;
+  int nbins;
+  DataInfo dinfo;
+  int treedepth;
+  int depth_counter = 0;
+  int maxleaves;
+  int leaf_counter = 0;
+  std::vector<std::shared_ptr<TemporaryMemory<T, L>>> tempmem;
+  size_t total_temp_mem;
+  const int MAXSTREAMS = 1;
+  size_t max_shared_mem;
+  size_t shmem_used = 0;
+  int n_unique_labels = -1;  // number of unique labels in dataset
+  double construct_time;
+  int min_rows_per_node;
+  bool bootstrap_features;
+  CRITERION split_criterion;
+  std::vector<unsigned int> feature_selector;
+
+  void print_node(const std::string &prefix, const TreeNode<T, L> *const node,
+                  bool isLeft) const;
+  void split_branch(T *data, MetricQuestion<T> &ques, const int n_sampled_rows,
+                    int &nrowsleft, int &nrowsright, unsigned int *rowids);
+
+  void plant(const cumlHandle_impl &handle, T *data, const int ncols,
+             const int nrows, L *labels, unsigned int *rowids,
+             const int n_sampled_rows, int unique_labels, int maxdepth = -1,
+             int max_leaf_nodes = -1, const float colper = 1.0, int n_bins = 8,
+             int split_algo_flag = SPLIT_ALGO::HIST,
+             int cfg_min_rows_per_node = 2, bool cfg_bootstrap_features = false,
+             CRITERION cfg_split_criterion = CRITERION::CRITERION_END);
+  void init_depth_zero(const L *labels, std::vector<unsigned int> &colselector,
+                       const unsigned int *rowids, const int n_sampled_rows,
+                       const std::shared_ptr<TemporaryMemory<T, L>> tempmem);
+  TreeNode<T, L> *grow_tree(T *data, const float colper, L *labels, int depth,
+                            unsigned int *rowids, const int n_sampled_rows,
+                            MetricInfo<T> prev_split_info);
+  virtual void find_best_fruit_all(T *data, L *labels, const float colper,
+                                   MetricQuestion<T> &ques, float &gain,
+                                   unsigned int *rowids,
+                                   const int n_sampled_rows,
+                                   MetricInfo<T> split_info[3], int depth) = 0;
+  void base_fit(const ML::cumlHandle &handle, T *data, const int ncols,
+                const int nrows, L *labels, unsigned int *rowids,
+                const int n_sampled_rows, int unique_labels,
+                DecisionTreeParams &tree_params, bool is_classifier);
+
+ public:
+  // Printing utility for high level tree info.
+  void print_tree_summary() const;
+
+  // Printing utility for debug and looking at nodes and leaves.
+  void print() const;
+
+  // Predict labels for n_rows rows, with n_cols features each, for a given tree. rows in row-major format.
+  void predict(const ML::cumlHandle &handle, const T *rows, const int n_rows,
+               const int n_cols, L *predictions, bool verbose = false) const;
+  void predict_all(const T *rows, const int n_rows, const int n_cols, L *preds,
+                   bool verbose = false) const;
+  L predict_one(const T *row, const TreeNode<T, L> *const node,
+                bool verbose = false) const;
+
+};  // End DecisionTreeBase Class
+
+template <class T>
 class DecisionTreeClassifier : public DecisionTreeBase<T, int> {
-public:
-	// Expects column major T dataset, integer labels
-	// data, labels are both device ptr.
-	// Assumption: labels are all mapped to contiguous numbers starting from 0 during preprocessing. Needed for gini hist impl.
-	void fit(const ML::cumlHandle& handle, T *data, const int ncols, const int nrows, int *labels, unsigned int *rowids,
-			const int n_sampled_rows, const int unique_labels, DecisionTreeParams tree_params);
-
-private:
-	/* depth is used to distinguish between root and other tree nodes for computations */
-	void find_best_fruit_all(T *data, int *labels, const float colper, MetricQuestion<T> & ques, float& gain, unsigned int* rowids,
-							const int n_sampled_rows, MetricInfo<T> split_info[3], int depth);
-}; // End DecisionTreeClassifier Class
-
-template<class T>
+ public:
+  // Expects column major T dataset, integer labels
+  // data, labels are both device ptr.
+  // Assumption: labels are all mapped to contiguous numbers starting from 0 during preprocessing. Needed for gini hist impl.
+  void fit(const ML::cumlHandle &handle, T *data, const int ncols,
+           const int nrows, int *labels, unsigned int *rowids,
+           const int n_sampled_rows, const int unique_labels,
+           DecisionTreeParams tree_params);
+
+ private:
+  /* depth is used to distinguish between root and other tree nodes for computations */
+  void find_best_fruit_all(T *data, int *labels, const float colper,
+                           MetricQuestion<T> &ques, float &gain,
+                           unsigned int *rowids, const int n_sampled_rows,
+                           MetricInfo<T> split_info[3], int depth);
+};  // End DecisionTreeClassifier Class
+
+template <class T>
 class DecisionTreeRegressor : public DecisionTreeBase<T, T> {
-public:
-	void fit(const ML::cumlHandle& handle, T *data, const int ncols, const int nrows, T *labels, unsigned int *rowids,
-			const int n_sampled_rows, DecisionTreeParams tree_params);
-
-private:
-	/* depth is used to distinguish between root and other tree nodes for computations */
-	void find_best_fruit_all(T *data, T *labels, const float colper, MetricQuestion<T> & ques, float& gain, unsigned int* rowids,
-							const int n_sampled_rows, MetricInfo<T> split_info[3], int depth);
-}; // End DecisionTreeRegressor Class
-
-} //End namespace DecisionTree
+ public:
+  void fit(const ML::cumlHandle &handle, T *data, const int ncols,
+           const int nrows, T *labels, unsigned int *rowids,
+           const int n_sampled_rows, DecisionTreeParams tree_params);
+
+ private:
+  /* depth is used to distinguish between root and other tree nodes for computations */
+  void find_best_fruit_all(T *data, T *labels, const float colper,
+                           MetricQuestion<T> &ques, float &gain,
+                           unsigned int *rowids, const int n_sampled_rows,
+                           MetricInfo<T> split_info[3], int depth);
+};  // End DecisionTreeRegressor Class
+
+}  //End namespace DecisionTree
 
 // Stateless API functions
-<<<<<<< HEAD
 
 // ----------------------------- Classification ----------------------------------- //
 
-void fit(const ML::cumlHandle& handle, DecisionTree::DecisionTreeClassifier<float> * dt_classifier, float *data, const int ncols, const int nrows, int *labels,
-		unsigned int *rowids, const int n_sampled_rows, int unique_labels, DecisionTree::DecisionTreeParams tree_params);
-
-void fit(const ML::cumlHandle& handle, DecisionTree::DecisionTreeClassifier<double> * dt_classifier, double *data, const int ncols, const int nrows, int *labels,
-		unsigned int *rowids, const int n_sampled_rows, int unique_labels, DecisionTree::DecisionTreeParams tree_params);
-
-void predict(const ML::cumlHandle& handle, const DecisionTree::DecisionTreeClassifier<float> * dt_classifier, const float * rows,
-			const int n_rows, const int n_cols, int* predictions, bool verbose=false);
-void predict(const ML::cumlHandle& handle, const DecisionTree::DecisionTreeClassifier<double> * dt_classifier, const double * rows,
-			const int n_rows, const int n_cols, int* predictions, bool verbose=false);
+void fit(const ML::cumlHandle &handle,
+         DecisionTree::DecisionTreeClassifier<float> *dt_classifier,
+         float *data, const int ncols, const int nrows, int *labels,
+         unsigned int *rowids, const int n_sampled_rows, int unique_labels,
+         DecisionTree::DecisionTreeParams tree_params);
+
+void fit(const ML::cumlHandle &handle,
+         DecisionTree::DecisionTreeClassifier<double> *dt_classifier,
+         double *data, const int ncols, const int nrows, int *labels,
+         unsigned int *rowids, const int n_sampled_rows, int unique_labels,
+         DecisionTree::DecisionTreeParams tree_params);
+
+void predict(const ML::cumlHandle &handle,
+             const DecisionTree::DecisionTreeClassifier<float> *dt_classifier,
+             const float *rows, const int n_rows, const int n_cols,
+             int *predictions, bool verbose = false);
+void predict(const ML::cumlHandle &handle,
+             const DecisionTree::DecisionTreeClassifier<double> *dt_classifier,
+             const double *rows, const int n_rows, const int n_cols,
+             int *predictions, bool verbose = false);
 
 // ----------------------------- Regression ----------------------------------- //
 
-void fit(const ML::cumlHandle& handle, DecisionTree::DecisionTreeRegressor<float> * dt_regressor, float *data, const int ncols, const int nrows, float *labels,
-		unsigned int *rowids, const int n_sampled_rows, DecisionTree::DecisionTreeParams tree_params);
-
-void fit(const ML::cumlHandle& handle, DecisionTree::DecisionTreeRegressor<double> * dt_regressor, double *data, const int ncols, const int nrows, double *labels,
-		unsigned int *rowids, const int n_sampled_rows, DecisionTree::DecisionTreeParams tree_params);
-
-void predict(const ML::cumlHandle& handle, const DecisionTree::DecisionTreeRegressor<float> * dt_regressor, const float * rows,
-			const int n_rows, const int n_cols, float * predictions, bool verbose=false);
-void predict(const ML::cumlHandle& handle, const DecisionTree::DecisionTreeRegressor<double> * dt_regressor, const double * rows,
-			const int n_rows, const int n_cols, double * predictions, bool verbose=false);
-
-} //End namespace ML
-=======
-void fit(const ML::cumlHandle& handle,
-         DecisionTree::DecisionTreeClassifier<float>* dt_classifier,
-         float* data, const int ncols, const int nrows, int* labels,
-         unsigned int* rowids, const int n_sampled_rows, int unique_labels,
-         DecisionTree::DecisionTreeParams tree_params);
-
-void fit(const ML::cumlHandle& handle,
-         DecisionTree::DecisionTreeClassifier<double>* dt_classifier,
-         double* data, const int ncols, const int nrows, int* labels,
-         unsigned int* rowids, const int n_sampled_rows, int unique_labels,
-         DecisionTree::DecisionTreeParams tree_params);
-
-void predict(const ML::cumlHandle& handle,
-             const DecisionTree::DecisionTreeClassifier<float>* dt_classifier,
-             const float* rows, const int n_rows, const int n_cols,
-             int* predictions, bool verbose = false);
-void predict(const ML::cumlHandle& handle,
-             const DecisionTree::DecisionTreeClassifier<double>* dt_classifier,
-             const double* rows, const int n_rows, const int n_cols,
-             int* predictions, bool verbose = false);
-
-}  //End namespace ML
->>>>>>> bc8e1475
+void fit(const ML::cumlHandle &handle,
+         DecisionTree::DecisionTreeRegressor<float> *dt_regressor, float *data,
+         const int ncols, const int nrows, float *labels, unsigned int *rowids,
+         const int n_sampled_rows,
+         DecisionTree::DecisionTreeParams tree_params);
+
+void fit(const ML::cumlHandle &handle,
+         DecisionTree::DecisionTreeRegressor<double> *dt_regressor,
+         double *data, const int ncols, const int nrows, double *labels,
+         unsigned int *rowids, const int n_sampled_rows,
+         DecisionTree::DecisionTreeParams tree_params);
+
+void predict(const ML::cumlHandle &handle,
+             const DecisionTree::DecisionTreeRegressor<float> *dt_regressor,
+             const float *rows, const int n_rows, const int n_cols,
+             float *predictions, bool verbose = false);
+void predict(const ML::cumlHandle &handle,
+             const DecisionTree::DecisionTreeRegressor<double> *dt_regressor,
+             const double *rows, const int n_rows, const int n_cols,
+             double *predictions, bool verbose = false);
+
+}  //End namespace ML