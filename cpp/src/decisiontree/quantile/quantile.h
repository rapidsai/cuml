--- conflicted
+++ resolved
@@ -16,14 +16,6 @@
 
 #pragma once
 #include "../memory.h"
-<<<<<<< HEAD
-template <typename T>
-void preprocess_quantile(
-  const T *data, const unsigned int *rowids, int n_sampled_rows, int ncols,
-  int rowoffset, int nbins, T *h_quantile, T *d_quantile, T *temp_data,
-  std::shared_ptr<MLCommon::deviceAllocator> device_allocator,
-  cudaStream_t stream);
-=======
 
 namespace ML {
 namespace DecisionTree {
@@ -35,5 +27,4 @@
                          std::shared_ptr<TemporaryMemory<T, L>> tempmem);
 
 }  // namespace DecisionTree
-}  // namespace ML
->>>>>>> 510bd22f
+}  // namespace ML