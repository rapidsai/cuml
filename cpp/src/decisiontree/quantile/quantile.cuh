--- conflicted
+++ resolved
@@ -95,14 +95,9 @@
 	int max_ncols = free_mem / (2 * n_sampled_rows * sizeof(T));
 	int batch_cols = (max_ncols > ncols) ? ncols : max_ncols;
 	ASSERT(max_ncols != 0, "Cannot preprocess quantiles due to insufficient device memory.");
-<<<<<<< HEAD
 	*/
   printf("[quantile.cuh] In the preprocess_quantile()\n");
-=======
-  */
-
   ML::PUSH_RANGE("preprocessing quantile @quantile.cuh");
->>>>>>> a3bfb36e
   int batch_cols =
     1;  // Processing one column at a time, for now, until an appropriate getMemInfo function is provided for the deviceAllocator interface.
 
@@ -128,11 +123,8 @@
                                                tempmem->stream, batch_cols + 1);
 
   blocks = raft::ceildiv(batch_cols + 1, threads);
-<<<<<<< HEAD
   printf("[quantile.cuh:%d] blocks: %d, threads:%d\n", __LINE__, blocks, threads);
-=======
   ML::PUSH_RANGE("set_sorting_offset kernel @quantile.cuh");
->>>>>>> a3bfb36e
   set_sorting_offset<<<blocks, threads, 0, tempmem->stream>>>(
     n_sampled_rows, batch_cols, d_offsets->data());
   ML::POP_RANGE();
@@ -164,12 +156,9 @@
   // Allocate temporary storage
   d_temp_storage = new MLCommon::device_buffer<char>(
     tempmem->device_allocator, tempmem->stream, temp_storage_bytes);
-<<<<<<< HEAD
   printf("[quantile.cuh:%d] temp_storage_bytes: %d\n", __LINE__, temp_storage_bytes);
-=======
 
   ML::PUSH_RANGE("iterative quantile computation for each batch");
->>>>>>> a3bfb36e
   // Compute quantiles for cur_batch_cols columns per loop iteration.
   for (int batch = 0; batch < batch_cnt; batch++) {
     int cur_batch_cols = (batch == batch_cnt - 1)
@@ -189,12 +178,8 @@
     ML::PUSH_RANGE("get_all_quantiles kernel @quantile.cuh");
     get_all_quantiles<<<blocks, threads, 0, tempmem->stream>>>(
       d_keys_out->data(), &tempmem->d_quantile->data()[quantile_offset],
-<<<<<<< HEAD
       n_sampled_rows, cur_batch_cols, nbins, batch == 0);
-=======
-      n_sampled_rows, cur_batch_cols, nbins);
     ML::POP_RANGE();
->>>>>>> a3bfb36e
 
     CUDA_CHECK(cudaGetLastError());
     CUDA_CHECK(cudaStreamSynchronize(tempmem->stream));
