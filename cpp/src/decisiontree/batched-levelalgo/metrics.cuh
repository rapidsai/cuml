/*
 * Copyright (c) 2019-2021, NVIDIA CORPORATION.
 *
 * Licensed under the Apache License, Version 2.0 (the "License");
 * you may not use this file except in compliance with the License.
 * You may obtain a copy of the License at
 *
 *     http://www.apache.org/licenses/LICENSE-2.0
 *
 * Unless required by applicable law or agreed to in writing, software
 * distributed under the License is distributed on an "AS IS" BASIS,
 * WITHOUT WARRANTIES OR CONDITIONS OF ANY KIND, either express or implied.
 * See the License for the specific language governing permissions and
 * limitations under the License.
 */

#pragma once

#include <common/grid_sync.cuh>
#include <cub/cub.cuh>
#include <limits>
#include <raft/cuda_utils.cuh>
#include "input.cuh"
#include "split.cuh"

namespace ML {
namespace DT {

struct CountBin {
  int x;
  CountBin(CountBin const&) = default;
  HDI CountBin(int x_) : x(x_) {}
  HDI CountBin() : x(0) {}

  DI static void IncrementHistogram(CountBin* hist, int nbins, int b, int label)
  {
    auto offset = label * nbins + b;
    CountBin::AtomicAdd(hist + offset, {1});
  }
  DI static void AtomicAdd(CountBin* address, CountBin val) { atomicAdd(&address->x, val.x); }
  HDI CountBin& operator+=(const CountBin& b)
  {
    x += b.x;
    return *this;
  }
  HDI CountBin operator+(CountBin b) const
  {
    b += *this;
    return b;
  }
};

struct AggregateBin {
  double label_sum;
  int count;

  AggregateBin(AggregateBin const&) = default;
  HDI AggregateBin() : label_sum(0.0), count(0) {}
  HDI AggregateBin(double label_sum, int count) : label_sum(label_sum), count(count) {}

  DI static void IncrementHistogram(AggregateBin* hist, int nbins, int b, double label)
  {
    AggregateBin::AtomicAdd(hist + b, {label, 1});
  }
  DI static void AtomicAdd(AggregateBin* address, AggregateBin val)
  {
    atomicAdd(&address->label_sum, val.label_sum);
    atomicAdd(&address->count, val.count);
  }
  HDI AggregateBin& operator+=(const AggregateBin& b)
  {
    label_sum += b.label_sum;
    count += b.count;
    return *this;
  }
  HDI AggregateBin operator+(AggregateBin b) const
  {
    b += *this;
    return b;
  }
};

template <typename DataT_, typename LabelT_, typename IdxT_>
class GiniObjectiveFunction {
 public:
  using DataT  = DataT_;
  using LabelT = LabelT_;
  using IdxT   = IdxT_;
  IdxT nclasses;
  IdxT min_samples_leaf;

 public:
  using BinT = CountBin;
  GiniObjectiveFunction(IdxT nclasses, IdxT min_samples_leaf)
    : nclasses(nclasses), min_samples_leaf(min_samples_leaf)
  {
  }

  DI IdxT NumClasses() const { return nclasses; }

  HDI DataT GainPerSplit(BinT* hist, IdxT i, IdxT nbins, IdxT len, IdxT nLeft)
  {
    auto nRight         = len - nLeft;
    constexpr DataT One = DataT(1.0);
    auto invlen         = One / len;
    auto invLeft        = One / nLeft;
    auto invRight       = One / nRight;
    auto gain           = DataT(0.0);

    // if there aren't enough samples in this split, don't bother!
    if (nLeft < min_samples_leaf || nRight < min_samples_leaf)
      return -std::numeric_limits<DataT>::max();

    for (IdxT j = 0; j < nclasses; ++j) {
      int val_i   = 0;
      auto lval_i = hist[nbins * j + i].x;
      auto lval   = DataT(lval_i);
      gain += lval * invLeft * lval * invlen;

      val_i += lval_i;
      auto total_sum = hist[nbins * j + nbins - 1].x;
      auto rval_i    = total_sum - lval_i;
      auto rval      = DataT(rval_i);
      gain += rval * invRight * rval * invlen;

      val_i += rval_i;
      auto val = DataT(val_i) * invlen;
      gain -= val * val;
    }

    return gain;
  }

  DI Split<DataT, IdxT> Gain(BinT* shist, DataT* sbins, IdxT col, IdxT len, IdxT nbins)
  {
    Split<DataT, IdxT> sp;
    for (IdxT i = threadIdx.x; i < nbins; i += blockDim.x) {
      IdxT nLeft = 0;
      for (IdxT j = 0; j < nclasses; ++j) {
        nLeft += shist[nbins * j + i].x;
      }
      sp.update({sbins[i], col, GainPerSplit(shist, i, nbins, len, nLeft), nLeft});
    }
    return sp;
  }
  static DI void SetLeafVector(BinT const* shist, int nclasses, DataT* out)
  {
    // Output probability
    int total = 0;
    for (int i = 0; i < nclasses; i++) {
      total += shist[i].x;
    }
    for (int i = 0; i < nclasses; i++) {
      out[i] = DataT(shist[i].x) / total;
    }
  }
};

template <typename DataT_, typename LabelT_, typename IdxT_>
class EntropyObjectiveFunction {
 public:
  using DataT  = DataT_;
  using LabelT = LabelT_;
  using IdxT   = IdxT_;
  IdxT nclasses;
  IdxT min_samples_leaf;

 public:
  using BinT = CountBin;
  EntropyObjectiveFunction(IdxT nclasses, IdxT min_samples_leaf)
    : nclasses(nclasses), min_samples_leaf(min_samples_leaf)
  {
  }
  DI IdxT NumClasses() const { return nclasses; }

  HDI DataT GainPerSplit(BinT const* hist, IdxT i, IdxT nbins, IdxT len, IdxT nLeft)
  {
    auto nRight{len - nLeft};
    auto gain{DataT(0.0)};
    // if there aren't enough samples in this split, don't bother!
    if (nLeft < min_samples_leaf || nRight < min_samples_leaf) {
      return -std::numeric_limits<DataT>::max();
    } else {
      auto invLeft{DataT(1.0) / nLeft};
      auto invRight{DataT(1.0) / nRight};
      auto invLen{DataT(1.0) / len};
      for (IdxT c = 0; c < nclasses; ++c) {
        int val_i   = 0;
        auto lval_i = hist[nbins * c + i].x;
        if (lval_i != 0) {
          auto lval = DataT(lval_i);
          gain += raft::myLog(lval * invLeft) / raft::myLog(DataT(2)) * lval * invLen;
        }

        val_i += lval_i;
        auto total_sum = hist[nbins * c + nbins - 1].x;
        auto rval_i    = total_sum - lval_i;
        if (rval_i != 0) {
          auto rval = DataT(rval_i);
          gain += raft::myLog(rval * invRight) / raft::myLog(DataT(2)) * rval * invLen;
        }

        val_i += rval_i;
        if (val_i != 0) {
          auto val = DataT(val_i) * invLen;
          gain -= val * raft::myLog(val) / raft::myLog(DataT(2));
        }
      }

      return gain;
    }
  }

  DI Split<DataT, IdxT> Gain(BinT* scdf_labels, DataT* sbins, IdxT col, IdxT len, IdxT nbins)
  {
    Split<DataT, IdxT> sp;
    for (IdxT i = threadIdx.x; i < nbins; i += blockDim.x) {
      IdxT nLeft = 0;
      for (IdxT j = 0; j < nclasses; ++j) {
        nLeft += scdf_labels[nbins * j + i].x;
      }
      sp.update({sbins[i], col, GainPerSplit(scdf_labels, i, nbins, len, nLeft), nLeft});
    }
    return sp;
  }
  static DI void SetLeafVector(BinT const* shist, int nclasses, DataT* out)
  {
    // Output probability
    int total = 0;
    for (int i = 0; i < nclasses; i++) {
      total += shist[i].x;
    }
    for (int i = 0; i < nclasses; i++) {
      out[i] = DataT(shist[i].x) / total;
    }
  }
};

/** @brief The abstract base class for the tweedie family of objective functions:
 * mean-squared-error(p=0), poisson(p=1), gamma(p=2) and inverse gaussian(p=3)
 **/
template <typename DataT_, typename LabelT_, typename IdxT_>
<<<<<<< HEAD
class TweedieObjectiveFunction {
=======
class PoissonObjectiveFunction {
>>>>>>> d0aaafc5
 public:
  using DataT  = DataT_;
  using LabelT = LabelT_;
  using IdxT   = IdxT_;
  using BinT   = AggregateBin;

<<<<<<< HEAD
 protected:
  IdxT min_samples_leaf;

 public:
  HDI TweedieObjectiveFunction(IdxT min_samples_leaf) : min_samples_leaf(min_samples_leaf) {}

  DI IdxT NumClasses() const { return 1; }

  static DI void SetLeafVector(BinT const* shist, int nclasses, DataT* out)
  {
    for (int i = 0; i < nclasses; i++) {
      out[i] = shist[i].label_sum / shist[i].count;
    }
  }
};

template <typename DataT_, typename LabelT_, typename IdxT_>
class MSEObjectiveFunction : public TweedieObjectiveFunction<DataT_, LabelT_, IdxT_> {
 public:
  using DataT  = DataT_;
  using LabelT = LabelT_;
  using IdxT   = IdxT_;
  // using BinT   = typename TweedieObjectiveFunction<DataT_, LabelT_, IdxT_>::BinT;
  using BinT = AggregateBin;

  HDI MSEObjectiveFunction(IdxT nclasses, IdxT min_samples_leaf)
    : TweedieObjectiveFunction<DataT, LabelT, IdxT>{min_samples_leaf}
  {
  }

  HDI DataT GainPerSplit(BinT const* hist, IdxT i, IdxT nbins, IdxT len, IdxT nLeft) const
  {
    auto gain{DataT(0)};
    auto nRight{len - nLeft};
    auto invLen{DataT(1.0) / len};
    // if there aren't enough samples in this split, don't bother!
    if (nLeft < this->min_samples_leaf || nRight < this->min_samples_leaf) {
      return -std::numeric_limits<DataT>::max();
    } else {
      auto label_sum        = hist[nbins - 1].label_sum;
      DataT parent_obj      = -label_sum * label_sum / len;
      DataT left_obj        = -(hist[i].label_sum * hist[i].label_sum) / nLeft;
      DataT right_label_sum = hist[i].label_sum - label_sum;
      DataT right_obj       = -(right_label_sum * right_label_sum) / nRight;
      gain                  = parent_obj - (left_obj + right_obj);
      gain *= invLen;

      return gain;
    }
  }

  DI Split<DataT, IdxT> Gain(
    BinT const* shist, DataT const* sbins, IdxT col, IdxT len, IdxT nbins) const
  {
    Split<DataT, IdxT> sp;
    for (IdxT i = threadIdx.x; i < nbins; i += blockDim.x) {
      auto nLeft = shist[i].count;
      sp.update({sbins[i], col, this->GainPerSplit(shist, i, nbins, len, nLeft), nLeft});
    }
    return sp;
  }
};

template <typename DataT_, typename LabelT_, typename IdxT_>
class PoissonObjectiveFunction : public TweedieObjectiveFunction<DataT_, LabelT_, IdxT_> {
=======
 private:
  IdxT min_samples_leaf;

 public:
  using BinT                 = AggregateBin;
  static constexpr auto eps_ = 10 * std::numeric_limits<DataT>::epsilon();

  HDI PoissonObjectiveFunction(IdxT nclasses, IdxT min_samples_leaf)
    : min_samples_leaf(min_samples_leaf)
  {
  }
  DI IdxT NumClasses() const { return 1; }

  /**
   * @brief compute the poisson impurity reduction (or purity gain) for each split
   *
   * @note This method is used to speed up the search for the best split
   *       by calculating the gain using a proxy poisson half deviance reduction.
   *       It is a proxy quantity such that the split that maximizes this value
   *       also maximizes the impurity improvement. It neglects all constant terms
   *       of the impurity decrease for a given split.
   *       The Gain is the difference in the proxy impurities of the parent and the
   *       weighted sum of impurities of its children.
   */
  HDI DataT GainPerSplit(BinT const* hist, IdxT i, IdxT nbins, IdxT len, IdxT nLeft)
  {
    // get the lens'
    auto nRight = len - nLeft;

    // if there aren't enough samples in this split, don't bother!
    if (nLeft < min_samples_leaf || nRight < min_samples_leaf)
      return -std::numeric_limits<DataT>::max();

    auto label_sum       = hist[nbins - 1].label_sum;
    auto left_label_sum  = (hist[i].label_sum);
    auto right_label_sum = (hist[nbins - 1].label_sum - hist[i].label_sum);

    // label sum cannot be non-positive
    if (label_sum < eps_ || left_label_sum < eps_ || right_label_sum < eps_)
      return -std::numeric_limits<DataT>::max();

    // compute the gain to be
    DataT parent_obj = -label_sum * raft::myLog(label_sum / len);
    DataT left_obj   = -left_label_sum * raft::myLog(left_label_sum / nLeft);
    DataT right_obj  = -right_label_sum * raft::myLog(right_label_sum / nRight);
    auto gain        = parent_obj - (left_obj + right_obj);
    gain             = gain / len;

    return gain;
  }

  DI Split<DataT, IdxT> Gain(BinT const* shist, DataT const* sbins, IdxT col, IdxT len, IdxT nbins)
  {
    Split<DataT, IdxT> sp;
    for (IdxT i = threadIdx.x; i < nbins; i += blockDim.x) {
      auto nLeft = shist[i].count;
      sp.update({sbins[i], col, GainPerSplit(shist, i, nbins, len, nLeft), nLeft});
    }
    return sp;
  }

  static DI void SetLeafVector(BinT const* shist, int nclasses, DataT* out)
  {
    for (int i = 0; i < nclasses; i++) {
      out[i] = shist[i].label_sum / shist[i].count;
    }
  }
};
template <typename DataT_, typename LabelT_, typename IdxT_>
class MSEObjectiveFunction {
>>>>>>> d0aaafc5
 public:
  using DataT  = DataT_;
  using LabelT = LabelT_;
  using IdxT   = IdxT_;
<<<<<<< HEAD
  // using BinT   = typename TweedieObjectiveFunction<DataT_, LabelT_, IdxT_>::BinT;
  using BinT = AggregateBin;

  static constexpr auto eps_ = 10 * std::numeric_limits<DataT>::epsilon();

  HDI PoissonObjectiveFunction(IdxT nclasses, IdxT min_samples_leaf)
    : TweedieObjectiveFunction<DataT, LabelT, IdxT>{min_samples_leaf}
  {
  }

  /**
   * @brief compute the poisson impurity reduction (or purity gain) for each split
   *
   * @note This method is used to speed up the search for the best split
   *       by calculating the gain using a proxy poisson half deviance reduction.
   *       It is a proxy quantity such that the split that maximizes this value
   *       also maximizes the impurity improvement. It neglects all constant terms
   *       of the impurity decrease for a given split.
   *       The Gain is the difference in the proxy impurities of the parent and the
   *       weighted sum of impurities of its children.
   */
  HDI DataT GainPerSplit(BinT const* hist, IdxT i, IdxT nbins, IdxT len, IdxT nLeft) const
  {
    // get the lens'
    auto nRight = len - nLeft;

    // if there aren't enough samples in this split, don't bother!
    if (nLeft < this->min_samples_leaf || nRight < this->min_samples_leaf)
      return -std::numeric_limits<DataT>::max();

    auto label_sum       = hist[nbins - 1].label_sum;
    auto left_label_sum  = (hist[i].label_sum);
    auto right_label_sum = (hist[nbins - 1].label_sum - hist[i].label_sum);

    // label sum cannot be non-positive
    if (label_sum < eps_ || left_label_sum < eps_ || right_label_sum < eps_)
      return -std::numeric_limits<DataT>::max();

    // compute the gain to be
    DataT parent_obj = -label_sum * raft::myLog(label_sum / len);
    DataT left_obj   = -left_label_sum * raft::myLog(left_label_sum / nLeft);
    DataT right_obj  = -right_label_sum * raft::myLog(right_label_sum / nRight);
    auto gain        = parent_obj - (left_obj + right_obj);
    gain             = gain / len;

    return gain;
  }

  DI Split<DataT, IdxT> Gain(
    BinT const* shist, DataT const* sbins, IdxT col, IdxT len, IdxT nbins) const
=======

 private:
  IdxT min_samples_leaf;

 public:
  using BinT = AggregateBin;
  HDI MSEObjectiveFunction(IdxT nclasses, IdxT min_samples_leaf)
    : min_samples_leaf(min_samples_leaf)
  {
  }
  DI IdxT NumClasses() const { return 1; }

  HDI DataT GainPerSplit(BinT const* hist, IdxT i, IdxT nbins, IdxT len, IdxT nLeft)
  {
    auto gain{DataT(0)};
    auto nRight{len - nLeft};
    auto invLen{DataT(1.0) / len};
    // if there aren't enough samples in this split, don't bother!
    if (nLeft < min_samples_leaf || nRight < min_samples_leaf) {
      return -std::numeric_limits<DataT>::max();
    } else {
      auto label_sum        = hist[nbins - 1].label_sum;
      DataT parent_obj      = -label_sum * label_sum / len;
      DataT left_obj        = -(hist[i].label_sum * hist[i].label_sum) / nLeft;
      DataT right_label_sum = hist[i].label_sum - label_sum;
      DataT right_obj       = -(right_label_sum * right_label_sum) / nRight;
      gain                  = parent_obj - (left_obj + right_obj);
      gain *= invLen;

      return gain;
    }
  }

  DI Split<DataT, IdxT> Gain(BinT const* shist, DataT const* sbins, IdxT col, IdxT len, IdxT nbins)
>>>>>>> d0aaafc5
  {
    Split<DataT, IdxT> sp;
    for (IdxT i = threadIdx.x; i < nbins; i += blockDim.x) {
      auto nLeft = shist[i].count;
<<<<<<< HEAD
      sp.update({sbins[i], col, this->GainPerSplit(shist, i, nbins, len, nLeft), nLeft});
=======
      sp.update({sbins[i], col, GainPerSplit(shist, i, nbins, len, nLeft), nLeft});
>>>>>>> d0aaafc5
    }
    return sp;
  }
};

template <typename DataT_, typename LabelT_, typename IdxT_>
class GammaObjectiveFunction : public TweedieObjectiveFunction<DataT_, LabelT_, IdxT_> {
 public:
  using DataT                = DataT_;
  using LabelT               = LabelT_;
  using IdxT                 = IdxT_;
  using BinT                 = AggregateBin;
  static constexpr auto eps_ = 10 * std::numeric_limits<DataT>::epsilon();

<<<<<<< HEAD
  HDI GammaObjectiveFunction(IdxT nclasses, IdxT min_samples_leaf)
    : TweedieObjectiveFunction<DataT, LabelT, IdxT>{min_samples_leaf}
=======
  static DI void SetLeafVector(BinT const* shist, int nclasses, DataT* out)
>>>>>>> d0aaafc5
  {
  }

  HDI DataT GainPerSplit(BinT const* hist, IdxT i, IdxT nbins, IdxT len, IdxT nLeft) const
  {
    // get the lens'
    IdxT nRight = len - nLeft;

    // if there aren't enough samples in this split, don't bother!
    if (nLeft < this->min_samples_leaf || nRight < this->min_samples_leaf)
      return -std::numeric_limits<DataT>::max();

    DataT label_sum       = hist[nbins - 1].label_sum;
    DataT left_label_sum  = (hist[i].label_sum);
    DataT right_label_sum = (hist[nbins - 1].label_sum - hist[i].label_sum);

    // label sum cannot be non-positive
    if (label_sum < eps_ || left_label_sum < eps_ || right_label_sum < eps_)
      return -std::numeric_limits<DataT>::max();

    // compute the gain to be
    DataT parent_obj = raft::myLog(label_sum / len);
    DataT left_obj   = (DataT(nLeft) / DataT(len)) * raft::myLog(left_label_sum / nLeft);
    DataT right_obj  = (DataT(nRight) / DataT(len)) * raft::myLog(right_label_sum / nRight);
    DataT gain       = parent_obj - (left_obj + right_obj);
    // gain             = gain / DataT(len);

    return gain;
  }

  DI Split<DataT, IdxT> Gain(
    BinT const* shist, DataT const* sbins, IdxT col, IdxT len, IdxT nbins) const
  {
    Split<DataT, IdxT> sp;
    for (IdxT i = threadIdx.x; i < nbins; i += blockDim.x) {
      auto nLeft = shist[i].count;
      sp.update({sbins[i], col, this->GainPerSplit(shist, i, nbins, len, nLeft), nLeft});
    }
    return sp;
  }
};

template <typename DataT_, typename LabelT_, typename IdxT_>
class InverseGaussianObjectiveFunction : public TweedieObjectiveFunction<DataT_, LabelT_, IdxT_> {
 public:
  using DataT                = DataT_;
  using LabelT               = LabelT_;
  using IdxT                 = IdxT_;
  using BinT                 = AggregateBin;
  static constexpr auto eps_ = 10 * std::numeric_limits<DataT>::epsilon();

  HDI InverseGaussianObjectiveFunction(IdxT nclasses, IdxT min_samples_leaf)
    : TweedieObjectiveFunction<DataT, LabelT, IdxT>{min_samples_leaf}
  {
  }

  HDI DataT GainPerSplit(BinT const* hist, IdxT i, IdxT nbins, IdxT len, IdxT nLeft) const
  {
    // get the lens'
    auto nRight = len - nLeft;

    // if there aren't enough samples in this split, don't bother!
    if (nLeft < this->min_samples_leaf || nRight < this->min_samples_leaf)
      return -std::numeric_limits<DataT>::max();

    auto label_sum       = hist[nbins - 1].label_sum;
    auto left_label_sum  = (hist[i].label_sum);
    auto right_label_sum = (hist[nbins - 1].label_sum - hist[i].label_sum);

    // label sum cannot be non-positive
    if (label_sum < eps_ || left_label_sum < eps_ || right_label_sum < eps_)
      return -std::numeric_limits<DataT>::max();

    // compute the gain to be
    DataT parent_obj = -DataT(len) * DataT(len) / label_sum;
    DataT left_obj   = -DataT(nLeft) * DataT(nLeft) / left_label_sum;
    DataT right_obj  = -DataT(nRight) * DataT(nRight) / right_label_sum;
    auto gain        = parent_obj - (left_obj + right_obj);
    gain             = gain / len;

    return gain;
  }

  DI Split<DataT, IdxT> Gain(
    BinT const* shist, DataT const* sbins, IdxT col, IdxT len, IdxT nbins) const
  {
    Split<DataT, IdxT> sp;
    for (IdxT i = threadIdx.x; i < nbins; i += blockDim.x) {
      auto nLeft = shist[i].count;
      sp.update({sbins[i], col, this->GainPerSplit(shist, i, nbins, len, nLeft), nLeft});
    }
    return sp;
  }
};
}  // end namespace DT
}  // end namespace ML<|MERGE_RESOLUTION|>--- conflicted
+++ resolved
@@ -236,22 +236,17 @@
   }
 };
 
-/** @brief The abstract base class for the tweedie family of objective functions:
+/** @brief The base class for the tweedie family of objective functions:
  * mean-squared-error(p=0), poisson(p=1), gamma(p=2) and inverse gaussian(p=3)
  **/
 template <typename DataT_, typename LabelT_, typename IdxT_>
-<<<<<<< HEAD
 class TweedieObjectiveFunction {
-=======
-class PoissonObjectiveFunction {
->>>>>>> d0aaafc5
  public:
   using DataT  = DataT_;
   using LabelT = LabelT_;
   using IdxT   = IdxT_;
   using BinT   = AggregateBin;
 
-<<<<<<< HEAD
  protected:
   IdxT min_samples_leaf;
 
@@ -317,83 +312,10 @@
 
 template <typename DataT_, typename LabelT_, typename IdxT_>
 class PoissonObjectiveFunction : public TweedieObjectiveFunction<DataT_, LabelT_, IdxT_> {
-=======
- private:
-  IdxT min_samples_leaf;
-
- public:
-  using BinT                 = AggregateBin;
-  static constexpr auto eps_ = 10 * std::numeric_limits<DataT>::epsilon();
-
-  HDI PoissonObjectiveFunction(IdxT nclasses, IdxT min_samples_leaf)
-    : min_samples_leaf(min_samples_leaf)
-  {
-  }
-  DI IdxT NumClasses() const { return 1; }
-
-  /**
-   * @brief compute the poisson impurity reduction (or purity gain) for each split
-   *
-   * @note This method is used to speed up the search for the best split
-   *       by calculating the gain using a proxy poisson half deviance reduction.
-   *       It is a proxy quantity such that the split that maximizes this value
-   *       also maximizes the impurity improvement. It neglects all constant terms
-   *       of the impurity decrease for a given split.
-   *       The Gain is the difference in the proxy impurities of the parent and the
-   *       weighted sum of impurities of its children.
-   */
-  HDI DataT GainPerSplit(BinT const* hist, IdxT i, IdxT nbins, IdxT len, IdxT nLeft)
-  {
-    // get the lens'
-    auto nRight = len - nLeft;
-
-    // if there aren't enough samples in this split, don't bother!
-    if (nLeft < min_samples_leaf || nRight < min_samples_leaf)
-      return -std::numeric_limits<DataT>::max();
-
-    auto label_sum       = hist[nbins - 1].label_sum;
-    auto left_label_sum  = (hist[i].label_sum);
-    auto right_label_sum = (hist[nbins - 1].label_sum - hist[i].label_sum);
-
-    // label sum cannot be non-positive
-    if (label_sum < eps_ || left_label_sum < eps_ || right_label_sum < eps_)
-      return -std::numeric_limits<DataT>::max();
-
-    // compute the gain to be
-    DataT parent_obj = -label_sum * raft::myLog(label_sum / len);
-    DataT left_obj   = -left_label_sum * raft::myLog(left_label_sum / nLeft);
-    DataT right_obj  = -right_label_sum * raft::myLog(right_label_sum / nRight);
-    auto gain        = parent_obj - (left_obj + right_obj);
-    gain             = gain / len;
-
-    return gain;
-  }
-
-  DI Split<DataT, IdxT> Gain(BinT const* shist, DataT const* sbins, IdxT col, IdxT len, IdxT nbins)
-  {
-    Split<DataT, IdxT> sp;
-    for (IdxT i = threadIdx.x; i < nbins; i += blockDim.x) {
-      auto nLeft = shist[i].count;
-      sp.update({sbins[i], col, GainPerSplit(shist, i, nbins, len, nLeft), nLeft});
-    }
-    return sp;
-  }
-
-  static DI void SetLeafVector(BinT const* shist, int nclasses, DataT* out)
-  {
-    for (int i = 0; i < nclasses; i++) {
-      out[i] = shist[i].label_sum / shist[i].count;
-    }
-  }
-};
-template <typename DataT_, typename LabelT_, typename IdxT_>
-class MSEObjectiveFunction {
->>>>>>> d0aaafc5
  public:
   using DataT  = DataT_;
   using LabelT = LabelT_;
   using IdxT   = IdxT_;
-<<<<<<< HEAD
   // using BinT   = typename TweedieObjectiveFunction<DataT_, LabelT_, IdxT_>::BinT;
   using BinT = AggregateBin;
 
@@ -444,51 +366,11 @@
 
   DI Split<DataT, IdxT> Gain(
     BinT const* shist, DataT const* sbins, IdxT col, IdxT len, IdxT nbins) const
-=======
-
- private:
-  IdxT min_samples_leaf;
-
- public:
-  using BinT = AggregateBin;
-  HDI MSEObjectiveFunction(IdxT nclasses, IdxT min_samples_leaf)
-    : min_samples_leaf(min_samples_leaf)
-  {
-  }
-  DI IdxT NumClasses() const { return 1; }
-
-  HDI DataT GainPerSplit(BinT const* hist, IdxT i, IdxT nbins, IdxT len, IdxT nLeft)
-  {
-    auto gain{DataT(0)};
-    auto nRight{len - nLeft};
-    auto invLen{DataT(1.0) / len};
-    // if there aren't enough samples in this split, don't bother!
-    if (nLeft < min_samples_leaf || nRight < min_samples_leaf) {
-      return -std::numeric_limits<DataT>::max();
-    } else {
-      auto label_sum        = hist[nbins - 1].label_sum;
-      DataT parent_obj      = -label_sum * label_sum / len;
-      DataT left_obj        = -(hist[i].label_sum * hist[i].label_sum) / nLeft;
-      DataT right_label_sum = hist[i].label_sum - label_sum;
-      DataT right_obj       = -(right_label_sum * right_label_sum) / nRight;
-      gain                  = parent_obj - (left_obj + right_obj);
-      gain *= invLen;
-
-      return gain;
-    }
-  }
-
-  DI Split<DataT, IdxT> Gain(BinT const* shist, DataT const* sbins, IdxT col, IdxT len, IdxT nbins)
->>>>>>> d0aaafc5
   {
     Split<DataT, IdxT> sp;
     for (IdxT i = threadIdx.x; i < nbins; i += blockDim.x) {
       auto nLeft = shist[i].count;
-<<<<<<< HEAD
       sp.update({sbins[i], col, this->GainPerSplit(shist, i, nbins, len, nLeft), nLeft});
-=======
-      sp.update({sbins[i], col, GainPerSplit(shist, i, nbins, len, nLeft), nLeft});
->>>>>>> d0aaafc5
     }
     return sp;
   }
@@ -503,20 +385,13 @@
   using BinT                 = AggregateBin;
   static constexpr auto eps_ = 10 * std::numeric_limits<DataT>::epsilon();
 
-<<<<<<< HEAD
   HDI GammaObjectiveFunction(IdxT nclasses, IdxT min_samples_leaf)
     : TweedieObjectiveFunction<DataT, LabelT, IdxT>{min_samples_leaf}
-=======
-  static DI void SetLeafVector(BinT const* shist, int nclasses, DataT* out)
->>>>>>> d0aaafc5
   {
   }
 
   HDI DataT GainPerSplit(BinT const* hist, IdxT i, IdxT nbins, IdxT len, IdxT nLeft) const
   {
-    // get the lens'
-    IdxT nRight = len - nLeft;
-
     // if there aren't enough samples in this split, don't bother!
     if (nLeft < this->min_samples_leaf || nRight < this->min_samples_leaf)
       return -std::numeric_limits<DataT>::max();
