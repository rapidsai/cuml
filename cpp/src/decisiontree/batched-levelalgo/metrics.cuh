/*
 * Copyright (c) 2019-2021, NVIDIA CORPORATION.
 *
 * Licensed under the Apache License, Version 2.0 (the "License");
 * you may not use this file except in compliance with the License.
 * You may obtain a copy of the License at
 *
 *     http://www.apache.org/licenses/LICENSE-2.0
 *
 * Unless required by applicable law or agreed to in writing, software
 * distributed under the License is distributed on an "AS IS" BASIS,
 * WITHOUT WARRANTIES OR CONDITIONS OF ANY KIND, either express or implied.
 * See the License for the specific language governing permissions and
 * limitations under the License.
 */

#pragma once

#include <common/grid_sync.cuh>
#include <cub/cub.cuh>
#include <limits>
#include <raft/cuda_utils.cuh>
#include "input.cuh"
#include "node.cuh"
#include "split.cuh"

namespace ML {
<<<<<<< HEAD
namespace DT {
=======
namespace DecisionTree {
>>>>>>> ac374654

struct IntBin {
  int x;

  DI static void IncrementHistogram(IntBin* hist, int nbins, int b, int label) {
    auto offset = label * nbins + b;
    IntBin::AtomicAdd(hist + offset, {1});
  }
  DI static void AtomicAdd(IntBin* address, IntBin val) {
    atomicAdd(&address->x, val.x);
  }
  DI IntBin& operator+=(const IntBin& b) {
    x += b.x;
    return *this;
  }
  DI IntBin operator+(IntBin b) const {
    b += *this;
    return b;
  }
};

template <typename DataT_, typename LabelT_, typename IdxT_>
class GiniObjectiveFunction {
 public:
  using DataT = DataT_;
  using LabelT = LabelT_;
  using IdxT = IdxT_;
  IdxT nclasses;
  DataT min_impurity_decrease;
  IdxT min_samples_leaf;

 public:
  using BinT = IntBin;
  GiniObjectiveFunction(IdxT nclasses, DataT min_impurity_decrease,
                        IdxT min_samples_leaf)
    : nclasses(nclasses),
      min_impurity_decrease(min_impurity_decrease),
      min_samples_leaf(min_samples_leaf) {}

  DI IdxT NumClasses() const { return nclasses; }
  DI Split<DataT, IdxT> Gain(BinT* scdf_labels, DataT* sbins, IdxT col,
                             IdxT len, IdxT nbins) {
    Split<DataT, IdxT> sp;
    constexpr DataT One = DataT(1.0);
    DataT invlen = One / len;
    for (IdxT i = threadIdx.x; i < nbins; i += blockDim.x) {
      int nLeft = 0;
      for (IdxT j = 0; j < nclasses; ++j) {
        nLeft += scdf_labels[nbins * j + i].x;
<<<<<<< HEAD
      }
      auto nRight = len - nLeft;
      auto gain = DataT(0.0);
      // if there aren't enough samples in this split, don't bother!
      if (nLeft < min_samples_leaf || nRight < min_samples_leaf) {
        gain = -std::numeric_limits<DataT>::max();
      } else {
        auto invLeft = One / nLeft;
        auto invRight = One / nRight;
        for (IdxT j = 0; j < nclasses; ++j) {
          int val_i = 0;
          auto lval_i = scdf_labels[nbins * j + i].x;
          auto lval = DataT(lval_i);
          gain += lval * invLeft * lval * invlen;

          val_i += lval_i;
          auto total_sum = scdf_labels[nbins * j + nbins - 1].x;
          auto rval_i = total_sum - lval_i;
          auto rval = DataT(rval_i);
          gain += rval * invRight * rval * invlen;

          val_i += rval_i;
          auto val = DataT(val_i) * invlen;
          gain -= val * val;
        }
      }
      // if the gain is not "enough", don't bother!
      if (gain <= min_impurity_decrease) {
        gain = -std::numeric_limits<DataT>::max();
      }
=======
      }
      auto nRight = len - nLeft;
      auto gain = DataT(0.0);
      // if there aren't enough samples in this split, don't bother!
      if (nLeft < min_samples_leaf || nRight < min_samples_leaf) {
        gain = -std::numeric_limits<DataT>::max();
      } else {
        auto invLeft = One / nLeft;
        auto invRight = One / nRight;
        for (IdxT j = 0; j < nclasses; ++j) {
          int val_i = 0;
          auto lval_i = scdf_labels[nbins * j + i].x;
          auto lval = DataT(lval_i);
          gain += lval * invLeft * lval * invlen;

          val_i += lval_i;
          auto total_sum = scdf_labels[nbins * j + nbins - 1].x;
          auto rval_i = total_sum - lval_i;
          auto rval = DataT(rval_i);
          gain += rval * invRight * rval * invlen;

          val_i += rval_i;
          auto val = DataT(val_i) * invlen;
          gain -= val * val;
        }
      }
      // if the gain is not "enough", don't bother!
      if (gain <= min_impurity_decrease) {
        gain = -std::numeric_limits<DataT>::max();
      }
>>>>>>> ac374654
      sp.update({sbins[i], col, gain, nLeft});
    }
    return sp;
  }
  static DI LabelT LeafPrediction(BinT* shist, int nclasses) {
    int class_idx = 0;
    int count = 0;
    for (int i = 0; i < nclasses; i++) {
      auto current_count = shist[i].x;
      if (current_count > count) {
        class_idx = i;
        count = current_count;
      }
    }
    return class_idx;
  }
};

template <typename DataT_, typename LabelT_, typename IdxT_>
class EntropyObjectiveFunction {
 public:
  using DataT = DataT_;
  using LabelT = LabelT_;
  using IdxT = IdxT_;
  IdxT nclasses;
  DataT min_impurity_decrease;
  IdxT min_samples_leaf;

 public:
  using BinT = IntBin;
  EntropyObjectiveFunction(IdxT nclasses, DataT min_impurity_decrease,
                           IdxT min_samples_leaf)
    : nclasses(nclasses),
      min_impurity_decrease(min_impurity_decrease),
      min_samples_leaf(min_samples_leaf) {}
  DI IdxT NumClasses() const { return nclasses; }
  DI Split<DataT, IdxT> Gain(BinT* scdf_labels, DataT* sbins, IdxT col,
                             IdxT len, IdxT nbins) {
    Split<DataT, IdxT> sp;
    constexpr DataT One = DataT(1.0);
    DataT invlen = One / len;
    for (IdxT i = threadIdx.x; i < nbins; i += blockDim.x) {
      int nLeft = 0;
      for (IdxT j = 0; j < nclasses; ++j) {
        nLeft += scdf_labels[nbins * j + i].x;
      }
      auto nRight = len - nLeft;
      auto gain = DataT(0.0);
      // if there aren't enough samples in this split, don't bother!
      if (nLeft < min_samples_leaf || nRight < min_samples_leaf) {
        gain = -std::numeric_limits<DataT>::max();
      } else {
        auto invLeft = One / nLeft;
        auto invRight = One / nRight;
        for (IdxT j = 0; j < nclasses; ++j) {
          int val_i = 0;
          auto lval_i = scdf_labels[nbins * j + i].x;
          if (lval_i != 0) {
            auto lval = DataT(lval_i);
            gain += raft::myLog(lval * invLeft) / raft::myLog(DataT(2)) * lval *
                    invlen;
          }

          val_i += lval_i;
          auto total_sum = scdf_labels[nbins * j + nbins - 1].x;
          auto rval_i = total_sum - lval_i;
          if (rval_i != 0) {
            auto rval = DataT(rval_i);
            gain += raft::myLog(rval * invRight) / raft::myLog(DataT(2)) *
                    rval * invlen;
          }

          val_i += rval_i;
          if (val_i != 0) {
            auto val = DataT(val_i) * invlen;
            gain -= val * raft::myLog(val) / raft::myLog(DataT(2));
          }
        }
      }
      // if the gain is not "enough", don't bother!
      if (gain <= min_impurity_decrease) {
        gain = -std::numeric_limits<DataT>::max();
      }
      sp.update({sbins[i], col, gain, nLeft});
    }
    return sp;
<<<<<<< HEAD
  }
  static DI LabelT LeafPrediction(BinT* shist, int nclasses) {
    // Same as Gini
    return GiniObjectiveFunction<DataT, LabelT, IdxT>::LeafPrediction(shist,
                                                                      nclasses);
  }
=======
  }
  static DI LabelT LeafPrediction(BinT* shist, int nclasses) {
    // Same as Gini
    return GiniObjectiveFunction<DataT, LabelT, IdxT>::LeafPrediction(shist,
                                                                      nclasses);
  }
>>>>>>> ac374654
};

template <typename DataT_, typename LabelT_, typename IdxT_>
class MSEObjectiveFunction {
 public:
  using DataT = DataT_;
  using LabelT = LabelT_;
  using IdxT = IdxT_;

 private:
  DataT min_impurity_decrease;
  IdxT min_samples_leaf;

 public:
  struct MSEBin {
    double label_sum;
    int count;

    DI static void IncrementHistogram(MSEBin* hist, int nbins, int b,
                                      double label) {
      MSEBin::AtomicAdd(hist + b, {label, 1});
    }
    DI static void AtomicAdd(MSEBin* address, MSEBin val) {
      atomicAdd(&address->label_sum, val.label_sum);
      atomicAdd(&address->count, val.count);
<<<<<<< HEAD
    }
    DI MSEBin& operator+=(const MSEBin& b) {
      label_sum += b.label_sum;
      count += b.count;
      return *this;
    }
    DI MSEBin operator+(MSEBin b) const {
      b += *this;
      return b;
    }
=======
    }
    DI MSEBin& operator+=(const MSEBin& b) {
      label_sum += b.label_sum;
      count += b.count;
      return *this;
    }
    DI MSEBin operator+(MSEBin b) const {
      b += *this;
      return b;
    }
>>>>>>> ac374654
  };
  using BinT = MSEBin;
  HDI MSEObjectiveFunction(IdxT nclasses, DataT min_impurity_decrease,
                           IdxT min_samples_leaf)
    : min_impurity_decrease(min_impurity_decrease),
      min_samples_leaf(min_samples_leaf) {}
  DI IdxT NumClasses() const { return 1; }
  DI Split<DataT, IdxT> Gain(BinT* shist, DataT* sbins, IdxT col, IdxT len,
                             IdxT nbins) {
    Split<DataT, IdxT> sp;
    auto invlen = DataT(1.0) / len;
    for (IdxT i = threadIdx.x; i < nbins; i += blockDim.x) {
      auto nLeft = shist[i].count;
      auto nRight = len - nLeft;
      DataT gain;
      // if there aren't enough samples in this split, don't bother!
      if (nLeft < min_samples_leaf || nRight < min_samples_leaf) {
        gain = -std::numeric_limits<DataT>::max();
      } else {
        auto label_sum = shist[nbins - 1].label_sum;
        DataT parent_obj = -label_sum * label_sum / len;
        DataT left_obj = -(shist[i].label_sum * shist[i].label_sum) / nLeft;
        DataT right_label_sum = shist[i].label_sum - label_sum;
        DataT right_obj = -(right_label_sum * right_label_sum) / nRight;
        gain = parent_obj - (left_obj + right_obj);
        gain *= invlen;
      }
      // if the gain is not "enough", don't bother!
      if (gain <= min_impurity_decrease) {
        gain = -std::numeric_limits<DataT>::max();
      }
      sp.update({sbins[i], col, gain, nLeft});
    }
    return sp;
  }
<<<<<<< HEAD
=======

  static DI LabelT LeafPrediction(BinT* shist, int nclasses) {
    return shist[0].label_sum / shist[0].count;
  }
};
>>>>>>> ac374654

  static DI LabelT LeafPrediction(BinT* shist, int nclasses) {
    return shist[0].label_sum / shist[0].count;
  }
};

}  // namespace DT
}  // namespace ML<|MERGE_RESOLUTION|>--- conflicted
+++ resolved
@@ -25,11 +25,7 @@
 #include "split.cuh"
 
 namespace ML {
-<<<<<<< HEAD
 namespace DT {
-=======
-namespace DecisionTree {
->>>>>>> ac374654
 
 struct IntBin {
   int x;
@@ -79,7 +75,6 @@
       int nLeft = 0;
       for (IdxT j = 0; j < nclasses; ++j) {
         nLeft += scdf_labels[nbins * j + i].x;
-<<<<<<< HEAD
       }
       auto nRight = len - nLeft;
       auto gain = DataT(0.0);
@@ -110,38 +105,6 @@
       if (gain <= min_impurity_decrease) {
         gain = -std::numeric_limits<DataT>::max();
       }
-=======
-      }
-      auto nRight = len - nLeft;
-      auto gain = DataT(0.0);
-      // if there aren't enough samples in this split, don't bother!
-      if (nLeft < min_samples_leaf || nRight < min_samples_leaf) {
-        gain = -std::numeric_limits<DataT>::max();
-      } else {
-        auto invLeft = One / nLeft;
-        auto invRight = One / nRight;
-        for (IdxT j = 0; j < nclasses; ++j) {
-          int val_i = 0;
-          auto lval_i = scdf_labels[nbins * j + i].x;
-          auto lval = DataT(lval_i);
-          gain += lval * invLeft * lval * invlen;
-
-          val_i += lval_i;
-          auto total_sum = scdf_labels[nbins * j + nbins - 1].x;
-          auto rval_i = total_sum - lval_i;
-          auto rval = DataT(rval_i);
-          gain += rval * invRight * rval * invlen;
-
-          val_i += rval_i;
-          auto val = DataT(val_i) * invlen;
-          gain -= val * val;
-        }
-      }
-      // if the gain is not "enough", don't bother!
-      if (gain <= min_impurity_decrease) {
-        gain = -std::numeric_limits<DataT>::max();
-      }
->>>>>>> ac374654
       sp.update({sbins[i], col, gain, nLeft});
     }
     return sp;
@@ -228,21 +191,12 @@
       sp.update({sbins[i], col, gain, nLeft});
     }
     return sp;
-<<<<<<< HEAD
   }
   static DI LabelT LeafPrediction(BinT* shist, int nclasses) {
     // Same as Gini
     return GiniObjectiveFunction<DataT, LabelT, IdxT>::LeafPrediction(shist,
                                                                       nclasses);
   }
-=======
-  }
-  static DI LabelT LeafPrediction(BinT* shist, int nclasses) {
-    // Same as Gini
-    return GiniObjectiveFunction<DataT, LabelT, IdxT>::LeafPrediction(shist,
-                                                                      nclasses);
-  }
->>>>>>> ac374654
 };
 
 template <typename DataT_, typename LabelT_, typename IdxT_>
@@ -268,31 +222,6 @@
     DI static void AtomicAdd(MSEBin* address, MSEBin val) {
       atomicAdd(&address->label_sum, val.label_sum);
       atomicAdd(&address->count, val.count);
-<<<<<<< HEAD
-    }
-    DI MSEBin& operator+=(const MSEBin& b) {
-      label_sum += b.label_sum;
-      count += b.count;
-      return *this;
-    }
-    DI MSEBin operator+(MSEBin b) const {
-      b += *this;
-      return b;
-    }
-=======
-    }
-    DI MSEBin& operator+=(const MSEBin& b) {
-      label_sum += b.label_sum;
-      count += b.count;
-      return *this;
-    }
-    DI MSEBin operator+(MSEBin b) const {
-      b += *this;
-      return b;
-    }
->>>>>>> ac374654
-  };
-  using BinT = MSEBin;
   HDI MSEObjectiveFunction(IdxT nclasses, DataT min_impurity_decrease,
                            IdxT min_samples_leaf)
     : min_impurity_decrease(min_impurity_decrease),
@@ -303,7 +232,6 @@
     Split<DataT, IdxT> sp;
     auto invlen = DataT(1.0) / len;
     for (IdxT i = threadIdx.x; i < nbins; i += blockDim.x) {
-      auto nLeft = shist[i].count;
       auto nRight = len - nLeft;
       DataT gain;
       // if there aren't enough samples in this split, don't bother!
@@ -326,14 +254,11 @@
     }
     return sp;
   }
-<<<<<<< HEAD
-=======
 
   static DI LabelT LeafPrediction(BinT* shist, int nclasses) {
     return shist[0].label_sum / shist[0].count;
   }
 };
->>>>>>> ac374654
 
   static DI LabelT LeafPrediction(BinT* shist, int nclasses) {
     return shist[0].label_sum / shist[0].count;
