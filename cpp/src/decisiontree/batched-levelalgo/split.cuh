--- conflicted
+++ resolved
@@ -75,11 +75,7 @@
    */
   DI void update(const SplitT& other) {
     if (other.best_metric_val == best_metric_val) {
-<<<<<<< HEAD
-      if(other.colid < colid) *this = other;
-=======
       if (other.colid < colid) *this = other;
->>>>>>> 1838ff25
     } else if (other.best_metric_val > best_metric_val) {
       *this = other;
     }
