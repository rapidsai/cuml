/*
 * Copyright (c) 2019-2022, NVIDIA CORPORATION.
 *
 * Licensed under the Apache License, Version 2.0 (the "License");
 * you may not use this file except in compliance with the License.
 * You may obtain a copy of the License at
 *
 *     http://www.apache.org/licenses/LICENSE-2.0
 *
 * Unless required by applicable law or agreed to in writing, software
 * distributed under the License is distributed on an "AS IS" BASIS,
 * WITHOUT WARRANTIES OR CONDITIONS OF ANY KIND, either express or implied.
 * See the License for the specific language governing permissions and
 * limitations under the License.
 */
#pragma once

#include <cstdio>

#include <common/grid_sync.cuh>
#include <cub/cub.cuh>
#include <raft/cuda_utils.cuh>
#include <thrust/binary_search.h>

#include "builder_kernels.cuh"

namespace ML {
namespace DT {

static constexpr int TPB_DEFAULT = 128;

/**
 * @brief Partition the samples to left/right nodes based on the best split
 * @return the position of the left child node in the nodes list. However, this
 *         value is valid only for threadIdx.x == 0.
 * @note this should be called by only one block from all participating blocks
 *       'smem' should be atleast of size `sizeof(IdxT) * TPB * 2`
 */
template <typename DataT, typename LabelT, typename IdxT, int TPB>
DI void partitionSamples(const Dataset<DataT, LabelT, IdxT>& dataset,
                         const Split<DataT, IdxT>& split,
                         const NodeWorkItem& work_item,
                         char* smem)
{
  typedef cub::BlockScan<int, TPB> BlockScanT;
  __shared__ typename BlockScanT::TempStorage temp1, temp2;
  volatile auto* row_ids = reinterpret_cast<volatile IdxT*>(dataset.row_ids);
  // for compaction
  size_t smemSize  = sizeof(IdxT) * TPB;
  auto* lcomp      = reinterpret_cast<IdxT*>(smem);
  auto* rcomp      = reinterpret_cast<IdxT*>(smem + smemSize);
  auto range_start = work_item.instances.begin;
  auto range_len   = work_item.instances.count;
  auto* col        = dataset.data + split.colid * std::size_t(dataset.M);
  auto loffset = range_start, part = loffset + split.nLeft, roffset = part;
  auto end  = range_start + range_len;
  int lflag = 0, rflag = 0, llen = 0, rlen = 0, minlen = 0;
  auto tid = threadIdx.x;
  while (loffset < part && roffset < end) {
    // find the samples in the left that belong to right and vice-versa
    auto loff = loffset + tid, roff = roffset + tid;
    if (llen == minlen) lflag = loff < part ? col[row_ids[loff]] > split.quesval : 0;
    if (rlen == minlen) rflag = roff < end ? col[row_ids[roff]] <= split.quesval : 0;
    // scan to compute the locations for each 'misfit' in the two partitions
    int lidx, ridx;
    BlockScanT(temp1).ExclusiveSum(lflag, lidx, llen);
    BlockScanT(temp2).ExclusiveSum(rflag, ridx, rlen);
    __syncthreads();
    minlen = llen < rlen ? llen : rlen;
    // compaction to figure out the right locations to swap
    if (lflag) lcomp[lidx] = loff;
    if (rflag) rcomp[ridx] = roff;
    __syncthreads();
    // reset the appropriate flags for the longer of the two
    if (lidx < minlen) lflag = 0;
    if (ridx < minlen) rflag = 0;
    if (llen == minlen) loffset += TPB;
    if (rlen == minlen) roffset += TPB;
    // swap the 'misfit's
    if (tid < minlen) {
      auto a              = row_ids[lcomp[tid]];
      auto b              = row_ids[rcomp[tid]];
      row_ids[lcomp[tid]] = b;
      row_ids[rcomp[tid]] = a;
    }
  }
}
template <typename DataT, typename LabelT, typename IdxT, int TPB>
__global__ void nodeSplitKernel(const IdxT max_depth,
                                const IdxT min_samples_leaf,
                                const IdxT min_samples_split,
                                const IdxT max_leaves,
                                const DataT min_impurity_decrease,
                                const Dataset<DataT, LabelT, IdxT> dataset,
                                const NodeWorkItem* work_items,
                                const Split<DataT, IdxT>* splits)
{
  extern __shared__ char smem[];
  const auto work_item = work_items[blockIdx.x];
  const auto split     = splits[blockIdx.x];
  if (SplitNotValid(
        split, min_impurity_decrease, min_samples_leaf, IdxT(work_item.instances.count))) {
    return;
  }
  partitionSamples<DataT, LabelT, IdxT, TPB>(dataset, split, work_item, (char*)smem);
}

template <typename DatasetT, typename NodeT, typename ObjectiveT, typename DataT>
__global__ void leafKernel(ObjectiveT objective,
                           DatasetT dataset,
                           const NodeT* tree,
                           const InstanceRange* instance_ranges,
                           DataT* leaves)
{
  using BinT = typename ObjectiveT::BinT;
  extern __shared__ char shared_memory[];
  auto histogram = reinterpret_cast<BinT*>(shared_memory);
  auto node_id   = blockIdx.x;
  auto& node     = tree[node_id];
  auto range     = instance_ranges[node_id];
  if (!node.IsLeaf()) return;
  auto tid = threadIdx.x;
  for (int i = tid; i < dataset.num_outputs; i += blockDim.x) {
    histogram[i] = BinT();
  }
  __syncthreads();
  for (auto i = range.begin + tid; i < range.begin + range.count; i += blockDim.x) {
    auto label = dataset.labels[dataset.row_ids[i]];
    BinT::IncrementHistogram(histogram, 1, 0, label);
  }
  __syncthreads();
  if (tid == 0) {
    ObjectiveT::SetLeafVector(
      histogram, dataset.num_outputs, leaves + dataset.num_outputs * node_id);
  }
}

/* Returns 'dataset' rounded up to a correctly-aligned pointer of type OutT* */
template <typename OutT, typename InT>
__device__ OutT* alignPointer(InT dataset)
{
  return reinterpret_cast<OutT*>(raft::alignTo(reinterpret_cast<size_t>(dataset), sizeof(OutT)));
}

/**
 * @brief For a given values of (treeid, nodeid, seed), this function generates
 *        a unique permutation of [0, N - 1] values and returns 'k'th entry in
 *        from the permutation.
 * @return The 'k'th value from the permutation
 * @note This function does not allocated any temporary buffer, all the
 *       necessary values are recomputed.
 */
template <typename IdxT>
DI IdxT select(IdxT k, IdxT treeid, uint32_t nodeid, uint64_t seed, IdxT N)
{
  __shared__ int blksum;
  uint32_t pivot_hash;
  int cnt = 0;

  if (threadIdx.x == 0) { blksum = 0; }
  // Compute hash for the 'k'th index and use it as pivote for sorting
  pivot_hash = fnv1a32_basis;
  pivot_hash = fnv1a32(pivot_hash, uint32_t(k));
  pivot_hash = fnv1a32(pivot_hash, uint32_t(treeid));
  pivot_hash = fnv1a32(pivot_hash, uint32_t(nodeid));
  pivot_hash = fnv1a32(pivot_hash, uint32_t(seed >> 32));
  pivot_hash = fnv1a32(pivot_hash, uint32_t(seed));

  // Compute hash for rest of the indices and count instances where i_hash is
  // less than pivot_hash
  uint32_t i_hash;
  for (int i = threadIdx.x; i < N; i += blockDim.x) {
    if (i == k) continue;  // Skip since k is the pivote index
    i_hash = fnv1a32_basis;
    i_hash = fnv1a32(i_hash, uint32_t(i));
    i_hash = fnv1a32(i_hash, uint32_t(treeid));
    i_hash = fnv1a32(i_hash, uint32_t(nodeid));
    i_hash = fnv1a32(i_hash, uint32_t(seed >> 32));
    i_hash = fnv1a32(i_hash, uint32_t(seed));

    if (i_hash < pivot_hash)
      cnt++;
    else if (i_hash == pivot_hash && i < k)
      cnt++;
  }
  __syncthreads();
  if (cnt > 0) atomicAdd(&blksum, cnt);
  __syncthreads();
  return blksum;
}

template <typename IdxT>
__global__ void select_kernel(
  IdxT* colids, const NodeWorkItem* work_items, IdxT treeid, uint64_t seed, IdxT N)
{
  const uint32_t nodeid = work_items[blockIdx.x].idx;

  int blksum = select(IdxT(blockIdx.y), treeid, nodeid, seed, N);
  if (threadIdx.x == 0) { colids[blockIdx.x * N + blockIdx.y] = blksum; }
}

__device__ uint32_t static kiss99(uint32_t& z, uint32_t& w, uint32_t& jsr, uint32_t& jcong)
{
  uint32_t MWC;
  z   = 36969 * (z & 65535) + (z >> 16);
  w   = 18000 * (w & 65535) + (w >> 16);
  MWC = ((z << 16) + w);
  jsr ^= (jsr << 17);
  jsr ^= (jsr >> 13);
  jsr ^= (jsr << 5);
  jcong = 69069 * jcong + 1234567;
  return ((MWC ^ jcong) + jsr);
}

template <typename IdxT>
__global__ void adaptive_sample_kernel(
  int* colids, const NodeWorkItem* work_items, IdxT treeid, uint64_t seed, int N, int M)
{
  int tid               = threadIdx.x + blockIdx.x * blockDim.x;
  const uint32_t nodeid = work_items[tid].idx;
  uint32_t z, w, jsr, jcong;

  z     = fnv1a32_basis;
  w     = fnv1a32(z, uint32_t(treeid));
  jsr   = fnv1a32(w, uint32_t(nodeid));
  jcong = fnv1a32(jsr, uint32_t(seed >> 32));
  z     = fnv1a32(jcong, uint32_t(seed));
  w     = fnv1a32(z, uint32_t(treeid));
  jsr   = fnv1a32(w, uint32_t(nodeid));
  jcong = fnv1a32(jsr, uint32_t(seed >> 32));

  int selected_count = 0;
  for (int i = 0; i < N; i++) {
    uint32_t toss;
    toss         = kiss99(z, w, jsr, jcong);
    uint64_t lhs = uint64_t(M - selected_count);
    lhs <<= 32;
    uint64_t rhs = uint64_t(toss) * (N - i);
    if (lhs > rhs) {
      colids[tid * N + selected_count] = i;
      selected_count++;
      if (selected_count == M) break;
    }
  }
}

/**
 * @brief For every threadblock, converts the smem pdf-histogram to
 *        cdf-histogram inplace using inclusive block-sum-scan and returns
 *        the total_sum
 * @return The total sum aggregated over the sumscan,
 *         as well as the modified cdf-histogram pointer
 */
template <typename BinT, typename IdxT, int TPB>
DI BinT pdf_to_cdf(BinT* shared_histogram, IdxT n_bins)
{
  // Blockscan instance preparation
  typedef cub::BlockScan<BinT, TPB> BlockScan;
  __shared__ typename BlockScan::TempStorage temp_storage;

  // variable to accumulate aggregate of sumscans of previous iterations
  BinT total_aggregate = BinT();

  for (IdxT tix = threadIdx.x; tix < raft::ceildiv(n_bins, TPB) * TPB; tix += blockDim.x) {
    BinT result;
    BinT block_aggregate;
    BinT element = tix < n_bins ? shared_histogram[tix] : BinT();
    BlockScan(temp_storage).InclusiveSum(element, result, block_aggregate);
    __syncthreads();
    if (tix < n_bins) { shared_histogram[tix] = result + total_aggregate; }
    total_aggregate += block_aggregate;
  }
  // return the total sum
  return total_aggregate;
}

template <typename DataT,
          typename LabelT,
          typename IdxT,
          int TPB,
          typename ObjectiveT,
          typename BinT>
__global__ void computeSplitKernel(BinT* histograms,
                                   IdxT max_n_bins,
                                   IdxT max_depth,
                                   IdxT min_samples_split,
                                   IdxT max_leaves,
                                   const Dataset<DataT, LabelT, IdxT> dataset,
                                   const Quantiles<DataT, IdxT> quantiles,
                                   const NodeWorkItem* work_items,
                                   IdxT colStart,
                                   const IdxT* colids,
                                   int* done_count,
                                   int* mutex,
                                   volatile Split<DataT, IdxT>* splits,
                                   ObjectiveT objective,
                                   IdxT treeid,
                                   const WorkloadInfo<IdxT>* workload_info,
                                   uint64_t seed)
{
  // dynamic shared memory
  extern __shared__ char smem[];

  // Read workload info for this block
  WorkloadInfo<IdxT> workload_info_cta = workload_info[blockIdx.x];
  IdxT nid                             = workload_info_cta.nodeid;
  IdxT large_nid                       = workload_info_cta.large_nodeid;
  const auto work_item                 = work_items[nid];
  auto range_start                     = work_item.instances.begin;
  auto range_len                       = work_item.instances.count;

  IdxT offset_blockid = workload_info_cta.offset_blockid;
  IdxT num_blocks     = workload_info_cta.num_blocks;

  // obtaining the feature to test split on
  IdxT col;
<<<<<<< HEAD
  int colIndex = colStart + blockIdx.y;
  if (input.nSampledCols == input.N) {
    col = colStart + blockIdx.y;
  } else {
    colIndex = colStart + blockIdx.y;
    col      = colids[nid * input.N + colIndex];
=======
  if (dataset.n_sampled_cols == dataset.N) {
    col = colStart + blockIdx.y;
  } else {
    IdxT colIndex = colStart + blockIdx.y;
    col           = select(colIndex, treeid, work_item.idx, seed, dataset.N);
>>>>>>> c2594f16
  }

  // getting the n_bins for that feature
  int n_bins = quantiles.n_bins_array[col];

  auto end                  = range_start + range_len;
  auto shared_histogram_len = n_bins * objective.NumClasses();
  auto* shared_histogram    = alignPointer<BinT>(smem);
  auto* shared_quantiles    = alignPointer<DataT>(shared_histogram + shared_histogram_len);
  auto* shared_done         = alignPointer<int>(shared_quantiles + n_bins);
  IdxT stride               = blockDim.x * num_blocks;
  IdxT tid                  = threadIdx.x + offset_blockid * blockDim.x;

  // populating shared memory with initial values
  for (IdxT i = threadIdx.x; i < shared_histogram_len; i += blockDim.x)
    shared_histogram[i] = BinT();
  for (IdxT b = threadIdx.x; b < n_bins; b += blockDim.x)
    shared_quantiles[b] = quantiles.quantiles_array[max_n_bins * col + b];

  // synchronizing above changes across block
  __syncthreads();

  // compute pdf shared histogram for all bins for all classes in shared mem

  // Must be 64 bit - can easily grow larger than a 32 bit int
  std::size_t col_offset = std::size_t(col) * dataset.M;
  for (auto i = range_start + tid; i < end; i += stride) {
    // each thread works over a data point and strides to the next
    auto row   = dataset.row_ids[i];
    auto data  = dataset.data[row + col_offset];
    auto label = dataset.labels[row];

    // `start` is lowest index such that data <= shared_quantiles[start]
    IdxT start = lower_bound(shared_quantiles, n_bins, data);
    // ++shared_histogram[start]
    BinT::IncrementHistogram(shared_histogram, n_bins, start, label);
  }

  // synchronizing above changes across block
  __syncthreads();
  if (num_blocks > 1) {
    // update the corresponding global location
    auto histograms_offset =
      ((large_nid * gridDim.y) + blockIdx.y) * max_n_bins * objective.NumClasses();
    for (IdxT i = threadIdx.x; i < shared_histogram_len; i += blockDim.x) {
      BinT::AtomicAdd(histograms + histograms_offset + i, shared_histogram[i]);
    }

    __threadfence();  // for commit guarantee
    __syncthreads();

    // last threadblock will go ahead and compute the best split
    bool last = MLCommon::signalDone(
      done_count + nid * gridDim.y + blockIdx.y, num_blocks, offset_blockid == 0, shared_done);
    // if not the last threadblock, exit
    if (!last) return;

    // store the complete global histogram in shared memory of last block
    for (IdxT i = threadIdx.x; i < shared_histogram_len; i += blockDim.x)
      shared_histogram[i] = histograms[histograms_offset + i];

    __syncthreads();
  }

  // PDF to CDF inplace in `shared_histogram`
  for (IdxT c = 0; c < objective.NumClasses(); ++c) {
    // left to right scan operation for scanning
    // "lesser-than-or-equal" counts
    BinT total_sum = pdf_to_cdf<BinT, IdxT, TPB>(shared_histogram + n_bins * c, n_bins);
    // now, `shared_histogram[n_bins * c + i]` will have count of datapoints of class `c`
    // that are less than or equal to `shared_quantiles[i]`.
  }

  __syncthreads();

  // calculate the best candidate bins (one for each thread in the block) in current feature and
  // corresponding information gain for splitting
  Split<DataT, IdxT> sp =
    objective.Gain(shared_histogram, shared_quantiles, col, range_len, n_bins);

  __syncthreads();

  // calculate best bins among candidate bins per feature using warp reduce
  // then atomically update across features to get best split per node
  // (in split[nid])
  sp.evalBestSplit(smem, splits + nid, mutex + nid);
}

// partial template instantiation to avoid code-duplication
template __global__ void nodeSplitKernel<_DataT, _LabelT, _IdxT, TPB_DEFAULT>(
  const _IdxT max_depth,
  const _IdxT min_samples_leaf,
  const _IdxT min_samples_split,
  const _IdxT max_leaves,
  const _DataT min_impurity_decrease,
  const Dataset<_DataT, _LabelT, _IdxT> dataset,
  const NodeWorkItem* work_items,
  const Split<_DataT, _IdxT>* splits);

template __global__ void leafKernel<_DatasetT, _NodeT, _ObjectiveT, _DataT>(
  _ObjectiveT objective,
  _DatasetT dataset,
  const _NodeT* tree,
  const InstanceRange* instance_ranges,
  _DataT* leaves);
template __global__ void
computeSplitKernel<_DataT, _LabelT, _IdxT, TPB_DEFAULT, _ObjectiveT, _BinT>(
  _BinT* histograms,
  _IdxT n_bins,
  _IdxT max_depth,
  _IdxT min_samples_split,
  _IdxT max_leaves,
  const Dataset<_DataT, _LabelT, _IdxT> dataset,
  const Quantiles<_DataT, _IdxT> quantiles,
  const NodeWorkItem* work_items,
  _IdxT colStart,
  int* done_count,
  int* mutex,
  volatile Split<_DataT, _IdxT>* splits,
  _ObjectiveT objective,
  _IdxT treeid,
  const WorkloadInfo<_IdxT>* workload_info,
  uint64_t seed);
}  // namespace DT
}  // namespace ML<|MERGE_RESOLUTION|>--- conflicted
+++ resolved
@@ -314,20 +314,11 @@
 
   // obtaining the feature to test split on
   IdxT col;
-<<<<<<< HEAD
-  int colIndex = colStart + blockIdx.y;
-  if (input.nSampledCols == input.N) {
-    col = colStart + blockIdx.y;
-  } else {
-    colIndex = colStart + blockIdx.y;
-    col      = colids[nid * input.N + colIndex];
-=======
   if (dataset.n_sampled_cols == dataset.N) {
     col = colStart + blockIdx.y;
   } else {
     IdxT colIndex = colStart + blockIdx.y;
-    col           = select(colIndex, treeid, work_item.idx, seed, dataset.N);
->>>>>>> c2594f16
+    col           = colids[nid * input.N + colIndex];
   }
 
   // getting the n_bins for that feature
