--- conflicted
+++ resolved
@@ -200,14 +200,11 @@
     input.quantiles = quantiles;
     auto max_batch = params.max_batch_size;
     auto n_col_blks = n_blks_for_cols;
-<<<<<<< HEAD
-    nHistBins = 2 * max_batch * params.n_bins * n_col_blks * nclasses;
+
+    nHistBins = max_batch * (1 + params.n_bins) * n_col_blks * nclasses;
     max_blocks =  1 + max_batch +
      input.nSampledRows / (Traits::TPB_DEFAULT * samples_per_thread);
     // printf("max_blocks = %d\n", max_blocks);
-=======
-    nHistBins = max_batch * (1 + params.n_bins) * n_col_blks * nclasses;
->>>>>>> 1838ff25
     // x2 for mean and mean-of-square
     nPredCounts = max_batch * params.n_bins * n_col_blks;
     if (params.max_depth < 13) {
@@ -534,16 +531,6 @@
     auto nbins = b.params.n_bins;
     auto nclasses = b.input.nclasses;
     auto colBlks = std::min(b.n_blks_for_cols, b.input.nSampledCols - col);
-<<<<<<< HEAD
-    dim3 grid(b.n_blks_for_rows, colBlks, batchSize);
-    dim3 proportionate_grid(b.total_blocks_needed, colBlks, 1);
-    size_t smemSize = sizeof(int) * binSize + sizeof(DataT) * nbins;
-    smemSize += sizeof(int);
-
-    // Extra room for alignment (see alignPointer in computeSplitClassificationKernel)
-    smemSize += 2 * sizeof(DataT) + 1 * sizeof(int);
-=======
->>>>>>> 1838ff25
 
     size_t smemSize1 = (nbins + 1) * nclasses * sizeof(int) +  // pdf_shist size
                        2 * nbins * nclasses * sizeof(int) +    // cdf_shist size
@@ -566,6 +553,7 @@
     CUDA_CHECK(cudaMemsetAsync(b.hist, 0, sizeof(int) * b.nHistBins, s));
     ML::PUSH_RANGE(
       "computeSplitClassificationKernel @builder_base.cuh [batched-levelalgo]");
+    dim3 proportionate_grid(b.total_blocks_needed, colBlks, 1);
     computeSplitClassificationKernel<DataT, LabelT, IdxT, TPB_DEFAULT, b.samples_per_thread>
       <<<grid, TPB_DEFAULT, smemSize, s>>>(
         b.hist, b.params.n_bins, b.params.max_depth, b.params.min_samples_split,
