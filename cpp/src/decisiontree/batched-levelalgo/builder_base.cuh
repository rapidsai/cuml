/*
 * Copyright (c) 2019-2020, NVIDIA CORPORATION.
 *
 * Licensed under the Apache License, Version 2.0 (the "License");
 * you may not use this file except in compliance with the License.
 * You may obtain a copy of the License at
 *
 *     http://www.apache.org/licenses/LICENSE-2.0
 *
 * Unless required by applicable law or agreed to in writing, software
 * distributed under the License is distributed on an "AS IS" BASIS,
 * WITHOUT WARRANTIES OR CONDITIONS OF ANY KIND, either express or implied.
 * See the License for the specific language governing permissions and
 * limitations under the License.
 */

#pragma once

#include <cuml/tree/flatnode.h>
#include <common/cumlHandle.hpp>
#include <common/device_buffer.hpp>
#include <common/grid_sync.cuh>
#include <common/host_buffer.hpp>
#include <cuml/tree/decisiontree.hpp>
#include <raft/cuda_utils.cuh>
#include "input.cuh"
#include "kernels.cuh"
#include "node.cuh"
#include "split.cuh"

namespace ML {
namespace DecisionTree {

/**
 * Internal struct used to do all the heavy-lifting required for tree building
 *
 * @note This struct does NOT own any of the underlying device/host pointers.
 *       They all must explicitly be allocated by the caller and passed to it.
 */
template <typename Traits>
struct Builder {
  typedef typename Traits::DataT DataT;
  typedef typename Traits::LabelT LabelT;
  typedef typename Traits::IdxT IdxT;
  typedef typename Traits::NodeT NodeT;
  typedef typename Traits::SplitT SplitT;
  typedef typename Traits::InputT InputT;

  /** DT params */
  DecisionTreeParams params;
  /** input dataset */
  InputT input;

  /** max nodes that we can create */
  IdxT maxNodes;
  /** total number of histogram bins (classification only) */
  IdxT nHistBins;
  /** total number of prediction counts (regression only) */
  IdxT nPredCounts;
  /** size of block-sync workspace (regression + MAE only) */
  size_t block_sync_size;

  /** number of nodes created in the current batch */
  IdxT* n_nodes;
  /** class histograms (classification only) */
  int* hist;
  /** sum of predictions (regression only) */
  DataT* pred;
  /** MAE computation (regression only) */
  DataT* pred2;
  /** parent MAE computation (regression only) */
  DataT* pred2P;
  /** node count tracker for averaging (regression only) */
  IdxT* pred_count;
  /** min and max value for the labels (regression only) */
  LabelT* label_range;
  /** threadblock arrival count */
  int* done_count;
  /** mutex array used for atomically updating best split */
  int* mutex;
  /** used for syncing across blocks in a kernel (regression + MAE only) */
  char* block_sync;
  /** number of leaves created so far */
  IdxT* n_leaves;
  /** max depth reached so far */
  IdxT* n_depth;
  /** best splits for the current batch of nodes */
  SplitT* splits;
  /** current batch of nodes */
  NodeT* curr_nodes;
  /** next batch of nodes */
  NodeT* next_nodes;

  /** host copy of the number of new nodes in current branch */
  IdxT* h_n_nodes;
  /** total number of nodes created so far */
  IdxT h_total_nodes;
  /** range of the currently worked upon nodes */
  IdxT node_start, node_end;
  /** number of blocks used to parallelize column-wise computations. */
  int n_blks_for_cols = 10;
  /** Number of blocks used to parallelize row-wise computations. */
  int n_blks_for_rows = 4;
  /** Memory alignment value */
  const size_t alignValue = 512;

  /** checks if this struct is being used for classification or regression */
  static constexpr bool isRegression() {
    return std::is_same<DataT, LabelT>::value;
  }

  size_t calculateAlignedBytes(const size_t actualSize) {
    return raft::alignTo(actualSize, alignValue);
  }

  /**
   * @brief Computes workspace size needed for the current computation
   *
   * @param[out] d_wsize    (in B) of the device workspace to be allocated
   * @param[out] h_wsize    (in B) of the host workspace to be allocated
   * @param[in]  p the      input params
   * @param[in]  data       input dataset [on device] [col-major]
   *                        [dim = totalRows x totalCols]
   * @param[in]  labels     output label for each row in the dataset
   *                        [len = totalRows] [on device].
   * @param[in] totalRows   total rows in the dataset
   * @param[in] totalCols   total cols in the dataset
   * @param[in] sampledRows number of rows sampled in the dataset
   * @param[in] sampledCols number of cols sampled in the dataset
   * @param[in] rowids      sampled row ids [on device] [len = sampledRows]
   * @param[in] colids      sampled col ids [on device] [len = sampledCols]
   * @param[in] nclasses    number of output classes (only for classification)
   * @param[in] quantiles   histogram/quantile bins of the input dataset, for
   *                        each of its column. Pass a nullptr if this needs to
   *                        be computed fresh. [on device] [col-major]
   *                        [dim = nbins x sampledCols]
   */
  void workspaceSize(size_t& d_wsize, size_t& h_wsize,
                     const DecisionTreeParams& p, const DataT* data,
                     const LabelT* labels, IdxT totalRows, IdxT totalCols,
                     IdxT sampledRows, IdxT sampledCols, IdxT* rowids,
                     IdxT* colids, IdxT nclasses, const DataT* quantiles) {
    ASSERT(quantiles != nullptr,
           "Currently quantiles need to be computed before this call!");
    params = p;
    n_blks_for_cols = std::min(sampledCols, n_blks_for_cols);
    input.data = data;
    input.labels = labels;
    input.M = totalRows;
    input.N = totalCols;
    input.nSampledRows = sampledRows;
    input.nSampledCols = sampledCols;
    input.rowids = rowids;
    input.colids = colids;
    input.nclasses = nclasses;
    input.quantiles = quantiles;
    auto max_batch = params.max_batch_size;
    auto n_col_blks = n_blks_for_cols;
    nHistBins = 2 * max_batch * params.n_bins * n_col_blks * nclasses;
    // x2 for mean and mean-of-square
    nPredCounts = max_batch * params.n_bins * n_col_blks;
    if (params.max_depth < 13) {
      // Start with allocation for a dense tree for depth < 13
      maxNodes = pow(2, (params.max_depth + 1)) - 1;
    } else {
      // Start with fixed size allocation for depth >= 13
      maxNodes = 8191;
    }

    if (isRegression() && params.split_criterion == CRITERION::MAE) {
      dim3 grid(n_blks_for_rows, n_col_blks, max_batch);
      block_sync_size = MLCommon::GridSync::computeWorkspaceSize(
        grid, MLCommon::SyncType::ACROSS_X, false);
    } else {
      block_sync_size = 0;
    }
    d_wsize = 0;
    d_wsize += calculateAlignedBytes(sizeof(IdxT));  // n_nodes
    if (!isRegression()) {
      d_wsize += calculateAlignedBytes(sizeof(int) * nHistBins);  // hist
    } else {
      // x2 for left and right children
      d_wsize +=
        calculateAlignedBytes(2 * nPredCounts * sizeof(DataT));  // pred
      d_wsize +=
        calculateAlignedBytes(2 * nPredCounts * sizeof(DataT));       // pred2
      d_wsize += calculateAlignedBytes(nPredCounts * sizeof(DataT));  // pred2P
      d_wsize +=
        calculateAlignedBytes(nPredCounts * sizeof(IdxT));  // pred_count
      d_wsize += calculateAlignedBytes(max_batch * 2 * n_col_blks *
                                       sizeof(LabelT));  // label_range
    }
    d_wsize += calculateAlignedBytes(sizeof(int) * max_batch *
                                     n_col_blks);                  // done_count
    d_wsize += calculateAlignedBytes(sizeof(int) * max_batch);     // mutex
    d_wsize += calculateAlignedBytes(block_sync_size);             // block_sync
    d_wsize += calculateAlignedBytes(sizeof(IdxT));                // n_leaves
    d_wsize += calculateAlignedBytes(sizeof(IdxT));                // n_depth
    d_wsize += calculateAlignedBytes(sizeof(SplitT) * max_batch);  // splits
    d_wsize += calculateAlignedBytes(sizeof(NodeT) * max_batch);   // curr_nodes
    d_wsize +=
      calculateAlignedBytes(sizeof(NodeT) * 2 * max_batch);  // next_nodes
    // all nodes in the tree
    h_wsize = calculateAlignedBytes(sizeof(IdxT));  // h_n_nodes
  }

  /**
   * @brief assign workspace to the current state
   *
   * @param[in] d_wspace device buffer allocated by the user for the workspace.
   *                     Its size should be atleast workspaceSize()
   * @param[in] h_wspace pinned host buffer needed to store the learned nodes
   */
  void assignWorkspace(char* d_wspace, char* h_wspace) {
    auto max_batch = params.max_batch_size;
    auto n_col_blks = n_blks_for_cols;
    // device
    n_nodes = reinterpret_cast<IdxT*>(d_wspace);
    d_wspace += calculateAlignedBytes(sizeof(IdxT));
    if (!isRegression()) {
      hist = reinterpret_cast<int*>(d_wspace);
      d_wspace += calculateAlignedBytes(sizeof(int) * nHistBins);
    } else {
      pred = reinterpret_cast<DataT*>(d_wspace);
      d_wspace += calculateAlignedBytes(2 * nPredCounts * sizeof(DataT));
      pred2 = reinterpret_cast<DataT*>(d_wspace);
      d_wspace += calculateAlignedBytes(2 * nPredCounts * sizeof(DataT));
      pred2P = reinterpret_cast<DataT*>(d_wspace);
      d_wspace += calculateAlignedBytes(nPredCounts * sizeof(DataT));
      pred_count = reinterpret_cast<IdxT*>(d_wspace);
      d_wspace += calculateAlignedBytes(nPredCounts * sizeof(IdxT));
      label_range = reinterpret_cast<LabelT*>(d_wspace);
      d_wspace +=
        calculateAlignedBytes(max_batch * 2 * n_col_blks * sizeof(LabelT));
    }
    done_count = reinterpret_cast<int*>(d_wspace);
    d_wspace += calculateAlignedBytes(sizeof(int) * max_batch * n_col_blks);
    mutex = reinterpret_cast<int*>(d_wspace);
    d_wspace += calculateAlignedBytes(sizeof(int) * max_batch);
    block_sync = reinterpret_cast<char*>(d_wspace);
    d_wspace += calculateAlignedBytes(block_sync_size);
    n_leaves = reinterpret_cast<IdxT*>(d_wspace);
    d_wspace += calculateAlignedBytes(sizeof(IdxT));
    n_depth = reinterpret_cast<IdxT*>(d_wspace);
    d_wspace += calculateAlignedBytes(sizeof(IdxT));
    splits = reinterpret_cast<SplitT*>(d_wspace);
    d_wspace += calculateAlignedBytes(sizeof(SplitT) * max_batch);
    curr_nodes = reinterpret_cast<NodeT*>(d_wspace);
    d_wspace += calculateAlignedBytes(sizeof(NodeT) * max_batch);
    next_nodes = reinterpret_cast<NodeT*>(d_wspace);
    // host
    h_n_nodes = reinterpret_cast<IdxT*>(h_wspace);
  }

  /**
   * @brief Main training method. To be called only after `assignWorkspace()`
   *
   * @param[out] h_nodes    list of nodes (must be allocated using
   *                        cudaMallocHost!)
   * @param[out] num_leaves number of leaves created in the tree
   * @param[out] depth      max depth of the built tree
   * @param[in]  s          cuda steam
   */
  void train(std::vector<Node<DataT, LabelT, IdxT>>& h_nodes, IdxT& num_leaves,
             IdxT& depth, cudaStream_t s) {
    init(h_nodes, s);
    while (true) {
      IdxT new_nodes = doSplit(h_nodes, s);
      h_total_nodes += new_nodes;
      if (new_nodes == 0 && isOver()) break;
      updateNodeRange();
    }
    raft::update_host(&num_leaves, n_leaves, 1, s);
    raft::update_host(&depth, n_depth, 1, s);
  }

 private:
  /**
   * @brief Initialize buffers and state
   *
   * @param[out] h_nodes list of nodes (must be allocated using cudaMallocHost!)
   * @param[in]  s       cuda stream
   */
  void init(std::vector<Node<DataT, LabelT, IdxT>>& h_nodes, cudaStream_t s) {
    *h_n_nodes = 0;
    auto max_batch = params.max_batch_size;
    auto n_col_blks = n_blks_for_cols;
    CUDA_CHECK(
      cudaMemsetAsync(done_count, 0, sizeof(int) * max_batch * n_col_blks, s));
    CUDA_CHECK(cudaMemsetAsync(mutex, 0, sizeof(int) * max_batch, s));
    CUDA_CHECK(cudaMemsetAsync(n_leaves, 0, sizeof(IdxT), s));
    CUDA_CHECK(cudaMemsetAsync(n_depth, 0, sizeof(IdxT), s));
    if (isRegression()) {
      CUDA_CHECK(
        cudaMemsetAsync(block_sync, 0, sizeof(char) * block_sync_size, s));
    }
    node_start = 0;
    node_end = h_total_nodes = 1;  // start with root node
    h_nodes.resize(1);
    h_nodes[0].initSpNode();
    h_nodes[0].start = 0;
    h_nodes[0].count = input.nSampledRows;
    h_nodes[0].depth = 0;
  }

  /** check whether any more nodes need to be processed or not */
  bool isOver() const { return node_end == h_total_nodes; }

  /**
   * @brief After the current batch is finished processing, update the range
   *        of nodes to be worked upon in the next batch
   */
  void updateNodeRange() {
    node_start = node_end;
    auto nodes_remaining = h_total_nodes - node_end;
    node_end = std::min(nodes_remaining, params.max_batch_size) + node_end;
  }

  /**
   * @brief Computes best split across all nodes in the current batch and splits
   *        the nodes accordingly
   *
   * @param[out] h_nodes list of nodes (must be allocated using cudaMallocHost!)
   * @param[in]  s cuda stream
   * @return the number of newly created nodes
   */
  IdxT doSplit(std::vector<Node<DataT, LabelT, IdxT>>& h_nodes,
               cudaStream_t s) {
    auto batchSize = node_end - node_start;
    // start fresh on the number of *new* nodes created in this batch
    CUDA_CHECK(cudaMemsetAsync(n_nodes, 0, sizeof(IdxT), s));
    initSplit<DataT, IdxT, Traits::TPB_DEFAULT>(splits, batchSize, s);
    // get the current set of nodes to be worked upon
    raft::update_device(curr_nodes, h_nodes.data() + node_start, batchSize, s);
    // iterate through a batch of columns (to reduce the memory pressure) and
    // compute the best split at the end
    auto n_col_blks = n_blks_for_cols;
    for (IdxT c = 0; c < input.nSampledCols; c += n_col_blks) {
      Traits::computeSplit(*this, c, batchSize, params.split_criterion, s);
      CUDA_CHECK(cudaGetLastError());
    }
    // create child nodes (or make the current ones leaf)
    auto smemSize = Traits::nodeSplitSmemSize(*this);
    nodeSplitKernel<DataT, LabelT, IdxT, typename Traits::DevTraits,
                    Traits::TPB_SPLIT>
      <<<batchSize, Traits::TPB_SPLIT, smemSize, s>>>(
        params.max_depth, params.min_samples_leaf, params.min_samples_split,
        params.max_leaves, params.min_impurity_decrease, input, curr_nodes,
        next_nodes, n_nodes, splits, n_leaves, h_total_nodes, n_depth);
    CUDA_CHECK(cudaGetLastError());
    // copy the updated (due to leaf creation) and newly created child nodes
    raft::update_host(h_n_nodes, n_nodes, 1, s);
    CUDA_CHECK(cudaStreamSynchronize(s));
    h_nodes.resize(h_nodes.size() + batchSize + *h_n_nodes);
    raft::update_host(h_nodes.data() + node_start, curr_nodes, batchSize, s);
    raft::update_host(h_nodes.data() + h_total_nodes, next_nodes, *h_n_nodes,
                      s);
    return *h_n_nodes;
  }
};  // end Builder

/**
 * @brief Traits used to customize the Builder for classification task
 *
 * @tparam _data  data type
 * @tparam _label label type
 * @tparam _idx   index type
 */
template <typename _data, typename _label, typename _idx>
struct ClsTraits {
  typedef _data DataT;
  typedef _label LabelT;
  typedef _idx IdxT;
  typedef Node<DataT, LabelT, IdxT> NodeT;
  typedef Split<DataT, IdxT> SplitT;
  typedef Input<DataT, LabelT, IdxT> InputT;

  /** default threads per block for most kernels in here */
  static constexpr int TPB_DEFAULT = 256;
  /** threads per block for the nodeSplitKernel */
  static constexpr int TPB_SPLIT = 128;

  typedef ClsDeviceTraits<DataT, LabelT, IdxT, TPB_SPLIT> DevTraits;

  /**
   * @brief Compute best split for the currently given set of columns
   *
   * @param[in] b         builder object
   * @param[in] col       start column id
   * @param[in] batchSize number of nodes to be processed in this call
   * @param[in] splitType split criterion
   * @param[in] s         cuda stream
   */
  static void computeSplit(Builder<ClsTraits<DataT, LabelT, IdxT>>& b, IdxT col,
                           IdxT batchSize, CRITERION splitType,
                           cudaStream_t s) {
    auto nbins = b.params.n_bins;
    auto nclasses = b.input.nclasses;
    auto binSize = nbins * 2 * nclasses;
    auto colBlks = std::min(b.n_blks_for_cols, b.input.nSampledCols - col);
    dim3 grid(b.n_blks_for_rows, colBlks, batchSize);
    size_t smemSize = sizeof(int) * binSize + sizeof(DataT) * nbins;
    smemSize += sizeof(int);

    // Extra room for alignment (see alignPointer in computeSplitClassificationKernel)
    smemSize += 2 * sizeof(DataT) + 1 * sizeof(int);

    CUDA_CHECK(cudaMemsetAsync(b.hist, 0, sizeof(int) * b.nHistBins, s));
    computeSplitClassificationKernel<DataT, LabelT, IdxT, TPB_DEFAULT>
      <<<grid, TPB_DEFAULT, smemSize, s>>>(
        b.hist, b.params.n_bins, b.params.max_depth, b.params.min_samples_split,
        b.params.min_samples_leaf, b.params.min_impurity_decrease,
        b.params.max_leaves, b.input, b.curr_nodes, col, b.done_count, b.mutex,
        b.n_leaves, b.splits, splitType);
  }

  /**
   * @brief Computes the smem size (in B) needed for `nodeSplitKernel`
   *
   * @param[in] b         builder object
   *
   * @return the smem size (in B)
   */
  static size_t nodeSplitSmemSize(Builder<ClsTraits<DataT, LabelT, IdxT>>& b) {
    return std::max(2 * sizeof(IdxT) * TPB_SPLIT,
                    sizeof(int) * b.input.nclasses);
  }
};  // end ClsTraits

/**
 * @brief Traits used to customize the Builder for regression task
 *
 * @tparam _data data type
 * @tparam _idx  index type
 *
 * @note label type is assumed to be the same as input data type
 */
template <typename _data, typename _idx>
struct RegTraits {
  typedef _data DataT;
  typedef _data LabelT;
  typedef _idx IdxT;
  typedef Node<DataT, LabelT, IdxT> NodeT;
  typedef Split<DataT, IdxT> SplitT;
  typedef Input<DataT, LabelT, IdxT> InputT;

  /** default threads per block for most kernels in here */
  static constexpr int TPB_DEFAULT = 256;
  /** threads per block for the nodeSplitKernel */
  static constexpr int TPB_SPLIT = 128;

  typedef RegDeviceTraits<DataT, LabelT, IdxT, TPB_SPLIT> DevTraits;

  /**
   * @brief Compute best split for the currently given set of columns
   *
   * @param[in] b         builder object
   * @param[in] col       start column id
   * @param[in] batchSize number of nodes to be processed in this call
   * @param[in] splitType split criterion
   * @param[in] s         cuda stream
   */
  static void computeSplit(Builder<RegTraits<DataT, IdxT>>& b, IdxT col,
                           IdxT batchSize, CRITERION splitType,
                           cudaStream_t s) {
    auto n_col_blks = std::min(b.n_blks_for_cols, b.input.nSampledCols - col);

    dim3 grid(b.n_blks_for_rows, n_col_blks, batchSize);
    auto nbins = b.params.n_bins;
    size_t smemSize = 7 * nbins * sizeof(DataT) + nbins * sizeof(int);
    smemSize += sizeof(int);
    smemSize += 2 * sizeof(LabelT);  // to keep track of min and max of labels

    // Room for alignment in worst case (see alignPointer in
    // computeSplitRegressionKernel)
    smemSize += 5 * sizeof(DataT) + 2 * sizeof(int);

    CUDA_CHECK(
      cudaMemsetAsync(b.pred, 0, sizeof(DataT) * b.nPredCounts * 2, s));
    if (splitType == CRITERION::MAE) {
      CUDA_CHECK(
        cudaMemsetAsync(b.pred2, 0, sizeof(DataT) * b.nPredCounts * 2, s));
      CUDA_CHECK(
        cudaMemsetAsync(b.pred2P, 0, sizeof(DataT) * b.nPredCounts, s));
    }
    CUDA_CHECK(
      cudaMemsetAsync(b.pred_count, 0, sizeof(IdxT) * b.nPredCounts, s));
    initLabelRange<<<dim3(n_col_blks, batchSize, 1), 1>>>(b.label_range);
    computeSplitRegressionKernel<DataT, DataT, IdxT, TPB_DEFAULT>
      <<<grid, TPB_DEFAULT, smemSize, s>>>(
<<<<<<< HEAD
        b.pred, b.pred2, b.pred2P, b.pred_count, b.label_range, b.params.n_bins,
        b.params.max_depth, b.params.min_samples_split, b.params.max_leaves,
        b.input, b.curr_nodes, col, b.done_count, b.mutex, b.n_leaves, b.splits,
        b.block_sync, splitType);
=======
        b.pred, b.pred2, b.pred2P, b.pred_count, b.params.n_bins,
        b.params.max_depth, b.params.min_samples_split,
        b.params.min_samples_leaf, b.params.min_impurity_decrease,
        b.params.max_leaves, b.input, b.curr_nodes, col, b.done_count, b.mutex,
        b.n_leaves, b.splits, b.block_sync, splitType);
>>>>>>> a0f45496
  }

  /**
   * @brief Computes the smem size (in B) needed for `nodeSplitKernel`
   *
   * @param[in] b         builder object
   *
   * @return the smem size (in B)
   */
  static size_t nodeSplitSmemSize(Builder<RegTraits<DataT, IdxT>>& b) {
    return 2 * sizeof(IdxT) * TPB_SPLIT;
  }
};  // end RegTraits

}  // namespace DecisionTree
}  // namespace ML<|MERGE_RESOLUTION|>--- conflicted
+++ resolved
@@ -488,18 +488,11 @@
     initLabelRange<<<dim3(n_col_blks, batchSize, 1), 1>>>(b.label_range);
     computeSplitRegressionKernel<DataT, DataT, IdxT, TPB_DEFAULT>
       <<<grid, TPB_DEFAULT, smemSize, s>>>(
-<<<<<<< HEAD
         b.pred, b.pred2, b.pred2P, b.pred_count, b.label_range, b.params.n_bins,
-        b.params.max_depth, b.params.min_samples_split, b.params.max_leaves,
-        b.input, b.curr_nodes, col, b.done_count, b.mutex, b.n_leaves, b.splits,
-        b.block_sync, splitType);
-=======
-        b.pred, b.pred2, b.pred2P, b.pred_count, b.params.n_bins,
         b.params.max_depth, b.params.min_samples_split,
         b.params.min_samples_leaf, b.params.min_impurity_decrease,
         b.params.max_leaves, b.input, b.curr_nodes, col, b.done_count, b.mutex,
         b.n_leaves, b.splits, b.block_sync, splitType);
->>>>>>> a0f45496
   }
 
   /**
