--- conflicted
+++ resolved
@@ -48,13 +48,10 @@
   typedef Split<DataT, IdxT> SplitT;
   typedef Input<DataT, LabelT, IdxT> InputT;
 
-<<<<<<< HEAD
   /** default threads per block for most kernels in here */
-  static constexpr int TPB_DEFAULT = 256;
+  static constexpr int TPB_DEFAULT = 128;
   /** threads per block for the nodeSplitKernel */
   static constexpr int TPB_SPLIT = 128;
-=======
->>>>>>> 1b2154d8
   /** DT params */
   DecisionTreeParams params;
   /** input dataset */
@@ -166,17 +163,9 @@
     input.quantiles = quantiles;
     auto max_batch = params.max_batch_size;
     auto n_col_blks = n_blks_for_cols;
-<<<<<<< HEAD
-    nHistBins = max_batch * params.n_bins * n_col_blks * nclasses;
-=======
-    nHistBins = max_batch * (1 + params.n_bins) * n_col_blks * nclasses;
+    nHistBins = max_batch * (params.n_bins) * n_col_blks * nclasses;
     max_blocks =
-      1 + max_batch +
-      input.nSampledRows / (Traits::TPB_DEFAULT * SAMPLES_PER_THREAD);
-    // printf("max_blocks = %d\n", max_blocks);
-    // x2 for mean and mean-of-square
-    nPredCounts = max_batch * params.n_bins * n_col_blks;
->>>>>>> 1b2154d8
+      1 + max_batch + input.nSampledRows / (TPB_DEFAULT * SAMPLES_PER_THREAD);
     if (params.max_depth < 13) {
       // Start with allocation for a dense tree for depth < 13
       maxNodes = pow(2, (params.max_depth + 1)) - 1;
@@ -185,10 +174,6 @@
       maxNodes = 8191;
     }
 
-<<<<<<< HEAD
-    block_sync_size = 0;
-=======
->>>>>>> 1b2154d8
     d_wsize = 0;
     d_wsize += calculateAlignedBytes(sizeof(IdxT));              // n_nodes
     d_wsize += calculateAlignedBytes(sizeof(BinT) * nHistBins);  // hist
@@ -354,7 +339,7 @@
     for (int n = 0; n < batchSize; n++) {
       total_samples_in_curr_batch += h_nodes[node_start + n].count;
       int num_blocks = raft::ceildiv(h_nodes[node_start + n].count,
-                                     SAMPLES_PER_THREAD * Traits::TPB_DEFAULT);
+                                     SAMPLES_PER_THREAD * TPB_DEFAULT);
       num_blocks = std::max(1, num_blocks);
 
       bool is_leaf = leafBasedOnParams<DataT, IdxT>(
@@ -374,17 +359,11 @@
     // iterate through a batch of columns (to reduce the memory pressure) and
     // compute the best split at the end
     auto n_col_blks = n_blks_for_cols;
-<<<<<<< HEAD
-    for (IdxT c = 0; c < input.nSampledCols; c += n_col_blks) {
-      computeSplit(c, batchSize, params.split_criterion, s);
-      CUDA_CHECK(cudaGetLastError());
-=======
     if (total_num_blocks) {
       for (IdxT c = 0; c < input.nSampledCols; c += n_col_blks) {
-        Traits::computeSplit(*this, c, batchSize, params.split_criterion, s);
+        computeSplit(c, batchSize, params.split_criterion, s);
         CUDA_CHECK(cudaGetLastError());
       }
->>>>>>> 1b2154d8
     }
     // create child nodes (or make the current ones leaf)
     auto smemSize = nodeSplitSmemSize();
@@ -407,34 +386,6 @@
     ML::POP_RANGE();
     return *h_n_nodes;
   }
-<<<<<<< HEAD
-=======
-};  // end Builder
-
-/**
- * @brief Traits used to customize the Builder for classification task
- *
- * @tparam _data  data type
- * @tparam _label label type
- * @tparam _idx   index type
- */
-template <typename _data, typename _label, typename _idx>
-struct ClsTraits {
-  typedef _data DataT;
-  typedef _label LabelT;
-  typedef _idx IdxT;
-  typedef Node<DataT, LabelT, IdxT> NodeT;
-  typedef Split<DataT, IdxT> SplitT;
-  typedef Input<DataT, LabelT, IdxT> InputT;
-
-  /** default threads per block for most kernels in here */
-  static constexpr int TPB_DEFAULT = 128;
-  /** threads per block for the nodeSplitKernel */
-  static constexpr int TPB_SPLIT = 128;
-
-  typedef ClsDeviceTraits<DataT, LabelT, IdxT, TPB_SPLIT> DevTraits;
-
->>>>>>> 1b2154d8
   /**
    * @brief Compute best split for the currently given set of columns
    *
@@ -463,141 +414,21 @@
       raft::ceildiv(TPB_DEFAULT, raft::WarpSize) * sizeof(SplitT);
     // Pick the max of two
     size_t smemSize = std::max(smemSize1, smemSize2);
-<<<<<<< HEAD
-    int n_blks_for_rows = this->n_blks_for_rows(
-      colBlks,
-      (const void*)
-        computeSplitKernel<DataT, LabelT, IdxT, TPB_DEFAULT, ObjectiveT, BinT>,
-      TPB_DEFAULT, smemSize, batchSize);
-    dim3 grid(n_blks_for_rows, colBlks, batchSize);
-    CUDA_CHECK(cudaMemsetAsync(hist, 0, sizeof(BinT) * nHistBins, s));
-=======
-    dim3 grid(b.total_num_blocks, colBlks, 1);
-    CUDA_CHECK(cudaMemsetAsync(b.hist, 0, sizeof(int) * b.nHistBins, s));
->>>>>>> 1b2154d8
+    dim3 grid(total_num_blocks, colBlks, 1);
+    CUDA_CHECK(cudaMemsetAsync(hist, 0, sizeof(int) * nHistBins, s));
     ML::PUSH_RANGE(
       "computeSplitClassificationKernel @builder_base.cuh [batched-levelalgo]");
     ObjectiveT objective(input.nclasses, params.min_impurity_decrease,
                          params.min_samples_leaf);
     computeSplitKernel<DataT, LabelT, IdxT, TPB_DEFAULT>
       <<<grid, TPB_DEFAULT, smemSize, s>>>(
-<<<<<<< HEAD
         hist, params.n_bins, params.max_depth, params.min_samples_split,
-        params.max_leaves, input, curr_nodes, col, done_count, mutex, n_leaves,
-        splits, objective, treeid, seed);
+        params.max_leaves, input, curr_nodes, col, done_count, mutex, splits,
+        objective, treeid, workload_info, seed);
     ML::POP_RANGE();  //computeSplitClassificationKernel
     ML::POP_RANGE();  //Builder::computeSplit
   }
 };  // end Builder
-=======
-        b.hist, b.params.n_bins, b.params.min_samples_leaf,
-        b.params.min_impurity_decrease, b.input, b.curr_nodes, col,
-        b.done_count, b.mutex, b.splits, splitType, b.treeid, b.workload_info,
-        b.seed);
-    ML::POP_RANGE();  //computeSplitClassificationKernel
-    ML::POP_RANGE();  //Builder::computeSplit
-  }
-
-  /**
-   * @brief Computes the smem size (in B) needed for `nodeSplitKernel`
-   *
-   * @param[in] b         builder object
-   *
-   * @return the smem size (in B)
-   */
-  static size_t nodeSplitSmemSize(Builder<ClsTraits<DataT, LabelT, IdxT>>& b) {
-    return std::max(2 * sizeof(IdxT) * TPB_SPLIT,
-                    sizeof(int) * b.input.nclasses);
-  }
-};  // end ClsTraits
-
-/**
- * @brief Traits used to customize the Builder for regression task
- *
- * @tparam _data data type
- * @tparam _idx  index type
- *
- * @note label type is assumed to be the same as input data type
- */
-template <typename _data, typename _idx>
-struct RegTraits {
-  typedef _data DataT;
-  typedef _data LabelT;
-  typedef _idx IdxT;
-  typedef Node<DataT, LabelT, IdxT> NodeT;
-  typedef Split<DataT, IdxT> SplitT;
-  typedef Input<DataT, LabelT, IdxT> InputT;
-
-  /** default threads per block for most kernels in here */
-  static constexpr int TPB_DEFAULT = 64;
-  /** threads per block for the nodeSplitKernel */
-  static constexpr int TPB_SPLIT = 128;
-
-  typedef RegDeviceTraits<DataT, LabelT, IdxT, TPB_SPLIT> DevTraits;
-
-  /**
-   * @brief Compute best split for the currently given set of columns
-   *
-   * @param[in] b         builder object
-   * @param[in] col       start column id
-   * @param[in] batchSize number of nodes to be processed in this call
-   * @param[in] splitType split criterion
-   * @param[in] s         cuda stream
-   */
-  static void computeSplit(Builder<RegTraits<DataT, IdxT>>& b, IdxT col,
-                           IdxT batchSize, CRITERION splitType,
-                           cudaStream_t s) {
-    ML::PUSH_RANGE(
-      "Builder::computeSplit @builder_base.cuh [batched-levelalgo]");
-    auto colBlks = std::min(b.n_blks_for_cols, b.input.nSampledCols - col);
-    auto nbins = b.params.n_bins;
-
-    // Compute shared memory size
-    size_t smemSize1 = (nbins + 1) * sizeof(DataT) +  // pdf_spred
-                       2 * nbins * sizeof(DataT) +    // cdf_spred
-                       nbins * sizeof(int) +          // pdf_scount
-                       nbins * sizeof(int) +          // cdf_scount
-                       nbins * sizeof(DataT) +        // sbins
-                       sizeof(int);                   // sDone
-    // Room for alignment (See alignPointer in computeSplitRegressionKernel)
-    smemSize1 += 6 * sizeof(DataT) + 3 * sizeof(int);
-    // Calculate the shared memory needed for evalBestSplit
-    size_t smemSize2 =
-      raft::ceildiv(TPB_DEFAULT, raft::WarpSize) * sizeof(Split<DataT, IdxT>);
-    // Pick the max of two
-    size_t smemSize = std::max(smemSize1, smemSize2);
-    dim3 grid(b.total_num_blocks, colBlks, 1);
-
-    CUDA_CHECK(
-      cudaMemsetAsync(b.pred, 0, sizeof(DataT) * b.nPredCounts * 2, s));
-    CUDA_CHECK(
-      cudaMemsetAsync(b.pred_count, 0, sizeof(IdxT) * b.nPredCounts, s));
-
-    ML::PUSH_RANGE(
-      "computeSplitRegressionKernel @builder_base.cuh [batched-levelalgo]");
-    computeSplitRegressionKernel<DataT, DataT, IdxT, TPB_DEFAULT>
-      <<<grid, TPB_DEFAULT, smemSize, s>>>(
-        b.pred, b.pred_count, b.params.n_bins, b.params.min_samples_leaf,
-        b.params.min_impurity_decrease, b.input, b.curr_nodes, col,
-        b.done_count, b.mutex, b.splits, splitType, b.treeid, b.workload_info,
-        b.seed);
-
-    ML::POP_RANGE();  //computeSplitRegressionKernel
-    ML::POP_RANGE();  //Builder::computeSplit
-  }
-
-  /**
-   * @brief Computes the smem size (in B) needed for `nodeSplitKernel`
-   *
-   * @param[in] b         builder object
-   *
-   * @return the smem size (in B)
-   */
-  static size_t nodeSplitSmemSize(Builder<RegTraits<DataT, IdxT>>& b) {
-    return 2 * sizeof(IdxT) * TPB_SPLIT;
-  }
-};  // end RegTraits
->>>>>>> 1b2154d8
 
 }  // namespace DecisionTree
 }  // namespace ML