--- conflicted
+++ resolved
@@ -538,19 +538,11 @@
       "computeSplitRegressionKernel @builder_base.cuh [batched-levelalgo]");
     computeSplitRegressionKernel<DataT, DataT, IdxT, TPB_DEFAULT>
       <<<grid, TPB_DEFAULT, smemSize, s>>>(
-<<<<<<< HEAD
-        b.pred, b.pred_count, b.params.n_bins, b.params.max_depth,
-        b.params.min_samples_split, b.params.min_samples_leaf,
-        b.params.min_impurity_decrease, b.params.max_leaves, b.input,
-        b.curr_nodes, col, b.done_count, b.mutex, b.n_leaves, b.splits,
-        b.block_sync, splitType, b.treeid, b.seed);
-=======
         b.pred, b.pred_count, b.params.n_bins, b.params.min_samples_leaf,
         b.params.min_impurity_decrease, b.input, b.curr_nodes, col,
         b.done_count, b.mutex, b.splits, splitType, b.treeid, b.workload_info,
         b.seed);
 
->>>>>>> 474e2e71
     ML::POP_RANGE();  //computeSplitRegressionKernel
     ML::POP_RANGE();  //Builder::computeSplit
   }
