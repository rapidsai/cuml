/*
 * Copyright (c) 2019-2021, NVIDIA CORPORATION.
 *
 * Licensed under the Apache License, Version 2.0 (the "License");
 * you may not use this file except in compliance with the License.
 * You may obtain a copy of the License at
 *
 *     http://www.apache.org/licenses/LICENSE-2.0
 *
 * Unless required by applicable law or agreed to in writing, software
 * distributed under the License is distributed on an "AS IS" BASIS,
 * WITHOUT WARRANTIES OR CONDITIONS OF ANY KIND, either express or implied.
 * See the License for the specific language governing permissions and
 * limitations under the License.
 */

#pragma once

#include <cuml/tree/flatnode.h>
#include <common/grid_sync.cuh>
#include <cuml/common/device_buffer.hpp>
#include <cuml/common/host_buffer.hpp>
#include <cuml/tree/decisiontree.hpp>
#include <raft/cuda_utils.cuh>
#include "cuml/common/logger.hpp"
#include "input.cuh"
#include "kernels.cuh"
#include "metrics.cuh"
#include "node.cuh"
#include "split.cuh"

#include <common/nvtx.hpp>
#include <utility>

namespace ML {
namespace DT {

/**
 * Internal struct used to do all the heavy-lifting required for tree building
 *
 * @note This struct does NOT own any of the underlying device/host pointers.
 *       They all must explicitly be allocated by the caller and passed to it.
 */
template <typename ObjectiveT>
struct Builder {
  typedef typename ObjectiveT::DataT DataT;
  typedef typename ObjectiveT::LabelT LabelT;
  typedef typename ObjectiveT::IdxT IdxT;
  typedef typename ObjectiveT::BinT BinT;
  typedef Node<DataT, LabelT, IdxT> NodeT;
  typedef Split<DataT, IdxT> SplitT;
  typedef Input<DataT, LabelT, IdxT> InputT;

  /** default threads per block for most kernels in here */
  static constexpr int TPB_DEFAULT = 128;
  /** threads per block for the nodeSplitKernel */
  static constexpr int TPB_SPLIT = 128;
  const raft::handle_t& handle;
  /** DT params */
  DecisionTreeParams params;
  /** input dataset */
  InputT input;

  /** Tree index */
  IdxT treeid;
  /** Seed used for randomization */
  uint64_t seed;
  /** number of nodes created in the current batch */
  IdxT* n_nodes;
  /** histograms */
  BinT* hist;
  /** threadblock arrival count */
  int* done_count;
  /** mutex array used for atomically updating best split */
  int* mutex;
  /** number of leaves created so far */
  IdxT* n_leaves;
  /** max depth reached so far */
  IdxT* n_depth;
  /** best splits for the current batch of nodes */
  SplitT* splits;
  /** current batch of nodes */
  NodeT* curr_nodes;
  /** next batch of nodes */
  NodeT* next_nodes;

  WorkloadInfo<IdxT>* workload_info;
  WorkloadInfo<IdxT>* h_workload_info;

  int max_blocks = 0;

  /** host copy of the number of new nodes in current branch */
  IdxT* h_n_nodes;
  /** host copy of the number of leaves created so far */
  IdxT* h_n_leaves;
  /** total number of nodes created so far */
  IdxT h_total_nodes;
  /** range of the currently worked upon nodes */
  IdxT node_start, node_end;
  /** number of blocks used to parallelize column-wise computations. */
  int n_blks_for_cols = 10;
  /** Memory alignment value */
  const size_t alignValue = 512;

  MLCommon::device_buffer<char> d_buff;
  MLCommon::host_buffer<char> h_buff;

  Builder(const raft::handle_t& handle,
          IdxT treeid,
          uint64_t seed,
          const DecisionTreeParams& p,
          const DataT* data,
          const LabelT* labels,
          IdxT totalRows,
          IdxT totalCols,
          IdxT sampledRows,
          IdxT sampledCols,
          IdxT* rowids,
          IdxT nclasses,
          const DataT* quantiles)
    : handle(handle),
      treeid(treeid),
      seed(seed),
      params(p),
      input{
        data, labels, totalRows, totalCols, sampledRows, sampledCols, rowids, nclasses, quantiles},
      d_buff(handle.get_device_allocator(), handle.get_stream(), 0),
      h_buff(handle.get_host_allocator(), handle.get_stream(), 0)
  {
    max_blocks = 1 + params.max_batch_size + input.nSampledRows / TPB_DEFAULT;
    ASSERT(quantiles != nullptr, "Currently quantiles need to be computed before this call!");
    ASSERT(nclasses >= 1, "nclasses should be at least 1");

    auto [device_workspace_size, host_workspace_size] = workspaceSize();
    d_buff.resize(device_workspace_size, handle.get_stream());
    h_buff.resize(host_workspace_size, handle.get_stream());
    assignWorkspace(d_buff.data(), h_buff.data());
  }
  ~Builder()
  {
    d_buff.release(handle.get_stream());
    h_buff.release(handle.get_stream());
  }

  size_t calculateAlignedBytes(const size_t actualSize) const
  {
    return raft::alignTo(actualSize, alignValue);
  }

  size_t maxNodes() const
  {
    if (params.max_depth < 13) {
      // Start with allocation for a dense tree for depth < 13
      return pow(2, (params.max_depth + 1)) - 1;
    } else {
      // Start with fixed size allocation for depth >= 13
      return 8191;
    }
  }

  auto workspaceSize() const
  {
    size_t d_wsize, h_wsize;
    ML::PUSH_RANGE("Builder::workspaceSize @builder_base.cuh [batched-levelalgo]");
    auto max_batch   = params.max_batch_size;
    size_t nHistBins = max_batch * (params.n_bins) * n_blks_for_cols * input.numOutputs;

    d_wsize = 0;
    d_wsize += calculateAlignedBytes(sizeof(IdxT));                               // n_nodes
    d_wsize += calculateAlignedBytes(sizeof(BinT) * nHistBins);                   // hist
    d_wsize += calculateAlignedBytes(sizeof(int) * max_batch * n_blks_for_cols);  // done_count
    d_wsize += calculateAlignedBytes(sizeof(int) * max_batch);                    // mutex
    d_wsize += calculateAlignedBytes(sizeof(IdxT));                               // n_leaves
    d_wsize += calculateAlignedBytes(sizeof(IdxT));                               // n_depth
    d_wsize += calculateAlignedBytes(sizeof(SplitT) * max_batch);                 // splits
    d_wsize += calculateAlignedBytes(sizeof(NodeT) * max_batch);                  // curr_nodes
    d_wsize += calculateAlignedBytes(sizeof(NodeT) * 2 * max_batch);              // next_nodes
    d_wsize +=                                                                    // workload_info
      calculateAlignedBytes(sizeof(WorkloadInfo<IdxT>) * max_blocks);

    // all nodes in the tree
    h_wsize = calculateAlignedBytes(sizeof(IdxT));   // h_n_nodes
    h_wsize += calculateAlignedBytes(sizeof(IdxT));  // h_n_leaves
    h_wsize +=                                       // h_workload_info
      calculateAlignedBytes(sizeof(WorkloadInfo<IdxT>) * max_blocks);

    ML::POP_RANGE();
    return std::make_pair(d_wsize, h_wsize);
  }

  /**
   * @brief assign workspace to the current state
   *
   * @param[in] d_wspace device buffer allocated by the user for the workspace.
   *                     Its size should be atleast workspaceSize()
   * @param[in] h_wspace pinned host buffer needed to store the learned nodes
   */
  void assignWorkspace(char* d_wspace, char* h_wspace)
  {
    ML::PUSH_RANGE("Builder::assignWorkspace @builder_base.cuh [batched-levelalgo]");
    auto max_batch   = params.max_batch_size;
    auto n_col_blks  = n_blks_for_cols;
    size_t nHistBins = max_batch * (params.n_bins) * n_blks_for_cols * input.numOutputs;
    // device
    n_nodes = reinterpret_cast<IdxT*>(d_wspace);
    d_wspace += calculateAlignedBytes(sizeof(IdxT));
    hist = reinterpret_cast<BinT*>(d_wspace);
    d_wspace += calculateAlignedBytes(sizeof(BinT) * nHistBins);
    done_count = reinterpret_cast<int*>(d_wspace);
    d_wspace += calculateAlignedBytes(sizeof(int) * max_batch * n_col_blks);
    mutex = reinterpret_cast<int*>(d_wspace);
    d_wspace += calculateAlignedBytes(sizeof(int) * max_batch);
    n_leaves = reinterpret_cast<IdxT*>(d_wspace);
    d_wspace += calculateAlignedBytes(sizeof(IdxT));
    n_depth = reinterpret_cast<IdxT*>(d_wspace);
    d_wspace += calculateAlignedBytes(sizeof(IdxT));
    splits = reinterpret_cast<SplitT*>(d_wspace);
    d_wspace += calculateAlignedBytes(sizeof(SplitT) * max_batch);
    curr_nodes = reinterpret_cast<NodeT*>(d_wspace);
    d_wspace += calculateAlignedBytes(sizeof(NodeT) * max_batch);
    next_nodes = reinterpret_cast<NodeT*>(d_wspace);
    d_wspace += calculateAlignedBytes(sizeof(NodeT) * 2 * max_batch);
    workload_info = reinterpret_cast<WorkloadInfo<IdxT>*>(d_wspace);
    d_wspace += calculateAlignedBytes(sizeof(WorkloadInfo<IdxT>) * max_blocks);
    // host
    h_n_nodes = reinterpret_cast<IdxT*>(h_wspace);
    h_wspace += calculateAlignedBytes(sizeof(IdxT));
    h_n_leaves = reinterpret_cast<IdxT*>(h_wspace);
    h_wspace += calculateAlignedBytes(sizeof(IdxT));
    h_workload_info = reinterpret_cast<WorkloadInfo<IdxT>*>(h_wspace);
    ML::POP_RANGE();
  }

  /**
   * @brief Main training method. To be called only after `assignWorkspace()`
   *
   * @param[out] h_nodes    list of nodes (must be allocated using
   *                        cudaMallocHost!)
   * @param[out] num_leaves number of leaves created in the tree
   * @param[out] depth      max depth of the built tree
   * @param[in]  s          cuda steam
   */
  void train(std::vector<Node<DataT, LabelT, IdxT>>& h_nodes,
             IdxT& num_leaves,
             IdxT& depth,
             cudaStream_t s)
  {
    ML::PUSH_RANGE("Builder::train @builder_base.cuh [batched-levelalgo]");
    init(h_nodes, s);
    while (node_start < node_end) {
      IdxT new_nodes = doSplit(h_nodes, s);
      h_total_nodes += new_nodes;
      updateNodeRange();
    }
    raft::update_host(&num_leaves, n_leaves, 1, s);
    raft::update_host(&depth, n_depth, 1, s);
    ML::POP_RANGE();
  }

  size_t nodeSplitSmemSize()
  {
    return std::max(2 * sizeof(IdxT) * TPB_SPLIT, sizeof(BinT) * input.numOutputs);
  }

 private:
  /**
   * @brief Initialize buffers and state
   *
   * @param[out] h_nodes list of nodes (must be allocated using cudaMallocHost!)
   * @param[in]  s       cuda stream
   */
  void init(std::vector<Node<DataT, LabelT, IdxT>>& h_nodes, cudaStream_t s)
  {
    *h_n_nodes      = 0;
    auto max_batch  = params.max_batch_size;
    auto n_col_blks = n_blks_for_cols;
    CUDA_CHECK(cudaMemsetAsync(done_count, 0, sizeof(int) * max_batch * n_col_blks, s));
    CUDA_CHECK(cudaMemsetAsync(mutex, 0, sizeof(int) * max_batch, s));
    CUDA_CHECK(cudaMemsetAsync(n_leaves, 0, sizeof(IdxT), s));
    CUDA_CHECK(cudaMemsetAsync(n_depth, 0, sizeof(IdxT), s));
    node_start = 0;
    node_end = h_total_nodes = 1;  // start with root node
    h_nodes.resize(1);
    h_nodes[0].initSpNode();
    h_nodes[0].start          = 0;
    h_nodes[0].count          = input.nSampledRows;
    h_nodes[0].depth          = 0;
    h_nodes[0].info.unique_id = 0;
  }

  /** check whether any more nodes need to be processed or not */
  bool isOver() const { return node_end == h_total_nodes; }

  /**
   * @brief After the current batch is finished processing, update the range
   *        of nodes to be worked upon in the next batch
   */
  void updateNodeRange()
  {
    node_start           = node_end;
    auto nodes_remaining = h_total_nodes - node_end;
    node_end             = std::min(nodes_remaining, params.max_batch_size) + node_end;
  }

  auto updateWorkloadInfo(std::vector<Node<DataT, LabelT, IdxT>>& h_nodes, cudaStream_t s)
  {
<<<<<<< HEAD
    auto batchSize                     = node_end - node_start;
    size_t total_samples_in_curr_batch = 0;
    size_t n_large_nodes_in_curr_batch =
=======
    ML::PUSH_RANGE("Builder::doSplit @bulder_base.cuh [batched-levelalgo]");
    auto batchSize = node_end - node_start;
    // start fresh on the number of *new* nodes created in this batch
    CUDA_CHECK(cudaMemsetAsync(n_nodes, 0, sizeof(IdxT), s));
    initSplit<DataT, IdxT, TPB_DEFAULT>(splits, batchSize, s);

    // get the current set of nodes to be worked upon
    raft::update_device(curr_nodes, h_nodes.data() + node_start, batchSize, s);
    CUDA_CHECK(
      cudaMemsetAsync(next_nodes, 0, sizeof(Node<DataT, LabelT, IdxT>) * 2 * batchSize, s));

    int total_samples_in_curr_batch = 0;
    int n_large_nodes_in_curr_batch =
>>>>>>> 5b36ced2
      0;  // large nodes are nodes having training instances larger than block size, hence require
          // global memory for histogram construction
    size_t total_num_blocks = 0;
    for (int n = 0; n < batchSize; n++) {
      total_samples_in_curr_batch += h_nodes[node_start + n].count;
      size_t num_blocks = raft::ceildiv(h_nodes[node_start + n].count, TPB_DEFAULT);
      num_blocks        = std::max(size_t(1), num_blocks);

      if (num_blocks > 1) ++n_large_nodes_in_curr_batch;

      bool is_leaf = leafBasedOnParams<DataT, IdxT>(h_nodes[node_start + n].depth,
                                                    params.max_depth,
                                                    params.min_samples_split,
                                                    params.max_leaves,
                                                    h_n_leaves,
                                                    h_nodes[node_start + n].count);
      if (is_leaf) num_blocks = 0;

      for (int b = 0; b < num_blocks; b++) {
        h_workload_info[total_num_blocks + b].nodeid         = n;
        h_workload_info[total_num_blocks + b].large_nodeid   = n_large_nodes_in_curr_batch - 1;
        h_workload_info[total_num_blocks + b].offset_blockid = b;
        h_workload_info[total_num_blocks + b].num_blocks     = num_blocks;
      }
      total_num_blocks += num_blocks;
    }
    raft::update_device(workload_info, h_workload_info, total_num_blocks, s);
    return std::make_pair(total_num_blocks, n_large_nodes_in_curr_batch);
  }
  /**
   * @brief Computes best split across all nodes in the current batch and splits
   *        the nodes accordingly
   *
   * @param[out] h_nodes list of nodes (must be allocated using cudaMallocHost!)
   * @param[in]  s cuda stream
   * @return the number of newly created nodes
   */
  IdxT doSplit(std::vector<Node<DataT, LabelT, IdxT>>& h_nodes, cudaStream_t s)
  {
    ML::PUSH_RANGE("Builder::doSplit @bulder_base.cuh [batched-levelalgo]");
    auto batchSize = node_end - node_start;
    // start fresh on the number of *new* nodes created in this batch
    CUDA_CHECK(cudaMemsetAsync(n_nodes, 0, sizeof(IdxT), s));
    initSplit<DataT, IdxT, TPB_DEFAULT>(splits, batchSize, s);

    // get the current set of nodes to be worked upon
    raft::update_device(curr_nodes, h_nodes.data() + node_start, batchSize, s);

    auto [total_blocks, large_blocks] = this->updateWorkloadInfo(h_nodes, s);

    // iterate through a batch of columns (to reduce the memory pressure) and
    // compute the best split at the end
    for (IdxT c = 0; c < input.nSampledCols; c += n_blks_for_cols) {
      computeSplit(c, batchSize, params.split_criterion, total_blocks, large_blocks, s);
      CUDA_CHECK(cudaGetLastError());
    }

    // create child nodes (or make the current ones leaf)
    auto smemSize = nodeSplitSmemSize();
    ML::PUSH_RANGE("nodeSplitKernel @builder_base.cuh [batched-levelalgo]");
    nodeSplitKernel<DataT, LabelT, IdxT, ObjectiveT, TPB_SPLIT>
      <<<batchSize, TPB_SPLIT, smemSize, s>>>(params.max_depth,
                                              params.min_samples_leaf,
                                              params.min_samples_split,
                                              params.max_leaves,
                                              params.min_impurity_decrease,
                                              input,
                                              curr_nodes,
                                              next_nodes,
                                              n_nodes,
                                              splits,
                                              n_leaves,
                                              h_total_nodes,
                                              n_depth);
    CUDA_CHECK(cudaGetLastError());
    ML::POP_RANGE();
    // copy the updated (due to leaf creation) and newly created child nodes
    raft::update_host(h_n_nodes, n_nodes, 1, s);
    raft::update_host(h_n_leaves, n_leaves, 1, s);
    CUDA_CHECK(cudaStreamSynchronize(s));
    h_nodes.resize(h_nodes.size() + batchSize + *h_n_nodes);
    raft::update_host(h_nodes.data() + node_start, curr_nodes, batchSize, s);
    raft::update_host(h_nodes.data() + h_total_nodes, next_nodes, *h_n_nodes, s);
    ML::POP_RANGE();
    return *h_n_nodes;
  }

  auto computeSplitSmemSize()
  {
    size_t smemSize1 = params.n_bins * input.numOutputs * sizeof(BinT) +  // pdf_shist size
                       params.n_bins * sizeof(DataT) +                    // sbins size
                       sizeof(int);                                       // sDone size
    // Extra room for alignment (see alignPointer in
    // computeSplitClassificationKernel)
    smemSize1 += sizeof(DataT) + 3 * sizeof(int);
    // Calculate the shared memory needed for evalBestSplit
    size_t smemSize2 = raft::ceildiv(TPB_DEFAULT, raft::WarpSize) * sizeof(SplitT);
    // Pick the max of two
    auto available_smem = handle.get_device_properties().sharedMemPerBlock;
    size_t smemSize     = std::max(smemSize1, smemSize2);
    ASSERT(available_smem >= smemSize, "Not enough shared memory. Consider reducing n_bins.");
    return smemSize;
  }

  /**
   * @brief Compute best split for the currently given set of columns
   *
   * @param[in] col       start column id
   * @param[in] batchSize number of nodes to be processed in this call
   * @param[in] splitType split criterion
   * @param[in] s         cuda stream
   */
  void computeSplit(IdxT col,
                    IdxT batchSize,
                    CRITERION splitType,
                    size_t total_blocks,
                    size_t large_blocks,
                    cudaStream_t s)
  {
    if (total_blocks == 0) return;
    ML::PUSH_RANGE("Builder::computeSplit @builder_base.cuh [batched-levelalgo]");
    auto nbins    = params.n_bins;
    auto nclasses = input.numOutputs;
    auto colBlks  = std::min(n_blks_for_cols, input.nSampledCols - col);

    auto smemSize = computeSplitSmemSize();
    dim3 grid(total_blocks, colBlks, 1);
    int nHistBins = large_blocks * nbins * colBlks * nclasses;
    CUDA_CHECK(cudaMemsetAsync(hist, 0, sizeof(BinT) * nHistBins, s));
    ML::PUSH_RANGE("computeSplitClassificationKernel @builder_base.cuh [batched-levelalgo]");
    ObjectiveT objective(input.numOutputs, params.min_impurity_decrease, params.min_samples_leaf);
    computeSplitKernel<DataT, LabelT, IdxT, TPB_DEFAULT>
      <<<grid, TPB_DEFAULT, smemSize, s>>>(hist,
                                           params.n_bins,
                                           params.max_depth,
                                           params.min_samples_split,
                                           params.max_leaves,
                                           input,
                                           curr_nodes,
                                           col,
                                           done_count,
                                           mutex,
                                           splits,
                                           objective,
                                           treeid,
                                           workload_info,
                                           seed);
    ML::POP_RANGE();  // computeSplitClassificationKernel
    ML::POP_RANGE();  // Builder::computeSplit
  }
};  // end Builder

}  // namespace DT
}  // namespace ML<|MERGE_RESOLUTION|>--- conflicted
+++ resolved
@@ -304,25 +304,9 @@
 
   auto updateWorkloadInfo(std::vector<Node<DataT, LabelT, IdxT>>& h_nodes, cudaStream_t s)
   {
-<<<<<<< HEAD
     auto batchSize                     = node_end - node_start;
     size_t total_samples_in_curr_batch = 0;
     size_t n_large_nodes_in_curr_batch =
-=======
-    ML::PUSH_RANGE("Builder::doSplit @bulder_base.cuh [batched-levelalgo]");
-    auto batchSize = node_end - node_start;
-    // start fresh on the number of *new* nodes created in this batch
-    CUDA_CHECK(cudaMemsetAsync(n_nodes, 0, sizeof(IdxT), s));
-    initSplit<DataT, IdxT, TPB_DEFAULT>(splits, batchSize, s);
-
-    // get the current set of nodes to be worked upon
-    raft::update_device(curr_nodes, h_nodes.data() + node_start, batchSize, s);
-    CUDA_CHECK(
-      cudaMemsetAsync(next_nodes, 0, sizeof(Node<DataT, LabelT, IdxT>) * 2 * batchSize, s));
-
-    int total_samples_in_curr_batch = 0;
-    int n_large_nodes_in_curr_batch =
->>>>>>> 5b36ced2
       0;  // large nodes are nodes having training instances larger than block size, hence require
           // global memory for histogram construction
     size_t total_num_blocks = 0;
@@ -370,6 +354,8 @@
 
     // get the current set of nodes to be worked upon
     raft::update_device(curr_nodes, h_nodes.data() + node_start, batchSize, s);
+    CUDA_CHECK(
+      cudaMemsetAsync(next_nodes, 0, sizeof(Node<DataT, LabelT, IdxT>) * 2 * batchSize, s));
 
     auto [total_blocks, large_blocks] = this->updateWorkloadInfo(h_nodes, s);
 
