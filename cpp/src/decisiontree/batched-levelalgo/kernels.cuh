--- conflicted
+++ resolved
@@ -141,7 +141,6 @@
 DI void computePrediction(IdxT range_start, IdxT range_len,
                           const Input<DataT, LabelT, IdxT>& input,
                           volatile Node<DataT, LabelT, IdxT>* nodes,
-<<<<<<< HEAD
                           IdxT* n_leaves, void* smem, ObjectiveT objective) {
   using BinT = typename ObjectiveT::BinT;
   auto* shist = reinterpret_cast<BinT*>(smem);
@@ -156,22 +155,6 @@
   __syncthreads();
   if (tid == 0) {
     auto pred = objective.LeafPrediction(shist, input.numOutputs);
-=======
-                          IdxT* n_leaves, void* smem) {
-  using BinT = typename ObjectiveT::BinT;
-  auto* shist = reinterpret_cast<BinT*>(smem);
-  auto tid = threadIdx.x;
-  for (int i = tid; i < input.numOutputs; i += blockDim.x) shist[i] = BinT();
-  __syncthreads();
-  auto len = range_start + range_len;
-  for (auto i = range_start + tid; i < len; i += blockDim.x) {
-    auto label = input.labels[input.rowids[i]];
-    BinT::IncrementHistogram(shist, 1, 0, label);
-  }
-  __syncthreads();
-  if (tid == 0) {
-    auto pred = ObjectiveT::LeafPrediction(shist, input.numOutputs);
->>>>>>> dacfef1e
     nodes[0].makeLeaf(n_leaves, pred);
   }
 }
@@ -198,11 +181,7 @@
       split.nLeft < min_samples_leaf ||
       (n_samples - split.nLeft) < min_samples_leaf) {
     computePrediction<IdxT, LabelT, DataT, ObjectiveT, TPB>(
-<<<<<<< HEAD
       range_start, n_samples, input, node, n_leaves, smem, objective);
-=======
-      range_start, n_samples, input, node, n_leaves, smem);
->>>>>>> dacfef1e
     return;
   }
   partitionSamples<DataT, LabelT, IdxT, TPB>(input, splits, curr_nodes,
@@ -376,11 +355,7 @@
     auto label = input.labels[row];
     IdxT bin =
       thrust::lower_bound(thrust::seq, sbins, sbins + nbins, d) - sbins;
-<<<<<<< HEAD
     objective.IncrementHistogram(pdf_shist, nbins, bin, label);
-=======
-    BinT::IncrementHistogram(pdf_shist, nbins, bin, label);
->>>>>>> dacfef1e
   }
 
   // synchronizeing above changes across block
