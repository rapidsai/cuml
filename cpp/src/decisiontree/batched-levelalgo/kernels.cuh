/*
 * Copyright (c) 2019-2021, NVIDIA CORPORATION.
 *
 * Licensed under the Apache License, Version 2.0 (the "License");
 * you may not use this file except in compliance with the License.
 * You may obtain a copy of the License at
 *
 *     http://www.apache.org/licenses/LICENSE-2.0
 *
 * Unless required by applicable law or agreed to in writing, software
 * distributed under the License is distributed on an "AS IS" BASIS,
 * WITHOUT WARRANTIES OR CONDITIONS OF ANY KIND, either express or implied.
 * See the License for the specific language governing permissions and
 * limitations under the License.
 */

#pragma once

#include <cuml/tree/algo_helper.h>
#include <thrust/binary_search.h>
#include <common/grid_sync.cuh>
#include <cub/cub.cuh>
#include <raft/cuda_utils.cuh>
#include "input.cuh"
#include "metrics.cuh"
#include "node.cuh"
#include "split.cuh"

namespace ML {
namespace DecisionTree {

/**
 * This struct has information about workload of a single threadblock of
 * computeSplit kernels of classification and regression
 */
template <typename IdxT>
struct WorkloadInfo {
  IdxT nodeid;  // Node in the batch on which the threadblock needs to work
  IdxT large_nodeid;    // counts only large nodes
  IdxT offset_blockid;  // Offset threadblock id among all the blocks that are
                        // working on this node
  IdxT num_blocks;      // Total number of blocks that are working on the node
};

/**
 * @brief Decide whether the current node is to be declared as a leaf entirely
 *        based on the input hyper-params set by the user
 *
 * @param[in] myDepth           depth of this node
 * @param[in] max_depth maximum possible tree depth
 * @param[in] min_samples_split min number of samples needed to split an
 *                              internal node
 * @param[in] max_leaves        max leaf nodes per tree (it's a soft constraint)
 * @param[in] n_leaves          number of leaves in the tree already
 * @param[in] nSamples          number of samples belonging to this node
 *
 * @return true if the current node is to be declared as a leaf, else false
 */
template <typename DataT, typename IdxT>
HDI bool leafBasedOnParams(IdxT myDepth, IdxT max_depth, IdxT min_samples_split,
                           IdxT max_leaves, const IdxT* n_leaves,
                           IdxT nSamples) {
  if (myDepth >= max_depth) return true;
  if (nSamples < min_samples_split) return true;
  if (max_leaves != -1) {
    if (*n_leaves >= max_leaves) return true;
  }
  return false;
}

/**
 * @brief Partition the samples to left/right nodes based on the best split
 * @return the position of the left child node in the nodes list. However, this
 *         value is valid only for threadIdx.x == 0.
 * @note this should be called by only one block from all participating blocks
 *       'smem' should be atleast of size `sizeof(IdxT) * TPB * 2`
 */
template <typename DataT, typename LabelT, typename IdxT, int TPB>
DI void partitionSamples(const Input<DataT, LabelT, IdxT>& input,
                         const Split<DataT, IdxT>* splits,
                         volatile Node<DataT, LabelT, IdxT>* curr_nodes,
                         volatile Node<DataT, LabelT, IdxT>* next_nodes,
                         IdxT* n_nodes, IdxT* n_depth, IdxT total_nodes,
                         char* smem) {
  typedef cub::BlockScan<int, TPB> BlockScanT;
  __shared__ typename BlockScanT::TempStorage temp1, temp2;
  volatile auto* rowids = reinterpret_cast<volatile IdxT*>(input.rowids);
  // for compaction
  size_t smemSize = sizeof(IdxT) * TPB;
  auto* lcomp = reinterpret_cast<IdxT*>(smem);
  auto* rcomp = reinterpret_cast<IdxT*>(smem + smemSize);
  auto nid = blockIdx.x;
  auto split = splits[nid];
  auto range_start = curr_nodes[nid].start;
  auto range_len = curr_nodes[nid].count;
  auto* col = input.data + split.colid * input.M;
  auto loffset = range_start, part = loffset + split.nLeft, roffset = part;
  auto end = range_start + range_len;
  int lflag = 0, rflag = 0, llen = 0, rlen = 0, minlen = 0;
  auto tid = threadIdx.x;
  while (loffset < part && roffset < end) {
    // find the samples in the left that belong to right and vice-versa
    auto loff = loffset + tid, roff = roffset + tid;
    if (llen == minlen)
      lflag = loff < part ? col[rowids[loff]] > split.quesval : 0;
    if (rlen == minlen)
      rflag = roff < end ? col[rowids[roff]] <= split.quesval : 0;
    // scan to compute the locations for each 'misfit' in the two partitions
    int lidx, ridx;
    BlockScanT(temp1).ExclusiveSum(lflag, lidx, llen);
    BlockScanT(temp2).ExclusiveSum(rflag, ridx, rlen);
    __syncthreads();
    minlen = llen < rlen ? llen : rlen;
    // compaction to figure out the right locations to swap
    if (lflag) lcomp[lidx] = loff;
    if (rflag) rcomp[ridx] = roff;
    __syncthreads();
    // reset the appropriate flags for the longer of the two
    if (lidx < minlen) lflag = 0;
    if (ridx < minlen) rflag = 0;
    if (llen == minlen) loffset += TPB;
    if (rlen == minlen) roffset += TPB;
    // swap the 'misfit's
    if (tid < minlen) {
      auto a = rowids[lcomp[tid]];
      auto b = rowids[rcomp[tid]];
      rowids[lcomp[tid]] = b;
      rowids[rcomp[tid]] = a;
    }
  }
  if (tid == 0) {
    curr_nodes[nid].makeChildNodes(n_nodes, total_nodes, next_nodes,
                                   splits[nid], n_depth);
  }
}

template <typename IdxT, typename LabelT, typename DataT, typename ObjectiveT,
          int TPB>
DI void computePrediction(IdxT range_start, IdxT range_len,
                          const Input<DataT, LabelT, IdxT>& input,
                          volatile Node<DataT, LabelT, IdxT>* nodes,
                          IdxT* n_leaves, void* smem) {
  using BinT = typename ObjectiveT::BinT;
  auto* shist = reinterpret_cast<BinT*>(smem);
  auto tid = threadIdx.x;
  for (int i = tid; i < input.numOutputs; i += blockDim.x) shist[i] = BinT();
  __syncthreads();
  auto len = range_start + range_len;
  for (auto i = range_start + tid; i < len; i += blockDim.x) {
    auto label = input.labels[input.rowids[i]];
    BinT::IncrementHistogram(shist, 1, 0, label);
  }
  __syncthreads();
  if (tid == 0) {
    auto pred = ObjectiveT::LeafPrediction(shist, input.numOutputs);
    nodes[0].makeLeaf(n_leaves, pred);
  }
}

template <typename DataT, typename LabelT, typename IdxT, typename ObjectiveT,
          int TPB>
__global__ void nodeSplitKernel(IdxT max_depth, IdxT min_samples_leaf,
                                IdxT min_samples_split, IdxT max_leaves,
                                DataT min_impurity_decrease,
                                Input<DataT, LabelT, IdxT> input,
                                volatile Node<DataT, LabelT, IdxT>* curr_nodes,
                                volatile Node<DataT, LabelT, IdxT>* next_nodes,
                                IdxT* n_nodes, const Split<DataT, IdxT>* splits,
                                IdxT* n_leaves, IdxT total_nodes,
                                IdxT* n_depth) {
  extern __shared__ char smem[];
  IdxT nid = blockIdx.x;
  volatile auto* node = curr_nodes + nid;
  auto range_start = node->start, n_samples = node->count;
  auto isLeaf = leafBasedOnParams<DataT, IdxT>(
    node->depth, max_depth, min_samples_split, max_leaves, n_leaves, n_samples);
  auto split = splits[nid];
  if (isLeaf || split.best_metric_val <= min_impurity_decrease ||
      split.nLeft < min_samples_leaf ||
      (n_samples - split.nLeft) < min_samples_leaf) {
    computePrediction<IdxT, LabelT, DataT, ObjectiveT, TPB>(
      range_start, n_samples, input, node, n_leaves, smem);
    return;
  }
  partitionSamples<DataT, LabelT, IdxT, TPB>(input, splits, curr_nodes,
                                             next_nodes, n_nodes, n_depth,
                                             total_nodes, (char*)smem);
}

/* Returns 'input' rounded up to a correctly-aligned pointer of type OutT* */
template <typename OutT, typename InT>
__device__ OutT* alignPointer(InT input) {
  return reinterpret_cast<OutT*>(
    raft::alignTo(reinterpret_cast<size_t>(input), sizeof(OutT)));
}

// 32-bit FNV1a hash
// Reference: http://www.isthe.com/chongo/tech/comp/fnv/index.html
const uint32_t fnv1a32_prime = uint32_t(16777619);
const uint32_t fnv1a32_basis = uint32_t(2166136261);

DI uint32_t fnv1a32(uint32_t hash, uint32_t txt) {
  hash ^= (txt >> 0) & 0xFF;
  hash *= fnv1a32_prime;
  hash ^= (txt >> 8) & 0xFF;
  hash *= fnv1a32_prime;
  hash ^= (txt >> 16) & 0xFF;
  hash *= fnv1a32_prime;
  hash ^= (txt >> 24) & 0xFF;
  hash *= fnv1a32_prime;
  return hash;
}

/**
 * @brief For a given values of (treeid, nodeid, seed), this function generates
 *        a unique permutation of [0, N - 1] values and returns 'k'th entry in
 *        from the permutation.
 * @return The 'k'th value from the permutation
 * @note This function does not allocated any temporary buffer, all the
 *       necessary values are recomputed.
 */
template <typename IdxT>
DI IdxT select(IdxT k, IdxT treeid, uint32_t nodeid, uint64_t seed, IdxT N) {
  __shared__ int blksum;
  uint32_t pivot_hash;
  int cnt = 0;

  if (threadIdx.x == 0) {
    blksum = 0;
  }
  // Compute hash for the 'k'th index and use it as pivote for sorting
  pivot_hash = fnv1a32_basis;
  pivot_hash = fnv1a32(pivot_hash, uint32_t(k));
  pivot_hash = fnv1a32(pivot_hash, uint32_t(treeid));
  pivot_hash = fnv1a32(pivot_hash, uint32_t(nodeid));
  pivot_hash = fnv1a32(pivot_hash, uint32_t(seed >> 32));
  pivot_hash = fnv1a32(pivot_hash, uint32_t(seed));

  // Compute hash for rest of the indices and count instances where i_hash is
  // less than pivot_hash
  uint32_t i_hash;
  for (int i = threadIdx.x; i < N; i += blockDim.x) {
    if (i == k) continue;  // Skip since k is the pivote index
    i_hash = fnv1a32_basis;
    i_hash = fnv1a32(i_hash, uint32_t(i));
    i_hash = fnv1a32(i_hash, uint32_t(treeid));
    i_hash = fnv1a32(i_hash, uint32_t(nodeid));
    i_hash = fnv1a32(i_hash, uint32_t(seed >> 32));
    i_hash = fnv1a32(i_hash, uint32_t(seed));

    if (i_hash < pivot_hash)
      cnt++;
    else if (i_hash == pivot_hash && i < k)
      cnt++;
  }
  __syncthreads();
  if (cnt > 0) atomicAdd(&blksum, cnt);
  __syncthreads();
  return blksum;
}

/**
 * @brief For every block, converts the smem pdf-histogram to
 *        cdf-histogram using inclusive block-sum-scan and returns
 *        the total_sum
 * @return The total sum aggregated over the sumscan,
 *         as well as the modified cdf-histogram pointer
 */
template <typename BinT, typename IdxT, int TPB>
DI BinT pdf_to_cdf(BinT* pdf_shist, BinT* cdf_shist, IdxT nbins) {
  // Blockscan instance preparation
  typedef cub::BlockScan<BinT, TPB> BlockScan;
  __shared__ typename BlockScan::TempStorage temp_storage;

  // variable to accumulate aggregate of sumscans of previous iterations
  BinT total_aggregate = BinT();

  for (IdxT tix = threadIdx.x; tix < raft::ceildiv(nbins, TPB) * TPB;
       tix += blockDim.x) {
    BinT result;
    BinT block_aggregate;
    // getting the scanning element from pdf shist only
    BinT element = tix < nbins ? pdf_shist[tix] : BinT();
    // inclusive sum scan
    BlockScan(temp_storage).InclusiveSum(element, result, block_aggregate);
    __syncthreads();
    // store the result in cdf shist
    if (tix < nbins) {
      cdf_shist[tix] = result + total_aggregate;
    }
    total_aggregate += block_aggregate;
  }
  // return the total sum
  return total_aggregate;
}

template <typename DataT, typename LabelT, typename IdxT, int TPB,
          typename ObjectiveT, typename BinT>
__global__ void computeSplitKernel(
  BinT* hist, IdxT nbins, IdxT max_depth, IdxT min_samples_split,
  IdxT max_leaves, Input<DataT, LabelT, IdxT> input,
  const Node<DataT, LabelT, IdxT>* nodes, IdxT colStart, int* done_count,
  int* mutex, volatile Split<DataT, IdxT>* splits, ObjectiveT objective,
  IdxT treeid, WorkloadInfo<IdxT>* workload_info, uint64_t seed) {
  extern __shared__ char smem[];
  // Read workload info for this block
  WorkloadInfo<IdxT> workload_info_cta = workload_info[blockIdx.x];
  IdxT nid = workload_info_cta.nodeid;
  IdxT large_nid = workload_info_cta.large_nodeid;
  auto node = nodes[nid];
  auto range_start = node.start;
  auto range_len = node.count;

  IdxT offset_blockid = workload_info_cta.offset_blockid;
  IdxT num_blocks = workload_info_cta.num_blocks;

  auto end = range_start + range_len;
  auto pdf_shist_len = nbins * objective.NumClasses();
  auto cdf_shist_len = nbins * objective.NumClasses();
  auto* pdf_shist = alignPointer<BinT>(smem);
  auto* cdf_shist = alignPointer<BinT>(pdf_shist + pdf_shist_len);
  auto* sbins = alignPointer<DataT>(cdf_shist + cdf_shist_len);
  auto* sDone = alignPointer<int>(sbins + nbins);
  IdxT stride = blockDim.x * num_blocks;
  IdxT tid = threadIdx.x + offset_blockid * blockDim.x;

  // obtaining the feature to test split on
  IdxT col;
  if (input.nSampledCols == input.N) {
    col = colStart + blockIdx.y;
  } else {
    int colIndex = colStart + blockIdx.y;
    col = select(colIndex, treeid, node.info.unique_id, seed, input.N);
  }

  // populating shared memory with initial values
  for (IdxT i = threadIdx.x; i < pdf_shist_len; i += blockDim.x)
    pdf_shist[i] = BinT();
  for (IdxT j = threadIdx.x; j < cdf_shist_len; j += blockDim.x)
    cdf_shist[j] = BinT();
  for (IdxT b = threadIdx.x; b < nbins; b += blockDim.x)
    sbins[b] = input.quantiles[col * nbins + b];

  // synchronizing above changes across block
  __syncthreads();

  // compute pdf shared histogram for all bins for all classes in shared mem
  auto coloffset = col * input.M;
  for (auto i = range_start + tid; i < end; i += stride) {
    // each thread works over a data point and strides to the next
    auto row = input.rowids[i];
    auto d = input.data[row + coloffset];
    auto label = input.labels[row];
    IdxT bin =
      thrust::lower_bound(thrust::seq, sbins, sbins + nbins, d) - sbins;
    BinT::IncrementHistogram(pdf_shist, nbins, bin, label);
  }

  // synchronizeing above changes across block
  __syncthreads();
  if (num_blocks > 1) {
    // update the corresponding global location
    auto histOffset = ((large_nid * gridDim.y) + blockIdx.y) * pdf_shist_len;
    for (IdxT i = threadIdx.x; i < pdf_shist_len; i += blockDim.x) {
      BinT::AtomicAdd(hist + histOffset + i, pdf_shist[i]);
    }

    __threadfence();  // for commit guarantee
    __syncthreads();

    // last threadblock will go ahead and compute the best split
    bool last = true;
    last = MLCommon::signalDone(done_count + nid * gridDim.y + blockIdx.y,
                                num_blocks, offset_blockid == 0, sDone);
    // if not the last threadblock, exit
    if (!last) return;

    // store the complete global histogram in shared memory of last block
    for (IdxT i = threadIdx.x; i < pdf_shist_len; i += blockDim.x)
      pdf_shist[i] = hist[histOffset + i];

    __syncthreads();
  }

  /**
   * Scanning code:
   * span: block-wide
   * Function: convert the PDF calculated in the previous steps to CDF
   * This CDF is done over 2 passes
   * * one from left to right to sum-scan counts of left splits
   *   for each split-point.
   * * second from right to left to sum-scan the right splits
   *   for each split-point
   */
  for (IdxT c = 0; c < objective.NumClasses(); ++c) {
    /** left to right scan operation for scanning
     *  lesser-than-or-equal-to-bin counts **/
    // offsets to pdf and cdf shist pointers
    auto offset_pdf = nbins * c;
    auto offset_cdf = nbins * c;
    // converting pdf to cdf
    BinT total_sum = pdf_to_cdf<BinT, IdxT, TPB>(pdf_shist + offset_pdf,
                                                 cdf_shist + offset_cdf, nbins);
  }

  // create a split instance to test current feature split
  __syncthreads();

  // calculate the best candidate bins (one for each block-thread) in current feature and corresponding information gain for splitting
  Split<DataT, IdxT> sp =
    objective.Gain(cdf_shist, sbins, col, range_len, nbins);

<<<<<<< HEAD
  // calculate best bins among candidate bins per feature using warp reduce
  // then atomically update across features to get best split per node (in split[nid])
  sp.evalBestSplit(smem, splits + nid, mutex + nid);
}

template <typename DataT, typename LabelT, typename IdxT, int TPB>
__global__ void computeSplitRegressionKernel(
  DataT* pred, IdxT* count, IdxT nbins, IdxT min_samples_leaf,
  DataT min_impurity_decrease, Input<DataT, LabelT, IdxT> input,
  const Node<DataT, LabelT, IdxT>* nodes, IdxT colStart, int* done_count,
  int* mutex, volatile Split<DataT, IdxT>* splits, CRITERION splitType,
  IdxT treeid, WorkloadInfo<IdxT>* workload_info, uint64_t seed) {
  extern __shared__ char smem[];
  // Read workload info for this block
  WorkloadInfo<IdxT> workload_info_cta = workload_info[blockIdx.x];
  IdxT nid = workload_info_cta.nodeid;
  IdxT large_nid = workload_info_cta.large_nodeid;

  auto node = nodes[nid];
  auto range_start = node.start;
  auto range_len = node.count;

  IdxT offset_blockid = workload_info_cta.offset_blockid;
  IdxT num_blocks = workload_info_cta.num_blocks;

  // variables
  auto end = range_start + range_len;
  auto pdf_spred_len = 1 + nbins;
  auto cdf_spred_len = nbins;

  IdxT stride = blockDim.x * num_blocks;
  IdxT tid = threadIdx.x + offset_blockid * blockDim.x;

  IdxT col;

  // allocating pointers to shared memory
  auto* pdf_spred = alignPointer<DataT>(smem);
  auto* cdf_spred = alignPointer<DataT>(pdf_spred + pdf_spred_len);
  auto* pdf_scount = alignPointer<int>(cdf_spred + cdf_spred_len);
  auto* cdf_scount = alignPointer<int>(pdf_scount + nbins);
  auto* sbins = alignPointer<DataT>(cdf_scount + nbins);
  auto* sDone = alignPointer<int>(sbins + nbins);

  // select random feature to split-check
  // (if feature-sampling is true)
  if (input.nSampledCols == input.N) {
    col = colStart + blockIdx.y;
  } else {
    int colIndex = colStart + blockIdx.y;
    col = select(colIndex, treeid, node.info.unique_id, seed, input.N);
  }

  // memset smem pointers
  for (IdxT i = threadIdx.x; i < pdf_spred_len; i += blockDim.x) {
    pdf_spred[i] = DataT(0.0);
  }
  for (IdxT i = threadIdx.x; i < cdf_spred_len; i += blockDim.x) {
    cdf_spred[i] = DataT(0.0);
  }
  for (IdxT i = threadIdx.x; i < nbins; i += blockDim.x) {
    pdf_scount[i] = 0;
    cdf_scount[i] = 0;
    sbins[i] = input.quantiles[col * nbins + i];
  }
  __syncthreads();
  auto coloffset = col * input.M;

  // compute prediction pdfs and count pdfs
  for (auto i = range_start + tid; i < end; i += stride) {
    auto row = input.rowids[i];
    auto d = input.data[row + coloffset];
    auto label = input.labels[row];
    for (IdxT b = 0; b < nbins; ++b) {
      // if sample is less-than-or-equal to threshold
      if (d <= sbins[b]) {
        atomicAdd(pdf_spred + b, label);
        atomicAdd(pdf_scount + b, 1);
        break;
      }
    }
  }
  __syncthreads();

  if (num_blocks > 1) {
    // update the corresponding global location for counts
    auto gcOffset = ((large_nid * gridDim.y) + blockIdx.y) * nbins;
    for (IdxT i = threadIdx.x; i < nbins; i += blockDim.x) {
      atomicAdd(count + gcOffset + i, pdf_scount[i]);
    }

    // update the corresponding global location for preds
    auto gOffset = ((large_nid * gridDim.y) + blockIdx.y) * pdf_spred_len;
    for (IdxT i = threadIdx.x; i < pdf_spred_len; i += blockDim.x) {
      atomicAdd(pred + gOffset + i, pdf_spred[i]);
    }
    __threadfence();  // for commit guarantee
    __syncthreads();

    // last threadblock will go ahead and compute the best split
    bool last = true;
    last = MLCommon::signalDone(done_count + nid * gridDim.y + blockIdx.y,
                                num_blocks, offset_blockid == 0, sDone);

    // exit if not last
    if (!last) return;

    // transfer from global to smem
    for (IdxT i = threadIdx.x; i < nbins; i += blockDim.x) {
      pdf_scount[i] = count[gcOffset + i];
    }
    for (IdxT i = threadIdx.x; i < pdf_spred_len; i += blockDim.x) {
      pdf_spred[i] = pred[gOffset + i];
    }
    __syncthreads();
  }
  /** pdf to cdf conversion **/

  /** get cdf of spred from pdf_spred **/
  // cdf of samples lesser-than-equal to threshold
  DataT total_sum = pdf_to_cdf<DataT, IdxT, TPB>(pdf_spred, cdf_spred, nbins);

  /** get cdf of scount from pdf_scount **/
  pdf_to_cdf<int, IdxT, TPB>(pdf_scount, cdf_scount, nbins);

  __threadfence();  // for commit guarantee
  __syncthreads();

  // last block computes the final gain
  // create a split instance to test current feature split
  Split<DataT, IdxT> sp;
  sp.init();

  // calculate the best candidate bins (one for each block-thread) in current
  // feature and corresponding regression-metric gain for splitting
  regressionMetricGain(cdf_spred, cdf_scount, total_sum, sbins, sp, col,
                       range_len, nbins, min_samples_leaf,
                       min_impurity_decrease);
=======
>>>>>>> b5851c9f
  __syncthreads();

  // calculate best bins among candidate bins per feature using warp reduce
  // then atomically update across features to get best split per node
  // (in split[nid])
  sp.evalBestSplit(smem, splits + nid, mutex + nid);
}

}  // namespace DecisionTree
}  // namespace ML<|MERGE_RESOLUTION|>--- conflicted
+++ resolved
@@ -410,146 +410,6 @@
   Split<DataT, IdxT> sp =
     objective.Gain(cdf_shist, sbins, col, range_len, nbins);
 
-<<<<<<< HEAD
-  // calculate best bins among candidate bins per feature using warp reduce
-  // then atomically update across features to get best split per node (in split[nid])
-  sp.evalBestSplit(smem, splits + nid, mutex + nid);
-}
-
-template <typename DataT, typename LabelT, typename IdxT, int TPB>
-__global__ void computeSplitRegressionKernel(
-  DataT* pred, IdxT* count, IdxT nbins, IdxT min_samples_leaf,
-  DataT min_impurity_decrease, Input<DataT, LabelT, IdxT> input,
-  const Node<DataT, LabelT, IdxT>* nodes, IdxT colStart, int* done_count,
-  int* mutex, volatile Split<DataT, IdxT>* splits, CRITERION splitType,
-  IdxT treeid, WorkloadInfo<IdxT>* workload_info, uint64_t seed) {
-  extern __shared__ char smem[];
-  // Read workload info for this block
-  WorkloadInfo<IdxT> workload_info_cta = workload_info[blockIdx.x];
-  IdxT nid = workload_info_cta.nodeid;
-  IdxT large_nid = workload_info_cta.large_nodeid;
-
-  auto node = nodes[nid];
-  auto range_start = node.start;
-  auto range_len = node.count;
-
-  IdxT offset_blockid = workload_info_cta.offset_blockid;
-  IdxT num_blocks = workload_info_cta.num_blocks;
-
-  // variables
-  auto end = range_start + range_len;
-  auto pdf_spred_len = 1 + nbins;
-  auto cdf_spred_len = nbins;
-
-  IdxT stride = blockDim.x * num_blocks;
-  IdxT tid = threadIdx.x + offset_blockid * blockDim.x;
-
-  IdxT col;
-
-  // allocating pointers to shared memory
-  auto* pdf_spred = alignPointer<DataT>(smem);
-  auto* cdf_spred = alignPointer<DataT>(pdf_spred + pdf_spred_len);
-  auto* pdf_scount = alignPointer<int>(cdf_spred + cdf_spred_len);
-  auto* cdf_scount = alignPointer<int>(pdf_scount + nbins);
-  auto* sbins = alignPointer<DataT>(cdf_scount + nbins);
-  auto* sDone = alignPointer<int>(sbins + nbins);
-
-  // select random feature to split-check
-  // (if feature-sampling is true)
-  if (input.nSampledCols == input.N) {
-    col = colStart + blockIdx.y;
-  } else {
-    int colIndex = colStart + blockIdx.y;
-    col = select(colIndex, treeid, node.info.unique_id, seed, input.N);
-  }
-
-  // memset smem pointers
-  for (IdxT i = threadIdx.x; i < pdf_spred_len; i += blockDim.x) {
-    pdf_spred[i] = DataT(0.0);
-  }
-  for (IdxT i = threadIdx.x; i < cdf_spred_len; i += blockDim.x) {
-    cdf_spred[i] = DataT(0.0);
-  }
-  for (IdxT i = threadIdx.x; i < nbins; i += blockDim.x) {
-    pdf_scount[i] = 0;
-    cdf_scount[i] = 0;
-    sbins[i] = input.quantiles[col * nbins + i];
-  }
-  __syncthreads();
-  auto coloffset = col * input.M;
-
-  // compute prediction pdfs and count pdfs
-  for (auto i = range_start + tid; i < end; i += stride) {
-    auto row = input.rowids[i];
-    auto d = input.data[row + coloffset];
-    auto label = input.labels[row];
-    for (IdxT b = 0; b < nbins; ++b) {
-      // if sample is less-than-or-equal to threshold
-      if (d <= sbins[b]) {
-        atomicAdd(pdf_spred + b, label);
-        atomicAdd(pdf_scount + b, 1);
-        break;
-      }
-    }
-  }
-  __syncthreads();
-
-  if (num_blocks > 1) {
-    // update the corresponding global location for counts
-    auto gcOffset = ((large_nid * gridDim.y) + blockIdx.y) * nbins;
-    for (IdxT i = threadIdx.x; i < nbins; i += blockDim.x) {
-      atomicAdd(count + gcOffset + i, pdf_scount[i]);
-    }
-
-    // update the corresponding global location for preds
-    auto gOffset = ((large_nid * gridDim.y) + blockIdx.y) * pdf_spred_len;
-    for (IdxT i = threadIdx.x; i < pdf_spred_len; i += blockDim.x) {
-      atomicAdd(pred + gOffset + i, pdf_spred[i]);
-    }
-    __threadfence();  // for commit guarantee
-    __syncthreads();
-
-    // last threadblock will go ahead and compute the best split
-    bool last = true;
-    last = MLCommon::signalDone(done_count + nid * gridDim.y + blockIdx.y,
-                                num_blocks, offset_blockid == 0, sDone);
-
-    // exit if not last
-    if (!last) return;
-
-    // transfer from global to smem
-    for (IdxT i = threadIdx.x; i < nbins; i += blockDim.x) {
-      pdf_scount[i] = count[gcOffset + i];
-    }
-    for (IdxT i = threadIdx.x; i < pdf_spred_len; i += blockDim.x) {
-      pdf_spred[i] = pred[gOffset + i];
-    }
-    __syncthreads();
-  }
-  /** pdf to cdf conversion **/
-
-  /** get cdf of spred from pdf_spred **/
-  // cdf of samples lesser-than-equal to threshold
-  DataT total_sum = pdf_to_cdf<DataT, IdxT, TPB>(pdf_spred, cdf_spred, nbins);
-
-  /** get cdf of scount from pdf_scount **/
-  pdf_to_cdf<int, IdxT, TPB>(pdf_scount, cdf_scount, nbins);
-
-  __threadfence();  // for commit guarantee
-  __syncthreads();
-
-  // last block computes the final gain
-  // create a split instance to test current feature split
-  Split<DataT, IdxT> sp;
-  sp.init();
-
-  // calculate the best candidate bins (one for each block-thread) in current
-  // feature and corresponding regression-metric gain for splitting
-  regressionMetricGain(cdf_spred, cdf_scount, total_sum, sbins, sp, col,
-                       range_len, nbins, min_samples_leaf,
-                       min_impurity_decrease);
-=======
->>>>>>> b5851c9f
   __syncthreads();
 
   // calculate best bins among candidate bins per feature using warp reduce
