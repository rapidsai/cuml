/*
 * Copyright (c) 2019-2021, NVIDIA CORPORATION.
 *
 * Licensed under the Apache License, Version 2.0 (the "License");
 * you may not use this file except in compliance with the License.
 * You may obtain a copy of the License at
 *
 *     http://www.apache.org/licenses/LICENSE-2.0
 *
 * Unless required by applicable law or agreed to in writing, software
 * distributed under the License is distributed on an "AS IS" BASIS,
 * WITHOUT WARRANTIES OR CONDITIONS OF ANY KIND, either express or implied.
 * See the License for the specific language governing permissions and
 * limitations under the License.
 */

#pragma once

#include <cuml/tree/algo_helper.h>
#include <common/grid_sync.cuh>
#include <cub/cub.cuh>
#include <raft/cuda_utils.cuh>
#include "input.cuh"
#include "metrics.cuh"
#include "node.cuh"
#include "split.cuh"

namespace ML {
namespace DecisionTree {

/**
 * This struct has information about workload of a single threadblock of
 * computeSplit kernels of classification and regression
 */
template <typename IdxT>
struct WorkloadInfo {
  IdxT nodeid;  // Node in the batch on which the threadblock needs to work
  IdxT offset_blockid;  // Offset threadblock id among all the blocks that are
                        // working on this node
  IdxT num_blocks;      // Total number of blocks that are working on the node
};

/**
 * @brief Traits used to customize device-side methods for classification task
 *
 * @tparam _data  data type
 * @tparam _label label type
 * @tparam _idx   index type
 * @tparam TPB    threads per block
 */
template <typename _data, typename _label, typename _idx, int TPB>
struct ClsDeviceTraits {
  typedef _data DataT;
  typedef _label LabelT;
  typedef _idx IdxT;

 private:
  struct Int2Max {
    DI int2 operator()(const int2& a, const int2& b) {
      int2 out;
      if (a.y > b.y)
        out = a;
      else if (a.y == b.y && a.x < b.x)
        out = a;
      else
        out = b;
      return out;
    }
  };  // struct Int2Max

 public:
  /**
   * @note to be called by only one block from all participating blocks
   *       'smem' must be atleast of size `sizeof(int) * input.nclasses`
   */
  static DI void computePrediction(IdxT range_start, IdxT range_len,
                                   const Input<DataT, LabelT, IdxT>& input,
                                   volatile Node<DataT, LabelT, IdxT>* nodes,
                                   IdxT* n_leaves, void* smem) {
    typedef cub::BlockReduce<int2, TPB> BlockReduceT;
    __shared__ typename BlockReduceT::TempStorage temp;
    auto* shist = reinterpret_cast<int*>(smem);
    auto tid = threadIdx.x;
    for (int i = tid; i < input.nclasses; i += blockDim.x) shist[i] = 0;
    __syncthreads();
    auto len = range_start + range_len;
    for (auto i = range_start + tid; i < len; i += blockDim.x) {
      auto label = input.labels[input.rowids[i]];
      atomicAdd(shist + label, 1);
    }
    __syncthreads();
    auto op = Int2Max();
    int2 v = {-1, -1};
    for (int i = tid; i < input.nclasses; i += blockDim.x) {
      int2 tmp = {i, shist[i]};
      v = op(v, tmp);
    }
    v = BlockReduceT(temp).Reduce(v, op);
    __syncthreads();
    if (tid == 0) {
      nodes[0].makeLeaf(n_leaves, LabelT(v.x));
    }
  }
};  // struct ClsDeviceTraits

/**
 * @brief Traits used to customize device-side methods for regression task
 *
 * @tparam _data  data type
 * @tparam _label label type
 * @tparam _idx   index type
 * @tparam TPB    threads per block
 */
template <typename _data, typename _label, typename _idx, int TPB>
struct RegDeviceTraits {
  typedef _data DataT;
  typedef _label LabelT;
  typedef _idx IdxT;

  /**
   * @note to be called by only one block from all participating blocks
   *       'smem' is not used, but kept for the sake of interface parity with
   *       the corresponding method for classification
   */
  static DI void computePrediction(IdxT range_start, IdxT range_len,
                                   const Input<DataT, LabelT, IdxT>& input,
                                   volatile Node<DataT, LabelT, IdxT>* nodes,
                                   IdxT* n_leaves, void* smem) {
    typedef cub::BlockReduce<LabelT, TPB> BlockReduceT;
    __shared__ typename BlockReduceT::TempStorage temp;
    LabelT sum = LabelT(0.0);
    auto tid = threadIdx.x;
    auto len = range_start + range_len;
    for (auto i = range_start + tid; i < len; i += blockDim.x) {
      auto label = input.labels[input.rowids[i]];
      sum += label;
    }
    sum = BlockReduceT(temp).Sum(sum);
    __syncthreads();
    if (tid == 0) {
      if (range_len != 0) {
        nodes[0].makeLeaf(n_leaves, sum / range_len);
      } else {
        nodes[0].makeLeaf(n_leaves, 0.0);
      }
    }
  }
};  // struct RegDeviceTraits

/**
 * @brief Decide whether the current node is to be declared as a leaf entirely
 *        based on the input hyper-params set by the user
 *
 * @param[in] myDepth           depth of this node
 * @param[in] max_depth maximum possible tree depth
 * @param[in] min_samples_split min number of samples needed to split an
 *                              internal node
 * @param[in] max_leaves        max leaf nodes per tree (it's a soft constraint)
 * @param[in] n_leaves          number of leaves in the tree already
 * @param[in] nSamples          number of samples belonging to this node
 *
 * @return true if the current node is to be declared as a leaf, else false
 */
template <typename DataT, typename IdxT>
HDI bool leafBasedOnParams(IdxT myDepth, IdxT max_depth, IdxT min_samples_split,
                           IdxT max_leaves, const IdxT* n_leaves,
                           IdxT nSamples) {
  if (myDepth >= max_depth) return true;
  if (nSamples < min_samples_split) return true;
  if (max_leaves != -1) {
    if (*n_leaves >= max_leaves) return true;
  }
  return false;
}

/**
 * @brief Partition the samples to left/right nodes based on the best split
 * @return the position of the left child node in the nodes list. However, this
 *         value is valid only for threadIdx.x == 0.
 * @note this should be called by only one block from all participating blocks
 *       'smem' should be atleast of size `sizeof(IdxT) * TPB * 2`
 */
template <typename DataT, typename LabelT, typename IdxT, int TPB>
DI void partitionSamples(const Input<DataT, LabelT, IdxT>& input,
                         const Split<DataT, IdxT>* splits,
                         volatile Node<DataT, LabelT, IdxT>* curr_nodes,
                         volatile Node<DataT, LabelT, IdxT>* next_nodes,
                         IdxT* n_nodes, IdxT* n_depth, IdxT total_nodes,
                         char* smem) {
  typedef cub::BlockScan<int, TPB> BlockScanT;
  __shared__ typename BlockScanT::TempStorage temp1, temp2;
  volatile auto* rowids = reinterpret_cast<volatile IdxT*>(input.rowids);
  // for compaction
  size_t smemSize = sizeof(IdxT) * TPB;
  auto* lcomp = reinterpret_cast<IdxT*>(smem);
  auto* rcomp = reinterpret_cast<IdxT*>(smem + smemSize);
  auto nid = blockIdx.x;
  auto split = splits[nid];
  auto range_start = curr_nodes[nid].start;
  auto range_len = curr_nodes[nid].count;
  auto* col = input.data + split.colid * input.M;
  auto loffset = range_start, part = loffset + split.nLeft, roffset = part;
  auto end = range_start + range_len;
  int lflag = 0, rflag = 0, llen = 0, rlen = 0, minlen = 0;
  auto tid = threadIdx.x;
  while (loffset < part && roffset < end) {
    // find the samples in the left that belong to right and vice-versa
    auto loff = loffset + tid, roff = roffset + tid;
    if (llen == minlen)
      lflag = loff < part ? col[rowids[loff]] > split.quesval : 0;
    if (rlen == minlen)
      rflag = roff < end ? col[rowids[roff]] <= split.quesval : 0;
    // scan to compute the locations for each 'misfit' in the two partitions
    int lidx, ridx;
    BlockScanT(temp1).ExclusiveSum(lflag, lidx, llen);
    BlockScanT(temp2).ExclusiveSum(rflag, ridx, rlen);
    __syncthreads();
    minlen = llen < rlen ? llen : rlen;
    // compaction to figure out the right locations to swap
    if (lflag) lcomp[lidx] = loff;
    if (rflag) rcomp[ridx] = roff;
    __syncthreads();
    // reset the appropriate flags for the longer of the two
    if (lidx < minlen) lflag = 0;
    if (ridx < minlen) rflag = 0;
    if (llen == minlen) loffset += TPB;
    if (rlen == minlen) roffset += TPB;
    // swap the 'misfit's
    if (tid < minlen) {
      auto a = rowids[lcomp[tid]];
      auto b = rowids[rcomp[tid]];
      rowids[lcomp[tid]] = b;
      rowids[rcomp[tid]] = a;
    }
  }
  if (tid == 0) {
    curr_nodes[nid].makeChildNodes(n_nodes, total_nodes, next_nodes,
                                   splits[nid], n_depth);
  }
}

template <typename DataT, typename LabelT, typename IdxT, typename DevTraits,
          int TPB>
__global__ void nodeSplitKernel(IdxT max_depth, IdxT min_samples_leaf,
                                IdxT min_samples_split, IdxT max_leaves,
                                DataT min_impurity_decrease,
                                Input<DataT, LabelT, IdxT> input,
                                volatile Node<DataT, LabelT, IdxT>* curr_nodes,
                                volatile Node<DataT, LabelT, IdxT>* next_nodes,
                                IdxT* n_nodes, const Split<DataT, IdxT>* splits,
                                IdxT* n_leaves, IdxT total_nodes,
                                IdxT* n_depth) {
  extern __shared__ char smem[];
  IdxT nid = blockIdx.x;
  volatile auto* node = curr_nodes + nid;
  auto range_start = node->start, n_samples = node->count;
  auto isLeaf = leafBasedOnParams<DataT, IdxT>(
    node->depth, max_depth, min_samples_split, max_leaves, n_leaves, n_samples);
  auto split = splits[nid];
  if (isLeaf || split.best_metric_val <= min_impurity_decrease ||
      split.nLeft < min_samples_leaf ||
      (n_samples - split.nLeft) < min_samples_leaf) {
    DevTraits::computePrediction(range_start, n_samples, input, node, n_leaves,
                                 smem);
    return;
  }
  partitionSamples<DataT, LabelT, IdxT, TPB>(input, splits, curr_nodes,
                                             next_nodes, n_nodes, n_depth,
                                             total_nodes, (char*)smem);
}

/* Returns 'input' rounded up to a correctly-aligned pointer of type OutT* */
template <typename OutT, typename InT>
__device__ OutT* alignPointer(InT input) {
  return reinterpret_cast<OutT*>(
    raft::alignTo(reinterpret_cast<size_t>(input), sizeof(OutT)));
}

// 32-bit FNV1a hash
// Reference: http://www.isthe.com/chongo/tech/comp/fnv/index.html
const uint32_t fnv1a32_prime = uint32_t(16777619);
const uint32_t fnv1a32_basis = uint32_t(2166136261);

DI uint32_t fnv1a32(uint32_t hash, uint32_t txt) {
  hash ^= (txt >> 0) & 0xFF;
  hash *= fnv1a32_prime;
  hash ^= (txt >> 8) & 0xFF;
  hash *= fnv1a32_prime;
  hash ^= (txt >> 16) & 0xFF;
  hash *= fnv1a32_prime;
  hash ^= (txt >> 24) & 0xFF;
  hash *= fnv1a32_prime;
  return hash;
}

/**
 * @brief For a given values of (treeid, nodeid, seed), this function generates
 *        a unique permutation of [0, N - 1] values and returns 'k'th entry in
 *        from the permutation.
 * @return The 'k'th value from the permutation
 * @note This function does not allocated any temporary buffer, all the
 *       necessary values are recomputed.
 */
template <typename IdxT>
DI IdxT select(IdxT k, IdxT treeid, uint32_t nodeid, uint64_t seed, IdxT N) {
  __shared__ int blksum;
  uint32_t pivot_hash;
  int cnt = 0;

  if (threadIdx.x == 0) {
    blksum = 0;
  }
  // Compute hash for the 'k'th index and use it as pivote for sorting
  pivot_hash = fnv1a32_basis;
  pivot_hash = fnv1a32(pivot_hash, uint32_t(k));
  pivot_hash = fnv1a32(pivot_hash, uint32_t(treeid));
  pivot_hash = fnv1a32(pivot_hash, uint32_t(nodeid));
  pivot_hash = fnv1a32(pivot_hash, uint32_t(seed >> 32));
  pivot_hash = fnv1a32(pivot_hash, uint32_t(seed));

  // Compute hash for rest of the indices and count instances where i_hash is
  // less than pivot_hash
  uint32_t i_hash;
  for (int i = threadIdx.x; i < N; i += blockDim.x) {
    if (i == k) continue;  // Skip since k is the pivote index
    i_hash = fnv1a32_basis;
    i_hash = fnv1a32(i_hash, uint32_t(i));
    i_hash = fnv1a32(i_hash, uint32_t(treeid));
    i_hash = fnv1a32(i_hash, uint32_t(nodeid));
    i_hash = fnv1a32(i_hash, uint32_t(seed >> 32));
    i_hash = fnv1a32(i_hash, uint32_t(seed));

    if (i_hash < pivot_hash)
      cnt++;
    else if (i_hash == pivot_hash && i < k)
      cnt++;
  }
  __syncthreads();
  if (cnt > 0) atomicAdd(&blksum, cnt);
  __syncthreads();
  return blksum;
}

/**
 * @brief For every block, converts the smem pdf-histogram to
 *        cdf-histogram using inclusive block-sum-scan and returns
 *        the total_sum
 * @return The total sum aggregated over the sumscan,
 *         as well as the modified cdf-histogram pointer
 */
template <typename DataT, typename IdxT, int TPB>
DI DataT pdf_to_cdf(DataT* pdf_shist, DataT* cdf_shist, IdxT nbins) {
  // Blockscan instance preparation
  typedef cub::BlockScan<DataT, TPB> BlockScan;
  __shared__ typename BlockScan::TempStorage temp_storage;

  // variable to accumulate aggregate of sumscans of previous iterations
  DataT total_aggregate = DataT(0);

  for (IdxT tix = threadIdx.x; tix < max(TPB, nbins); tix += blockDim.x) {
    DataT result;
    DataT block_aggregate;
    // getting the scanning element from pdf shist only
    DataT element = tix < nbins ? pdf_shist[tix] : 0;
    // inclusive sum scan
    BlockScan(temp_storage).InclusiveSum(element, result, block_aggregate);
    __syncthreads();
    // store the result in cdf shist
    if (tix < nbins) {
      cdf_shist[tix] = result + total_aggregate;
      total_aggregate += block_aggregate;
    }
  }
  // return the total sum
  return total_aggregate;
}

template <typename DataT, typename LabelT, typename IdxT, int TPB>
__global__ void computeSplitClassificationKernel(
  int* hist, IdxT n_bins, IdxT min_samples_leaf, DataT min_impurity_decrease,
  Input<DataT, LabelT, IdxT> input, const Node<DataT, LabelT, IdxT>* nodes,
  IdxT colStart, int* done_count, int* mutex,
  volatile Split<DataT, IdxT>* splits, CRITERION splitType, IdxT treeid,
  WorkloadInfo<IdxT>* workload_info, uint64_t seed) {
  extern __shared__ char smem[];
  // Read workload info for this block
  WorkloadInfo<IdxT> workload_info_cta = workload_info[blockIdx.x];
  IdxT nid = workload_info_cta.nodeid;
  auto node = nodes[nid];
  auto range_start = node.start;
  auto range_len = node.count;

  IdxT offset_blockid = workload_info_cta.offset_blockid;
  IdxT num_blocks = workload_info_cta.num_blocks;

  auto end = range_start + range_len;
  auto nclasses = input.nclasses;
  auto pdf_shist_len = (n_bins + 1) * nclasses;
  auto cdf_shist_len = n_bins * 2 * nclasses;
  auto* pdf_shist = alignPointer<int>(smem);
  auto* cdf_shist = alignPointer<int>(pdf_shist + pdf_shist_len);
  auto* sbins = alignPointer<DataT>(cdf_shist + cdf_shist_len);
  auto* sDone = alignPointer<int>(sbins + n_bins);
  IdxT stride = blockDim.x * num_blocks;
  IdxT tid = threadIdx.x + offset_blockid * blockDim.x;

  // obtaining the feature to test split on
  IdxT col;
  if (input.nSampledCols == input.N) {
    col = colStart + blockIdx.y;
  } else {
    int colIndex = colStart + blockIdx.y;
    col = select(colIndex, treeid, node.info.unique_id, seed, input.N);
  }

  // populating shared memory with initial values
  for (IdxT i = threadIdx.x; i < pdf_shist_len; i += blockDim.x)
    pdf_shist[i] = 0;
  for (IdxT j = threadIdx.x; j < cdf_shist_len; j += blockDim.x)
    cdf_shist[j] = 0;
  for (IdxT b = threadIdx.x; b < n_bins; b += blockDim.x)
    sbins[b] = input.quantiles[col * n_bins + b];

  // synchronizing above changes across block
  __syncthreads();

  // compute pdf shared histogram for all bins for all classes in shared mem
  auto coloffset = col * input.M;
  for (auto i = range_start + tid; i < end; i += stride) {
    // each thread works over a data point and strides to the next
    auto row = input.rowids[i];
    auto d = input.data[row + coloffset];
    auto label = input.labels[row];
    for (IdxT b = 0; b < n_bins; ++b) {
      if (d <= sbins[b]) {
        auto offset = label * (1 + n_bins) + b;
        atomicAdd(pdf_shist + offset, 1);
        break;
      }
    }
  }

  // synchronizeing above changes across block
  __syncthreads();
  if (num_blocks > 1) {
    // update the corresponding global location
    auto histOffset = ((nid * gridDim.y) + blockIdx.y) * pdf_shist_len;
    for (IdxT i = threadIdx.x; i < pdf_shist_len; i += blockDim.x) {
      atomicAdd(hist + histOffset + i, pdf_shist[i]);
    }

    __threadfence();  // for commit guarantee
    __syncthreads();

    // last threadblock will go ahead and compute the best split
    bool last = true;
    last = MLCommon::signalDone(done_count + nid * gridDim.y + blockIdx.y,
                                num_blocks, offset_blockid == 0, sDone);
    // if not the last threadblock, exit
    if (!last) return;

    // store the complete global histogram in shared memory of last block
    for (IdxT i = threadIdx.x; i < pdf_shist_len; i += blockDim.x)
      pdf_shist[i] = hist[histOffset + i];

    __syncthreads();
  }

  /**
   * Scanning code:
   * span: block-wide
   * Function: convert the PDF calculated in the previous steps to CDF
   * This CDF is done over 2 passes
   * * one from left to right to sum-scan counts of left splits
   *   for each split-point.
   * * second from right to left to sum-scan the right splits
   *   for each split-point
   */
  for (IdxT c = 0; c < nclasses; ++c) {
    /** left to right scan operation for scanning
     *  lesser-than-or-equal-to-bin counts **/
    // offsets to pdf and cdf shist pointers
    auto offset_pdf = (1 + n_bins) * c;
    auto offset_cdf = (2 * n_bins) * c;
    // converting pdf to cdf
    int total_sum = pdf_to_cdf<int, IdxT, TPB>(pdf_shist + offset_pdf,
                                               cdf_shist + offset_cdf, n_bins);

    // greater-than split starts after nbins of less-than-equal split
    // locations
    offset_cdf += n_bins;
    /** samples that are greater-than-bin calculated by difference
     *  of count of lesser-than-equal samples from total_sum.
     **/
    for (IdxT i = threadIdx.x; i < n_bins; i += blockDim.x) {
      *(cdf_shist + offset_cdf + i) =
        total_sum - *(cdf_shist + 2 * n_bins * c + i);
    }
  }

  // create a split instance to test current feature split
  Split<DataT, IdxT> sp;
  sp.init();
  __syncthreads();

  // calculate the best candidate bins (one for each block-thread) in current feature and corresponding information gain for splitting
  if (splitType == CRITERION::GINI) {
    giniGain<DataT, IdxT>(cdf_shist, sbins, sp, col, range_len, n_bins,
                          nclasses, min_samples_leaf, min_impurity_decrease);
  } else {
    entropyGain<DataT, IdxT>(cdf_shist, sbins, sp, col, range_len, n_bins,
                             nclasses, min_samples_leaf, min_impurity_decrease);
  }
  __syncthreads();

  // calculate best bins among candidate bins per feature using warp reduce
  // then atomically update across features to get best split per node (in split[nid])
  sp.evalBestSplit(smem, splits + nid, mutex + nid);
}

template <typename DataT, typename LabelT, typename IdxT, int TPB>
<<<<<<< HEAD
__global__ void computeSplitRegressionKernelPass1(
  DataT* pred, IdxT* count, IdxT nbins, Input<DataT, LabelT, IdxT> input,
  const Node<DataT, LabelT, IdxT>* nodes, IdxT colStart, IdxT treeid,
  WorkloadInfo<IdxT>* workload_info, uint64_t seed) {
=======
__global__ void computeSplitRegressionKernel(
  DataT* pred, IdxT* count, IdxT nbins, IdxT max_depth, IdxT min_samples_split,
  IdxT min_samples_leaf, DataT min_impurity_decrease, IdxT max_leaves,
  Input<DataT, LabelT, IdxT> input, const Node<DataT, LabelT, IdxT>* nodes,
  IdxT colStart, int* done_count, int* mutex, const IdxT* n_leaves,
  volatile Split<DataT, IdxT>* splits, void* workspace, CRITERION splitType,
  IdxT treeid, uint64_t seed) {
>>>>>>> 1adedb99
  extern __shared__ char smem[];
  // Read workload info for this block
  WorkloadInfo<IdxT> workload_info_cta = workload_info[blockIdx.x];
  IdxT nid = workload_info_cta.nodeid;

  auto node = nodes[nid];
  auto range_start = node.start;
  auto range_len = node.count;

  IdxT offset_blockid = workload_info_cta.offset_blockid;
  IdxT num_blocks = workload_info_cta.num_blocks;

  // variables
  auto end = range_start + range_len;
<<<<<<< HEAD
  // auto len = nbins * 2;
  auto pdf_spred_len = 1 + nbins;
  // auto cdf_spred_len = 2 * nbins;
  IdxT stride = blockDim.x * num_blocks;
  IdxT tid = threadIdx.x + offset_blockid * blockDim.x;
=======
  auto pdf_spred_len = 1 + nbins;
  auto cdf_spred_len = nbins;
  IdxT stride = blockDim.x * gridDim.x;
  IdxT tid = threadIdx.x + blockIdx.x * blockDim.x;
>>>>>>> 1adedb99
  IdxT col;

  // allocating pointers to shared memory
  auto* pdf_spred = alignPointer<DataT>(smem);
<<<<<<< HEAD
  auto* pdf_scount = alignPointer<int>(pdf_spred + pdf_spred_len);
  auto* sbins = alignPointer<DataT>(pdf_scount + nbins);
=======
  auto* cdf_spred = alignPointer<DataT>(pdf_spred + pdf_spred_len);
  auto* pdf_scount = alignPointer<int>(cdf_spred + cdf_spred_len);
  auto* cdf_scount = alignPointer<int>(pdf_scount + nbins);
  auto* sbins = alignPointer<DataT>(cdf_scount + nbins);
  auto* sDone = alignPointer<int>(sbins + nbins);
>>>>>>> 1adedb99

  // select random feature to split-check
  // (if feature-sampling is true)
  if (input.nSampledCols == input.N) {
    col = colStart + blockIdx.y;
  } else {
    int colIndex = colStart + blockIdx.y;
    col = select(colIndex, treeid, node.info.unique_id, seed, input.N);
  }

  // memset smem pointers
  for (IdxT i = threadIdx.x; i < pdf_spred_len; i += blockDim.x) {
    pdf_spred[i] = DataT(0.0);
  }
  for (IdxT i = threadIdx.x; i < nbins; i += blockDim.x) {
    pdf_scount[i] = 0;
    sbins[i] = input.quantiles[col * nbins + i];
  }
  __syncthreads();
  auto coloffset = col * input.M;

  // compute prediction pdfs and count pdfs
  for (auto i = range_start + tid; i < end; i += stride) {
    auto row = input.rowids[i];
    auto d = input.data[row + coloffset];
    auto label = input.labels[row];
    for (IdxT b = 0; b < nbins; ++b) {
      // if sample is less-than-or-equal to threshold
      if (d <= sbins[b]) {
        atomicAdd(pdf_spred + b, label);
        atomicAdd(pdf_scount + b, 1);
        break;
      }
    }
  }
  __syncthreads();

  // update the corresponding global location for counts
  auto gcOffset = ((nid * gridDim.y) + blockIdx.y) * nbins;
  for (IdxT i = threadIdx.x; i < nbins; i += blockDim.x) {
    atomicAdd(count + gcOffset + i, pdf_scount[i]);
  }

  // update the corresponding global location for preds
  auto gOffset = ((nid * gridDim.y) + blockIdx.y) * pdf_spred_len;
  for (IdxT i = threadIdx.x; i < pdf_spred_len; i += blockDim.x) {
    atomicAdd(pred + gOffset + i, pdf_spred[i]);
  }
}

<<<<<<< HEAD
template <typename DataT, typename LabelT, typename IdxT, int TPB>
__global__ void computeSplitRegressionKernelPass2(
  DataT* pred, DataT* pred2, DataT* pred2P, IdxT* count, IdxT nbins,
  IdxT min_samples_leaf, DataT min_impurity_decrease,
  Input<DataT, LabelT, IdxT> input, const Node<DataT, LabelT, IdxT>* nodes,
  IdxT colStart, int* done_count, int* mutex,
  volatile Split<DataT, IdxT>* splits, CRITERION splitType, IdxT treeid,
  WorkloadInfo<IdxT>* workload_info, uint64_t seed) {
  extern __shared__ char smem[];

  // Read workload info for this block
  WorkloadInfo<IdxT> workload_info_cta = workload_info[blockIdx.x];

  IdxT nid = workload_info_cta.nodeid;
  auto node = nodes[nid];
  auto range_start = node.start;
  auto range_len = node.count;

  IdxT offset_blockid = workload_info_cta.offset_blockid;
  IdxT num_blocks = workload_info_cta.num_blocks;

  // variables
  auto end = range_start + range_len;
  auto len = nbins * 2;
  auto pdf_spred_len = 1 + nbins;
  auto cdf_spred_len = 2 * nbins;
  IdxT stride = blockDim.x * num_blocks;
  IdxT tid = threadIdx.x + offset_blockid * blockDim.x;
  IdxT col;

  // allocating pointers to shared memory
  auto* pdf_spred = alignPointer<DataT>(smem);
  auto* cdf_spred = alignPointer<DataT>(pdf_spred + pdf_spred_len);
  auto* pdf_scount = alignPointer<int>(cdf_spred + cdf_spred_len);
  auto* cdf_scount = alignPointer<int>(pdf_scount + nbins);
  auto* sbins = alignPointer<DataT>(cdf_scount + nbins);
  auto* spred2 = alignPointer<DataT>(sbins + nbins);
  auto* spred2P = alignPointer<DataT>(spred2 + len);
  auto* spredP = alignPointer<DataT>(spred2P + nbins);
  auto* sDone = alignPointer<int>(spredP + nbins);

  // select random feature to split-check
  // (if feature-sampling is true)
  if (input.nSampledCols == input.N) {
    col = colStart + blockIdx.y;
  } else {
    int colIndex = colStart + blockIdx.y;
    col = select(colIndex, treeid, node.info.unique_id, seed, input.N);
  }

  for (IdxT i = threadIdx.x; i < cdf_spred_len; i += blockDim.x) {
    cdf_spred[i] = DataT(0.0);
  }
  for (IdxT i = threadIdx.x; i < nbins; i += blockDim.x) {
    cdf_scount[i] = 0;
    sbins[i] = input.quantiles[col * nbins + i];
  }
  __syncthreads();

  auto gcOffset = ((nid * gridDim.y) + blockIdx.y) * nbins;
=======
>>>>>>> 1adedb99
  // transfer from global to smem
  for (IdxT i = threadIdx.x; i < nbins; i += blockDim.x) {
    pdf_scount[i] = count[gcOffset + i];
  }

  auto gOffset = ((nid * gridDim.y) + blockIdx.y) * pdf_spred_len;
  for (IdxT i = threadIdx.x; i < pdf_spred_len; i += blockDim.x) {
    pdf_spred[i] = pred[gOffset + i];
  }
  __syncthreads();

  /** pdf to cdf conversion **/

  /** get cdf of spred from pdf_spred **/
  // cdf of samples lesser-than-equal to threshold
  DataT total_sum = pdf_to_cdf<DataT, IdxT, TPB>(pdf_spred, cdf_spred, nbins);

  /** get cdf of scount from pdf_scount **/
  pdf_to_cdf<int, IdxT, TPB>(pdf_scount, cdf_scount, nbins);
  __syncthreads();

<<<<<<< HEAD
  // calcualting prediction average-sums
  for (IdxT i = threadIdx.x; i < nbins; i += blockDim.x) {
    spredP[i] = cdf_spred[i] + cdf_spred[i + nbins];
  }
  __syncthreads();

  // now, compute the mean value to be used for metric update
  auto invlen = DataT(1.0) / range_len;
  for (IdxT i = threadIdx.x; i < nbins; i += blockDim.x) {
    auto cnt_l = DataT(cdf_scount[i]);
    auto cnt_r = DataT(range_len - cdf_scount[i]);
    cdf_spred[i] /= cnt_l;
    cdf_spred[i + nbins] /= cnt_r;
    spredP[i] *= invlen;
  }
  __syncthreads();

  /* Make a second pass over the data to compute gain */
  auto coloffset = col * input.M;
  // 2nd pass over data to compute partial metric across blockIdx.x's
  if (splitType == CRITERION::MAE) {
    for (auto i = range_start + tid; i < end; i += stride) {
      auto row = input.rowids[i];
      auto d = input.data[row + coloffset];
      auto label = input.labels[row];
      for (IdxT b = 0; b < nbins; ++b) {
        auto isRight = d > sbins[b];  // no divergence
        auto offset = isRight * nbins + b;
        auto diff = label - (isRight ? cdf_spred[nbins + b] : cdf_spred[b]);
        atomicAdd(spred2 + offset, raft::myAbs(diff));
        atomicAdd(spred2P + b, raft::myAbs(label - spredP[b]));
      }
    }
  } else {
    for (auto i = range_start + tid; i < end; i += stride) {
      auto row = input.rowids[i];
      auto d = input.data[row + coloffset];
      auto label = input.labels[row];
      for (IdxT b = 0; b < nbins; ++b) {
        auto isRight = d > sbins[b];  // no divergence
        auto offset = isRight * nbins + b;
        auto diff = label - (isRight ? cdf_spred[nbins + b] : cdf_spred[b]);
        auto diff2 = label - spredP[b];
        atomicAdd(spred2 + offset, (diff * diff));
        atomicAdd(spred2P + b, (diff2 * diff2));
      }
    }
  }
  __syncthreads();
  if (num_blocks > 1) {
    // update the corresponding global location for pred2P
    for (IdxT i = threadIdx.x; i < nbins; i += blockDim.x) {
      atomicAdd(pred2P + gcOffset + i, spred2P[i]);
    }

    // changing gOffset for pred2 from that of pred
    gOffset = ((nid * gridDim.y) + blockIdx.y) * len;
    // update the corresponding global location for pred2
    for (IdxT i = threadIdx.x; i < len; i += blockDim.x) {
      atomicAdd(pred2 + gOffset + i, spred2[i]);
    }
    __threadfence();  // for commit guarantee
    __syncthreads();

    // last threadblock will go ahead and compute the best split
    bool last = true;
=======
  __threadfence();  // for commit guarantee
  __syncthreads();
>>>>>>> 1adedb99

    last = MLCommon::signalDone(done_count + nid * gridDim.y + blockIdx.y,
                                num_blocks, offset_blockid == 0, sDone);
    // exit if not last
    if (!last) return;

    // store global pred2 and pred2P into shared memory of last x-dim block
    for (IdxT i = threadIdx.x; i < len; i += blockDim.x) {
      spred2[i] = pred2[gOffset + i];
    }
    for (IdxT i = threadIdx.x; i < nbins; i += blockDim.x) {
      spred2P[i] = pred2P[gcOffset + i];
    }
    __syncthreads();
  }
  // last block computes the final gain
  // create a split instance to test current feature split
  Split<DataT, IdxT> sp;
  sp.init();

  // calculate the best candidate bins (one for each block-thread) in current
  // feature and corresponding regression-metric gain for splitting
  regressionMetricGain(cdf_spred, cdf_scount, total_sum, sbins, sp, col,
                       range_len, nbins, min_samples_leaf,
                       min_impurity_decrease);
  __syncthreads();

  // calculate best bins among candidate bins per feature using warp reduce
  // then atomically update across features to get best split per node
  // (in split[nid])
  sp.evalBestSplit(smem, splits + nid, mutex + nid);
}

}  // namespace DecisionTree
}  // namespace ML<|MERGE_RESOLUTION|>--- conflicted
+++ resolved
@@ -519,20 +519,14 @@
 }
 
 template <typename DataT, typename LabelT, typename IdxT, int TPB>
-<<<<<<< HEAD
-__global__ void computeSplitRegressionKernelPass1(
-  DataT* pred, IdxT* count, IdxT nbins, Input<DataT, LabelT, IdxT> input,
-  const Node<DataT, LabelT, IdxT>* nodes, IdxT colStart, IdxT treeid,
-  WorkloadInfo<IdxT>* workload_info, uint64_t seed) {
-=======
 __global__ void computeSplitRegressionKernel(
-  DataT* pred, IdxT* count, IdxT nbins, IdxT max_depth, IdxT min_samples_split,
-  IdxT min_samples_leaf, DataT min_impurity_decrease, IdxT max_leaves,
+  DataT* pred, IdxT* count, IdxT nbins,
+  IdxT min_samples_leaf, DataT min_impurity_decrease, ,
   Input<DataT, LabelT, IdxT> input, const Node<DataT, LabelT, IdxT>* nodes,
-  IdxT colStart, int* done_count, int* mutex, const IdxT* n_leaves,
+  IdxT colStart, int* done_count, int* mutex,
   volatile Split<DataT, IdxT>* splits, void* workspace, CRITERION splitType,
-  IdxT treeid, uint64_t seed) {
->>>>>>> 1adedb99
+  IdxT treeid, WorkloadInfo<IdxT>* workload_info, uint64_t seed) {
+
   extern __shared__ char smem[];
   // Read workload info for this block
   WorkloadInfo<IdxT> workload_info_cta = workload_info[blockIdx.x];
@@ -547,32 +541,20 @@
 
   // variables
   auto end = range_start + range_len;
-<<<<<<< HEAD
-  // auto len = nbins * 2;
   auto pdf_spred_len = 1 + nbins;
-  // auto cdf_spred_len = 2 * nbins;
+  auto cdf_spred_len = nbins;
   IdxT stride = blockDim.x * num_blocks;
   IdxT tid = threadIdx.x + offset_blockid * blockDim.x;
-=======
-  auto pdf_spred_len = 1 + nbins;
-  auto cdf_spred_len = nbins;
-  IdxT stride = blockDim.x * gridDim.x;
-  IdxT tid = threadIdx.x + blockIdx.x * blockDim.x;
->>>>>>> 1adedb99
+
   IdxT col;
 
   // allocating pointers to shared memory
   auto* pdf_spred = alignPointer<DataT>(smem);
-<<<<<<< HEAD
-  auto* pdf_scount = alignPointer<int>(pdf_spred + pdf_spred_len);
-  auto* sbins = alignPointer<DataT>(pdf_scount + nbins);
-=======
   auto* cdf_spred = alignPointer<DataT>(pdf_spred + pdf_spred_len);
   auto* pdf_scount = alignPointer<int>(cdf_spred + cdf_spred_len);
   auto* cdf_scount = alignPointer<int>(pdf_scount + nbins);
   auto* sbins = alignPointer<DataT>(cdf_scount + nbins);
   auto* sDone = alignPointer<int>(sbins + nbins);
->>>>>>> 1adedb99
 
   // select random feature to split-check
   // (if feature-sampling is true)
@@ -621,71 +603,7 @@
   for (IdxT i = threadIdx.x; i < pdf_spred_len; i += blockDim.x) {
     atomicAdd(pred + gOffset + i, pdf_spred[i]);
   }
-}
-
-<<<<<<< HEAD
-template <typename DataT, typename LabelT, typename IdxT, int TPB>
-__global__ void computeSplitRegressionKernelPass2(
-  DataT* pred, DataT* pred2, DataT* pred2P, IdxT* count, IdxT nbins,
-  IdxT min_samples_leaf, DataT min_impurity_decrease,
-  Input<DataT, LabelT, IdxT> input, const Node<DataT, LabelT, IdxT>* nodes,
-  IdxT colStart, int* done_count, int* mutex,
-  volatile Split<DataT, IdxT>* splits, CRITERION splitType, IdxT treeid,
-  WorkloadInfo<IdxT>* workload_info, uint64_t seed) {
-  extern __shared__ char smem[];
-
-  // Read workload info for this block
-  WorkloadInfo<IdxT> workload_info_cta = workload_info[blockIdx.x];
-
-  IdxT nid = workload_info_cta.nodeid;
-  auto node = nodes[nid];
-  auto range_start = node.start;
-  auto range_len = node.count;
-
-  IdxT offset_blockid = workload_info_cta.offset_blockid;
-  IdxT num_blocks = workload_info_cta.num_blocks;
-
-  // variables
-  auto end = range_start + range_len;
-  auto len = nbins * 2;
-  auto pdf_spred_len = 1 + nbins;
-  auto cdf_spred_len = 2 * nbins;
-  IdxT stride = blockDim.x * num_blocks;
-  IdxT tid = threadIdx.x + offset_blockid * blockDim.x;
-  IdxT col;
-
-  // allocating pointers to shared memory
-  auto* pdf_spred = alignPointer<DataT>(smem);
-  auto* cdf_spred = alignPointer<DataT>(pdf_spred + pdf_spred_len);
-  auto* pdf_scount = alignPointer<int>(cdf_spred + cdf_spred_len);
-  auto* cdf_scount = alignPointer<int>(pdf_scount + nbins);
-  auto* sbins = alignPointer<DataT>(cdf_scount + nbins);
-  auto* spred2 = alignPointer<DataT>(sbins + nbins);
-  auto* spred2P = alignPointer<DataT>(spred2 + len);
-  auto* spredP = alignPointer<DataT>(spred2P + nbins);
-  auto* sDone = alignPointer<int>(spredP + nbins);
-
-  // select random feature to split-check
-  // (if feature-sampling is true)
-  if (input.nSampledCols == input.N) {
-    col = colStart + blockIdx.y;
-  } else {
-    int colIndex = colStart + blockIdx.y;
-    col = select(colIndex, treeid, node.info.unique_id, seed, input.N);
-  }
-
-  for (IdxT i = threadIdx.x; i < cdf_spred_len; i += blockDim.x) {
-    cdf_spred[i] = DataT(0.0);
-  }
-  for (IdxT i = threadIdx.x; i < nbins; i += blockDim.x) {
-    cdf_scount[i] = 0;
-    sbins[i] = input.quantiles[col * nbins + i];
-  }
-  __syncthreads();
-
-  auto gcOffset = ((nid * gridDim.y) + blockIdx.y) * nbins;
-=======
->>>>>>> 1adedb99
+
   // transfer from global to smem
   for (IdxT i = threadIdx.x; i < nbins; i += blockDim.x) {
     pdf_scount[i] = count[gcOffset + i];
@@ -707,92 +625,23 @@
   pdf_to_cdf<int, IdxT, TPB>(pdf_scount, cdf_scount, nbins);
   __syncthreads();
 
-<<<<<<< HEAD
-  // calcualting prediction average-sums
+  __threadfence();  // for commit guarantee
+  __syncthreads();
+
+  last = MLCommon::signalDone(done_count + nid * gridDim.y + blockIdx.y,
+                                num_blocks, offset_blockid == 0, sDone);
+  // exit if not last
+  if (!last) return;
+
+    // store global pred2 and pred2P into shared memory of last x-dim block
+  for (IdxT i = threadIdx.x; i < len; i += blockDim.x) {
+    spred2[i] = pred2[gOffset + i];
+  }
   for (IdxT i = threadIdx.x; i < nbins; i += blockDim.x) {
-    spredP[i] = cdf_spred[i] + cdf_spred[i + nbins];
-  }
-  __syncthreads();
-
-  // now, compute the mean value to be used for metric update
-  auto invlen = DataT(1.0) / range_len;
-  for (IdxT i = threadIdx.x; i < nbins; i += blockDim.x) {
-    auto cnt_l = DataT(cdf_scount[i]);
-    auto cnt_r = DataT(range_len - cdf_scount[i]);
-    cdf_spred[i] /= cnt_l;
-    cdf_spred[i + nbins] /= cnt_r;
-    spredP[i] *= invlen;
-  }
-  __syncthreads();
-
-  /* Make a second pass over the data to compute gain */
-  auto coloffset = col * input.M;
-  // 2nd pass over data to compute partial metric across blockIdx.x's
-  if (splitType == CRITERION::MAE) {
-    for (auto i = range_start + tid; i < end; i += stride) {
-      auto row = input.rowids[i];
-      auto d = input.data[row + coloffset];
-      auto label = input.labels[row];
-      for (IdxT b = 0; b < nbins; ++b) {
-        auto isRight = d > sbins[b];  // no divergence
-        auto offset = isRight * nbins + b;
-        auto diff = label - (isRight ? cdf_spred[nbins + b] : cdf_spred[b]);
-        atomicAdd(spred2 + offset, raft::myAbs(diff));
-        atomicAdd(spred2P + b, raft::myAbs(label - spredP[b]));
-      }
-    }
-  } else {
-    for (auto i = range_start + tid; i < end; i += stride) {
-      auto row = input.rowids[i];
-      auto d = input.data[row + coloffset];
-      auto label = input.labels[row];
-      for (IdxT b = 0; b < nbins; ++b) {
-        auto isRight = d > sbins[b];  // no divergence
-        auto offset = isRight * nbins + b;
-        auto diff = label - (isRight ? cdf_spred[nbins + b] : cdf_spred[b]);
-        auto diff2 = label - spredP[b];
-        atomicAdd(spred2 + offset, (diff * diff));
-        atomicAdd(spred2P + b, (diff2 * diff2));
-      }
-    }
-  }
-  __syncthreads();
-  if (num_blocks > 1) {
-    // update the corresponding global location for pred2P
-    for (IdxT i = threadIdx.x; i < nbins; i += blockDim.x) {
-      atomicAdd(pred2P + gcOffset + i, spred2P[i]);
-    }
-
-    // changing gOffset for pred2 from that of pred
-    gOffset = ((nid * gridDim.y) + blockIdx.y) * len;
-    // update the corresponding global location for pred2
-    for (IdxT i = threadIdx.x; i < len; i += blockDim.x) {
-      atomicAdd(pred2 + gOffset + i, spred2[i]);
-    }
-    __threadfence();  // for commit guarantee
-    __syncthreads();
-
-    // last threadblock will go ahead and compute the best split
-    bool last = true;
-=======
-  __threadfence();  // for commit guarantee
-  __syncthreads();
->>>>>>> 1adedb99
-
-    last = MLCommon::signalDone(done_count + nid * gridDim.y + blockIdx.y,
-                                num_blocks, offset_blockid == 0, sDone);
-    // exit if not last
-    if (!last) return;
-
-    // store global pred2 and pred2P into shared memory of last x-dim block
-    for (IdxT i = threadIdx.x; i < len; i += blockDim.x) {
-      spred2[i] = pred2[gOffset + i];
-    }
-    for (IdxT i = threadIdx.x; i < nbins; i += blockDim.x) {
-      spred2P[i] = pred2P[gcOffset + i];
-    }
-    __syncthreads();
-  }
+    spred2P[i] = pred2P[gcOffset + i];
+  }
+  __syncthreads();
+
   // last block computes the final gain
   // create a split instance to test current feature split
   Split<DataT, IdxT> sp;
