--- conflicted
+++ resolved
@@ -334,17 +334,10 @@
 template <typename DataT, typename LabelT, typename IdxT, int TPB>
 __global__ void computeSplitClassificationKernel(
   int* hist, IdxT nbins, IdxT max_depth, IdxT min_samples_split,
-<<<<<<< HEAD
-  IdxT max_leaves, Input<DataT, LabelT, IdxT> input,
-  const Node<DataT, LabelT, IdxT>* nodes, IdxT colStart, int* done_count,
-  int* mutex, const IdxT* n_leaves, Split<DataT, IdxT>* splits,
-  CRITERION splitType, IdxT treeid, uint64_t seed) {
-=======
   IdxT min_samples_leaf, DataT min_impurity_decrease, IdxT max_leaves,
   Input<DataT, LabelT, IdxT> input, const Node<DataT, LabelT, IdxT>* nodes,
   IdxT colStart, int* done_count, int* mutex, const IdxT* n_leaves,
-  Split<DataT, IdxT>* splits, CRITERION splitType) {
->>>>>>> efdb230a
+  Split<DataT, IdxT>* splits, CRITERION splitType, IdxT treeid, uint64_t seed) {
   extern __shared__ char smem[];
   IdxT nid = blockIdx.z;
   auto node = nodes[nid];
