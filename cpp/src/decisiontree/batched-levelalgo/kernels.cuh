--- conflicted
+++ resolved
@@ -395,13 +395,8 @@
   if (input.nSampledCols == input.N) {
     col = colStart + blockIdx.y;
   } else {
-<<<<<<< HEAD
     colIndex = colStart + blockIdx.y;
     col      = colids[nid * input.N + colIndex];
-=======
-    IdxT colIndex = colStart + blockIdx.y;
-    col           = select(colIndex, treeid, work_item.idx, seed, input.N);
->>>>>>> 0c13f448
   }
 
   // populating shared memory with initial values
