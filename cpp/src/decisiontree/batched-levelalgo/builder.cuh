/*
 * Copyright (c) 2019-2021, NVIDIA CORPORATION.
 *
 * Licensed under the Apache License, Version 2.0 (the "License");
 * you may not use this file except in compliance with the License.
 * You may obtain a copy of the License at
 *
 *     http://www.apache.org/licenses/LICENSE-2.0
 *
 * Unless required by applicable law or agreed to in writing, software
 * distributed under the License is distributed on an "AS IS" BASIS,
 * WITHOUT WARRANTIES OR CONDITIONS OF ANY KIND, either express or implied.
 * See the License for the specific language governing permissions and
 * limitations under the License.
 */

#pragma once

#include <memory>
#include <raft/handle.hpp>
#include <rmm/device_uvector.hpp>

#include "metrics.cuh"

#include <common/Timer.h>
#include <cuml/tree/flatnode.h>
#include <common/grid_sync.cuh>
#include <common/nvtx.hpp>
<<<<<<< HEAD
#include <cuml/common/device_buffer.hpp>
#include <cuml/common/host_buffer.hpp>
=======
>>>>>>> 0e770fa5
#include <cuml/common/logger.hpp>
#include <cuml/tree/decisiontree.hpp>
#include <raft/cuda_utils.cuh>
#include "input.cuh"
#include "kernels.cuh"
#include "metrics.cuh"
#include "split.cuh"

#include <common/nvtx.hpp>
#include <deque>
#include <utility>

namespace ML {
namespace DT {

template <typename DataT, typename LabelT>
class NodeQueue {
  using NodeT = SparseTreeNode<DataT, LabelT>;
  const DecisionTreeParams params;
  std::shared_ptr<DT::TreeMetaDataNode<DataT, LabelT>> tree;
  std::vector<InstanceRange> node_instances_;
  std::deque<NodeWorkItem> work_items_;

 public:
<<<<<<< HEAD
  NodeQueue(DecisionTreeParams params, size_t max_nodes, size_t sampled_rows,int num_outputs)
    : params(params), tree(std::make_shared<DT::TreeMetaDataNode<DataT, LabelT>>())
  {
    tree->num_outputs=num_outputs;
    tree->sparsetree.reserve(max_nodes);
    tree->sparsetree.emplace_back(NodeT::CreateLeafNode(sampled_rows));
=======
  NodeQueue(DecisionTreeParams params, size_t max_nodes, size_t sampled_rows)
    : params(params), tree(std::make_shared<DT::TreeMetaDataNode<DataT, LabelT>>())
  {
    tree->sparsetree.reserve(max_nodes);
    tree->sparsetree.emplace_back(NodeT::CreateLeafNode(0, sampled_rows));
>>>>>>> 0e770fa5
    tree->leaf_counter  = 1;
    tree->depth_counter = 0;
    node_instances_.reserve(max_nodes);
    node_instances_.emplace_back(InstanceRange{0, sampled_rows});
    if (this->IsExpandable(tree->sparsetree.back(), 0)) {
      work_items_.emplace_back(NodeWorkItem{0, 0, node_instances_.back()});
    }
  }

  std::shared_ptr<DT::TreeMetaDataNode<DataT, LabelT>> GetTree() { return tree; }
  const std::vector<InstanceRange>& GetInstanceRanges() { return node_instances_; }

  bool HasWork() { return work_items_.size() > 0; }

  auto Pop()
  {
    std::vector<NodeWorkItem> result;
    result.reserve(std::min(size_t(params.max_batch_size), work_items_.size()));
    while (work_items_.size() > 0 && result.size() < std::size_t(params.max_batch_size)) {
      result.emplace_back(work_items_.front());
      work_items_.pop_front();
    }
    return result;
  }

  // This node is allowed to be expanded further (if its split gain is high enough)
  bool IsExpandable(const NodeT& n, int depth)
  {
    if (depth >= params.max_depth) return false;
    if (int(n.InstanceCount()) < params.min_samples_split) return false;
    if (params.max_leaves != -1 && tree->leaf_counter >= params.max_leaves) return false;
    return true;
  }

  template <typename SplitT>
  void Push(const std::vector<NodeWorkItem>& work_items, SplitT* h_splits)
  {
    // Update node queue based on splits
    for (std::size_t i = 0; i < work_items.size(); i++) {
      auto split        = h_splits[i];
      auto item         = work_items[i];
      auto parent_range = node_instances_.at(item.idx);
      if (SplitNotValid(
            split, params.min_impurity_decrease, params.min_samples_leaf, parent_range.count)) {
        continue;
      }

      if (params.max_leaves != -1 && tree->leaf_counter >= params.max_leaves) break;

      // parent
      tree->sparsetree.at(item.idx) = NodeT::CreateSplitNode(split.colid,
                                                             split.quesval,
                                                             split.best_metric_val,
                                                             int64_t(tree->sparsetree.size()),
                                                             parent_range.count);
      tree->leaf_counter++;
      // left
<<<<<<< HEAD
      tree->sparsetree.emplace_back(NodeT::CreateLeafNode(split.nLeft));
      node_instances_.emplace_back(InstanceRange{parent_range.begin, split.nLeft});
=======
      tree->sparsetree.emplace_back(NodeT::CreateLeafNode(0, split.nLeft));
      node_instances_.emplace_back(InstanceRange{parent_range.begin, std::size_t(split.nLeft)});
>>>>>>> 0e770fa5

      // Do not add a work item if this child is definitely a leaf
      if (this->IsExpandable(tree->sparsetree.back(), item.depth + 1)) {
        work_items_.emplace_back(
          NodeWorkItem{tree->sparsetree.size() - 1, item.depth + 1, node_instances_.back()});
      }

      // right
<<<<<<< HEAD
      tree->sparsetree.emplace_back(NodeT::CreateLeafNode(parent_range.count - split.nLeft));
=======
      tree->sparsetree.emplace_back(NodeT::CreateLeafNode(0, parent_range.count - split.nLeft));
>>>>>>> 0e770fa5
      node_instances_.emplace_back(
        InstanceRange{parent_range.begin + split.nLeft, parent_range.count - split.nLeft});

      // Do not add a work item if this child is definitely a leaf
      if (this->IsExpandable(tree->sparsetree.back(), item.depth + 1)) {
        work_items_.emplace_back(
          NodeWorkItem{tree->sparsetree.size() - 1, item.depth + 1, node_instances_.back()});
      }

      // update depth
      tree->depth_counter = max(tree->depth_counter, item.depth + 1);
    }
  }
};

/**
 * Internal struct used to do all the heavy-lifting required for tree building
 */
template <typename ObjectiveT>
struct Builder {
  typedef typename ObjectiveT::DataT DataT;
  typedef typename ObjectiveT::LabelT LabelT;
<<<<<<< HEAD
  typedef typename ObjectiveT::BinT BinT;
  typedef SparseTreeNode<DataT, LabelT> NodeT;
  typedef Split<DataT> SplitT;
  typedef Input<DataT, LabelT> InputT;
=======
  typedef typename ObjectiveT::IdxT IdxT;
  typedef typename ObjectiveT::BinT BinT;
  typedef SparseTreeNode<DataT, LabelT, IdxT> NodeT;
  typedef Split<DataT, IdxT> SplitT;
  typedef Input<DataT, LabelT, IdxT> InputT;
>>>>>>> 0e770fa5

  /** default threads per block for most kernels in here */
  static constexpr int TPB_DEFAULT = 128;
  const raft::handle_t& handle;
  /** DT params */
  DecisionTreeParams params;
  /** input dataset */
  InputT input;

  /** Tree index */
<<<<<<< HEAD
  std::size_t treeid;
  /** Seed used for randomization */
  uint64_t seed;
=======
  IdxT treeid;
  /** Seed used for randomization */
  uint64_t seed;
  /** number of nodes created in the current batch */
  IdxT* n_nodes;
>>>>>>> 0e770fa5
  /** histograms */
  BinT* hist;
  /** threadblock arrival count */
  int* done_count;
  /** mutex array used for atomically updating best split */
  int* mutex;
  /** best splits for the current batch of nodes */
  SplitT* splits;
  /** current batch of nodes */
  NodeWorkItem* d_work_items;
<<<<<<< HEAD
  std::shared_ptr<const MLCommon::device_buffer<DataT>> quantiles;

  WorkloadInfo* workload_info;
  WorkloadInfo* h_workload_info;
=======
  std::shared_ptr<const rmm::device_uvector<DataT>> quantiles;

  WorkloadInfo<IdxT>* workload_info;
  WorkloadInfo<IdxT>* h_workload_info;
>>>>>>> 0e770fa5

  int max_blocks = 0;

  SplitT* h_splits;
  /** number of blocks used to parallelize column-wise computations. */
<<<<<<< HEAD
  std::size_t n_blks_for_cols = 10;
  /** Memory alignment value */
  const std::size_t alignValue = 512;

  MLCommon::device_buffer<char> d_buff;
  MLCommon::host_buffer<char> h_buff;

  Builder(const raft::handle_t& handle,
          std::size_t treeid,
=======
  int n_blks_for_cols = 10;
  /** Memory alignment value */
  const size_t alignValue = 512;

  rmm::device_uvector<char> d_buff;
  std::vector<char> h_buff;

  Builder(const raft::handle_t& handle,
          IdxT treeid,
>>>>>>> 0e770fa5
          uint64_t seed,
          const DecisionTreeParams& p,
          const DataT* data,
          const LabelT* labels,
<<<<<<< HEAD
          std::size_t totalRows,
          std::size_t totalCols,
          MLCommon::device_buffer<std::size_t>* sampled_rows,
          std::size_t nclasses,
          std::shared_ptr<const MLCommon::device_buffer<DataT>> quantiles)
=======
          IdxT totalRows,
          IdxT totalCols,
          rmm::device_uvector<IdxT>* rowids,
          IdxT nclasses,
          std::shared_ptr<const rmm::device_uvector<DataT>> quantiles)
>>>>>>> 0e770fa5
    : handle(handle),
      treeid(treeid),
      seed(seed),
      params(p),
      quantiles(quantiles),
      input{data,
            labels,
            totalRows,
            totalCols,
<<<<<<< HEAD
            sampled_rows->size(),
            std::max<std::size_t>(1, params.max_features * totalCols),
            sampled_rows->data(),
            nclasses,
            quantiles->data()},
      d_buff(handle.get_device_allocator(), handle.get_stream(), 0),
      h_buff(handle.get_host_allocator(), handle.get_stream(), 0)
=======
            int(rowids->size()),
            max(1, IdxT(params.max_features * totalCols)),
            rowids->data(),
            nclasses,
            quantiles->data()},
      d_buff(0, handle.get_stream())
>>>>>>> 0e770fa5
  {
    max_blocks = 1 + params.max_batch_size + input.nSampledRows / TPB_DEFAULT;
    ASSERT(quantiles != nullptr, "Currently quantiles need to be computed before this call!");
    ASSERT(nclasses >= 1, "nclasses should be at least 1");

    auto [device_workspace_size, host_workspace_size] = workspaceSize();
    d_buff.resize(device_workspace_size, handle.get_stream());
<<<<<<< HEAD
    h_buff.resize(host_workspace_size, handle.get_stream());
=======
    h_buff.resize(host_workspace_size);
>>>>>>> 0e770fa5
    assignWorkspace(d_buff.data(), h_buff.data());
  }

  size_t calculateAlignedBytes(const size_t actualSize) const
  {
    return raft::alignTo(actualSize, alignValue);
  }

  size_t maxNodes() const
  {
    if (params.max_depth < 13) {
      // Start with allocation for a dense tree for depth < 13
      return pow(2, (params.max_depth + 1)) - 1;
    } else {
      // Start with fixed size allocation for depth >= 13
      return 8191;
    }
  }

  auto workspaceSize() const
  {
    size_t d_wsize = 0, h_wsize = 0;
    ML::PUSH_RANGE("Builder::workspaceSize @builder_base.cuh [batched-levelalgo]");
    auto max_batch   = params.max_batch_size;
    size_t nHistBins = max_batch * (params.n_bins) * n_blks_for_cols * input.numOutputs;

<<<<<<< HEAD
=======
    d_wsize += calculateAlignedBytes(sizeof(IdxT));                               // n_nodes
>>>>>>> 0e770fa5
    d_wsize += calculateAlignedBytes(sizeof(BinT) * nHistBins);                   // hist
    d_wsize += calculateAlignedBytes(sizeof(int) * max_batch * n_blks_for_cols);  // done_count
    d_wsize += calculateAlignedBytes(sizeof(int) * max_batch);                    // mutex
    d_wsize += calculateAlignedBytes(sizeof(SplitT) * max_batch);                 // splits
    d_wsize += calculateAlignedBytes(sizeof(NodeWorkItem) * max_batch);           // d_work_Items
    d_wsize +=                                                                    // workload_info
<<<<<<< HEAD
      calculateAlignedBytes(sizeof(WorkloadInfo) * max_blocks);

    // all nodes in the tree
    h_wsize +=  // h_workload_info
      calculateAlignedBytes(sizeof(WorkloadInfo) * max_blocks);
=======
      calculateAlignedBytes(sizeof(WorkloadInfo<IdxT>) * max_blocks);

    // all nodes in the tree
    h_wsize +=  // h_workload_info
      calculateAlignedBytes(sizeof(WorkloadInfo<IdxT>) * max_blocks);
>>>>>>> 0e770fa5
    h_wsize += calculateAlignedBytes(sizeof(SplitT) * max_batch);  // splits

    ML::POP_RANGE();
    return std::make_pair(d_wsize, h_wsize);
  }

  /**
   * @brief assign workspace to the current state
   *
   * @param[in] d_wspace device buffer allocated by the user for the workspace.
   *                     Its size should be atleast workspaceSize()
   * @param[in] h_wspace pinned host buffer needed to store the learned nodes
   */
  void assignWorkspace(char* d_wspace, char* h_wspace)
  {
    ML::PUSH_RANGE("Builder::assignWorkspace @builder_base.cuh [batched-levelalgo]");
    auto max_batch   = params.max_batch_size;
    auto n_col_blks  = n_blks_for_cols;
    size_t nHistBins = max_batch * (params.n_bins) * n_blks_for_cols * input.numOutputs;
    // device
<<<<<<< HEAD
=======
    n_nodes = reinterpret_cast<IdxT*>(d_wspace);
    d_wspace += calculateAlignedBytes(sizeof(IdxT));
>>>>>>> 0e770fa5
    hist = reinterpret_cast<BinT*>(d_wspace);
    d_wspace += calculateAlignedBytes(sizeof(BinT) * nHistBins);
    done_count = reinterpret_cast<int*>(d_wspace);
    d_wspace += calculateAlignedBytes(sizeof(int) * max_batch * n_col_blks);
    mutex = reinterpret_cast<int*>(d_wspace);
    d_wspace += calculateAlignedBytes(sizeof(int) * max_batch);
    splits = reinterpret_cast<SplitT*>(d_wspace);
    d_wspace += calculateAlignedBytes(sizeof(SplitT) * max_batch);
    d_work_items = reinterpret_cast<NodeWorkItem*>(d_wspace);
    d_wspace += calculateAlignedBytes(sizeof(NodeWorkItem) * max_batch);
<<<<<<< HEAD
    workload_info = reinterpret_cast<WorkloadInfo*>(d_wspace);
    d_wspace += calculateAlignedBytes(sizeof(WorkloadInfo) * max_blocks);
=======
    workload_info = reinterpret_cast<WorkloadInfo<IdxT>*>(d_wspace);
    d_wspace += calculateAlignedBytes(sizeof(WorkloadInfo<IdxT>) * max_blocks);
>>>>>>> 0e770fa5

    CUDA_CHECK(
      cudaMemsetAsync(done_count, 0, sizeof(int) * max_batch * n_col_blks, handle.get_stream()));
    CUDA_CHECK(cudaMemsetAsync(mutex, 0, sizeof(int) * max_batch, handle.get_stream()));

    // host
<<<<<<< HEAD
    h_workload_info = reinterpret_cast<WorkloadInfo*>(h_wspace);
    h_wspace += calculateAlignedBytes(sizeof(WorkloadInfo) * max_blocks);
=======
    h_workload_info = reinterpret_cast<WorkloadInfo<IdxT>*>(h_wspace);
    h_wspace += calculateAlignedBytes(sizeof(WorkloadInfo<IdxT>) * max_blocks);
>>>>>>> 0e770fa5
    h_splits = reinterpret_cast<SplitT*>(h_wspace);
    h_wspace += calculateAlignedBytes(sizeof(SplitT) * max_batch);
    ML::POP_RANGE();
  }

  std::shared_ptr<DT::TreeMetaDataNode<DataT, LabelT>> train()
  {
    ML::PUSH_RANGE("Builder::train @builder.cuh [batched-levelalgo]");
    MLCommon::TimerCPU timer;
<<<<<<< HEAD
    NodeQueue<DataT, LabelT> queue(params, this->maxNodes(), input.nSampledRows,input.numOutputs);
=======
    NodeQueue<DataT, LabelT> queue(params, this->maxNodes(), input.nSampledRows);
>>>>>>> 0e770fa5
    while (queue.HasWork()) {
      auto work_items                      = queue.Pop();
      auto [splits_host_ptr, splits_count] = doSplit(work_items);
      queue.Push(work_items, splits_host_ptr);
    }
    auto tree = queue.GetTree();
<<<<<<< HEAD
    this->SetLeafPredictions(tree, queue.GetInstanceRanges());
=======
    this->SetLeafPredictions(&tree->sparsetree, queue.GetInstanceRanges());
>>>>>>> 0e770fa5
    tree->train_time = timer.getElapsedMilliseconds();
    ML::POP_RANGE();
    return tree;
  }

 private:
  auto updateWorkloadInfo(const std::vector<NodeWorkItem>& work_items)
  {
<<<<<<< HEAD
    std::size_t n_large_nodes_in_curr_batch =
      0;  // large nodes are nodes having training instances larger than block size, hence require
          // global memory for histogram construction
    std::size_t total_num_blocks = 0;
    for (std::size_t i = 0; i < work_items.size(); i++) {
      auto item              = work_items[i];
      std::size_t num_blocks = raft::ceildiv(item.instances.count, size_t(TPB_DEFAULT));
      num_blocks             = std::max<std::size_t>(1, num_blocks);

      if (num_blocks > 1) ++n_large_nodes_in_curr_batch;

      for (std::size_t b = 0; b < num_blocks; b++) {
        h_workload_info[total_num_blocks + b] = {i, n_large_nodes_in_curr_batch - 1, b, num_blocks};
=======
    int n_large_nodes_in_curr_batch =
      0;  // large nodes are nodes having training instances larger than block size, hence require
          // global memory for histogram construction
    int total_num_blocks = 0;
    for (std::size_t i = 0; i < work_items.size(); i++) {
      auto item      = work_items[i];
      int num_blocks = raft::ceildiv(item.instances.count, size_t(TPB_DEFAULT));
      num_blocks     = std::max(1, num_blocks);

      if (num_blocks > 1) ++n_large_nodes_in_curr_batch;

      for (int b = 0; b < num_blocks; b++) {
        h_workload_info[total_num_blocks + b] = {
          int(i), n_large_nodes_in_curr_batch - 1, b, num_blocks};
>>>>>>> 0e770fa5
      }
      total_num_blocks += num_blocks;
    }
    raft::update_device(workload_info, h_workload_info, total_num_blocks, handle.get_stream());
    return std::make_pair(total_num_blocks, n_large_nodes_in_curr_batch);
  }

  auto doSplit(const std::vector<NodeWorkItem>& work_items)
  {
    ML::PUSH_RANGE("Builder::doSplit @bulder_base.cuh [batched-levelalgo]");
    // start fresh on the number of *new* nodes created in this batch
<<<<<<< HEAD
    initSplit<DataT, TPB_DEFAULT>(splits, work_items.size(), handle.get_stream());
=======
    CUDA_CHECK(cudaMemsetAsync(n_nodes, 0, sizeof(IdxT), handle.get_stream()));
    initSplit<DataT, IdxT, TPB_DEFAULT>(splits, work_items.size(), handle.get_stream());
>>>>>>> 0e770fa5

    // get the current set of nodes to be worked upon
    raft::update_device(d_work_items, work_items.data(), work_items.size(), handle.get_stream());

    auto [total_blocks, large_blocks] = this->updateWorkloadInfo(work_items);

    // iterate through a batch of columns (to reduce the memory pressure) and
    // compute the best split at the end
<<<<<<< HEAD
    for (std::size_t c = 0; c < input.nSampledCols; c += n_blks_for_cols) {
=======
    for (IdxT c = 0; c < input.nSampledCols; c += n_blks_for_cols) {
>>>>>>> 0e770fa5
      computeSplit(c, work_items.size(), total_blocks, large_blocks);
      CUDA_CHECK(cudaGetLastError());
    }

    // create child nodes (or make the current ones leaf)
<<<<<<< HEAD
    auto smemSize = 2 * sizeof(std::size_t) * TPB_DEFAULT;
    ML::PUSH_RANGE("nodeSplitKernel @builder_base.cuh [batched-levelalgo]");
    nodeSplitKernel<DataT, LabelT, ObjectiveT, TPB_DEFAULT>
=======
    auto smemSize = 2 * sizeof(IdxT) * TPB_DEFAULT;
    ML::PUSH_RANGE("nodeSplitKernel @builder_base.cuh [batched-levelalgo]");
    nodeSplitKernel<DataT, LabelT, IdxT, ObjectiveT, TPB_DEFAULT>
>>>>>>> 0e770fa5
      <<<work_items.size(), TPB_DEFAULT, smemSize, handle.get_stream()>>>(
        params.max_depth,
        params.min_samples_leaf,
        params.min_samples_split,
        params.max_leaves,
        params.min_impurity_decrease,
        input,
        d_work_items,
        splits);
    CUDA_CHECK(cudaGetLastError());
    ML::POP_RANGE();
    raft::update_host(h_splits, splits, work_items.size(), handle.get_stream());
    CUDA_CHECK(cudaStreamSynchronize(handle.get_stream()));
    ML::POP_RANGE();
    return std::make_tuple(h_splits, work_items.size());
  }

  auto computeSplitSmemSize()
  {
    size_t smemSize1 = params.n_bins * input.numOutputs * sizeof(BinT) +  // pdf_shist size
                       params.n_bins * sizeof(DataT) +                    // sbins size
                       sizeof(int);                                       // sDone size
    // Extra room for alignment (see alignPointer in
    // computeSplitKernel)
    smemSize1 += sizeof(DataT) + 3 * sizeof(int);
    // Calculate the shared memory needed for evalBestSplit
    size_t smemSize2 = raft::ceildiv(TPB_DEFAULT, raft::WarpSize) * sizeof(SplitT);
    // Pick the max of two
    auto available_smem = handle.get_device_properties().sharedMemPerBlock;
    size_t smemSize     = std::max(smemSize1, smemSize2);
    ASSERT(available_smem >= smemSize, "Not enough shared memory. Consider reducing n_bins.");
    return smemSize;
  }

<<<<<<< HEAD
  void computeSplit(std::size_t col,
                    std::size_t batchSize,
                    size_t total_blocks,
                    size_t large_blocks)
=======
  void computeSplit(IdxT col, IdxT batchSize, size_t total_blocks, size_t large_blocks)
>>>>>>> 0e770fa5
  {
    if (total_blocks == 0) return;
    ML::PUSH_RANGE("Builder::computeSplit @builder_base.cuh [batched-levelalgo]");
    auto nbins    = params.n_bins;
    auto nclasses = input.numOutputs;
    auto colBlks  = std::min(n_blks_for_cols, input.nSampledCols - col);

    auto smemSize = computeSplitSmemSize();
    dim3 grid(total_blocks, colBlks, 1);
    int nHistBins = large_blocks * nbins * colBlks * nclasses;
    CUDA_CHECK(cudaMemsetAsync(hist, 0, sizeof(BinT) * nHistBins, handle.get_stream()));
    ML::PUSH_RANGE("computeSplitClassificationKernel @builder_base.cuh [batched-levelalgo]");
    ObjectiveT objective(input.numOutputs, params.min_impurity_decrease, params.min_samples_leaf);
<<<<<<< HEAD
    computeSplitKernel<DataT, LabelT, TPB_DEFAULT>
=======
    computeSplitKernel<DataT, LabelT, IdxT, TPB_DEFAULT>
>>>>>>> 0e770fa5
      <<<grid, TPB_DEFAULT, smemSize, handle.get_stream()>>>(hist,
                                                             params.n_bins,
                                                             params.max_depth,
                                                             params.min_samples_split,
                                                             params.max_leaves,
                                                             input,
                                                             d_work_items,
                                                             col,
                                                             done_count,
                                                             mutex,
                                                             splits,
                                                             objective,
                                                             treeid,
                                                             workload_info,
                                                             seed);
    ML::POP_RANGE();  // computeSplitKernel
    ML::POP_RANGE();  // Builder::computeSplit
  }

  // Set the leaf value predictions in batch
<<<<<<< HEAD
  void SetLeafPredictions(std::shared_ptr<DT::TreeMetaDataNode<DataT, LabelT>> tree,
                          const std::vector<InstanceRange>& instance_ranges)
  {
    tree->vector_leaf.resize(tree->sparsetree.size() * input.numOutputs);
    ASSERT(tree->sparsetree.size()==instance_ranges.size(), "Expected instance range for each node");
    MLCommon::device_buffer<NodeT> d_nodes(
      handle.get_device_allocator(), handle.get_stream(), tree->sparsetree.size());
    MLCommon::device_buffer<DataT> d_leaves(
      handle.get_device_allocator(), handle.get_stream(), tree->vector_leaf.size());
    MLCommon::device_buffer<InstanceRange> d_instance_ranges(
      handle.get_device_allocator(), handle.get_stream(), tree->sparsetree.size());
    ObjectiveT objective(input.numOutputs, params.min_impurity_decrease, params.min_samples_leaf);
    raft::update_device(
      d_nodes.data(), tree->sparsetree.data(), tree->sparsetree.size(), handle.get_stream());
    raft::update_device(d_instance_ranges.data(),
                        instance_ranges.data(),
                        tree->sparsetree.size(),
                        handle.get_stream());
    raft::update_device(
      d_leaves.data(), tree->vector_leaf.data(), tree->vector_leaf.size(), handle.get_stream());
    size_t smemSize = sizeof(BinT) * input.numOutputs;
    int num_blocks  = tree->sparsetree.size();
    leafKernel<<<num_blocks, TPB_DEFAULT, smemSize, handle.get_stream()>>>(
      objective, input, d_nodes.data(), d_instance_ranges.data(),d_leaves.data());
    raft::update_host(
      tree->sparsetree.data(), d_nodes.data(), tree->sparsetree.size(), handle.get_stream());
    raft::update_host(
      tree->vector_leaf.data(), d_leaves.data(), tree->vector_leaf.size(), handle.get_stream());
=======
  void SetLeafPredictions(std::vector<NodeT>* tree,
                          const std::vector<InstanceRange>& instance_ranges)
  {
    // do this in batch to reduce peak memory usage in extreme cases
    std::size_t max_batch_size = min(std::size_t(100000), tree->size());
    rmm::device_uvector<NodeT> d_tree(max_batch_size, handle.get_stream());
    rmm::device_uvector<InstanceRange> d_instance_ranges(max_batch_size, handle.get_stream());
    ObjectiveT objective(input.numOutputs, params.min_impurity_decrease, params.min_samples_leaf);
    for (std::size_t batch_begin = 0; batch_begin < tree->size(); batch_begin += max_batch_size) {
      std::size_t batch_end  = min(batch_begin + max_batch_size, tree->size());
      std::size_t batch_size = batch_end - batch_begin;
      raft::update_device(
        d_tree.data(), tree->data() + batch_begin, batch_size, handle.get_stream());
      raft::update_device(d_instance_ranges.data(),
                          instance_ranges.data() + batch_begin,
                          batch_size,
                          handle.get_stream());
      size_t smemSize = sizeof(BinT) * input.numOutputs;
      int num_blocks  = batch_size;
      leafKernel<<<num_blocks, TPB_DEFAULT, smemSize, handle.get_stream()>>>(
        objective, input, d_tree.data(), d_instance_ranges.data());
      raft::update_host(tree->data() + batch_begin, d_tree.data(), batch_size, handle.get_stream());
    }
>>>>>>> 0e770fa5
    CUDA_CHECK(cudaStreamSynchronize(handle.get_stream()));
  }
};  // end Builder

}  // namespace DT
}  // namespace ML<|MERGE_RESOLUTION|>--- conflicted
+++ resolved
@@ -26,11 +26,6 @@
 #include <cuml/tree/flatnode.h>
 #include <common/grid_sync.cuh>
 #include <common/nvtx.hpp>
-<<<<<<< HEAD
-#include <cuml/common/device_buffer.hpp>
-#include <cuml/common/host_buffer.hpp>
-=======
->>>>>>> 0e770fa5
 #include <cuml/common/logger.hpp>
 #include <cuml/tree/decisiontree.hpp>
 #include <raft/cuda_utils.cuh>
@@ -55,20 +50,12 @@
   std::deque<NodeWorkItem> work_items_;
 
  public:
-<<<<<<< HEAD
-  NodeQueue(DecisionTreeParams params, size_t max_nodes, size_t sampled_rows,int num_outputs)
+  NodeQueue(DecisionTreeParams params, size_t max_nodes, size_t sampled_rows, int num_outputs)
     : params(params), tree(std::make_shared<DT::TreeMetaDataNode<DataT, LabelT>>())
   {
-    tree->num_outputs=num_outputs;
+    tree->num_outputs = num_outputs;
     tree->sparsetree.reserve(max_nodes);
     tree->sparsetree.emplace_back(NodeT::CreateLeafNode(sampled_rows));
-=======
-  NodeQueue(DecisionTreeParams params, size_t max_nodes, size_t sampled_rows)
-    : params(params), tree(std::make_shared<DT::TreeMetaDataNode<DataT, LabelT>>())
-  {
-    tree->sparsetree.reserve(max_nodes);
-    tree->sparsetree.emplace_back(NodeT::CreateLeafNode(0, sampled_rows));
->>>>>>> 0e770fa5
     tree->leaf_counter  = 1;
     tree->depth_counter = 0;
     node_instances_.reserve(max_nodes);
@@ -126,13 +113,8 @@
                                                              parent_range.count);
       tree->leaf_counter++;
       // left
-<<<<<<< HEAD
       tree->sparsetree.emplace_back(NodeT::CreateLeafNode(split.nLeft));
-      node_instances_.emplace_back(InstanceRange{parent_range.begin, split.nLeft});
-=======
-      tree->sparsetree.emplace_back(NodeT::CreateLeafNode(0, split.nLeft));
       node_instances_.emplace_back(InstanceRange{parent_range.begin, std::size_t(split.nLeft)});
->>>>>>> 0e770fa5
 
       // Do not add a work item if this child is definitely a leaf
       if (this->IsExpandable(tree->sparsetree.back(), item.depth + 1)) {
@@ -141,11 +123,7 @@
       }
 
       // right
-<<<<<<< HEAD
       tree->sparsetree.emplace_back(NodeT::CreateLeafNode(parent_range.count - split.nLeft));
-=======
-      tree->sparsetree.emplace_back(NodeT::CreateLeafNode(0, parent_range.count - split.nLeft));
->>>>>>> 0e770fa5
       node_instances_.emplace_back(
         InstanceRange{parent_range.begin + split.nLeft, parent_range.count - split.nLeft});
 
@@ -168,18 +146,11 @@
 struct Builder {
   typedef typename ObjectiveT::DataT DataT;
   typedef typename ObjectiveT::LabelT LabelT;
-<<<<<<< HEAD
-  typedef typename ObjectiveT::BinT BinT;
-  typedef SparseTreeNode<DataT, LabelT> NodeT;
-  typedef Split<DataT> SplitT;
-  typedef Input<DataT, LabelT> InputT;
-=======
   typedef typename ObjectiveT::IdxT IdxT;
   typedef typename ObjectiveT::BinT BinT;
   typedef SparseTreeNode<DataT, LabelT, IdxT> NodeT;
   typedef Split<DataT, IdxT> SplitT;
   typedef Input<DataT, LabelT, IdxT> InputT;
->>>>>>> 0e770fa5
 
   /** default threads per block for most kernels in here */
   static constexpr int TPB_DEFAULT = 128;
@@ -190,17 +161,11 @@
   InputT input;
 
   /** Tree index */
-<<<<<<< HEAD
-  std::size_t treeid;
-  /** Seed used for randomization */
-  uint64_t seed;
-=======
   IdxT treeid;
   /** Seed used for randomization */
   uint64_t seed;
   /** number of nodes created in the current batch */
   IdxT* n_nodes;
->>>>>>> 0e770fa5
   /** histograms */
   BinT* hist;
   /** threadblock arrival count */
@@ -211,33 +176,15 @@
   SplitT* splits;
   /** current batch of nodes */
   NodeWorkItem* d_work_items;
-<<<<<<< HEAD
-  std::shared_ptr<const MLCommon::device_buffer<DataT>> quantiles;
-
-  WorkloadInfo* workload_info;
-  WorkloadInfo* h_workload_info;
-=======
   std::shared_ptr<const rmm::device_uvector<DataT>> quantiles;
 
   WorkloadInfo<IdxT>* workload_info;
   WorkloadInfo<IdxT>* h_workload_info;
->>>>>>> 0e770fa5
 
   int max_blocks = 0;
 
   SplitT* h_splits;
   /** number of blocks used to parallelize column-wise computations. */
-<<<<<<< HEAD
-  std::size_t n_blks_for_cols = 10;
-  /** Memory alignment value */
-  const std::size_t alignValue = 512;
-
-  MLCommon::device_buffer<char> d_buff;
-  MLCommon::host_buffer<char> h_buff;
-
-  Builder(const raft::handle_t& handle,
-          std::size_t treeid,
-=======
   int n_blks_for_cols = 10;
   /** Memory alignment value */
   const size_t alignValue = 512;
@@ -247,24 +194,15 @@
 
   Builder(const raft::handle_t& handle,
           IdxT treeid,
->>>>>>> 0e770fa5
           uint64_t seed,
           const DecisionTreeParams& p,
           const DataT* data,
           const LabelT* labels,
-<<<<<<< HEAD
-          std::size_t totalRows,
-          std::size_t totalCols,
-          MLCommon::device_buffer<std::size_t>* sampled_rows,
-          std::size_t nclasses,
-          std::shared_ptr<const MLCommon::device_buffer<DataT>> quantiles)
-=======
           IdxT totalRows,
           IdxT totalCols,
           rmm::device_uvector<IdxT>* rowids,
           IdxT nclasses,
           std::shared_ptr<const rmm::device_uvector<DataT>> quantiles)
->>>>>>> 0e770fa5
     : handle(handle),
       treeid(treeid),
       seed(seed),
@@ -274,22 +212,12 @@
             labels,
             totalRows,
             totalCols,
-<<<<<<< HEAD
-            sampled_rows->size(),
-            std::max<std::size_t>(1, params.max_features * totalCols),
-            sampled_rows->data(),
-            nclasses,
-            quantiles->data()},
-      d_buff(handle.get_device_allocator(), handle.get_stream(), 0),
-      h_buff(handle.get_host_allocator(), handle.get_stream(), 0)
-=======
             int(rowids->size()),
             max(1, IdxT(params.max_features * totalCols)),
             rowids->data(),
             nclasses,
             quantiles->data()},
       d_buff(0, handle.get_stream())
->>>>>>> 0e770fa5
   {
     max_blocks = 1 + params.max_batch_size + input.nSampledRows / TPB_DEFAULT;
     ASSERT(quantiles != nullptr, "Currently quantiles need to be computed before this call!");
@@ -297,11 +225,7 @@
 
     auto [device_workspace_size, host_workspace_size] = workspaceSize();
     d_buff.resize(device_workspace_size, handle.get_stream());
-<<<<<<< HEAD
-    h_buff.resize(host_workspace_size, handle.get_stream());
-=======
     h_buff.resize(host_workspace_size);
->>>>>>> 0e770fa5
     assignWorkspace(d_buff.data(), h_buff.data());
   }
 
@@ -328,29 +252,18 @@
     auto max_batch   = params.max_batch_size;
     size_t nHistBins = max_batch * (params.n_bins) * n_blks_for_cols * input.numOutputs;
 
-<<<<<<< HEAD
-=======
     d_wsize += calculateAlignedBytes(sizeof(IdxT));                               // n_nodes
->>>>>>> 0e770fa5
     d_wsize += calculateAlignedBytes(sizeof(BinT) * nHistBins);                   // hist
     d_wsize += calculateAlignedBytes(sizeof(int) * max_batch * n_blks_for_cols);  // done_count
     d_wsize += calculateAlignedBytes(sizeof(int) * max_batch);                    // mutex
     d_wsize += calculateAlignedBytes(sizeof(SplitT) * max_batch);                 // splits
     d_wsize += calculateAlignedBytes(sizeof(NodeWorkItem) * max_batch);           // d_work_Items
     d_wsize +=                                                                    // workload_info
-<<<<<<< HEAD
-      calculateAlignedBytes(sizeof(WorkloadInfo) * max_blocks);
-
-    // all nodes in the tree
-    h_wsize +=  // h_workload_info
-      calculateAlignedBytes(sizeof(WorkloadInfo) * max_blocks);
-=======
       calculateAlignedBytes(sizeof(WorkloadInfo<IdxT>) * max_blocks);
 
     // all nodes in the tree
     h_wsize +=  // h_workload_info
       calculateAlignedBytes(sizeof(WorkloadInfo<IdxT>) * max_blocks);
->>>>>>> 0e770fa5
     h_wsize += calculateAlignedBytes(sizeof(SplitT) * max_batch);  // splits
 
     ML::POP_RANGE();
@@ -371,11 +284,8 @@
     auto n_col_blks  = n_blks_for_cols;
     size_t nHistBins = max_batch * (params.n_bins) * n_blks_for_cols * input.numOutputs;
     // device
-<<<<<<< HEAD
-=======
     n_nodes = reinterpret_cast<IdxT*>(d_wspace);
     d_wspace += calculateAlignedBytes(sizeof(IdxT));
->>>>>>> 0e770fa5
     hist = reinterpret_cast<BinT*>(d_wspace);
     d_wspace += calculateAlignedBytes(sizeof(BinT) * nHistBins);
     done_count = reinterpret_cast<int*>(d_wspace);
@@ -386,26 +296,16 @@
     d_wspace += calculateAlignedBytes(sizeof(SplitT) * max_batch);
     d_work_items = reinterpret_cast<NodeWorkItem*>(d_wspace);
     d_wspace += calculateAlignedBytes(sizeof(NodeWorkItem) * max_batch);
-<<<<<<< HEAD
-    workload_info = reinterpret_cast<WorkloadInfo*>(d_wspace);
-    d_wspace += calculateAlignedBytes(sizeof(WorkloadInfo) * max_blocks);
-=======
     workload_info = reinterpret_cast<WorkloadInfo<IdxT>*>(d_wspace);
     d_wspace += calculateAlignedBytes(sizeof(WorkloadInfo<IdxT>) * max_blocks);
->>>>>>> 0e770fa5
 
     CUDA_CHECK(
       cudaMemsetAsync(done_count, 0, sizeof(int) * max_batch * n_col_blks, handle.get_stream()));
     CUDA_CHECK(cudaMemsetAsync(mutex, 0, sizeof(int) * max_batch, handle.get_stream()));
 
     // host
-<<<<<<< HEAD
-    h_workload_info = reinterpret_cast<WorkloadInfo*>(h_wspace);
-    h_wspace += calculateAlignedBytes(sizeof(WorkloadInfo) * max_blocks);
-=======
     h_workload_info = reinterpret_cast<WorkloadInfo<IdxT>*>(h_wspace);
     h_wspace += calculateAlignedBytes(sizeof(WorkloadInfo<IdxT>) * max_blocks);
->>>>>>> 0e770fa5
     h_splits = reinterpret_cast<SplitT*>(h_wspace);
     h_wspace += calculateAlignedBytes(sizeof(SplitT) * max_batch);
     ML::POP_RANGE();
@@ -415,22 +315,14 @@
   {
     ML::PUSH_RANGE("Builder::train @builder.cuh [batched-levelalgo]");
     MLCommon::TimerCPU timer;
-<<<<<<< HEAD
-    NodeQueue<DataT, LabelT> queue(params, this->maxNodes(), input.nSampledRows,input.numOutputs);
-=======
-    NodeQueue<DataT, LabelT> queue(params, this->maxNodes(), input.nSampledRows);
->>>>>>> 0e770fa5
+    NodeQueue<DataT, LabelT> queue(params, this->maxNodes(), input.nSampledRows, input.numOutputs);
     while (queue.HasWork()) {
       auto work_items                      = queue.Pop();
       auto [splits_host_ptr, splits_count] = doSplit(work_items);
       queue.Push(work_items, splits_host_ptr);
     }
     auto tree = queue.GetTree();
-<<<<<<< HEAD
     this->SetLeafPredictions(tree, queue.GetInstanceRanges());
-=======
-    this->SetLeafPredictions(&tree->sparsetree, queue.GetInstanceRanges());
->>>>>>> 0e770fa5
     tree->train_time = timer.getElapsedMilliseconds();
     ML::POP_RANGE();
     return tree;
@@ -439,21 +331,6 @@
  private:
   auto updateWorkloadInfo(const std::vector<NodeWorkItem>& work_items)
   {
-<<<<<<< HEAD
-    std::size_t n_large_nodes_in_curr_batch =
-      0;  // large nodes are nodes having training instances larger than block size, hence require
-          // global memory for histogram construction
-    std::size_t total_num_blocks = 0;
-    for (std::size_t i = 0; i < work_items.size(); i++) {
-      auto item              = work_items[i];
-      std::size_t num_blocks = raft::ceildiv(item.instances.count, size_t(TPB_DEFAULT));
-      num_blocks             = std::max<std::size_t>(1, num_blocks);
-
-      if (num_blocks > 1) ++n_large_nodes_in_curr_batch;
-
-      for (std::size_t b = 0; b < num_blocks; b++) {
-        h_workload_info[total_num_blocks + b] = {i, n_large_nodes_in_curr_batch - 1, b, num_blocks};
-=======
     int n_large_nodes_in_curr_batch =
       0;  // large nodes are nodes having training instances larger than block size, hence require
           // global memory for histogram construction
@@ -468,7 +345,6 @@
       for (int b = 0; b < num_blocks; b++) {
         h_workload_info[total_num_blocks + b] = {
           int(i), n_large_nodes_in_curr_batch - 1, b, num_blocks};
->>>>>>> 0e770fa5
       }
       total_num_blocks += num_blocks;
     }
@@ -480,12 +356,8 @@
   {
     ML::PUSH_RANGE("Builder::doSplit @bulder_base.cuh [batched-levelalgo]");
     // start fresh on the number of *new* nodes created in this batch
-<<<<<<< HEAD
-    initSplit<DataT, TPB_DEFAULT>(splits, work_items.size(), handle.get_stream());
-=======
     CUDA_CHECK(cudaMemsetAsync(n_nodes, 0, sizeof(IdxT), handle.get_stream()));
     initSplit<DataT, IdxT, TPB_DEFAULT>(splits, work_items.size(), handle.get_stream());
->>>>>>> 0e770fa5
 
     // get the current set of nodes to be worked upon
     raft::update_device(d_work_items, work_items.data(), work_items.size(), handle.get_stream());
@@ -494,25 +366,15 @@
 
     // iterate through a batch of columns (to reduce the memory pressure) and
     // compute the best split at the end
-<<<<<<< HEAD
-    for (std::size_t c = 0; c < input.nSampledCols; c += n_blks_for_cols) {
-=======
     for (IdxT c = 0; c < input.nSampledCols; c += n_blks_for_cols) {
->>>>>>> 0e770fa5
       computeSplit(c, work_items.size(), total_blocks, large_blocks);
       CUDA_CHECK(cudaGetLastError());
     }
 
     // create child nodes (or make the current ones leaf)
-<<<<<<< HEAD
-    auto smemSize = 2 * sizeof(std::size_t) * TPB_DEFAULT;
-    ML::PUSH_RANGE("nodeSplitKernel @builder_base.cuh [batched-levelalgo]");
-    nodeSplitKernel<DataT, LabelT, ObjectiveT, TPB_DEFAULT>
-=======
     auto smemSize = 2 * sizeof(IdxT) * TPB_DEFAULT;
     ML::PUSH_RANGE("nodeSplitKernel @builder_base.cuh [batched-levelalgo]");
     nodeSplitKernel<DataT, LabelT, IdxT, ObjectiveT, TPB_DEFAULT>
->>>>>>> 0e770fa5
       <<<work_items.size(), TPB_DEFAULT, smemSize, handle.get_stream()>>>(
         params.max_depth,
         params.min_samples_leaf,
@@ -547,14 +409,7 @@
     return smemSize;
   }
 
-<<<<<<< HEAD
-  void computeSplit(std::size_t col,
-                    std::size_t batchSize,
-                    size_t total_blocks,
-                    size_t large_blocks)
-=======
   void computeSplit(IdxT col, IdxT batchSize, size_t total_blocks, size_t large_blocks)
->>>>>>> 0e770fa5
   {
     if (total_blocks == 0) return;
     ML::PUSH_RANGE("Builder::computeSplit @builder_base.cuh [batched-levelalgo]");
@@ -568,11 +423,7 @@
     CUDA_CHECK(cudaMemsetAsync(hist, 0, sizeof(BinT) * nHistBins, handle.get_stream()));
     ML::PUSH_RANGE("computeSplitClassificationKernel @builder_base.cuh [batched-levelalgo]");
     ObjectiveT objective(input.numOutputs, params.min_impurity_decrease, params.min_samples_leaf);
-<<<<<<< HEAD
-    computeSplitKernel<DataT, LabelT, TPB_DEFAULT>
-=======
     computeSplitKernel<DataT, LabelT, IdxT, TPB_DEFAULT>
->>>>>>> 0e770fa5
       <<<grid, TPB_DEFAULT, smemSize, handle.get_stream()>>>(hist,
                                                              params.n_bins,
                                                              params.max_depth,
@@ -593,18 +444,16 @@
   }
 
   // Set the leaf value predictions in batch
-<<<<<<< HEAD
   void SetLeafPredictions(std::shared_ptr<DT::TreeMetaDataNode<DataT, LabelT>> tree,
                           const std::vector<InstanceRange>& instance_ranges)
   {
     tree->vector_leaf.resize(tree->sparsetree.size() * input.numOutputs);
-    ASSERT(tree->sparsetree.size()==instance_ranges.size(), "Expected instance range for each node");
-    MLCommon::device_buffer<NodeT> d_nodes(
-      handle.get_device_allocator(), handle.get_stream(), tree->sparsetree.size());
-    MLCommon::device_buffer<DataT> d_leaves(
-      handle.get_device_allocator(), handle.get_stream(), tree->vector_leaf.size());
-    MLCommon::device_buffer<InstanceRange> d_instance_ranges(
-      handle.get_device_allocator(), handle.get_stream(), tree->sparsetree.size());
+    ASSERT(tree->sparsetree.size() == instance_ranges.size(),
+           "Expected instance range for each node");
+    rmm::device_uvector<NodeT> d_nodes(tree->sparsetree.size(), handle.get_stream());
+    rmm::device_uvector<DataT> d_leaves(tree->vector_leaf.size(), handle.get_stream());
+    rmm::device_uvector<InstanceRange> d_instance_ranges(tree->sparsetree.size(),
+                                                         handle.get_stream());
     ObjectiveT objective(input.numOutputs, params.min_impurity_decrease, params.min_samples_leaf);
     raft::update_device(
       d_nodes.data(), tree->sparsetree.data(), tree->sparsetree.size(), handle.get_stream());
@@ -617,36 +466,11 @@
     size_t smemSize = sizeof(BinT) * input.numOutputs;
     int num_blocks  = tree->sparsetree.size();
     leafKernel<<<num_blocks, TPB_DEFAULT, smemSize, handle.get_stream()>>>(
-      objective, input, d_nodes.data(), d_instance_ranges.data(),d_leaves.data());
+      objective, input, d_nodes.data(), d_instance_ranges.data(), d_leaves.data());
     raft::update_host(
       tree->sparsetree.data(), d_nodes.data(), tree->sparsetree.size(), handle.get_stream());
     raft::update_host(
       tree->vector_leaf.data(), d_leaves.data(), tree->vector_leaf.size(), handle.get_stream());
-=======
-  void SetLeafPredictions(std::vector<NodeT>* tree,
-                          const std::vector<InstanceRange>& instance_ranges)
-  {
-    // do this in batch to reduce peak memory usage in extreme cases
-    std::size_t max_batch_size = min(std::size_t(100000), tree->size());
-    rmm::device_uvector<NodeT> d_tree(max_batch_size, handle.get_stream());
-    rmm::device_uvector<InstanceRange> d_instance_ranges(max_batch_size, handle.get_stream());
-    ObjectiveT objective(input.numOutputs, params.min_impurity_decrease, params.min_samples_leaf);
-    for (std::size_t batch_begin = 0; batch_begin < tree->size(); batch_begin += max_batch_size) {
-      std::size_t batch_end  = min(batch_begin + max_batch_size, tree->size());
-      std::size_t batch_size = batch_end - batch_begin;
-      raft::update_device(
-        d_tree.data(), tree->data() + batch_begin, batch_size, handle.get_stream());
-      raft::update_device(d_instance_ranges.data(),
-                          instance_ranges.data() + batch_begin,
-                          batch_size,
-                          handle.get_stream());
-      size_t smemSize = sizeof(BinT) * input.numOutputs;
-      int num_blocks  = batch_size;
-      leafKernel<<<num_blocks, TPB_DEFAULT, smemSize, handle.get_stream()>>>(
-        objective, input, d_tree.data(), d_instance_ranges.data());
-      raft::update_host(tree->data() + batch_begin, d_tree.data(), batch_size, handle.get_stream());
-    }
->>>>>>> 0e770fa5
     CUDA_CHECK(cudaStreamSynchronize(handle.get_stream()));
   }
 };  // end Builder
