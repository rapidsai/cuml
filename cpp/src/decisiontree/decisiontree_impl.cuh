/*
 * Copyright (c) 2019-2020, NVIDIA CORPORATION.
 *
 * Licensed under the Apache License, Version 2.0 (the "License");
 * you may not use this file except in compliance with the License.
 * You may obtain a copy of the License at
 *
 *     http://www.apache.org/licenses/LICENSE-2.0
 *
 * Unless required by applicable law or agreed to in writing, software
 * distributed under the License is distributed on an "AS IS" BASIS,
 * WITHOUT WARRANTIES OR CONDITIONS OF ANY KIND, either express or implied.
 * See the License for the specific language governing permissions and
 * limitations under the License.
 */

#include <common/cudart_utils.h>
#include <cuml/common/logger.hpp>
#include <queue>
#include <random>
#include <type_traits>
#include "decisiontree_impl.h"
#include "levelalgo/levelfunc_classifier.cuh"
#include "levelalgo/levelfunc_regressor.cuh"
#include "levelalgo/metric.cuh"
#include "memory.cuh"
#include "quantile/quantile.cuh"

namespace ML {

bool is_dev_ptr(const void *p) {
  cudaPointerAttributes pointer_attr;
  cudaError_t err = cudaPointerGetAttributes(&pointer_attr, p);
  if (err == cudaSuccess) {
    return pointer_attr.devicePointer;
  } else {
    err = cudaGetLastError();
    return false;
  }
}

namespace DecisionTree {

template <class T, class L>
void print(const SparseTreeNode<T, L> &node, std::ostream &os) {
  if (node.colid == -1) {
    os << "(leaf, " << node.prediction << ", " << node.best_metric_val << ")";
  } else {
    os << "(" << node.colid << ", " << node.quesval << ", "
       << node.best_metric_val << ")";
  }
  return;
}

template <class T, class L>
void print_node(const std::string &prefix,
                const std::vector<SparseTreeNode<T, L>> &sparsetree, int idx,
                bool isLeft) {
  const SparseTreeNode<T, L> &node = sparsetree[idx];
  CUML_LOG_DEBUG(prefix.c_str());
  CUML_LOG_DEBUG(isLeft ? "├" : "└");

  // print the value of the node
  std::stringstream ss;
  ss << node << std::endl;
  CUML_LOG_DEBUG(ss.str().c_str());

  if ((node.colid != -1)) {
    // enter the next tree level - left and right branch
    print_node(prefix + (isLeft ? "│   " : "    "), sparsetree,
               node.left_child_id, true);
    print_node(prefix + (isLeft ? "│   " : "    "), sparsetree,
               node.left_child_id + 1, false);
  }
}

template <typename T, typename L>
std::ostream &operator<<(std::ostream &os, const SparseTreeNode<T, L> &node) {
  DecisionTree::print(node, os);
  return os;
}

template <typename T, typename L>
struct Node_ID_info {
  const SparseTreeNode<T, L> &node;
  int unique_node_id;

  Node_ID_info(const SparseTreeNode<T, L> &cfg_node, int cfg_unique_node_id)
    : node(cfg_node), unique_node_id(cfg_unique_node_id) {}
};

template <class T, class L>
void build_treelite_tree(TreeBuilderHandle tree_builder,
                         DecisionTree::TreeMetaDataNode<T, L> *tree_ptr,
                         int num_output_group) {
  int node_id = 0;
  TREELITE_CHECK(TreeliteTreeBuilderCreateNode(tree_builder, node_id));
  TREELITE_CHECK(TreeliteTreeBuilderSetRootNode(tree_builder, node_id));

  std::queue<Node_ID_info<T, L>> cur_level_queue;
  std::queue<Node_ID_info<T, L>> next_level_queue;

  cur_level_queue.push(Node_ID_info<T, L>(tree_ptr->sparsetree[0], 0));
  node_id = -1;

  while (!cur_level_queue.empty()) {
    int cur_level_size = cur_level_queue.size();
    node_id += cur_level_size;

    for (int i = 0; i < cur_level_size; i++) {
      Node_ID_info<T, L> q_node = cur_level_queue.front();
      cur_level_queue.pop();

      bool is_leaf_node = q_node.node.colid == -1;

      if (!is_leaf_node) {
        // Push left child to next_level queue.
        next_level_queue.push(Node_ID_info<T, L>(
          tree_ptr->sparsetree[q_node.node.left_child_id], node_id + 1));
        TREELITE_CHECK(
          TreeliteTreeBuilderCreateNode(tree_builder, node_id + 1));

        // Push right child to next_level deque.
        next_level_queue.push(Node_ID_info<T, L>(
          tree_ptr->sparsetree[q_node.node.left_child_id + 1], node_id + 2));
        TREELITE_CHECK(
          TreeliteTreeBuilderCreateNode(tree_builder, node_id + 2));

        // Set node from current level as numerical node. Children IDs known.
        TREELITE_CHECK(TreeliteTreeBuilderSetNumericalTestNode(
          tree_builder, q_node.unique_node_id, q_node.node.colid,
          "<=", q_node.node.quesval, 1, node_id + 1, node_id + 2));

        node_id += 2;
      } else {
        if (num_output_group == 1) {
          TREELITE_CHECK(TreeliteTreeBuilderSetLeafNode(
            tree_builder, q_node.unique_node_id, q_node.node.prediction));
        } else {
          std::vector<double> leaf_vector(num_output_group);
          for (int j = 0; j < num_output_group; j++) {
            if (q_node.node.prediction == j) {
              leaf_vector[j] = 1;
            } else {
              leaf_vector[j] = 0;
            }
          }
          TREELITE_CHECK(TreeliteTreeBuilderSetLeafVectorNode(
            tree_builder, q_node.unique_node_id, leaf_vector.data(),
            num_output_group));
          leaf_vector.clear();
        }
      }
    }

    // The cur_level_queue is empty here, as all the elements are already poped out.
    cur_level_queue.swap(next_level_queue);
  }
}

/**
 * @brief Print high-level tree information.
 * @tparam T: data type for input data (float or double).
 * @tparam L: data type for labels (int type for classification, T type for regression).
 */
template <typename T, typename L>
void DecisionTreeBase<T, L>::print_tree_summary() const {
  PatternSetter _("%v");
  CUML_LOG_DEBUG(" Decision Tree depth --> %d and n_leaves --> %d",
                 depth_counter, leaf_counter);
  CUML_LOG_DEBUG(" Total temporary memory usage--> %lf MB",
                 ((double)total_temp_mem / (1024 * 1024)));
  CUML_LOG_DEBUG(" Shared memory used --> %d B", shmem_used);
  CUML_LOG_DEBUG(" Tree Fitting - Overall time --> %lf s",
                 prepare_time + train_time);
  CUML_LOG_DEBUG("   - preparing for fit time: %lf s", prepare_time);
  CUML_LOG_DEBUG("   - tree growing time: %lf s", train_time);
}

/**
 * @brief Print detailed tree information.
 * @tparam T: data type for input data (float or double).
 * @tparam L: data type for labels (int type for classification, T type for regression).
 * @param[in] sparsetree: Sparse tree strcut
 */
template <typename T, typename L>
void DecisionTreeBase<T, L>::print(
  const std::vector<SparseTreeNode<T, L>> &sparsetree) const {
  DecisionTreeBase<T, L>::print_tree_summary();
  print_node<T, L>("", sparsetree, 0, false);
}

/**
 * @brief This function calls the relevant regression oir classification with input parameters.
 * @tparam T: datatype of input data (float ot double)
 * @tparam L: data type for labels (int type for classification, T type for regression).
 * @param[out] sparsetree: This will be the generated Decision Tree
 * @param[in] data: Input data
 * @param[in] ncols: Original number of columns in the dataset
 * @param[in] nrows: Original number of rows in dataset
 * @param[in] labels: Labels of input dataset
 * @param[in] rowids: List of selected rows for the tree building
 * @param[in] n_sampled_rows: Number of rows after subsampling
 * @param[in] unique_labels: Number of unique classes for calssification. Its set to 1 for regression
 * @param[in] treeid: Tree id in case of building multiple tree from RF.
 */
template <typename T, typename L>
void DecisionTreeBase<T, L>::plant(
  std::vector<SparseTreeNode<T, L>> &sparsetree, const T *data, const int ncols,
  const int nrows, const L *labels, unsigned int *rowids,
  const int n_sampled_rows, int unique_labels, const int treeid) {
  dinfo.NLocalrows = nrows;
  dinfo.NGlobalrows = nrows;
  dinfo.Ncols = ncols;
  n_unique_labels = unique_labels;

<<<<<<< HEAD
  if (split_algo == SPLIT_ALGO::GLOBAL_QUANTILE && quantile_per_tree) {
    T *temp_data =
      tempmem->temp_data == nullptr ? nullptr : tempmem->temp_data->data();
    preprocess_quantile<T>(
      data, rowids, n_sampled_rows, ncols, dinfo.NLocalrows, n_bins,
      tempmem->h_quantile->data(), tempmem->d_quantile->data(), temp_data,
      tempmem->device_allocator, tempmem->stream);
=======
  if (tree_params.split_algo == SPLIT_ALGO::GLOBAL_QUANTILE &&
      tree_params.quantile_per_tree) {
    preprocess_quantile(data, rowids, n_sampled_rows, ncols, dinfo.NLocalrows,
                        tree_params.n_bins, tempmem);
>>>>>>> 510bd22f
  }
  CUDA_CHECK(cudaStreamSynchronize(
    tempmem->stream));  // added to ensure accurate measurement

  //Bootstrap features
  unsigned int *h_colids = tempmem->h_colids->data();
  if (tree_params.bootstrap_features) {
    srand(treeid * 1000);
    for (int i = 0; i < dinfo.Ncols; i++) {
      h_colids[i] = rand() % dinfo.Ncols;
    }
  } else {
    std::iota(h_colids, h_colids + dinfo.Ncols, 0);
  }
  prepare_time = prepare_fit_timer.getElapsedSeconds();

  total_temp_mem = tempmem->totalmem;
  MLCommon::TimerCPU timer;
  grow_deep_tree(data, labels, rowids, n_sampled_rows, ncols,
                 tree_params.max_features, dinfo.NLocalrows, sparsetree, treeid,
                 tempmem);
  train_time = timer.getElapsedSeconds();
}

template <typename T, typename L>
void DecisionTreeBase<T, L>::predict(const ML::cumlHandle &handle,
                                     const TreeMetaDataNode<T, L> *tree,
                                     const T *rows, const int n_rows,
                                     const int n_cols, L *predictions,
                                     int verbosity) const {
  if (verbosity >= 0) {
    ML::Logger::get().setLevel(verbosity);
  }
  ASSERT(!is_dev_ptr(rows) && !is_dev_ptr(predictions),
         "DT Error: Current impl. expects both input and predictions to be CPU "
         "pointers.\n");

  ASSERT(tree && (tree->sparsetree.size() != 0),
         "Cannot predict w/ empty tree, tree size %zu",
         tree->sparsetree.size());
  ASSERT((n_rows > 0), "Invalid n_rows %d", n_rows);
  ASSERT((n_cols > 0), "Invalid n_cols %d", n_cols);

  predict_all(tree, rows, n_rows, n_cols, predictions);
}

template <typename T, typename L>
void DecisionTreeBase<T, L>::predict_all(const TreeMetaDataNode<T, L> *tree,
                                         const T *rows, const int n_rows,
                                         const int n_cols, L *preds) const {
  for (int row_id = 0; row_id < n_rows; row_id++) {
    preds[row_id] = predict_one(&rows[row_id * n_cols], tree->sparsetree, 0);
  }
}

template <typename T, typename L>
L DecisionTreeBase<T, L>::predict_one(
  const T *row, const std::vector<SparseTreeNode<T, L>> sparsetree,
  int idx) const {
  int colid = sparsetree[idx].colid;
  T quesval = sparsetree[idx].quesval;
  int leftchild = sparsetree[idx].left_child_id;
  if (colid == -1) {
    CUML_LOG_DEBUG("Leaf node. Predicting %f",
                   (float)sparsetree[idx].prediction);
    return sparsetree[idx].prediction;
  } else if (row[colid] <= quesval) {
    CUML_LOG_DEBUG("Classifying Left @ node w/ column %d and value %f", colid,
                   (float)quesval);
    return predict_one(row, sparsetree, leftchild);
  } else {
    CUML_LOG_DEBUG("Classifying Right @ node w/ column %d and value %f", colid,
                   (float)quesval);
    return predict_one(row, sparsetree, leftchild + 1);
  }
}

template <typename T, typename L>
void DecisionTreeBase<T, L>::set_metadata(TreeMetaDataNode<T, L> *&tree) {
  tree->depth_counter = depth_counter;
  tree->leaf_counter = leaf_counter;
  tree->train_time = train_time;
  tree->prepare_time = prepare_time;
}

template <typename T, typename L>
void DecisionTreeBase<T, L>::base_fit(
  const std::shared_ptr<MLCommon::deviceAllocator> device_allocator_in,
  const std::shared_ptr<MLCommon::hostAllocator> host_allocator_in,
  const cudaStream_t stream_in, const T *data, const int ncols, const int nrows,
  const L *labels, unsigned int *rowids, const int n_sampled_rows,
  int unique_labels, std::vector<SparseTreeNode<T, L>> &sparsetree,
  const int treeid, bool is_classifier,
  std::shared_ptr<TemporaryMemory<T, L>> in_tempmem) {
  prepare_fit_timer.reset();
  const char *CRITERION_NAME[] = {"GINI", "ENTROPY", "MSE", "MAE", "END"};
  CRITERION default_criterion =
    (is_classifier) ? CRITERION::GINI : CRITERION::MSE;
  CRITERION last_criterion =
    (is_classifier) ? CRITERION::ENTROPY : CRITERION::MAE;

  validity_check(tree_params);
  if (tree_params.n_bins > n_sampled_rows) {
    CUML_LOG_WARN("Calling with number of bins > number of rows!");
    CUML_LOG_WARN("Resetting n_bins to %d.", n_sampled_rows);
    tree_params.n_bins = n_sampled_rows;
  }

  if (
    tree_params.split_criterion ==
    CRITERION::
      CRITERION_END) {  // Set default to GINI (classification) or MSE (regression)
    tree_params.split_criterion = default_criterion;
  }
  ASSERT((tree_params.split_criterion >= default_criterion) &&
           (tree_params.split_criterion <= last_criterion),
         "Unsupported criterion %s\n",
         CRITERION_NAME[tree_params.split_criterion]);

  if (in_tempmem != nullptr) {
    tempmem = in_tempmem;
  } else {
    tempmem = std::make_shared<TemporaryMemory<T, L>>(
      device_allocator_in, host_allocator_in, stream_in, nrows, ncols,
      unique_labels, tree_params);
    tree_params.quantile_per_tree = true;
  }

  plant(sparsetree, data, ncols, nrows, labels, rowids, n_sampled_rows,
        unique_labels, treeid);
  if (in_tempmem == nullptr) {
    tempmem.reset();
  }
}

template <typename T>
void DecisionTreeClassifier<T>::fit(
  const ML::cumlHandle &handle, const T *data, const int ncols, const int nrows,
  const int *labels, unsigned int *rowids, const int n_sampled_rows,
  const int unique_labels, TreeMetaDataNode<T, int> *&tree,
  DecisionTreeParams tree_parameters,
  std::shared_ptr<TemporaryMemory<T, int>> in_tempmem) {
  this->tree_params = tree_parameters;
  this->base_fit(handle.getImpl().getDeviceAllocator(),
                 handle.getImpl().getHostAllocator(),
                 handle.getImpl().getStream(), data, ncols, nrows, labels,
                 rowids, n_sampled_rows, unique_labels, tree->sparsetree,
                 tree->treeid, true, in_tempmem);
  this->set_metadata(tree);
}

template <typename T>

void DecisionTreeClassifier<T>::fit(
  const std::shared_ptr<MLCommon::deviceAllocator> device_allocator_in,
  const std::shared_ptr<MLCommon::hostAllocator> host_allocator_in,
  const cudaStream_t stream_in, const T *data, const int ncols, const int nrows,
  const int *labels, unsigned int *rowids, const int n_sampled_rows,
  const int unique_labels, TreeMetaDataNode<T, int> *&tree,
  DecisionTreeParams tree_parameters,
  std::shared_ptr<TemporaryMemory<T, int>> in_tempmem) {
  this->tree_params = tree_parameters;
  this->base_fit(device_allocator_in, host_allocator_in, stream_in, data, ncols,
                 nrows, labels, rowids, n_sampled_rows, unique_labels,
                 tree->sparsetree, tree->treeid, true, in_tempmem);
  this->set_metadata(tree);
}

template <typename T>
void DecisionTreeRegressor<T>::fit(
  const ML::cumlHandle &handle, const T *data, const int ncols, const int nrows,
  const T *labels, unsigned int *rowids, const int n_sampled_rows,
  TreeMetaDataNode<T, T> *&tree, DecisionTreeParams tree_parameters,
  std::shared_ptr<TemporaryMemory<T, T>> in_tempmem) {
  this->tree_params = tree_parameters;
  this->base_fit(
    handle.getImpl().getDeviceAllocator(), handle.getImpl().getHostAllocator(),
    handle.getImpl().getStream(), data, ncols, nrows, labels, rowids,
    n_sampled_rows, 1, tree->sparsetree, tree->treeid, false, in_tempmem);
  this->set_metadata(tree);
}

template <typename T>
void DecisionTreeRegressor<T>::fit(
  const std::shared_ptr<MLCommon::deviceAllocator> device_allocator_in,
  const std::shared_ptr<MLCommon::hostAllocator> host_allocator_in,
  const cudaStream_t stream_in, const T *data, const int ncols, const int nrows,
  const T *labels, unsigned int *rowids, const int n_sampled_rows,
  TreeMetaDataNode<T, T> *&tree, DecisionTreeParams tree_parameters,
  std::shared_ptr<TemporaryMemory<T, T>> in_tempmem) {
  this->tree_params = tree_parameters;
  this->base_fit(device_allocator_in, host_allocator_in, stream_in, data, ncols,
                 nrows, labels, rowids, n_sampled_rows, 1, tree->sparsetree,
                 tree->treeid, false, in_tempmem);
  this->set_metadata(tree);
}

template <typename T>
void DecisionTreeClassifier<T>::grow_deep_tree(
  const T *data, const int *labels, unsigned int *rowids,
  const int n_sampled_rows, const int ncols, const float colper,
  const int nrows, std::vector<SparseTreeNode<T, int>> &sparsetree,
  const int treeid, std::shared_ptr<TemporaryMemory<T, int>> tempmem) {
  int leaf_cnt = 0;
  int depth_cnt = 0;
  grow_deep_tree_classification(data, labels, rowids, ncols, colper,
                                n_sampled_rows, nrows, this->n_unique_labels,
                                this->tree_params, depth_cnt, leaf_cnt,
                                sparsetree, treeid, tempmem);
  this->depth_counter = depth_cnt;
  this->leaf_counter = leaf_cnt;
}

template <typename T>
void DecisionTreeRegressor<T>::grow_deep_tree(
  const T *data, const T *labels, unsigned int *rowids,
  const int n_sampled_rows, const int ncols, const float colper,
  const int nrows, std::vector<SparseTreeNode<T, T>> &sparsetree,
  const int treeid, std::shared_ptr<TemporaryMemory<T, T>> tempmem) {
  int leaf_cnt = 0;
  int depth_cnt = 0;
  grow_deep_tree_regression(data, labels, rowids, ncols, colper, n_sampled_rows,
                            nrows, this->tree_params, depth_cnt, leaf_cnt,
                            sparsetree, treeid, tempmem);
  this->depth_counter = depth_cnt;
  this->leaf_counter = leaf_cnt;
}

//Class specializations
template class DecisionTreeBase<float, int>;
template class DecisionTreeBase<float, float>;
template class DecisionTreeBase<double, int>;
template class DecisionTreeBase<double, double>;

template class DecisionTreeClassifier<float>;
template class DecisionTreeClassifier<double>;

template class DecisionTreeRegressor<float>;
template class DecisionTreeRegressor<double>;

template void build_treelite_tree<float, int>(
  TreeBuilderHandle tree_builder,
  DecisionTree::TreeMetaDataNode<float, int> *tree_ptr, int num_output_group);
template void build_treelite_tree<double, int>(
  TreeBuilderHandle tree_builder,
  DecisionTree::TreeMetaDataNode<double, int> *tree_ptr, int num_output_group);
template void build_treelite_tree<float, float>(
  TreeBuilderHandle tree_builder,
  DecisionTree::TreeMetaDataNode<float, float> *tree_ptr, int num_output_group);
template void build_treelite_tree<double, double>(
  TreeBuilderHandle tree_builder,
  DecisionTree::TreeMetaDataNode<double, double> *tree_ptr,
  int num_output_group);
}  //End namespace DecisionTree

}  //End namespace ML<|MERGE_RESOLUTION|>--- conflicted
+++ resolved
@@ -214,7 +214,6 @@
   dinfo.Ncols = ncols;
   n_unique_labels = unique_labels;
 
-<<<<<<< HEAD
   if (split_algo == SPLIT_ALGO::GLOBAL_QUANTILE && quantile_per_tree) {
     T *temp_data =
       tempmem->temp_data == nullptr ? nullptr : tempmem->temp_data->data();
@@ -222,12 +221,6 @@
       data, rowids, n_sampled_rows, ncols, dinfo.NLocalrows, n_bins,
       tempmem->h_quantile->data(), tempmem->d_quantile->data(), temp_data,
       tempmem->device_allocator, tempmem->stream);
-=======
-  if (tree_params.split_algo == SPLIT_ALGO::GLOBAL_QUANTILE &&
-      tree_params.quantile_per_tree) {
-    preprocess_quantile(data, rowids, n_sampled_rows, ncols, dinfo.NLocalrows,
-                        tree_params.n_bins, tempmem);
->>>>>>> 510bd22f
   }
   CUDA_CHECK(cudaStreamSynchronize(
     tempmem->stream));  // added to ensure accurate measurement
