--- conflicted
+++ resolved
@@ -262,13 +262,9 @@
 void DecisionTreeBase<T, L>::plant(
   std::vector<SparseTreeNode<T, L>> &sparsetree, const T *data, const int ncols,
   const int nrows, const L *labels, unsigned int *rowids,
-<<<<<<< HEAD
-  const int n_sampled_rows, int unique_labels, const int treeid) {
-  ML::PUSH_RANGE("DecisionTreeBase::plant @decisiontree_impl.cuh");
-=======
   const int n_sampled_rows, int unique_labels, const int treeid,
   uint64_t seed) {
->>>>>>> c9c8619e
+  ML::PUSH_RANGE("DecisionTreeBase::plant @decisiontree_impl.cuh");
   dinfo.NLocalrows = nrows;
   dinfo.NGlobalrows = nrows;
   dinfo.Ncols = ncols;
