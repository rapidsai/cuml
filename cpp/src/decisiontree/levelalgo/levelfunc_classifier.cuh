/*
 * Copyright (c) 2019-2020, NVIDIA CORPORATION.
 *
 * Licensed under the Apache License, Version 2.0 (the "License");
 * you may not use this file except in compliance with the License.
 * You may obtain a copy of the License at
 *
 *     http://www.apache.org/licenses/LICENSE-2.0
 *
 * Unless required by applicable law or agreed to in writing, software
 * distributed under the License is distributed on an "AS IS" BASIS,
 * WITHOUT WARRANTIES OR CONDITIONS OF ANY KIND, either express or implied.
 * See the License for the specific language governing permissions and
 * limitations under the License.
 */
#pragma once

#include <common/cudart_utils.h>
#include <cuml/tree/flatnode.h>
#include <cuml/common/logger.hpp>
#include <cuml/tree/decisiontree.hpp>
#include <iostream>
#include <numeric>
#include "common_helper.cuh"
#include "levelhelper_classifier.cuh"
#include "metric.cuh"

namespace ML {
namespace DecisionTree {

/*
This is the driver function for building classification tree
level by level using a simple for loop.
At each level; following steps are involved.
1. Compute histograms for all nodes, all cols and all bins.
2. Find best split col and bin for each node.
3. Check info gain and then leaf out nodes as needed.
4. make split.
*/
template <typename T>
void grow_deep_tree_classification(
  const T* data, const int* labels, unsigned int* rowids, const int Ncols,
  const float colper, int n_sampled_rows, const int nrows,
  const int n_unique_labels,
  const ML::DecisionTree::DecisionTreeParams& tree_params, int& depth_cnt,
  int& leaf_cnt, std::vector<SparseTreeNode<T, int>>& sparsetree,
  const int treeid, std::shared_ptr<TemporaryMemory<T, int>> tempmem) {
  const int ncols_sampled = (int)(colper * Ncols);
  unsigned int* flagsptr = tempmem->d_flags->data();
  unsigned int* sample_cnt = tempmem->d_sample_cnt->data();
  setup_sampling(flagsptr, sample_cnt, rowids, nrows, n_sampled_rows,
                 tempmem->stream);
  std::vector<unsigned int> histvec(n_unique_labels, 0);
  T initial_metric;
  if (tree_params.split_criterion == ML::CRITERION::GINI) {
    initial_metric_classification<T, GiniFunctor>(labels, sample_cnt, nrows,
                                                  n_unique_labels, histvec,
                                                  initial_metric, tempmem);
  } else {
    initial_metric_classification<T, EntropyFunctor>(labels, sample_cnt, nrows,
                                                     n_unique_labels, histvec,
                                                     initial_metric, tempmem);
  }
  int reserve_depth = std::min(tempmem->swap_depth, tree_params.max_depth + 1);
  size_t total_nodes = pow(2, (reserve_depth + 1)) - 1;

  unsigned int* h_parent_hist = tempmem->h_parent_hist->data();
  unsigned int* h_child_hist = tempmem->h_child_hist->data();
  memcpy(h_parent_hist, histvec.data(), n_unique_labels * sizeof(int));

  sparsetree.reserve(total_nodes);
  SparseTreeNode<T, int> sparsenode;
  sparsenode.best_metric_val = initial_metric;
  sparsetree.push_back(sparsenode);
  int sparsesize = 0;
  int sparsesize_nextitr = 0;

  int n_nodes = 1;
  int n_nodes_nextitr = 1;
  std::vector<int> sparse_nodelist;
  sparse_nodelist.reserve(tempmem->max_nodes_per_level);
  sparse_nodelist.push_back(0);

  //RNG setup
  std::mt19937 mtg(treeid * 1000);
  MLCommon::Random::Rng d_rng(treeid * 1000);
  std::uniform_int_distribution<unsigned int> dist(0, Ncols - 1);
  //Setup pointers
  unsigned int* d_histogram = tempmem->d_histogram->data();
  unsigned int* h_histogram = tempmem->h_histogram->data();
  int* h_split_binidx = tempmem->h_split_binidx->data();
  int* d_split_binidx = tempmem->d_split_binidx->data();
  int* h_split_colidx = tempmem->h_split_colidx->data();
  int* d_split_colidx = tempmem->d_split_colidx->data();
  unsigned int* h_new_node_flags = tempmem->h_new_node_flags->data();
  unsigned int* d_new_node_flags = tempmem->d_new_node_flags->data();
  unsigned int* d_colids = tempmem->d_colids->data();
  unsigned int* h_colids = tempmem->h_colids->data();
  unsigned int* d_colstart = nullptr;
  unsigned int* h_colstart = nullptr;
  if (tempmem->d_colstart != nullptr) {
    d_colstart = tempmem->d_colstart->data();
    h_colstart = tempmem->h_colstart->data();
    CUDA_CHECK(cudaMemsetAsync(
      d_colstart, 0, tempmem->max_nodes_per_level * sizeof(unsigned int),
      tempmem->stream));
    memset(h_colstart, 0, tempmem->max_nodes_per_level * sizeof(unsigned int));
    MLCommon::updateDevice(d_colids, h_colids, Ncols, tempmem->stream);
  }
  std::vector<unsigned int> feature_selector(h_colids, h_colids + Ncols);
<<<<<<< HEAD
  int scatter_algo_depth = std::min(tempmem->swap_depth, tree_params.max_depth);
=======

  int scatter_algo_depth =
    std::min(tempmem->swap_depth, tree_params.max_depth + 1);
>>>>>>> a1f9d330
  for (int depth = 0; (depth < scatter_algo_depth) && (n_nodes_nextitr != 0);
       depth++) {
    depth_cnt = depth;
    n_nodes = n_nodes_nextitr;
    sparsesize = sparsesize_nextitr;
    sparsesize_nextitr = sparsetree.size();
    ASSERT(
      n_nodes <= tempmem->max_nodes_per_level,
      "Max node limit reached. Requested nodes %d > %d max nodes at depth %d\n",
      n_nodes, tempmem->max_nodes_per_level, depth);

    update_feature_sampling(h_colids, d_colids, h_colstart, d_colstart, Ncols,
                            ncols_sampled, n_nodes, mtg, dist, feature_selector,
                            tempmem, d_rng);
    get_histogram_classification(data, labels, flagsptr, sample_cnt, nrows,
                                 Ncols, ncols_sampled, n_unique_labels,
                                 tree_params.n_bins, n_nodes,
                                 tree_params.split_algo, tempmem, d_histogram);

    float* infogain = tempmem->h_outgain->data();
    if (tree_params.split_criterion == ML::CRITERION::GINI) {
      get_best_split_classification<T, GiniFunctor, GiniDevFunctor>(
        h_histogram, d_histogram, h_colids, d_colids, h_colstart, d_colstart,
        Ncols, ncols_sampled, tree_params.n_bins, n_unique_labels, n_nodes,
        depth, tree_params.min_rows_per_node, tree_params.split_algo, infogain,
        h_parent_hist, h_child_hist, sparsetree, sparsesize, sparse_nodelist,
        h_split_colidx, h_split_binidx, d_split_colidx, d_split_binidx,
        tempmem);
    } else {
      get_best_split_classification<T, EntropyFunctor, EntropyDevFunctor>(
        h_histogram, d_histogram, h_colids, d_colids, h_colstart, d_colstart,
        Ncols, ncols_sampled, tree_params.n_bins, n_unique_labels, n_nodes,
        depth, tree_params.min_rows_per_node, tree_params.split_algo, infogain,
        h_parent_hist, h_child_hist, sparsetree, sparsesize, sparse_nodelist,
        h_split_colidx, h_split_binidx, d_split_colidx, d_split_binidx,
        tempmem);
    }

    CUDA_CHECK(cudaStreamSynchronize(tempmem->stream));
    leaf_eval_classification(
      infogain, depth, tree_params.min_impurity_decrease, tree_params.max_depth,
      n_unique_labels, tree_params.max_leaves, h_new_node_flags, sparsetree,
      sparsesize, h_parent_hist, n_nodes_nextitr, sparse_nodelist, leaf_cnt);

    MLCommon::updateDevice(d_new_node_flags, h_new_node_flags, n_nodes,
                           tempmem->stream);
    make_level_split(data, nrows, Ncols, ncols_sampled, tree_params.n_bins,
                     n_nodes, tree_params.split_algo, d_split_colidx,
                     d_split_binidx, d_new_node_flags, flagsptr, tempmem);
    CUDA_CHECK(cudaStreamSynchronize(tempmem->stream));
    if (depth != (scatter_algo_depth - 1)) {
      memcpy(h_parent_hist, h_child_hist,
             2 * n_nodes * n_unique_labels * sizeof(unsigned int));
    }
  }
  // Start of gather algorithm
  //Convertor
  CUML_LOG_DEBUG("begin gather ");
  int lastsize = sparsetree.size() - sparsesize_nextitr;
  n_nodes = n_nodes_nextitr;
  if (n_nodes == 0) return;
  unsigned int *d_nodecount, *d_samplelist, *d_nodestart;
  SparseTreeNode<T, int>* d_sparsenodes;
  SparseTreeNode<T, int>* h_sparsenodes;
  int *h_nodelist, *d_nodelist, *d_new_nodelist;
  int max_nodes = tempmem->max_nodes_per_level;
  d_nodecount = (unsigned int*)(tempmem->d_child_best_metric->data());
  d_nodestart = (unsigned int*)(tempmem->d_split_binidx->data());
  d_samplelist = (unsigned int*)(tempmem->d_parent_metric->data());
  d_nodelist = (int*)(tempmem->d_outgain->data());
  d_new_nodelist = (int*)(tempmem->d_split_colidx->data());
  h_nodelist = (int*)(tempmem->h_outgain->data());
  d_sparsenodes = tempmem->d_sparsenodes->data();
  h_sparsenodes = tempmem->h_sparsenodes->data();

  int* h_counter = tempmem->h_counter->data();
  int* d_counter = tempmem->d_counter->data();
  memcpy(h_nodelist, sparse_nodelist.data(),
         sizeof(int) * sparse_nodelist.size());
  MLCommon::updateDevice(d_nodelist, h_nodelist, sparse_nodelist.size(),
                         tempmem->stream);
  //Resize to remove trailing nodes from previous algorithm
  sparsetree.resize(sparsetree.size() - lastsize);
  convert_scatter_to_gather(flagsptr, sample_cnt, n_nodes, nrows, d_nodecount,
                            d_nodestart, d_samplelist, tempmem);
  if (tempmem->swap_depth == tree_params.max_depth) {
    ++depth_cnt;
  }
  for (int depth = tempmem->swap_depth;
       (depth < tree_params.max_depth) && (n_nodes != 0); depth++) {
    depth_cnt = depth + 1;
    //Algorithm starts here
    update_feature_sampling(h_colids, d_colids, h_colstart, d_colstart, Ncols,
                            ncols_sampled, lastsize, mtg, dist,
                            feature_selector, tempmem, d_rng);

    if (tree_params.split_criterion == ML::CRITERION::GINI) {
      best_split_gather_classification<T, GiniDevFunctor>(
        data, labels, d_colids, d_colstart, d_nodestart, d_samplelist, nrows,
        Ncols, ncols_sampled, n_unique_labels, tree_params.n_bins, n_nodes,
        tree_params.split_algo, sparsetree.size() + lastsize,
        tree_params.min_impurity_decrease, tempmem, d_sparsenodes, d_nodelist);
    } else {
      best_split_gather_classification<T, EntropyDevFunctor>(
        data, labels, d_colids, d_colstart, d_nodestart, d_samplelist, nrows,
        Ncols, ncols_sampled, n_unique_labels, tree_params.n_bins, n_nodes,
        tree_params.split_algo, sparsetree.size() + lastsize,
        tree_params.min_impurity_decrease, tempmem, d_sparsenodes, d_nodelist);
    }
    MLCommon::updateHost(h_sparsenodes, d_sparsenodes, lastsize,
                         tempmem->stream);
    //Update nodelist and split nodes

    make_split_gather(data, d_nodestart, d_samplelist, n_nodes, nrows,
                      d_nodelist, d_new_nodelist, d_nodecount, d_counter,
                      flagsptr, d_sparsenodes, tempmem);
    CUDA_CHECK(cudaMemcpyAsync(d_nodelist, d_new_nodelist,
                               h_counter[0] * sizeof(int),
                               cudaMemcpyDeviceToDevice, tempmem->stream));
    CUDA_CHECK(cudaStreamSynchronize(tempmem->stream));
    sparsetree.insert(sparsetree.end(), h_sparsenodes,
                      h_sparsenodes + lastsize);
    lastsize = 2 * n_nodes;
    n_nodes = h_counter[0];
  }
  if (n_nodes != 0) {
    if (tree_params.split_criterion == ML::CRITERION::GINI) {
      make_leaf_gather_classification<T, GiniDevFunctor>(
        labels, d_nodestart, d_samplelist, n_unique_labels, d_sparsenodes,
        d_nodelist, n_nodes, tempmem);
    } else {
      make_leaf_gather_classification<T, EntropyDevFunctor>(
        labels, d_nodestart, d_samplelist, n_unique_labels, d_sparsenodes,
        d_nodelist, n_nodes, tempmem);
    }
    MLCommon::updateHost(h_sparsenodes, d_sparsenodes, lastsize,
                         tempmem->stream);
    CUDA_CHECK(cudaStreamSynchronize(tempmem->stream));
    sparsetree.insert(sparsetree.end(), h_sparsenodes,
                      h_sparsenodes + lastsize);
  }
}

}  // namespace DecisionTree
}  // namespace ML<|MERGE_RESOLUTION|>--- conflicted
+++ resolved
@@ -108,13 +108,9 @@
     MLCommon::updateDevice(d_colids, h_colids, Ncols, tempmem->stream);
   }
   std::vector<unsigned int> feature_selector(h_colids, h_colids + Ncols);
-<<<<<<< HEAD
-  int scatter_algo_depth = std::min(tempmem->swap_depth, tree_params.max_depth);
-=======
 
   int scatter_algo_depth =
     std::min(tempmem->swap_depth, tree_params.max_depth + 1);
->>>>>>> a1f9d330
   for (int depth = 0; (depth < scatter_algo_depth) && (n_nodes_nextitr != 0);
        depth++) {
     depth_cnt = depth;
