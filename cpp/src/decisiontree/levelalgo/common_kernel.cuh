/*
 * Copyright (c) 2019, NVIDIA CORPORATION.
 *
 * Licensed under the Apache License, Version 2.0 (the "License");
 * you may not use this file except in compliance with the License.
 * You may obtain a copy of the License at
 *
 *     http://www.apache.org/licenses/LICENSE-2.0
 *
 * Unless required by applicable law or agreed to in writing, software
 * distributed under the License is distributed on an "AS IS" BASIS,
 * WITHOUT WARRANTIES OR CONDITIONS OF ANY KIND, either express or implied.
 * See the License for the specific language governing permissions and
 * limitations under the License.
 */
#pragma once
#include "cuda_utils.h"
#define LEAF 0xFFFFFFFF
#define PUSHRIGHT 0x00000001
#include "stats/minmax.h"

<<<<<<< HEAD
struct PredictionPair {
  unsigned int maxval;
  int classval;
};

=======
template <typename T>
DI T get_data(const T* __restrict__ data, const T local_data,
              const unsigned int dataid, const unsigned int count) {
  if (count <= blockDim.x) {
    return local_data;
  } else {
    return data[dataid];
  }
}

DI unsigned int get_samplelist(const unsigned int* __restrict__ samplelist,
                               const unsigned int dataid,
                               const unsigned int nodestart, const int tid,
                               const unsigned int count) {
  if (count <= blockDim.x) {
    return dataid;
  } else {
    return samplelist[nodestart + tid];
  }
}

template <typename L>
DI L get_label(const L* __restrict__ labels, const L local_label,
               const unsigned int dataid, const unsigned int count) {
  if (count <= blockDim.x) {
    return local_label;
  } else {
    return labels[dataid];
  }
}
>>>>>>> d79f845a
DI int get_class_hist_shared(unsigned int* node_hist,
                             const int n_unique_labels) {
  unsigned int maxval = node_hist[0];
  int classval = 0;
  for (int i = 1; i < n_unique_labels; i++) {
    if (node_hist[i] > maxval) {
      maxval = node_hist[i];
      classval = i;
    }
  }
  return classval;
}
__global__ void fill_all_leaf(unsigned int* flags, const int nrows) {
  int tid = threadIdx.x + blockIdx.x * blockDim.x;
  if (tid < nrows) {
    flags[tid] = LEAF;
  }
}
DI unsigned int get_column_id(const unsigned int* __restrict__ colids,
                              const int& colstart_local, const int& Ncols,
                              const int& ncols_sampled,
                              const unsigned int& colcnt,
                              const unsigned int& local_flag) {
  unsigned int col;
  if (colstart_local != -1) {
    col = colids[(colstart_local + colcnt) % Ncols];
  } else {
    col = colids[local_flag * ncols_sampled + colcnt];
  }
  return col;
}
template <typename T, typename E>
__global__ void minmax_init_kernel(T* minmax, const int len, const int n_nodes,
                                   const T init_val) {
  int tid = threadIdx.x + blockIdx.x * blockDim.x;
  if (tid < 2 * len) {
    bool ifmin = (((int)(tid / n_nodes) % 2) == 0);
    *(E*)&minmax[tid] = (ifmin) ? MLCommon::Stats::encode(init_val)
                                : MLCommon::Stats::encode(-init_val);
  }
}

template <typename T, typename E>
__global__ void minmax_decode_kernel(T* minmax, const int len) {
  int tid = threadIdx.x + blockIdx.x * blockDim.x;
  if (tid < 2 * len) {
    minmax[tid] = MLCommon::Stats::decode(*(E*)&minmax[tid]);
  }
}

//This kernel calculates minmax at node level
template <typename T, typename E>
__global__ void get_minmax_kernel(const T* __restrict__ data,
                                  const unsigned int* __restrict__ flags,
                                  const unsigned int* __restrict__ colids,
                                  const unsigned int* __restrict__ colstart,
                                  const int nrows, const int Ncols,
                                  const int ncols_sampled, const int n_nodes,
                                  T init_min_val, T* minmax) {
  int tid = threadIdx.x + blockIdx.x * blockDim.x;
  unsigned int local_flag = LEAF;
  int colstart_local = -1;
  extern __shared__ char shared_mem_minmax[];
  T* shmem_minmax = (T*)shared_mem_minmax;
  if (tid < nrows) {
    local_flag = flags[tid];
  }
  if (local_flag != LEAF && colstart != nullptr) {
    colstart_local = colstart[local_flag];
  }
  for (int colcnt = 0; colcnt < ncols_sampled; colcnt++) {
    for (int i = threadIdx.x; i < 2 * n_nodes; i += blockDim.x) {
      *(E*)&shmem_minmax[i] = (i < n_nodes)
                                ? MLCommon::Stats::encode(init_min_val)
                                : MLCommon::Stats::encode(-init_min_val);
    }

    __syncthreads();
    if (local_flag != LEAF) {
      int col = get_column_id(colids, colstart_local, Ncols, ncols_sampled,
                              colcnt, local_flag);
      T local_data = data[col * nrows + tid];
      if (!isnan(local_data)) {
        //Min max values are saved in shared memory and global memory as per the shuffled colids.
        MLCommon::Stats::atomicMinBits<T, E>(&shmem_minmax[local_flag],
                                             local_data);
        MLCommon::Stats::atomicMaxBits<T, E>(
          &shmem_minmax[local_flag + n_nodes], local_data);
      }
    }
    __syncthreads();

    //finally, perform global mem atomics
    for (int i = threadIdx.x; i < n_nodes; i += blockDim.x) {
      atomicMin((E*)&minmax[i + 2 * n_nodes * colcnt], *(E*)&shmem_minmax[i]);
      atomicMax((E*)&minmax[i + n_nodes + 2 * n_nodes * colcnt],
                *(E*)&shmem_minmax[i + n_nodes]);
    }
    __syncthreads();
  }
}

template <typename T, typename E>
__global__ void get_minmax_kernel_global(
  const T* __restrict__ data, const unsigned int* __restrict__ flags,
  const unsigned int* __restrict__ colids,
  const unsigned int* __restrict__ colstart, const int nrows, const int Ncols,
  const int ncols_sampled, const int n_nodes, T* minmax) {
  int tid = threadIdx.x + blockIdx.x * blockDim.x;
  unsigned int local_flag = LEAF;
  if (tid < nrows) {
    local_flag = flags[tid];
    if (local_flag != LEAF) {
      int colstart_local = -1;
      if (colstart != nullptr) colstart_local = colstart[local_flag];
      for (int colcnt = 0; colcnt < ncols_sampled; colcnt++) {
        int coloff = 2 * n_nodes * colcnt;
        int col = get_column_id(colids, colstart_local, Ncols, ncols_sampled,
                                colcnt, local_flag);
        T local_data = data[col * nrows + tid];
        if (!isnan(local_data)) {
          //Min max values are saved in shared memory and global memory as per the shuffled colids.
          MLCommon::Stats::atomicMinBits<T, E>(&minmax[coloff + local_flag],
                                               local_data);
          MLCommon::Stats::atomicMaxBits<T, E>(
            &minmax[coloff + n_nodes + local_flag], local_data);
        }
      }
    }
  }
}
//Setup how many times a sample is being used.
//This is due to bootstrap nature of Random Forest.
__global__ void setup_counts_kernel(unsigned int* sample_cnt,
                                    const unsigned int* __restrict__ rowids,
                                    const int n_sampled_rows) {
  int threadid = threadIdx.x + blockIdx.x * blockDim.x;
  for (int tid = threadid; tid < n_sampled_rows;
       tid += blockDim.x * gridDim.x) {
    unsigned int stid = rowids[tid];
    atomicAdd(&sample_cnt[stid], 1);
  }
}
//This initializes the flags to 0x00000000. IF a sample is not used at all we Leaf out.
__global__ void setup_flags_kernel(const unsigned int* __restrict__ sample_cnt,
                                   unsigned int* flags, const int nrows) {
  int threadid = threadIdx.x + blockIdx.x * blockDim.x;
  for (int tid = threadid; tid < nrows; tid += blockDim.x * gridDim.x) {
    unsigned int local_cnt = sample_cnt[tid];
    unsigned int local_flag = LEAF;
    if (local_cnt != 0) local_flag = 0x00000000;
    flags[tid] = local_flag;
  }
}

// This make actual split. A split is done using bits.
//Least significant Bit 0 means left and 1 means right.
//As a result a max depth of 32 is supported for now.
template <typename T, typename QuestionType>
__global__ void split_level_kernel(
  const T* __restrict__ data, const T* __restrict__ question_ptr,
  const unsigned int* __restrict__ colids,
  const unsigned int* __restrict__ colstart,
  const int* __restrict__ split_col_index,
  const int* __restrict__ split_bin_index, const int nrows, const int Ncols,
  const int ncols_sampled, const int nbins, const int n_nodes,
  const unsigned int* __restrict__ new_node_flags,
  unsigned int* __restrict__ flags) {
  unsigned int threadid = threadIdx.x + blockIdx.x * blockDim.x;
  unsigned int local_flag = LEAF;

  for (int tid = threadid; tid < nrows; tid += gridDim.x * blockDim.x) {
    local_flag = flags[tid];

    if (local_flag != LEAF) {
      unsigned int local_leaf_flag = new_node_flags[local_flag];
      if (local_leaf_flag != LEAF) {
        int colidx = split_col_index[local_flag];
        int local_colstart = -1;
        if (colstart != nullptr) local_colstart = colstart[local_flag];
        int colid = get_column_id(colids, local_colstart, Ncols, ncols_sampled,
                                  colidx, local_flag);
        QuestionType question(question_ptr, colid, colidx, n_nodes, local_flag,
                              nbins);
        T quesval = question(split_bin_index[local_flag]);
        T local_data = data[colid * nrows + tid];
        //The inverse comparision here to push right instead of left
        if (local_data <= quesval) {
          local_flag = local_leaf_flag << 1;
        } else {
          local_flag = (local_leaf_flag << 1) | PUSHRIGHT;
        }
      } else {
        local_flag = LEAF;
      }
      flags[tid] = local_flag;
    }
  }
}

struct GainIdxPair {
  float gain;
  int idx;
};

template <typename KeyReduceOp>
struct ReducePair {
  KeyReduceOp op;
  DI ReducePair() {}
  DI ReducePair(KeyReduceOp op) : op(op) {}
  DI GainIdxPair operator()(const GainIdxPair& a, const GainIdxPair& b) {
    GainIdxPair retval;
    retval.gain = op(a.gain, b.gain);
    if (retval.gain == a.gain) {
      retval.idx = a.idx;
    } else {
      retval.idx = b.idx;
    }
    return retval;
  }
};

template <typename T>
struct QuantileQues {
  const T* __restrict__ quantile;
  DI QuantileQues(const T* __restrict__ quantile_ptr, const unsigned int colid,
                  const unsigned int colcnt, const int n_nodes,
                  const unsigned int nodeid, const int nbins)
    : quantile(quantile_ptr + colid * nbins) {}

  DI T operator()(const int binid) { return quantile[binid]; }
};

template <typename T>
struct MinMaxQues {
  T min, delta;
  DI MinMaxQues(const T* __restrict__ minmax_ptr, const unsigned int colid,
                const unsigned int colcnt, const int n_nodes,
                const unsigned int nodeid, const int nbins) {
    int off = colcnt * 2 * n_nodes + nodeid;
    min = minmax_ptr[off];
    delta = (minmax_ptr[off + n_nodes] - min) / nbins;
  }

  DI T operator()(const int binid) { return (min + (binid + 1) * delta); }
};

__global__ void fill_counts(const unsigned int* __restrict__ flagsptr,
                            const unsigned int* __restrict__ sample_cnt,
                            const int n_rows, unsigned int* nodecount) {
  int tid = threadIdx.x + blockIdx.x * blockDim.x;
  if (tid < n_rows) {
    unsigned int nodeid = flagsptr[tid];
    if (nodeid != LEAF) {
      unsigned int count = sample_cnt[tid];
      atomicAdd(&nodecount[nodeid], count);
    }
  }
}

__global__ void build_list(const unsigned int* __restrict__ flagsptr,
                           const unsigned int* __restrict__ nodestart,
                           const int n_rows, unsigned int* nodecount,
                           unsigned int* samplelist) {
  int tid = threadIdx.x + blockIdx.x * blockDim.x;
  if (tid < n_rows) {
    unsigned int nodeid = flagsptr[tid];
    if (nodeid != LEAF) {
      unsigned int start = nodestart[nodeid];
      unsigned int currcnt = atomicAdd(&nodecount[nodeid], 1);
      samplelist[start + currcnt] = tid;
    }
  }
}
template <typename T, typename L>
__global__ void split_nodes_compute_counts_kernel(
  const T* __restrict__ data,
  const SparseTreeNode<T, L>* __restrict__ d_sparsenodes,
  const unsigned int* __restrict__ nodestart,
  const unsigned int* __restrict__ samplelist, const int nrows,
  const int* __restrict__ nodelist, int* new_nodelist,
  unsigned int* samplecount, int* nodecounter, unsigned int* flagsptr) {
  __shared__ int currcnt;
  typedef cub::BlockReduce<int, 64> BlockReduce;
  __shared__ typename BlockReduce::TempStorage temp_storage;
  extern __shared__ char shmem[];
  SparseTreeNode<T, L>* localnode = (SparseTreeNode<T, L>*)shmem;
  if (threadIdx.x == 0) {
    localnode[0] = d_sparsenodes[nodelist[blockIdx.x]];
  }
  __syncthreads();
  int colid = localnode->colid;
  if (colid != -1) {
    unsigned int nstart = nodestart[blockIdx.x];
    unsigned int ncount = nodestart[blockIdx.x + 1] - nstart;
    if (threadIdx.x == 0) {
      currcnt = atomicAdd(nodecounter, 2);
    }
    __syncthreads();
    if (threadIdx.x < 2) {
      new_nodelist[currcnt + threadIdx.x] = 2 * blockIdx.x + threadIdx.x;
    }
    int tid_count = 0;
    T quesval = localnode->quesval;
    for (int tid = threadIdx.x; tid < ncount; tid += blockDim.x) {
      unsigned int dataid = samplelist[nstart + tid];
<<<<<<< HEAD
      if (data[colid * nrows + dataid] < quesval) {
=======
      if (data[colid * nrows + dataid] <= quesval) {
>>>>>>> d79f845a
        tid_count++;
        flagsptr[dataid] = (unsigned int)(currcnt);
      } else {
        flagsptr[dataid] = (unsigned int)(currcnt + 1);
      }
    }
    int cnt_left = BlockReduce(temp_storage).Sum(tid_count);
<<<<<<< HEAD

=======
    __syncthreads();
>>>>>>> d79f845a
    if (threadIdx.x == 0) {
      samplecount[currcnt] = cnt_left;
      samplecount[currcnt + 1] = ncount - cnt_left;
    }
  }
}<|MERGE_RESOLUTION|>--- conflicted
+++ resolved
@@ -19,13 +19,6 @@
 #define PUSHRIGHT 0x00000001
 #include "stats/minmax.h"
 
-<<<<<<< HEAD
-struct PredictionPair {
-  unsigned int maxval;
-  int classval;
-};
-
-=======
 template <typename T>
 DI T get_data(const T* __restrict__ data, const T local_data,
               const unsigned int dataid, const unsigned int count) {
@@ -56,7 +49,6 @@
     return labels[dataid];
   }
 }
->>>>>>> d79f845a
 DI int get_class_hist_shared(unsigned int* node_hist,
                              const int n_unique_labels) {
   unsigned int maxval = node_hist[0];
@@ -363,11 +355,7 @@
     T quesval = localnode->quesval;
     for (int tid = threadIdx.x; tid < ncount; tid += blockDim.x) {
       unsigned int dataid = samplelist[nstart + tid];
-<<<<<<< HEAD
-      if (data[colid * nrows + dataid] < quesval) {
-=======
       if (data[colid * nrows + dataid] <= quesval) {
->>>>>>> d79f845a
         tid_count++;
         flagsptr[dataid] = (unsigned int)(currcnt);
       } else {
@@ -375,11 +363,7 @@
       }
     }
     int cnt_left = BlockReduce(temp_storage).Sum(tid_count);
-<<<<<<< HEAD
-
-=======
-    __syncthreads();
->>>>>>> d79f845a
+    __syncthreads();
     if (threadIdx.x == 0) {
       samplecount[currcnt] = cnt_left;
       samplecount[currcnt + 1] = ncount - cnt_left;
