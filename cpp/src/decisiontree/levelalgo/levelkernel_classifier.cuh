/*
 * Copyright (c) 2019, NVIDIA CORPORATION.
 *
 * Licensed under the Apache License, Version 2.0 (the "License");
 * you may not use this file except in compliance with the License.
 * You may obtain a copy of the License at
 *
 *     http://www.apache.org/licenses/LICENSE-2.0
 *
 * Unless required by applicable law or agreed to in writing, software
 * distributed under the License is distributed on an "AS IS" BASIS,
 * WITHOUT WARRANTIES OR CONDITIONS OF ANY KIND, either express or implied.
 * See the License for the specific language governing permissions and
 * limitations under the License.
 */
#pragma once
#include "common_kernel.cuh"
#include "cub/cub.cuh"

__global__ void sample_count_histogram_kernel(
  const int* __restrict__ labels, const unsigned int* __restrict__ sample_cnt,
  const int nrows, const int nmax, int* histout) {
  int threadid = threadIdx.x + blockIdx.x * blockDim.x;
  extern __shared__ unsigned int shmemhist[];
  for (int tid = threadIdx.x; tid < nmax; tid += blockDim.x) {
    shmemhist[tid] = 0;
  }

  __syncthreads();

  for (int tid = threadid; tid < nrows; tid += blockDim.x * gridDim.x) {
    int label = labels[tid];
    int count = sample_cnt[tid];
    atomicAdd(&shmemhist[label], count);
  }

  __syncthreads();

  for (int tid = threadIdx.x; tid < nmax; tid += blockDim.x) {
    atomicAdd(&histout[tid], shmemhist[tid]);
  }
  return;
}

//This kernel does histograms for all bins, all cols and all nodes at a given level
template <typename T, typename QuestionType>
__global__ void get_hist_kernel(
  const T* __restrict__ data, const int* __restrict__ labels,
  const unsigned int* __restrict__ flags,
  const unsigned int* __restrict__ sample_cnt,
  const unsigned int* __restrict__ colids,
  const unsigned int* __restrict__ colstart, const int nrows, const int Ncols,
  const int ncols_sampled, const int n_unique_labels, const int nbins,
  const int n_nodes, const T* __restrict__ question_ptr,
  unsigned int* histout) {
  extern __shared__ unsigned int shmemhist[];
  unsigned int local_flag = LEAF;
  int local_label = -1;
  int local_cnt;
  int tid = threadIdx.x + blockIdx.x * blockDim.x;
  unsigned int colid;
  int colstart_local = -1;
  if (tid < nrows) {
    local_flag = flags[tid];
  }
  if (local_flag != LEAF) {
    local_label = labels[tid];
    local_cnt = sample_cnt[tid];
    if (colstart != nullptr) colstart_local = colstart[local_flag];
  }
  for (unsigned int colcnt = 0; colcnt < ncols_sampled; colcnt++) {
    if (local_flag != LEAF) {
      colid = get_column_id(colids, colstart_local, Ncols, ncols_sampled,
                            colcnt, local_flag);
    }
    for (unsigned int i = threadIdx.x; i < nbins * n_nodes * n_unique_labels;
         i += blockDim.x) {
      shmemhist[i] = 0;
    }
    __syncthreads();

    //Check if leaf
    if (local_flag != LEAF) {
      T local_data = data[tid + colid * nrows];
      QuestionType question(question_ptr, colid, colcnt, n_nodes, local_flag,
                            nbins);
#pragma unroll(8)
      for (unsigned int binid = 0; binid < nbins; binid++) {
        if (local_data <= question(binid)) {
          unsigned int nodeoff = local_flag * nbins * n_unique_labels;
          atomicAdd(&shmemhist[nodeoff + binid * n_unique_labels + local_label],
                    local_cnt);
        }
      }
    }

    __syncthreads();
    for (unsigned int i = threadIdx.x; i < nbins * n_nodes * n_unique_labels;
         i += blockDim.x) {
      unsigned int offset = colcnt * nbins * n_nodes * n_unique_labels;
      atomicAdd(&histout[offset + i], shmemhist[i]);
    }
    __syncthreads();
  }
}

/*This kernel does histograms for all bins, all cols and all nodes at a given level
 *when nodes cannot fit in shared memory. We use direct global atomics;
 *as this will be faster than shared memory loop due to reduced conjetion for atomics
 */
template <typename T, typename QuestionType>
__global__ void get_hist_kernel_global(
  const T* __restrict__ data, const int* __restrict__ labels,
  const unsigned int* __restrict__ flags,
  const unsigned int* __restrict__ sample_cnt,
  const unsigned int* __restrict__ colids,
  const unsigned int* __restrict__ colstart, const int nrows, const int Ncols,
  const int ncols_sampled, const int n_unique_labels, const int nbins,
  const int n_nodes, const T* __restrict__ question_ptr,
  unsigned int* histout) {
  unsigned int local_flag;
  int local_label;
  int local_cnt;
  int threadid = threadIdx.x + blockIdx.x * blockDim.x;
  for (int tid = threadid; tid < nrows; tid += gridDim.x * blockDim.x) {
    local_flag = flags[tid];
    if (local_flag != LEAF) {
      local_label = labels[tid];
      local_cnt = sample_cnt[tid];
      int colstart_local = -1;
      if (colstart != nullptr) colstart_local = colstart[local_flag];

      for (unsigned int colcnt = 0; colcnt < ncols_sampled; colcnt++) {
        unsigned int colid = get_column_id(colids, colstart_local, Ncols,
                                           ncols_sampled, colcnt, local_flag);
        T local_data = data[tid + colid * nrows];
        //Loop over nbins
        QuestionType question(question_ptr, colid, colcnt, n_nodes, local_flag,
                              nbins);

#pragma unroll(8)
        for (unsigned int binid = 0; binid < nbins; binid++) {
          if (local_data <= question(binid)) {
            unsigned int coloff = colcnt * nbins * n_nodes * n_unique_labels;
            unsigned int nodeoff = local_flag * nbins * n_unique_labels;
            atomicAdd(&histout[coloff + nodeoff + binid * n_unique_labels +
                               local_label],
                      local_cnt);
          }
        }
      }
    }
  }
}

struct GiniDevFunctor {
  static DI float exec(unsigned int* hist, int nrows, int n_unique_labels) {
    float gval = 1.0;
    for (int i = 0; i < n_unique_labels; i++) {
      float prob = ((float)hist[i]) / nrows;
      gval -= prob * prob;
    }
    return gval;
  }
  static DI void execshared(const unsigned int* hist, float* metric,
                            const int nrows, const int n_unique_labels) {
    auto& tid = threadIdx.x;
    if (tid == 0) metric[0] = 1.0;
    __syncthreads();
    if (tid < n_unique_labels) {
      float prob = ((float)hist[tid]) / nrows;
      prob = -1 * prob * prob;
      atomicAdd(metric, prob);
    }
    __syncthreads();
  }
};

struct EntropyDevFunctor {
  static DI float exec(unsigned int* hist, int nrows, int n_unique_labels) {
    float eval = 0.0;
    for (int i = 0; i < n_unique_labels; i++) {
      if (hist[i] != 0) {
        float prob = ((float)hist[i]) / nrows;
        eval += prob * logf(prob);
      }
    }
    return (-1 * eval);
  }
  static DI void execshared(const unsigned int* hist, float* metric,
                            const int nrows, const int n_unique_labels) {
    auto& tid = threadIdx.x;
    if (tid == 0) metric[0] = 0.0;
    __syncthreads();
    if (tid < n_unique_labels) {
      if (hist[tid] != 0) {
        float prob = ((float)hist[tid]) / nrows;
        prob = -1 * prob * logf(prob);
        atomicAdd(metric, prob);
      }
    }
    __syncthreads();
  }
};
//This is device equialent of best split finding reduction.
//Only kicks in when number of node is more than 512. otherwise we use CPU.
template <typename T, typename F>
__global__ void get_best_split_classification_kernel(
  const unsigned int* __restrict__ hist,
  const unsigned int* __restrict__ parent_hist,
  const T* __restrict__ parent_metric, const int nbins, const int ncols_sampled,
  const int n_nodes, const int n_unique_labels, const int min_rpn,
  float* outgain, int* best_col_id, int* best_bin_id, unsigned int* child_hist,
  T* child_best_metric) {
  extern __shared__ unsigned int shmem_split_eval[];
  __shared__ int best_nrows[2];
  __shared__ GainIdxPair shared_pair;
  typedef cub::BlockReduce<GainIdxPair, 64> BlockReduce;
  __shared__ typename BlockReduce::TempStorage temp_storage;

  unsigned int* tmp_histleft = &shmem_split_eval[threadIdx.x * n_unique_labels];
  unsigned int* tmp_histright =
    &shmem_split_eval[threadIdx.x * n_unique_labels +
                      blockDim.x * n_unique_labels];
  unsigned int* best_split_hist =
    &shmem_split_eval[2 * n_unique_labels * blockDim.x];
  unsigned int* parent_hist_local =
    &shmem_split_eval[2 * n_unique_labels * (blockDim.x + 1)];

  for (unsigned int nodeid = blockIdx.x; nodeid < n_nodes;
       nodeid += gridDim.x) {
    if (threadIdx.x < 2) {
      best_nrows[threadIdx.x] = 0;
    }

    int nodeoffset = nodeid * nbins * n_unique_labels;
    float parent_metric_local = parent_metric[nodeid];

    for (int j = threadIdx.x; j < n_unique_labels; j += blockDim.x) {
      parent_hist_local[j] = parent_hist[nodeid * n_unique_labels + j];
    }

    __syncthreads();

    GainIdxPair tid_pair;
    tid_pair.gain = 0.0;
    tid_pair.idx = -1;
    for (int id = threadIdx.x; id < nbins * ncols_sampled; id += blockDim.x) {
      int coloffset = ((int)(id / nbins)) * nbins * n_unique_labels * n_nodes;
      int binoffset = (id % nbins) * n_unique_labels;
      int tmp_lnrows = 0;
      int tmp_rnrows = 0;
      for (int j = 0; j < n_unique_labels; j++) {
        tmp_histleft[j] = hist[coloffset + binoffset + nodeoffset + j];
        tmp_lnrows += tmp_histleft[j];
        tmp_histright[j] = parent_hist_local[j] - tmp_histleft[j];
        tmp_rnrows += tmp_histright[j];
      }

      int totalrows = tmp_lnrows + tmp_rnrows;
      if (tmp_lnrows == 0 || tmp_rnrows == 0 || totalrows < min_rpn) continue;

      float tmp_gini_left = F::exec(tmp_histleft, tmp_lnrows, n_unique_labels);
      float tmp_gini_right =
        F::exec(tmp_histright, tmp_rnrows, n_unique_labels);

      float impurity = (tmp_lnrows * 1.0f / totalrows) * tmp_gini_left +
                       (tmp_rnrows * 1.0f / totalrows) * tmp_gini_right;
      float info_gain = parent_metric_local - impurity;
      if (info_gain > tid_pair.gain) {
        tid_pair.gain = info_gain;
        tid_pair.idx = id;
      }
    }
    __syncthreads();
    GainIdxPair ans =
      BlockReduce(temp_storage).Reduce(tid_pair, ReducePair<cub::Max>());

    if (threadIdx.x == 0) {
      shared_pair = ans;
    }
    __syncthreads();
    ans = shared_pair;

    if (ans.idx != -1) {
      if (threadIdx.x == (blockDim.x - 1)) {
        outgain[nodeid] = ans.gain;
        best_col_id[nodeid] = (int)(ans.idx / nbins);
        best_bin_id[nodeid] = ans.idx % nbins;
      }

      int coloffset =
        ((int)(ans.idx / nbins)) * nbins * n_unique_labels * n_nodes;
      int binoffset = (ans.idx % nbins) * n_unique_labels;

      for (int j = threadIdx.x; j < n_unique_labels; j += blockDim.x) {
        unsigned int val_left = hist[coloffset + binoffset + nodeoffset + j];
        unsigned int val_right = parent_hist_local[j] - val_left;
        best_split_hist[j] = val_left;
        atomicAdd(&best_nrows[0], val_left);
        best_split_hist[j + n_unique_labels] = val_right;
        atomicAdd(&best_nrows[1], val_right);
      }
      __syncthreads();

      for (int j = threadIdx.x; j < 2 * n_unique_labels; j += blockDim.x) {
        child_hist[2 * n_unique_labels * nodeid + j] = best_split_hist[j];
      }

      if (threadIdx.x < 2) {
        child_best_metric[2 * nodeid + threadIdx.x] =
          F::exec(&best_split_hist[threadIdx.x * n_unique_labels],
                  best_nrows[threadIdx.x], n_unique_labels);
      }
    }
  }
}

template <typename F>
DI GainIdxPair bin_info_gain_classification(
  const unsigned int* shmemhist_parent, const float* parent_metric,
  unsigned int* shmemhist_left, const int nsamples, const int nbins,
  const int n_unique_labels) {
  GainIdxPair tid_pair;
  tid_pair.gain = 0.0;
  tid_pair.idx = -1;
<<<<<<< HEAD
  for (int tid = threadIdx.x; tid < nbins; tid++) {
    int nrows_left = 0;
    unsigned int* shmemhist = &shmemhist_left[tid * n_unique_labels];
    for (int i = 0; i < n_unique_labels; i++) {
      nrows_left += shmemhist[i];
    }
    float left_metric = F::exec(shmemhist, nrows_left, n_unique_labels);
    int nrows_right = nsamples - nrows_left;
    for (int i = 0; i < n_unique_labels; i++) {
      shmemhist[i] = shmemhist_parent[i] - shmemhist[i];
    }
    float right_metric = F::exec(shmemhist, nrows_right, n_unique_labels);
    float impurity = ((nrows_left * 1.0f) / nsamples) * left_metric +
                     ((nrows_right * 1.0f) / nsamples) * right_metric;
    float info_gain = parent_metric[0] - impurity;
    if (info_gain > tid_pair.gain) {
      tid_pair.gain = info_gain;
      tid_pair.idx = tid;
=======
  for (int tid = threadIdx.x; tid < nbins; tid += blockDim.x) {
    int nrows_left = 0;
    unsigned int* shmemhist = shmemhist_left + tid * n_unique_labels;
    for (int i = 0; i < n_unique_labels; i++) {
      nrows_left += shmemhist[i];
    }
    if ((nrows_left != nsamples) && (nrows_left != 0)) {
      int nrows_right = nsamples - nrows_left;
      float left_metric = F::exec(shmemhist, nrows_left, n_unique_labels);
      for (int i = 0; i < n_unique_labels; i++) {
        shmemhist[i] = shmemhist_parent[i] - shmemhist[i];
      }
      float right_metric = F::exec(shmemhist, nrows_right, n_unique_labels);
      float impurity = ((nrows_left * 1.0f) / nsamples) * left_metric +
                       ((nrows_right * 1.0f) / nsamples) * right_metric;
      float info_gain = parent_metric[0] - impurity;
      if (info_gain > tid_pair.gain) {
        tid_pair.gain = info_gain;
        tid_pair.idx = tid;
      }
>>>>>>> d79f845a
    }
  }
  return tid_pair;
}

<<<<<<< HEAD
template <typename T, typename QuestionType, typename FDEV>
=======
template <typename T, typename QuestionType, typename FDEV, int TPB>
>>>>>>> d79f845a
__global__ void best_split_gather_classification_kernel(
  const T* __restrict__ data, const int* __restrict__ labels,
  const unsigned int* __restrict__ colids,
  const unsigned int* __restrict__ colstart, const T* __restrict__ question_ptr,
  const unsigned int* __restrict__ g_nodestart,
  const unsigned int* __restrict__ samplelist, const int n_nodes,
  const int n_unique_labels, const int nbins, const int nrows, const int Ncols,
<<<<<<< HEAD
  const int ncols_sampled, const size_t treesz, float* d_infogain,
  SparseTreeNode<T, int>* d_sparsenodes, int* d_nodelist) {
  __shared__ GainIdxPair shmem_pair;
  __shared__ int shmem_col;
  __shared__ float parent_metric;
  typedef cub::BlockReduce<GainIdxPair, 64> BlockReduce;
  __shared__ typename BlockReduce::TempStorage temp_storage;
  //shmemhist_parent[n_unique_labels]
  extern __shared__ unsigned int shmemhist_parent[];
=======
  const int ncols_sampled, const size_t treesz, const float min_impurity_split,
  SparseTreeNode<T, int>* d_sparsenodes, int* d_nodelist) {
  //shmemhist_parent[n_unique_labels]
  extern __shared__ unsigned int shmemhist_parent[];
  __shared__ GainIdxPair shmem_pair;
  __shared__ int shmem_col;
  __shared__ float parent_metric;
  typedef cub::BlockReduce<GainIdxPair, TPB> BlockReduce;
  __shared__ typename BlockReduce::TempStorage temp_storage;

>>>>>>> d79f845a
  //shmemhist_left[n_unique_labels*nbins]
  unsigned int* shmemhist_left = shmemhist_parent + n_unique_labels;

  int colstart_local = -1;
  int colid;
<<<<<<< HEAD
=======
  int local_label;
  unsigned int dataid;
>>>>>>> d79f845a
  unsigned int nodestart = g_nodestart[blockIdx.x];
  unsigned int count = g_nodestart[blockIdx.x + 1] - nodestart;
  if (colstart != nullptr) colstart_local = colstart[blockIdx.x];

  //Compute parent histograms
  for (int i = threadIdx.x; i < n_unique_labels; i += blockDim.x) {
    shmemhist_parent[i] = 0;
  }
  if (threadIdx.x == 0) {
    shmem_pair.gain = 0.0f;
    shmem_pair.idx = -1;
    shmem_col = -1;
  }
  __syncthreads();
  for (int tid = threadIdx.x; tid < count; tid += blockDim.x) {
<<<<<<< HEAD
    unsigned int dataid = samplelist[nodestart + tid];
    int local_label = labels[dataid];
    atomicAdd(&shmemhist_parent[local_label], 1);
  }
  FDEV::execshared(shmemhist_parent, &parent_metric, count, n_unique_labels);

=======
    dataid = samplelist[nodestart + tid];
    local_label = labels[dataid];
    atomicAdd(&shmemhist_parent[local_label], 1);
  }
  FDEV::execshared(shmemhist_parent, &parent_metric, count, n_unique_labels);
>>>>>>> d79f845a
  //Loop over cols
  for (unsigned int colcnt = 0; colcnt < ncols_sampled; colcnt++) {
    colid = get_column_id(colids, colstart_local, Ncols, ncols_sampled, colcnt,
                          blockIdx.x);
    for (int i = threadIdx.x; i < nbins * n_unique_labels; i += blockDim.x) {
      shmemhist_left[i] = 0;
    }
    QuestionType question(question_ptr, colid, colcnt, n_nodes, blockIdx.x,
                          nbins);
    __syncthreads();
    for (int tid = threadIdx.x; tid < count; tid += blockDim.x) {
<<<<<<< HEAD
      unsigned int dataid = samplelist[nodestart + tid];
      T local_data = data[dataid + colid * nrows];
      int local_label = labels[dataid];
=======
      dataid = get_samplelist(samplelist, dataid, nodestart, tid, count);
      T local_data = data[dataid + colid * nrows];
      local_label = get_label(labels, local_label, dataid, count);
>>>>>>> d79f845a
#pragma unroll(8)
      for (unsigned int binid = 0; binid < nbins; binid++) {
        int histid = binid * n_unique_labels + local_label;
        if (local_data <= question(binid)) {
          atomicAdd(&shmemhist_left[histid], 1);
        }
      }
    }
    __syncthreads();
    GainIdxPair bin_pair = bin_info_gain_classification<FDEV>(
      shmemhist_parent, &parent_metric, shmemhist_left, count, nbins,
      n_unique_labels);
    GainIdxPair best_bin_pair =
      BlockReduce(temp_storage).Reduce(bin_pair, ReducePair<cub::Max>());
<<<<<<< HEAD
=======
    __syncthreads();
>>>>>>> d79f845a

    if ((best_bin_pair.gain > shmem_pair.gain) && (threadIdx.x == 0)) {
      shmem_pair = best_bin_pair;
      shmem_col = colcnt;
    }
  }
  __syncthreads();
  if (threadIdx.x == 0) {
<<<<<<< HEAD
    d_infogain[blockIdx.x] = shmem_pair.gain;
    SparseTreeNode<T, int> localnode;
    if (shmem_col != -1) {
=======
    SparseTreeNode<T, int> localnode;
    if ((shmem_col != -1) && (shmem_pair.gain > min_impurity_split)) {
>>>>>>> d79f845a
      colid = get_column_id(colids, colstart_local, Ncols, ncols_sampled,
                            shmem_col, blockIdx.x);
      QuestionType question(question_ptr, colid, shmem_col, n_nodes, blockIdx.x,
                            nbins);
      localnode.quesval = question(shmem_pair.idx);
      localnode.left_child_id = treesz + 2 * blockIdx.x;
    } else {
<<<<<<< HEAD
      colid = shmem_col;
=======
      colid = -1;
>>>>>>> d79f845a
      localnode.prediction =
        get_class_hist_shared(shmemhist_parent, n_unique_labels);
    }
    localnode.colid = colid;
    localnode.best_metric_val = parent_metric;
    d_sparsenodes[d_nodelist[blockIdx.x]] = localnode;
  }
}
<<<<<<< HEAD
=======

//The same as above but fused minmax at block level
template <typename T, typename E, typename FDEV, int TPB>
__global__ void best_split_gather_classification_minmax_kernel(
  const T* __restrict__ data, const int* __restrict__ labels,
  const unsigned int* __restrict__ colids,
  const unsigned int* __restrict__ colstart,
  const unsigned int* __restrict__ g_nodestart,
  const unsigned int* __restrict__ samplelist, const int n_nodes,
  const int n_unique_labels, const int nbins, const int nrows, const int Ncols,
  const int ncols_sampled, const size_t treesz, const float min_impurity_split,
  const T init_min_val, SparseTreeNode<T, int>* d_sparsenodes,
  int* d_nodelist) {
  //shmemhist_parent[n_unique_labels]
  extern __shared__ unsigned int shmemhist_parent[];
  __shared__ GainIdxPair shmem_pair;
  __shared__ int shmem_col;
  __shared__ float parent_metric;
  typedef cub::BlockReduce<GainIdxPair, TPB> BlockReduce;
  __shared__ typename BlockReduce::TempStorage temp_storage;
  __shared__ T shmem_min, shmem_max, best_min, best_delta;
  //shmemhist_left[n_unique_labels*nbins]
  unsigned int* shmemhist_left = shmemhist_parent + n_unique_labels;

  int colstart_local = -1;
  int colid;
  int local_label;
  unsigned int dataid;
  T local_data;
  unsigned int nodestart = g_nodestart[blockIdx.x];
  unsigned int count = g_nodestart[blockIdx.x + 1] - nodestart;
  if (colstart != nullptr) colstart_local = colstart[blockIdx.x];

  //Compute parent histograms
  for (int i = threadIdx.x; i < n_unique_labels; i += blockDim.x) {
    shmemhist_parent[i] = 0;
  }
  if (threadIdx.x == 0) {
    shmem_pair.gain = 0.0f;
    shmem_pair.idx = -1;
    shmem_col = -1;
  }
  __syncthreads();
  for (int tid = threadIdx.x; tid < count; tid += blockDim.x) {
    dataid = samplelist[nodestart + tid];
    local_label = labels[dataid];
    atomicAdd(&shmemhist_parent[local_label], 1);
  }
  FDEV::execshared(shmemhist_parent, &parent_metric, count, n_unique_labels);
  //Loop over cols
  for (unsigned int colcnt = 0; colcnt < ncols_sampled; colcnt++) {
    if (threadIdx.x == 0) {
      *(E*)&shmem_min = MLCommon::Stats::encode(init_min_val);
      *(E*)&shmem_max = MLCommon::Stats::encode(-init_min_val);
    }
    colid = get_column_id(colids, colstart_local, Ncols, ncols_sampled, colcnt,
                          blockIdx.x);
    for (int i = threadIdx.x; i < nbins * n_unique_labels; i += blockDim.x) {
      shmemhist_left[i] = 0;
    }
    __syncthreads();

    //compute min/max using independent data pass
    for (int tid = threadIdx.x; tid < count; tid += blockDim.x) {
      unsigned int dataid = samplelist[nodestart + tid];
      local_data = data[dataid + colid * nrows];
      MLCommon::Stats::atomicMinBits<T, E>(&shmem_min, local_data);
      MLCommon::Stats::atomicMaxBits<T, E>(&shmem_max, local_data);
    }
    __syncthreads();

    T threadmin = MLCommon::Stats::decode(*(E*)&shmem_min);
    T delta =
      (MLCommon::Stats::decode(*(E*)&shmem_max) - threadmin) / (nbins + 1);

    for (int tid = threadIdx.x; tid < count; tid += blockDim.x) {
      dataid = get_samplelist(samplelist, dataid, nodestart, tid, count);
      local_data = get_data(data, local_data, dataid + colid * nrows, count);
      local_label = get_label(labels, local_label, dataid, count);
#pragma unroll(8)
      for (unsigned int binid = 0; binid < nbins; binid++) {
        int histid = binid * n_unique_labels + local_label;
        if (local_data <= threadmin + delta * (binid + 1)) {
          atomicAdd(&shmemhist_left[histid], 1);
        }
      }
    }
    __syncthreads();
    GainIdxPair bin_pair = bin_info_gain_classification<FDEV>(
      shmemhist_parent, &parent_metric, shmemhist_left, count, nbins,
      n_unique_labels);
    GainIdxPair best_bin_pair =
      BlockReduce(temp_storage).Reduce(bin_pair, ReducePair<cub::Max>());
    __syncthreads();

    if ((best_bin_pair.gain > shmem_pair.gain)) {
      if (threadIdx.x == 0) {
        shmem_pair = best_bin_pair;
        shmem_col = colcnt;
        best_min = threadmin;
        best_delta = delta;
      }
    }
  }
  __syncthreads();
  if (threadIdx.x == 0) {
    SparseTreeNode<T, int> localnode;
    if ((shmem_col != -1) && (shmem_pair.gain > min_impurity_split)) {
      colid = get_column_id(colids, colstart_local, Ncols, ncols_sampled,
                            shmem_col, blockIdx.x);
      localnode.quesval = best_min + (shmem_pair.idx + 1) * best_delta;
      localnode.left_child_id = treesz + 2 * blockIdx.x;
    } else {
      colid = -1;
      localnode.prediction =
        get_class_hist_shared(shmemhist_parent, n_unique_labels);
    }
    localnode.colid = colid;
    localnode.best_metric_val = parent_metric;
    d_sparsenodes[d_nodelist[blockIdx.x]] = localnode;
  }
}

>>>>>>> d79f845a
//A light weight implementation of the above kernel for last level,
// when all nodes are to be leafed out
template <typename T, typename FDEV>
__global__ void make_leaf_gather_classification_kernel(
  const int* __restrict__ labels, const unsigned int* __restrict__ g_nodestart,
  const unsigned int* __restrict__ samplelist, const int n_unique_labels,
<<<<<<< HEAD
  float* d_infogain, SparseTreeNode<T, int>* d_sparsenodes, int* d_nodelist) {
=======
  SparseTreeNode<T, int>* d_sparsenodes, int* d_nodelist) {
>>>>>>> d79f845a
  __shared__ float parent_metric;
  //shmemhist_parent[n_unique_labels]
  extern __shared__ unsigned int shmemhist_parent[];
  unsigned int nodestart = g_nodestart[blockIdx.x];
  unsigned int count = g_nodestart[blockIdx.x + 1] - nodestart;

  //Compute parent histograms
  for (int i = threadIdx.x; i < n_unique_labels; i += blockDim.x) {
    shmemhist_parent[i] = 0;
  }
  __syncthreads();
  for (int tid = threadIdx.x; tid < count; tid += blockDim.x) {
    unsigned int dataid = samplelist[nodestart + tid];
    int local_label = labels[dataid];
    atomicAdd(&shmemhist_parent[local_label], 1);
  }
  FDEV::execshared(shmemhist_parent, &parent_metric, count, n_unique_labels);
  __syncthreads();
  if (threadIdx.x == 0) {
    SparseTreeNode<T, int> localnode;
    localnode.prediction =
      get_class_hist_shared(shmemhist_parent, n_unique_labels);
    localnode.colid = -1;
    localnode.best_metric_val = parent_metric;
    d_sparsenodes[d_nodelist[blockIdx.x]] = localnode;
  }
}<|MERGE_RESOLUTION|>--- conflicted
+++ resolved
@@ -324,26 +324,6 @@
   GainIdxPair tid_pair;
   tid_pair.gain = 0.0;
   tid_pair.idx = -1;
-<<<<<<< HEAD
-  for (int tid = threadIdx.x; tid < nbins; tid++) {
-    int nrows_left = 0;
-    unsigned int* shmemhist = &shmemhist_left[tid * n_unique_labels];
-    for (int i = 0; i < n_unique_labels; i++) {
-      nrows_left += shmemhist[i];
-    }
-    float left_metric = F::exec(shmemhist, nrows_left, n_unique_labels);
-    int nrows_right = nsamples - nrows_left;
-    for (int i = 0; i < n_unique_labels; i++) {
-      shmemhist[i] = shmemhist_parent[i] - shmemhist[i];
-    }
-    float right_metric = F::exec(shmemhist, nrows_right, n_unique_labels);
-    float impurity = ((nrows_left * 1.0f) / nsamples) * left_metric +
-                     ((nrows_right * 1.0f) / nsamples) * right_metric;
-    float info_gain = parent_metric[0] - impurity;
-    if (info_gain > tid_pair.gain) {
-      tid_pair.gain = info_gain;
-      tid_pair.idx = tid;
-=======
   for (int tid = threadIdx.x; tid < nbins; tid += blockDim.x) {
     int nrows_left = 0;
     unsigned int* shmemhist = shmemhist_left + tid * n_unique_labels;
@@ -364,17 +344,12 @@
         tid_pair.gain = info_gain;
         tid_pair.idx = tid;
       }
->>>>>>> d79f845a
     }
   }
   return tid_pair;
 }
 
-<<<<<<< HEAD
-template <typename T, typename QuestionType, typename FDEV>
-=======
 template <typename T, typename QuestionType, typename FDEV, int TPB>
->>>>>>> d79f845a
 __global__ void best_split_gather_classification_kernel(
   const T* __restrict__ data, const int* __restrict__ labels,
   const unsigned int* __restrict__ colids,
@@ -382,17 +357,6 @@
   const unsigned int* __restrict__ g_nodestart,
   const unsigned int* __restrict__ samplelist, const int n_nodes,
   const int n_unique_labels, const int nbins, const int nrows, const int Ncols,
-<<<<<<< HEAD
-  const int ncols_sampled, const size_t treesz, float* d_infogain,
-  SparseTreeNode<T, int>* d_sparsenodes, int* d_nodelist) {
-  __shared__ GainIdxPair shmem_pair;
-  __shared__ int shmem_col;
-  __shared__ float parent_metric;
-  typedef cub::BlockReduce<GainIdxPair, 64> BlockReduce;
-  __shared__ typename BlockReduce::TempStorage temp_storage;
-  //shmemhist_parent[n_unique_labels]
-  extern __shared__ unsigned int shmemhist_parent[];
-=======
   const int ncols_sampled, const size_t treesz, const float min_impurity_split,
   SparseTreeNode<T, int>* d_sparsenodes, int* d_nodelist) {
   //shmemhist_parent[n_unique_labels]
@@ -403,17 +367,13 @@
   typedef cub::BlockReduce<GainIdxPair, TPB> BlockReduce;
   __shared__ typename BlockReduce::TempStorage temp_storage;
 
->>>>>>> d79f845a
   //shmemhist_left[n_unique_labels*nbins]
   unsigned int* shmemhist_left = shmemhist_parent + n_unique_labels;
 
   int colstart_local = -1;
   int colid;
-<<<<<<< HEAD
-=======
   int local_label;
   unsigned int dataid;
->>>>>>> d79f845a
   unsigned int nodestart = g_nodestart[blockIdx.x];
   unsigned int count = g_nodestart[blockIdx.x + 1] - nodestart;
   if (colstart != nullptr) colstart_local = colstart[blockIdx.x];
@@ -429,20 +389,11 @@
   }
   __syncthreads();
   for (int tid = threadIdx.x; tid < count; tid += blockDim.x) {
-<<<<<<< HEAD
-    unsigned int dataid = samplelist[nodestart + tid];
-    int local_label = labels[dataid];
-    atomicAdd(&shmemhist_parent[local_label], 1);
-  }
-  FDEV::execshared(shmemhist_parent, &parent_metric, count, n_unique_labels);
-
-=======
     dataid = samplelist[nodestart + tid];
     local_label = labels[dataid];
     atomicAdd(&shmemhist_parent[local_label], 1);
   }
   FDEV::execshared(shmemhist_parent, &parent_metric, count, n_unique_labels);
->>>>>>> d79f845a
   //Loop over cols
   for (unsigned int colcnt = 0; colcnt < ncols_sampled; colcnt++) {
     colid = get_column_id(colids, colstart_local, Ncols, ncols_sampled, colcnt,
@@ -454,15 +405,9 @@
                           nbins);
     __syncthreads();
     for (int tid = threadIdx.x; tid < count; tid += blockDim.x) {
-<<<<<<< HEAD
-      unsigned int dataid = samplelist[nodestart + tid];
-      T local_data = data[dataid + colid * nrows];
-      int local_label = labels[dataid];
-=======
       dataid = get_samplelist(samplelist, dataid, nodestart, tid, count);
       T local_data = data[dataid + colid * nrows];
       local_label = get_label(labels, local_label, dataid, count);
->>>>>>> d79f845a
 #pragma unroll(8)
       for (unsigned int binid = 0; binid < nbins; binid++) {
         int histid = binid * n_unique_labels + local_label;
@@ -477,10 +422,7 @@
       n_unique_labels);
     GainIdxPair best_bin_pair =
       BlockReduce(temp_storage).Reduce(bin_pair, ReducePair<cub::Max>());
-<<<<<<< HEAD
-=======
-    __syncthreads();
->>>>>>> d79f845a
+    __syncthreads();
 
     if ((best_bin_pair.gain > shmem_pair.gain) && (threadIdx.x == 0)) {
       shmem_pair = best_bin_pair;
@@ -489,14 +431,8 @@
   }
   __syncthreads();
   if (threadIdx.x == 0) {
-<<<<<<< HEAD
-    d_infogain[blockIdx.x] = shmem_pair.gain;
-    SparseTreeNode<T, int> localnode;
-    if (shmem_col != -1) {
-=======
     SparseTreeNode<T, int> localnode;
     if ((shmem_col != -1) && (shmem_pair.gain > min_impurity_split)) {
->>>>>>> d79f845a
       colid = get_column_id(colids, colstart_local, Ncols, ncols_sampled,
                             shmem_col, blockIdx.x);
       QuestionType question(question_ptr, colid, shmem_col, n_nodes, blockIdx.x,
@@ -504,11 +440,7 @@
       localnode.quesval = question(shmem_pair.idx);
       localnode.left_child_id = treesz + 2 * blockIdx.x;
     } else {
-<<<<<<< HEAD
-      colid = shmem_col;
-=======
       colid = -1;
->>>>>>> d79f845a
       localnode.prediction =
         get_class_hist_shared(shmemhist_parent, n_unique_labels);
     }
@@ -517,8 +449,6 @@
     d_sparsenodes[d_nodelist[blockIdx.x]] = localnode;
   }
 }
-<<<<<<< HEAD
-=======
 
 //The same as above but fused minmax at block level
 template <typename T, typename E, typename FDEV, int TPB>
@@ -642,18 +572,13 @@
   }
 }
 
->>>>>>> d79f845a
 //A light weight implementation of the above kernel for last level,
 // when all nodes are to be leafed out
 template <typename T, typename FDEV>
 __global__ void make_leaf_gather_classification_kernel(
   const int* __restrict__ labels, const unsigned int* __restrict__ g_nodestart,
   const unsigned int* __restrict__ samplelist, const int n_unique_labels,
-<<<<<<< HEAD
-  float* d_infogain, SparseTreeNode<T, int>* d_sparsenodes, int* d_nodelist) {
-=======
   SparseTreeNode<T, int>* d_sparsenodes, int* d_nodelist) {
->>>>>>> d79f845a
   __shared__ float parent_metric;
   //shmemhist_parent[n_unique_labels]
   extern __shared__ unsigned int shmemhist_parent[];
