--- conflicted
+++ resolved
@@ -314,19 +314,10 @@
 }
 
 template <typename F>
-<<<<<<< HEAD
 DI GainIdxPair bin_info_gain_classification(
   const unsigned int* shmemhist_parent, const float* parent_metric,
   unsigned int* shmemhist_left, const int nsamples, const int nbins,
   const int n_unique_labels) {
-=======
-DI GainIdxPair node_info_gain_classification(unsigned int* shmemhist_parent,
-                                             const float* parent_metric,
-                                             unsigned int* shmemhist_left,
-                                             const int nsamples,
-                                             const int nbins,
-                                             const int n_unique_labels) {
->>>>>>> f6b6d403
   GainIdxPair tid_pair;
   tid_pair.gain = 0.0;
   tid_pair.idx = -1;
@@ -353,30 +344,19 @@
   return tid_pair;
 }
 
-<<<<<<< HEAD
 template <typename T, typename QuestionType, typename FDEV>
 __global__ void best_split_gather_classification_kernel(
-=======
-template <typename T, typename QuestionType, typename FDEV, int TPB>
-__global__ void best_split_gather_classification(
->>>>>>> f6b6d403
   const T* __restrict__ data, const int* __restrict__ labels,
   const unsigned int* __restrict__ colids,
   const unsigned int* __restrict__ colstart, const T* __restrict__ question_ptr,
   const unsigned int* __restrict__ g_nodestart,
   const unsigned int* __restrict__ samplelist, const int n_nodes,
-<<<<<<< HEAD
   const int n_unique_labels, const int nbins, const int nrows, const int Ncols,
   const int ncols_sampled, float* d_infogain) {
   __shared__ GainIdxPair shmem_pair;
   __shared__ unsigned int shmem_col;
   typedef cub::BlockReduce<GainIdxPair, 64> BlockReduce;
   __shared__ typename BlockReduce::TempStorage temp_storage;
-
-=======
-  const T* __restrict__ question_ptr, const int n_unique_labels,
-  const int nbins, const int nrows, const int Ncols, const int ncols_sampled) {
->>>>>>> f6b6d403
   //shmemhist_parent[n_unique_labels]
   extern __shared__ unsigned int shmemhist_parent[];
   //shmemhist_left[n_unique_labels*nbins]
@@ -430,11 +410,7 @@
       }
     }
     __syncthreads();
-<<<<<<< HEAD
     GainIdxPair bin_pair = bin_info_gain_classification<FDEV>(
-=======
-    GainIdxPair bin_pair = node_info_gain_classification<FDEV>(
->>>>>>> f6b6d403
       shmemhist_parent, parent_metric, shmemhist_left, count, nbins,
       n_unique_labels);
     GainIdxPair best_bin_pair =
@@ -445,10 +421,7 @@
       shmem_col = colcnt;
     }
   }
-<<<<<<< HEAD
   if (threadIdx.x == 0) {
     d_infogain[blockIdx.x] = shmem_pair.gain;
   }
-=======
->>>>>>> f6b6d403
 }