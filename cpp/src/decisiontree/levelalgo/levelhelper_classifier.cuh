--- conflicted
+++ resolved
@@ -331,24 +331,6 @@
   const unsigned int *d_samplelist, const int nrows, const int Ncols,
   const int ncols_sampled, const int n_unique_labels, const int nbins,
   const int n_nodes, const int split_algo, const size_t treesz,
-<<<<<<< HEAD
-  std::shared_ptr<TemporaryMemory<T, int>> tempmem, float *outgain,
-  SparseTreeNode<T, int> *d_sparsenodes, int *d_nodelist) {
-  const T *d_question_ptr = tempmem->d_quantile->data();
-  if (split_algo == 0) {
-    ASSERT(false, "MINMAX not yet supported in gather mode");
-  } else {
-    size_t shmemsz =
-      n_unique_labels * (nbins + 1) * sizeof(unsigned int) + sizeof(float);
-    best_split_gather_classification_kernel<T, QuantileQues<T>, FDEV>
-      <<<n_nodes, 64, shmemsz, tempmem->stream>>>(
-        data, labels, d_colids, d_colstart, d_question_ptr, d_nodestart,
-        d_samplelist, n_nodes, n_unique_labels, nbins, nrows, Ncols,
-        ncols_sampled, treesz, outgain, d_sparsenodes, d_nodelist);
-    CUDA_CHECK(cudaGetLastError());
-  }
-  CUDA_CHECK(cudaDeviceSynchronize());
-=======
   const float min_impurity_split,
   std::shared_ptr<TemporaryMemory<T, int>> tempmem,
   SparseTreeNode<T, int> *d_sparsenodes, int *d_nodelist) {
@@ -384,5 +366,4 @@
     <<<n_nodes, tempmem->gather_threads, shmemsz, tempmem->stream>>>(
       labels, nodestart, samplelist, n_unique_labels, d_sparsenodes, nodelist);
   CUDA_CHECK(cudaGetLastError());
->>>>>>> d79f845a
 }