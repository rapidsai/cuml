--- conflicted
+++ resolved
@@ -176,41 +176,11 @@
   }
   return col;
 }
-<<<<<<< HEAD
-
-=======
-template <typename T, typename L>
->>>>>>> d79f845a
+template <typename T, typename L>
 void convert_scatter_to_gather(const unsigned int *flagsptr,
                                const unsigned int *sample_cnt,
                                const int n_nodes, const int n_rows,
                                unsigned int *nodecount, unsigned int *nodestart,
-<<<<<<< HEAD
-                               unsigned int *samplelist) {
-  int nthreads = 128;
-  int nblocks = (int)(n_rows / nthreads);
-  if (n_rows % nthreads != 0) nblocks++;
-  fill_counts<<<nblocks, nthreads>>>(flagsptr, sample_cnt, n_rows, nodecount);
-
-  void *d_temp_storage = NULL;
-  size_t temp_storage_bytes = 0;
-  cub::DeviceScan::ExclusiveSum(d_temp_storage, temp_storage_bytes, nodecount,
-                                nodestart, n_nodes + 1);
-  CUDA_CHECK(cudaMalloc(&d_temp_storage, temp_storage_bytes));
-  cub::DeviceScan::ExclusiveSum(d_temp_storage, temp_storage_bytes, nodecount,
-                                nodestart, n_nodes + 1);
-  CUDA_CHECK(cudaGetLastError());
-
-  CUDA_CHECK(cudaFree(d_temp_storage));
-  CUDA_CHECK(cudaMemset(nodecount, 0, n_nodes * sizeof(unsigned int)));
-  build_list<<<nblocks, nthreads>>>(flagsptr, nodestart, n_rows, nodecount,
-                                    samplelist);
-  CUDA_CHECK(cudaGetLastError());
-}
-
-void print_convertor(unsigned int *nodecount, unsigned int *nodestart,
-                     unsigned int *samplelist, int n_nodes) {
-=======
                                unsigned int *samplelist,
                                std::shared_ptr<TemporaryMemory<T, L>> tempmem) {
   CUDA_CHECK(cudaMemsetAsync(nodestart, 0, (n_nodes + 1) * sizeof(unsigned int),
@@ -254,7 +224,6 @@
                        tempmem->stream);
   CUDA_CHECK(cudaDeviceSynchronize());
 
->>>>>>> d79f845a
   std::cout << "Printing node count\n";
   for (int i = 0; i < n_nodes + 1; i++) {
     printf("%u ", nodecount[i]);
@@ -276,14 +245,6 @@
 }
 template <typename T, typename L>
 void print_nodes(SparseTreeNode<T, L> *sparsenodes, float *gain, int *nodelist,
-<<<<<<< HEAD
-                 int n_nodes) {
-  printf(
-    "Node format --> (colid, quesval, best_metric, prediction, left_child) \n");
-  for (int i = 0; i < n_nodes; i++) {
-    int nodeid = i;
-    if (nodelist != nullptr) nodeid = nodelist[i];
-=======
                  int n_nodes, std::shared_ptr<TemporaryMemory<T, L>> tempmem) {
   CUDA_CHECK(cudaDeviceSynchronize());
   printf(
@@ -296,7 +257,6 @@
   for (int i = 0; i < n_nodes; i++) {
     int nodeid = i;
     if (nodelist != nullptr) nodeid = h_nodelist[i];
->>>>>>> d79f845a
     SparseTreeNode<T, L> &node = sparsenodes[nodeid];
     printf("Node id %d --> (%d ,%f ,%f, ", i, node.colid, node.quesval,
            node.best_metric_val);
@@ -307,46 +267,6 @@
   }
 }
 template <typename T, typename L>
-<<<<<<< HEAD
-void make_split_gather(const T *data, const float *gain,
-                       unsigned int *nodestart, unsigned int *samplelist,
-                       const float min_impurity_gain, const int n_nodes,
-                       const int nrows, const int *nodelist, int *new_nodelist,
-                       unsigned int *nodecount, int *counter,
-                       unsigned int *flagsptr,
-                       const SparseTreeNode<T, L> *d_sparsenodes) {
-  CUDA_CHECK(
-    cudaMemset(nodecount, 0, (2 * n_nodes + 1) * sizeof(unsigned int)));
-  CUDA_CHECK(cudaMemset(counter, 0, sizeof(unsigned int)));
-  CUDA_CHECK(cudaMemset(flagsptr, LEAF, nrows * sizeof(unsigned int)));
-  int nthreads = 128;
-  int nblocks = (int)(nrows / nthreads);
-  if (nrows % nthreads != 0) nblocks++;
-  //fill_all_leaf<<<nblocks, nthreads>>>(flagsptr, nrows);
-  split_nodes_compute_counts_kernel<<<n_nodes, 64,
-                                      sizeof(SparseTreeNode<T, L>)>>>(
-    data, d_sparsenodes, nodestart, samplelist, nrows, nodelist, new_nodelist,
-    nodecount, counter, flagsptr);
-  CUDA_CHECK(cudaGetLastError());
-  void *d_temp_storage = NULL;
-  size_t temp_storage_bytes = 0;
-  CUDA_CHECK(cudaDeviceSynchronize());
-  int h_counter = counter[0];
-  printf("\nfrom inside count -->");
-  for (int i = 0; i < h_counter; i++) {
-    printf(" %d ", nodecount[i]);
-  }
-  printf("\n");
-  cub::DeviceScan::ExclusiveSum(d_temp_storage, temp_storage_bytes, nodecount,
-                                nodestart, h_counter + 1);
-  CUDA_CHECK(cudaMalloc(&d_temp_storage, temp_storage_bytes));
-  cub::DeviceScan::ExclusiveSum(d_temp_storage, temp_storage_bytes, nodecount,
-                                nodestart, h_counter + 1);
-  CUDA_CHECK(cudaGetLastError());
-  CUDA_CHECK(cudaMemset(nodecount, 0, h_counter * sizeof(unsigned int)));
-  build_list<<<nblocks, nthreads>>>(flagsptr, nodestart, nrows, nodecount,
-                                    samplelist);
-=======
 void make_split_gather(const T *data, unsigned int *nodestart,
                        unsigned int *samplelist, const int n_nodes,
                        const int nrows, const int *nodelist, int *new_nodelist,
@@ -382,5 +302,4 @@
   build_list<<<nblocks, nthreads, 0, tempmem->stream>>>(
     flagsptr, nodestart, nrows, nodecount, samplelist);
   CUDA_CHECK(cudaGetLastError());
->>>>>>> d79f845a
 }