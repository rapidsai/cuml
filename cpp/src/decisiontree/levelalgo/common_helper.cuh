/*
 * Copyright (c) 2019-2020, NVIDIA CORPORATION.
 *
 * Licensed under the Apache License, Version 2.0 (the "License");
 * you may not use this file except in compliance with the License.
 * You may obtain a copy of the License at
 *
 *     http://www.apache.org/licenses/LICENSE-2.0
 *
 * Unless required by applicable law or agreed to in writing, software
 * distributed under the License is distributed on an "AS IS" BASIS,
 * WITHOUT WARRANTIES OR CONDITIONS OF ANY KIND, either express or implied.
 * See the License for the specific language governing permissions and
 * limitations under the License.
 */

#pragma once

#include <common/cudart_utils.h>
#include <cuml/tree/flatnode.h>
#include <cuml/common/logger.hpp>
#include <random/rng.cuh>
#include <stats/minmax.cuh>
#include "common_kernel.cuh"

#include<common/nvtx.hpp>

namespace ML {
namespace DecisionTree {

/*This functions does feature subsampling.
 *The default is reshuffling of a feature list at ever level followed by random start index in the reshuffled vector for each node.
 *In case full reshuffle is enabled. A reshuffle is performed for every node in the tree
 */
template <typename T, typename L, typename RNG, typename DIST>
void update_feature_sampling(unsigned int *h_colids, unsigned int *d_colids,
                             unsigned int *h_colstart, unsigned int *d_colstart,
                             const int Ncols, const int ncols_sampled,
                             const int n_nodes, RNG rng, DIST dist,
                             std::vector<unsigned int> &feature_selector,
                             std::shared_ptr<TemporaryMemory<T, L>> tempmem,
<<<<<<< HEAD
                             MLCommon::Random::Rng &d_rng) {
  ML::PUSH_RANGE("DecisionTree::update_feature_sampling @common_helper.cuh");
=======
                             raft::random::Rng &d_rng) {
>>>>>>> 5b2d4df5
  if (h_colstart != nullptr) {
    if (Ncols != ncols_sampled) {
      std::shuffle(h_colids, h_colids + Ncols, rng);
      raft::update_device(d_colids, h_colids, Ncols, tempmem->stream);
      if (n_nodes < 256 * tempmem->num_sms) {
        for (int i = 0; i < n_nodes; i++) {
          h_colstart[i] = dist(rng);
        }
        raft::update_device(d_colstart, h_colstart, n_nodes, tempmem->stream);
      } else {
        d_rng.uniformInt<unsigned>(d_colstart, n_nodes, 0, Ncols,
                                   tempmem->stream);
        raft::update_host(h_colstart, d_colstart, n_nodes, tempmem->stream);
      }
    }
  } else {
    for (int i = 0; i < n_nodes; i++) {
      std::vector<unsigned int> temp(feature_selector);
      std::shuffle(temp.begin(), temp.end(), rng);
      memcpy(&h_colids[i * ncols_sampled], temp.data(),
             ncols_sampled * sizeof(unsigned int));
    }
    raft::update_device(d_colids, h_colids, ncols_sampled * n_nodes,
                        tempmem->stream);
  }
  ML::POP_RANGE();
}

//This function calcualtes min/max from the samples that belong in a given node. This is done for all the nodes at a given level
template <typename T>
void get_minmax(const T *data, const unsigned int *flags,
                const unsigned int *colids, const unsigned int *colstart,
                const int nrows, const int Ncols, const int ncols_sampled,
                const int n_nodes, const int max_shmem_nodes, T *d_minmax,
                T *h_minmax, cudaStream_t &stream) {
  using E = typename MLCommon::Stats::encode_traits<T>::E;
  T init_val = std::numeric_limits<T>::max();
  int threads = 128;
  int nblocks = raft::ceildiv(2 * ncols_sampled * n_nodes, threads);
  minmax_init_kernel<T, E><<<nblocks, threads, 0, stream>>>(
    d_minmax, ncols_sampled * n_nodes, n_nodes, init_val);
  CUDA_CHECK(cudaGetLastError());

  nblocks = raft::ceildiv(nrows, threads);
  if (n_nodes <= max_shmem_nodes) {
    get_minmax_kernel<T, E>
      <<<nblocks, threads, 2 * n_nodes * sizeof(T), stream>>>(
        data, flags, colids, colstart, nrows, Ncols, ncols_sampled, n_nodes,
        init_val, d_minmax);
  } else {
    get_minmax_kernel_global<T, E><<<nblocks, threads, 0, stream>>>(
      data, flags, colids, colstart, nrows, Ncols, ncols_sampled, n_nodes,
      d_minmax);
  }
  CUDA_CHECK(cudaGetLastError());

  nblocks = raft::ceildiv(2 * ncols_sampled * n_nodes, threads);
  minmax_decode_kernel<T, E>
    <<<nblocks, threads, 0, stream>>>(d_minmax, ncols_sampled * n_nodes);

  CUDA_CHECK(cudaGetLastError());
  raft::update_host(h_minmax, d_minmax, 2 * n_nodes * ncols_sampled, stream);
}
// This function does setup for flags. and count.
void setup_sampling(unsigned int *flagsptr, unsigned int *sample_cnt,
                    const unsigned int *rowids, const int nrows,
                    const int n_sampled_rows, cudaStream_t &stream) {
  ML::PUSH_RANGE("DecisionTree::setup_sampling @common_helper.cuh");
  CUDA_CHECK(cudaMemsetAsync(sample_cnt, 0, nrows * sizeof(int), stream));
  int threads = 256;
  int blocks = raft::ceildiv(n_sampled_rows, threads);
  setup_counts_kernel<<<blocks, threads, 0, stream>>>(sample_cnt, rowids,
                                                      n_sampled_rows);
  CUDA_CHECK(cudaGetLastError());
  blocks = raft::ceildiv(nrows, threads);
  setup_flags_kernel<<<blocks, threads, 0, stream>>>(sample_cnt, flagsptr,
                                                     nrows);
  CUDA_CHECK(cudaGetLastError());
  ML::POP_RANGE();
}

//This function call the split kernel
template <typename T, typename L>
void make_level_split(const T *data, const int nrows, const int Ncols,
                      const int ncols_sampled, const int nbins,
                      const int n_nodes, const int split_algo,
                      int *split_colidx, int *split_binidx,
                      const unsigned int *new_node_flags, unsigned int *flags,
                      std::shared_ptr<TemporaryMemory<T, L>> tempmem) {
  int threads = 256;
  int blocks = raft::ceildiv(nrows, threads);
  unsigned int *d_colstart = nullptr;
  if (tempmem->d_colstart != nullptr) d_colstart = tempmem->d_colstart->data();
  if (split_algo == 0) {
    split_level_kernel<T, MinMaxQues<T>>
      <<<blocks, threads, 0, tempmem->stream>>>(
        data, tempmem->d_globalminmax->data(), tempmem->d_colids->data(),
        d_colstart, split_colidx, split_binidx, nrows, Ncols, ncols_sampled,
        nbins, n_nodes, new_node_flags, flags);
  } else {
    split_level_kernel<T, QuantileQues<T>>
      <<<blocks, threads, 0, tempmem->stream>>>(
        data, tempmem->d_quantile->data(), tempmem->d_colids->data(),
        d_colstart, split_colidx, split_binidx, nrows, Ncols, ncols_sampled,
        nbins, n_nodes, new_node_flags, flags);
  }
  CUDA_CHECK(cudaGetLastError());
}

/* node_hist[i] holds the # times label i appear in current data. The vector is computed during gini
   computation. */
int get_class_hist(unsigned int *node_hist, const int n_unique_labels) {
  unsigned int maxval = node_hist[0];
  int classval = 0;
  for (int i = 1; i < n_unique_labels; i++) {
    if (node_hist[i] > maxval) {
      maxval = node_hist[i];
      classval = i;
    }
  }
  return classval;
}

template <typename T>
T getQuesValue(const T *minmax, const T *quantile, const int nbins,
               const int colid, const int binid, const int nodeid,
               const int n_nodes, const int featureid, const int split_algo) {
  if (split_algo == 0) {
    T min = minmax[nodeid + colid * n_nodes * 2];
    T delta = (minmax[nodeid + n_nodes + colid * n_nodes * 2] - min) / nbins;
    return (min + delta * (binid + 1));
  } else {
    return quantile[featureid * nbins + binid];
  }
}

unsigned int getQuesColumn(const unsigned int *colids, const int colstart_local,
                           const int Ncols, const int ncols_sampled,
                           const int colidx, const int nodeid) {
  unsigned int col;
  if (colstart_local != -1) {
    col = colids[(colstart_local + colidx) % Ncols];
  } else {
    col = colids[nodeid * ncols_sampled + colidx];
  }
  return col;
}
template <typename T, typename L>
void convert_scatter_to_gather(const unsigned int *flagsptr,
                               const unsigned int *sample_cnt,
                               const int n_nodes, const int n_rows,
                               unsigned int *nodecount, unsigned int *nodestart,
                               unsigned int *samplelist,
                               std::shared_ptr<TemporaryMemory<T, L>> tempmem) {
  CUDA_CHECK(cudaMemsetAsync(nodestart, 0, (n_nodes + 1) * sizeof(unsigned int),
                             tempmem->stream));
  CUDA_CHECK(cudaMemsetAsync(nodecount, 0, (n_nodes + 1) * sizeof(unsigned int),
                             tempmem->stream));

  int nthreads = 128;
  int nblocks = raft::ceildiv(n_rows, nthreads);
  fill_counts<<<nblocks, nthreads, 0, tempmem->stream>>>(flagsptr, sample_cnt,
                                                         n_rows, nodecount);

  void *d_temp_storage = (void *)(tempmem->temp_cub_buffer->data());
  cub::DeviceScan::ExclusiveSum(d_temp_storage, tempmem->temp_cub_bytes,
                                nodecount, nodestart, n_nodes + 1,
                                tempmem->stream);
  CUDA_CHECK(cudaGetLastError());
  unsigned int *h_nodestart = (unsigned int *)(tempmem->h_split_binidx->data());
  raft::update_host(h_nodestart, nodestart + n_nodes, 1, tempmem->stream);
  CUDA_CHECK(cudaStreamSynchronize(tempmem->stream));
  CUDA_CHECK(cudaMemsetAsync(nodecount, 0, n_nodes * sizeof(unsigned int),
                             tempmem->stream));
  CUDA_CHECK(cudaMemsetAsync(
    samplelist, 0, h_nodestart[0] * sizeof(unsigned int), tempmem->stream));
  build_list<<<nblocks, nthreads, 0, tempmem->stream>>>(
    flagsptr, nodestart, n_rows, nodecount, samplelist);
  CUDA_CHECK(cudaGetLastError());
}
template <typename T, typename L>
void print_convertor(unsigned int *d_nodecount, unsigned int *d_nodestart,
                     unsigned int *d_samplelist, int n_nodes,
                     std::shared_ptr<TemporaryMemory<T, L>> tempmem) {
  unsigned int *nodecount = (unsigned int *)(tempmem->h_split_colidx->data());
  unsigned int *nodestart = (unsigned int *)(tempmem->h_split_binidx->data());
  unsigned int *samplelist = (unsigned int *)(tempmem->h_parent_metric->data());
  raft::update_host(nodecount, d_nodecount, n_nodes + 1, tempmem->stream);
  raft::update_host(nodestart, d_nodestart, n_nodes + 1, tempmem->stream);
  CUDA_CHECK(cudaDeviceSynchronize());
  ML::PatternSetter _("%v");
  CUML_LOG_DEBUG("Full sample list size %u", nodestart[n_nodes]);
  raft::update_host(samplelist, d_samplelist, nodestart[n_nodes],
                    tempmem->stream);
  CUDA_CHECK(cudaDeviceSynchronize());

  {
    std::stringstream ss;
    ss << "Printing node count\n";
    for (int i = 0; i < n_nodes + 1; i++) {
      ss << nodecount[i] << " ";
    }
    CUML_LOG_DEBUG(ss.str().c_str());
  }
  {
    std::stringstream ss;
    ss << "Printing node start\n";
    for (int i = 0; i < n_nodes + 1; i++) {
      ss << nodestart[i] << " ";
    }
    CUML_LOG_DEBUG(ss.str().c_str());
  }
  {
    std::stringstream ss;
    ss << "Printing sample list\n";
    for (int i = 0; i < n_nodes; i++) {
      ss << "Node id " << i << " --> ";
      for (int j = nodestart[i]; j < nodestart[i + 1]; j++) {
        ss << samplelist[j] << " ";
      }
    }
    CUML_LOG_DEBUG(ss.str().c_str());
  }
}

template <typename T, typename L>
void print_nodes(SparseTreeNode<T, L> *sparsenodes, float *gain, int *nodelist,
                 int n_nodes, std::shared_ptr<TemporaryMemory<T, L>> tempmem) {
  CUDA_CHECK(cudaDeviceSynchronize());
  ML::PatternSetter _("%v");
  CUML_LOG_DEBUG(
    "Node format --> (colid, quesval, best_metric, prediction, left_child) ");
  int *h_nodelist = (int *)(tempmem->h_outgain->data());
  if (nodelist != nullptr) {
    raft::update_host(h_nodelist, nodelist, n_nodes, tempmem->stream);
    CUDA_CHECK(cudaDeviceSynchronize());
  }
  for (int i = 0; i < n_nodes; i++) {
    int nodeid = i;
    if (nodelist != nullptr) nodeid = h_nodelist[i];
    SparseTreeNode<T, L> &node = sparsenodes[nodeid];
    std::stringstream ss;
    ss << "Node id " << i << " --> (" << node.colid << " ," << node.quesval
       << " ," << node.best_metric_val << ", ";
    ss << node.prediction << " ," << node.left_child_id << " )";
    if (gain != nullptr) ss << "  gain -->" << gain[i];
    CUML_LOG_DEBUG(ss.str().c_str());
  }
}

template <typename T, typename L>
void make_split_gather(const T *data, unsigned int *nodestart,
                       unsigned int *samplelist, const int n_nodes,
                       const int nrows, const int *nodelist, int *new_nodelist,
                       unsigned int *nodecount, int *counter,
                       unsigned int *flagsptr,
                       const SparseTreeNode<T, L> *d_sparsenodes,
                       std::shared_ptr<TemporaryMemory<T, L>> tempmem) {
  CUDA_CHECK(cudaMemsetAsync(
    nodecount, 0, (2 * n_nodes + 1) * sizeof(unsigned int), tempmem->stream));
  CUDA_CHECK(
    cudaMemsetAsync(counter, 0, sizeof(unsigned int), tempmem->stream));
  CUDA_CHECK(cudaMemsetAsync(flagsptr, LEAF, nrows * sizeof(unsigned int),
                             tempmem->stream));
  int nthreads = 128;
  int nblocks = raft::ceildiv(nrows, nthreads);
  split_nodes_compute_counts_kernel<<<n_nodes, 64, sizeof(SparseTreeNode<T, L>),
                                      tempmem->stream>>>(
    data, d_sparsenodes, nodestart, samplelist, nrows, nodelist, new_nodelist,
    nodecount, counter, flagsptr);
  CUDA_CHECK(cudaGetLastError());
  void *d_temp_storage = (void *)(tempmem->temp_cub_buffer->data());
  int *h_counter = tempmem->h_counter->data();
  raft::update_host(h_counter, counter, 1, tempmem->stream);
  CUDA_CHECK(cudaStreamSynchronize(tempmem->stream));
  cub::DeviceScan::ExclusiveSum(d_temp_storage, tempmem->temp_cub_bytes,
                                nodecount, nodestart, h_counter[0] + 1,
                                tempmem->stream);
  CUDA_CHECK(cudaGetLastError());
  CUDA_CHECK(cudaMemsetAsync(samplelist, 0, h_counter[0] * sizeof(unsigned int),
                             tempmem->stream));
  CUDA_CHECK(cudaMemsetAsync(nodecount, 0, h_counter[0] * sizeof(unsigned int),
                             tempmem->stream));
  build_list<<<nblocks, nthreads, 0, tempmem->stream>>>(
    flagsptr, nodestart, nrows, nodecount, samplelist);
  CUDA_CHECK(cudaGetLastError());
}

}  // namespace DecisionTree
}  // namespace ML<|MERGE_RESOLUTION|>--- conflicted
+++ resolved
@@ -39,12 +39,7 @@
                              const int n_nodes, RNG rng, DIST dist,
                              std::vector<unsigned int> &feature_selector,
                              std::shared_ptr<TemporaryMemory<T, L>> tempmem,
-<<<<<<< HEAD
-                             MLCommon::Random::Rng &d_rng) {
-  ML::PUSH_RANGE("DecisionTree::update_feature_sampling @common_helper.cuh");
-=======
                              raft::random::Rng &d_rng) {
->>>>>>> 5b2d4df5
   if (h_colstart != nullptr) {
     if (Ncols != ncols_sampled) {
       std::shuffle(h_colids, h_colids + Ncols, rng);
