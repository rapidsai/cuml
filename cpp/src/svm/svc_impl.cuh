/*
 * Copyright (c) 2019-2021, NVIDIA CORPORATION.
 *
 * Licensed under the Apache License, Version 2.0 (the "License");
 * you may not use this file except in compliance with the License.
 * You may obtain a copy of the License at
 *
 *     http://www.apache.org/licenses/LICENSE-2.0
 *
 * Unless required by applicable law or agreed to in writing, software
 * distributed under the License is distributed on an "AS IS" BASIS,
 * WITHOUT WARRANTIES OR CONDITIONS OF ANY KIND, either express or implied.
 * See the License for the specific language governing permissions and
 * limitations under the License.
 */

#pragma once

/** @file svc_impl.cuh
 * @brief Implementation of the stateless C++ functions to fit an SVM
 * classifier, and predict with it.
 */

#include <iostream>

#include <cublas_v2.h>
#include <cuml/svm/svm_model.h>
#include <cuml/svm/svm_parameter.h>
#include <raft/linalg/cublas_wrappers.h>
#include <thrust/copy.h>
#include <thrust/device_ptr.h>
#include <thrust/iterator/counting_iterator.h>
#include <label/classlabels.cuh>
#include <matrix/kernelfactory.cuh>
#include <raft/linalg/unary_op.cuh>
#include <raft/matrix/matrix.cuh>
#include "kernelcache.cuh"
#include "smosolver.cuh"

namespace ML {
namespace SVM {

template <typename math_t>
void svcFit(const raft::handle_t& handle,
            math_t* input,
            int n_rows,
            int n_cols,
            math_t* labels,
            const svmParameter& param,
            MLCommon::Matrix::KernelParams& kernel_params,
            svmModel<math_t>& model,
            const math_t* sample_weight)
{
  ASSERT(n_cols > 0, "Parameter n_cols: number of columns cannot be less than one");
  ASSERT(n_rows > 0, "Parameter n_rows: number of rows cannot be less than one");

  // KernelCache could use multiple streams, not implemented currently
  // See Issue #948.
  // ML::detail::streamSyncer _(handle_impl.getImpl());
  const raft::handle_t& handle_impl = handle;

  cudaStream_t stream = handle_impl.get_stream();
  model.unique_labels.resize(n_rows, stream);
  model.n_classes =
    MLCommon::Label::getUniqueLabels(labels, n_rows, model.get_unique_labels(), stream);
  model.unique_labels.resize(model.n_classes, stream);

  ASSERT(model.n_classes == 2, "Only binary classification is implemented at the moment");

  rmm::device_uvector<math_t> y(n_rows, stream);
  MLCommon::Label::getOvrLabels(
    labels, n_rows, model.get_unique_labels(), model.n_classes, y.data(), 1, stream);

  MLCommon::Matrix::GramMatrixBase<math_t>* kernel =
    MLCommon::Matrix::KernelFactory<math_t>::create(kernel_params, handle_impl.get_cublas_handle());
  SmoSolver<math_t> smo(handle_impl, param, kernel);
  smo.Solve(input,
            n_rows,
            n_cols,
            y.data(),
            sample_weight,
            model.dual_coefs,
            &(model.n_support),
            model.x_support,
            model.support_idx,
            &(model.b),
            param.max_iter);
  model.n_cols = n_cols;
  delete kernel;
}

template <typename math_t>
void svcPredict(const raft::handle_t& handle,
                math_t* input,
                int n_rows,
                int n_cols,
                MLCommon::Matrix::KernelParams& kernel_params,
                const svmModel<math_t>& model,
                math_t* preds,
                math_t buffer_size,
                bool predict_class)
{
  ASSERT(n_cols == model.n_cols, "Parameter n_cols: shall be the same that was used for fitting");
  // We might want to query the available memory before selecting the batch size.
  // We will need n_batch * n_support floats for the kernel matrix K.
  const int N_PRED_BATCH = 4096;
  int n_batch            = N_PRED_BATCH < n_rows ? N_PRED_BATCH : n_rows;

  // Limit the memory size of the prediction buffer
  buffer_size = buffer_size * 1024 * 1024;
  if (n_batch * model.n_support * sizeof(math_t) > buffer_size) {
    n_batch = buffer_size / (model.n_support * sizeof(math_t));
    if (n_batch < 1) n_batch = 1;
  }

  const raft::handle_t& handle_impl = handle;
  cudaStream_t stream               = handle_impl.get_stream();

<<<<<<< HEAD
  rmm::device_uvector<math_t> K(n_batch * model.n_support, stream);
  rmm::device_uvector<math_t> y(n_rows, stream);
  rmm::device_uvector<math_t> x_rbf(0, stream);
  rmm::device_uvector<int> idx(0, stream);
=======
  MLCommon::device_buffer<math_t> K(
    handle_impl.get_device_allocator(), stream, n_batch * model.n_support);
  MLCommon::device_buffer<math_t> y(handle_impl.get_device_allocator(), stream, n_rows);
  if (model.n_support == 0) {
    CUDA_CHECK(cudaMemsetAsync(y.data(), 0, n_rows * sizeof(math_t), stream));
  }
  MLCommon::device_buffer<math_t> x_rbf(handle_impl.get_device_allocator(), stream);
  MLCommon::device_buffer<int> idx(handle_impl.get_device_allocator(), stream);
>>>>>>> 2c532c47

  cublasHandle_t cublas_handle = handle_impl.get_cublas_handle();

  MLCommon::Matrix::GramMatrixBase<math_t>* kernel =
    MLCommon::Matrix::KernelFactory<math_t>::create(kernel_params, cublas_handle);
  if (kernel_params.kernel == MLCommon::Matrix::RBF) {
    // Temporary buffers for the RBF kernel, see below
    x_rbf.resize(n_batch * n_cols, stream);
    idx.resize(n_batch, stream);
  }
  // We process the input data batchwise:
  //  - calculate the kernel values K[x_batch, x_support]
  //  - calculate y(x_batch) = K[x_batch, x_support] * dual_coeffs
  for (int i = 0; i < n_rows && model.n_support > 0; i += n_batch) {
    if (i + n_batch >= n_rows) { n_batch = n_rows - i; }
    math_t* x_ptr = nullptr;
    int ld1       = 0;
    if (kernel_params.kernel == MLCommon::Matrix::RBF) {
      // The RBF kernel does not support ld parameters (See issue #1172)
      // To come around this limitation, we copy the batch into a temporary
      // buffer.
      thrust::counting_iterator<int> first(i);
      thrust::counting_iterator<int> last = first + n_batch;
      thrust::device_ptr<int> idx_ptr(idx.data());
      thrust::copy(thrust::cuda::par.on(stream), first, last, idx_ptr);
      raft::matrix::copyRows(
        input, n_rows, n_cols, x_rbf.data(), idx.data(), n_batch, stream, false);
      x_ptr = x_rbf.data();
      ld1   = n_batch;
    } else {
      x_ptr = input + i;
      ld1   = n_rows;
    }
    kernel->evaluate(x_ptr,
                     n_batch,
                     n_cols,
                     model.get_x_support(),
                     model.n_support,
                     K.data(),
                     false,
                     stream,
                     ld1,
                     model.n_support,
                     n_batch);
    math_t one  = 1;
    math_t null = 0;
    CUBLAS_CHECK(raft::linalg::cublasgemv(cublas_handle,
                                          CUBLAS_OP_N,
                                          n_batch,
                                          model.n_support,
                                          &one,
                                          K.data(),
                                          n_batch,
                                          model.get_dual_coefs(),
                                          1,
                                          &null,
                                          y.data() + i,
                                          1,
                                          stream));
  }
  const math_t* labels = model.get_unique_labels();
  math_t b             = model.b;
  if (predict_class) {
    // Look up the label based on the value of the decision function:
    // f(x) = sign(y(x) + b)
    raft::linalg::unaryOp(
      preds,
      y.data(),
      n_rows,
      [labels, b] __device__(math_t y) { return y + b < 0 ? labels[0] : labels[1]; },
      stream);
  } else {
    // Calculate the value of the decision function: f(x) = y(x) + b
    raft::linalg::unaryOp(
      preds, y.data(), n_rows, [b] __device__(math_t y) { return y + b; }, stream);
  }
  CUDA_CHECK(cudaStreamSynchronize(stream));
  delete kernel;
}

template <typename math_t>
void svmFreeBuffers(const raft::handle_t& handle, svmModel<math_t>& m)
{
  if (m.dual_coefs.size() > 0) m.dual_coefs.release();
  if (m.support_idx.size() > 0) m.support_idx.release();
  if (m.x_support.size() > 0) m.x_support.release();
  if (m.unique_labels.size() > 0) m.unique_labels.release();
}

};  // end namespace SVM
};  // end namespace ML<|MERGE_RESOLUTION|>--- conflicted
+++ resolved
@@ -116,21 +116,13 @@
   const raft::handle_t& handle_impl = handle;
   cudaStream_t stream               = handle_impl.get_stream();
 
-<<<<<<< HEAD
   rmm::device_uvector<math_t> K(n_batch * model.n_support, stream);
   rmm::device_uvector<math_t> y(n_rows, stream);
+  if (model.n_support == 0) {
+    CUDA_CHECK(cudaMemsetAsync(y.data(), 0, n_rows * sizeof(math_t), stream));
+  }
   rmm::device_uvector<math_t> x_rbf(0, stream);
   rmm::device_uvector<int> idx(0, stream);
-=======
-  MLCommon::device_buffer<math_t> K(
-    handle_impl.get_device_allocator(), stream, n_batch * model.n_support);
-  MLCommon::device_buffer<math_t> y(handle_impl.get_device_allocator(), stream, n_rows);
-  if (model.n_support == 0) {
-    CUDA_CHECK(cudaMemsetAsync(y.data(), 0, n_rows * sizeof(math_t), stream));
-  }
-  MLCommon::device_buffer<math_t> x_rbf(handle_impl.get_device_allocator(), stream);
-  MLCommon::device_buffer<int> idx(handle_impl.get_device_allocator(), stream);
->>>>>>> 2c532c47
 
   cublasHandle_t cublas_handle = handle_impl.get_cublas_handle();
 
