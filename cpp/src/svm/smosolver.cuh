--- conflicted
+++ resolved
@@ -191,21 +191,13 @@
                const math_t *cacheTile) {
     // multipliers used in the equation : f = 1*cachtile * delta_alpha + 1*f
     math_t one = 1;
-<<<<<<< HEAD
-    CUBLAS_CHECK(MLCommon::LinAlg::cublasgemv(
-=======
     CUBLAS_CHECK(raft::linalg::cublasgemv(
->>>>>>> ab0982df
       handle.get_cublas_handle(), CUBLAS_OP_N, n_rows, n_ws, &one, cacheTile,
       n_rows, delta_alpha, 1, &one, f, 1, stream));
     if (svmType == EPSILON_SVR) {
       // SVR has doubled the number of trainig vectors and we need to update
       // alpha for both batches individually
-<<<<<<< HEAD
-      CUBLAS_CHECK(MLCommon::LinAlg::cublasgemv(
-=======
       CUBLAS_CHECK(raft::linalg::cublasgemv(
->>>>>>> ab0982df
         handle.get_cublas_handle(), CUBLAS_OP_N, n_rows, n_ws, &one, cacheTile,
         n_rows, delta_alpha, 1, &one, f + n_rows, 1, stream));
     }
