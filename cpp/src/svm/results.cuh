/*
 * Copyright (c) 2019-2021, NVIDIA CORPORATION.
 *
 * Licensed under the Apache License, Version 2.0 (the "License");
 * you may not use this file except in compliance with the License.
 * You may obtain a copy of the License at
 *
 *     http://www.apache.org/licenses/LICENSE-2.0
 *
 * Unless required by applicable law or agreed to in writing, software
 * distributed under the License is distributed on an "AS IS" BASIS,
 * WITHOUT WARRANTIES OR CONDITIONS OF ANY KIND, either express or implied.
 * See the License for the specific language governing permissions and
 * limitations under the License.
 */

#pragma once

#include <math.h>
#include <iostream>
#include <limits>
#include <memory>
#include <raft/cuda_utils.cuh>

#include <linalg/init.h>
#include <raft/cudart_utils.h>
#include <cub/device/device_select.cuh>
#include <raft/linalg/add.cuh>
#include <raft/linalg/binary_op.cuh>
#include <raft/linalg/map_then_reduce.cuh>
#include <raft/linalg/unary_op.cuh>
#include <raft/matrix/matrix.cuh>
#include <rmm/device_uvector.hpp>
#include "ws_util.cuh"

namespace ML {
namespace SVM {

template <typename math_t, typename Lambda>
__global__ void set_flag(bool* flag, const math_t* alpha, int n, Lambda op)
{
  int tid = threadIdx.x + blockIdx.x * blockDim.x;
  if (tid < n) flag[tid] = op(alpha[tid]);
}

template <typename math_t>
class Results {
 public:
  /*
   * Helper class to collect the parameters of the SVC classifier after it is
   * fitted using SMO.
   *
   * @param handle cuML handle implementation
   * @param x training vectors in column major format, size [n_rows x n_cols]
   * @param y target labels (values +/-1), size [n_train]
   * @param n_rows number of training vectors
   * @param n_cols number of features
   * @param C penalty parameter
   */
  Results(const raft::handle_t& handle,
          const math_t* x,
          const math_t* y,
          int n_rows,
          int n_cols,
          const math_t* C,
          SvmType svmType)
    : stream(handle.get_stream()),
      handle(handle),
      n_rows(n_rows),
      n_cols(n_cols),
      x(x),
      y(y),
      C(C),
      svmType(svmType),
      n_train(svmType == EPSILON_SVR ? n_rows * 2 : n_rows),
      cub_storage(0, stream),
      d_num_selected(stream),
      d_val_reduced(stream),
      f_idx(n_train, stream),
      idx_selected(n_train, stream),
      val_selected(n_train, stream),
      val_tmp(n_train, stream),
      flag(n_train, stream)
  {
    InitCubBuffers();
    MLCommon::LinAlg::range(f_idx.data(), n_train, stream);
    CUDA_CHECK(cudaPeekAtLastError());
  }

  /**
   * Collect the parameters found during training.
   *
   * After fitting, the non-zero dual coefs, the corresponding support vectors,
   * and the constant b represent the parameters of the support vector classifier.
   *
   * On entry the output arrays should not be allocated.
   * All output arrays will be allocated on the device.
   * Note that b is not an array but a host scalar.
   *
   * @param [in] alpha dual coefficients, size [n_train]
   * @param [in] f optimality indicator vector, size [n_train]
   * @param [out] dual_coefs size [n_support]
   * @param [out] n_support number of support vectors
   * @param [out] idx the original training set indices of the support vectors, size [n_support]
   * @param [out] x_support support vectors in column major format, size [n_support, n_cols]
   * @param [out] b scalar constant in the decision function
   */
  void Get(const math_t* alpha,
           const math_t* f,
           rmm::device_uvector<math_t>& dual_coefs,
           int* n_support,
           rmm::device_uvector<int>& idx,
           rmm::device_uvector<math_t>& x_support,
           math_t* b)
  {
    CombineCoefs(alpha, val_tmp.data());
    GetDualCoefs(val_tmp.data(), dual_coefs, n_support);
    *b = CalcB(alpha, f, *n_support);
    if (*n_support > 0) {
<<<<<<< HEAD
      GetSupportVectorIndices(idx, val_tmp.data(), *n_support);
      CollectSupportVectors(x_support, idx, *n_support);
      *b = CalcB(alpha, f);
      // Make sure that all pending GPU calculations finished before we return
      CUDA_CHECK(cudaStreamSynchronize(stream));
=======
      *idx       = GetSupportVectorIndices(val_tmp.data(), *n_support);
      *x_support = CollectSupportVectors(*idx, *n_support);
    } else {
      *dual_coefs = nullptr;
      *idx        = nullptr;
      *x_support  = nullptr;
>>>>>>> 2c532c47
    }
    // Make sure that all pending GPU calculations finished before we return
    CUDA_CHECK(cudaStreamSynchronize(stream));
  }

  /**
   * Collect support vectors into a contiguous buffer
   *
   * @param [in] idx indices of support vectors, size [n_support]
   * @param [in] n_support number of support vectors
   * @return pointer to a newly allocated device buffer that stores the support
   *   vectors, size [n_suppor*n_cols]
   */
  void CollectSupportVectors(rmm::device_uvector<math_t>& x_support,
                             const rmm::device_uvector<int>& idx,
                             int n_support)
  {
    x_support.resize(n_support * n_cols, stream);
    // Collect support vectors into a contiguous block
    raft::matrix::copyRows(x, n_rows, n_cols, x_support.data(), idx.data(), n_support, stream);
    CUDA_CHECK(cudaPeekAtLastError());
  }

  /**
   * @brief Combine alpha parameters and labels to get SVM coefficients.
   *
   * The output coefficients are the values that can be used directly
   * to calculate the decision function:
   * \f[ f(\bm(x)) = \sum_{i=1}^{n_rows} coef_i K(\bm{x}_i,\bm{x}) + b. \f]
   *
   * Here coefs includes coefficients with zero value.
   *
   * For a classifier, \f$ coef_i = y_i * \alpha_i (i \in [0..n-1])\f$,
   * For a regressor \f$ coef_i = y_i * \alpha_i  + y_{i+n/2} * alpha_{i+n/2},
   * (i \in [0..n/2-1]) \f$
   *
   * @param [in] alpha device array of dual coefficients, size [n_train]
   * @param [out] coef device array of SVM coefficients size [n_rows]
   */
  void CombineCoefs(const math_t* alpha, math_t* coef)
  {
    // Calculate dual coefficients = alpha * y
    raft::linalg::binaryOp(
      coef, alpha, y, n_train, [] __device__(math_t a, math_t y) { return a * y; }, stream);

    if (svmType == EPSILON_SVR) {
      // for regression the final coefficients are
      // coef[0..n-rows-1] = alpha[0..nrows-1] - alpha[nrows..2*n_rows-1]
      raft::linalg::add(coef, coef, coef + n_rows, n_rows, stream);
    }
  }

  /** Return non zero dual coefficients.
   *
   * @param [in] val_tmp device pointer with dual coefficients
   * @param [out] dual_coefs device pointer of non-zero dual coefficiens,
   *   unallocated on entry, on exit size [n_support]
   * @param [out] n_support number of support vectors
   */
  void GetDualCoefs(const math_t* val_tmp, rmm::device_uvector<math_t>& dual_coefs, int* n_support)
  {
    // Return only the non-zero coefficients
    auto select_op = [] __device__(math_t a) { return 0 != a; };
    *n_support     = SelectByCoef(val_tmp, n_rows, val_tmp, select_op, val_selected.data());
<<<<<<< HEAD
    dual_coefs.resize(*n_support, stream);
    raft::copy(dual_coefs.data(), val_selected.data(), *n_support, stream);
=======
    *dual_coefs    = (math_t*)allocator->allocate(*n_support * sizeof(math_t), stream);
    raft::copy(*dual_coefs, val_selected.data(), *n_support, stream);
    CUDA_CHECK(cudaStreamSynchronize(stream));
>>>>>>> 2c532c47
  }

  /**
   * Flag support vectors and also collect their indices.
   * Support vectors are the vectors where alpha > 0.
   *
   * @param [in] coef dual coefficients, size [n_rows]
   * @param [in] n_support number of support vectors
   * @return indices of the support vectors, size [n_support]
   */
  void GetSupportVectorIndices(rmm::device_uvector<int>& idx, const math_t* coef, int n_support)
  {
    auto select_op = [] __device__(math_t a) -> bool { return 0 != a; };
    SelectByCoef(coef, n_rows, f_idx.data(), select_op, idx_selected.data());
    idx.resize(n_support, stream);
    raft::copy(idx.data(), idx_selected.data(), n_support, stream);
  }

  /**
   * Calculate the b constant in the decision function.
   *
   * @param [in] alpha dual coefficients, size [n_rows]
   * @param [in] f optimality indicator vector, size [n_rows]
   * @return the value of b
   */
  math_t CalcB(const math_t* alpha, const math_t* f, int n_support)
  {
    if (n_support == 0) {
      math_t f_sum;
      cub::DeviceReduce::Sum(
        cub_storage.data(), cub_bytes, f, d_val_reduced.data(), n_train, stream);
      raft::update_host(&f_sum, d_val_reduced.data(), 1, stream);
      return -f_sum / n_train;
    }
    // We know that for an unbound support vector i, the decision function
    // (before taking the sign) has value F(x_i) = y_i, where
    // F(x_i) = \sum_j y_j \alpha_j K(x_j, x_i) + b, and j runs through all
    // support vectors. The constant b can be expressed from these formulas.
    // Note that F and f denote different quantities. The lower case f is the
    // optimality indicator vector defined as
    // f_i = - y_i + \sum_j y_j \alpha_j K(x_j, x_i).
    // For unbound support vectors f_i = -b.

    // Select f for unbound support vectors (0 < alpha < C)
    int n_free = SelectUnboundSV(alpha, n_train, f, val_selected.data());
    if (n_free > 0) {
      cub::DeviceReduce::Sum(
        cub_storage.data(), cub_bytes, val_selected.data(), d_val_reduced.data(), n_free, stream);
      math_t sum;
      raft::update_host(&sum, d_val_reduced.data(), 1, stream);
      return -sum / n_free;
    } else {
      // All support vectors are bound. Let's define
      // b_up = min {f_i | i \in I_upper} and
      // b_low = max {f_i | i \in I_lower}
      // Any value in the interval [b_low, b_up] would be allowable for b,
      // we will select in the middle point b = -(b_low + b_up)/2
      math_t b_up  = SelectReduce(alpha, f, true, set_upper);
      math_t b_low = SelectReduce(alpha, f, false, set_lower);
      return -(b_up + b_low) / 2;
    }
  }

  /**
   * @brief Select values for unbound support vectors (not bound by C).
   * @tparam valType type of values that will be selected
   * @param [in] alpha dual coefficients, size [n]
   * @param [in] n number of dual coefficients
   * @param [in] val values to filter, size [n]
   * @param [out] out buffer size [n]
   * @return number of selected elements
   */
  template <typename valType>
  int SelectUnboundSV(const math_t* alpha, int n, const valType* val, valType* out)
  {
    auto select = [] __device__(math_t a, math_t C) -> bool { return 0 < a && a < C; };
    raft::linalg::binaryOp(flag.data(), alpha, C, n, select, stream);
    cub::DeviceSelect::Flagged(
      cub_storage.data(), cub_bytes, val, flag.data(), out, d_num_selected.data(), n, stream);
    int n_selected = d_num_selected.value(stream);
    CUDA_CHECK(cudaStreamSynchronize(stream));
    return n_selected;
  }

 private:
  const raft::handle_t& handle;
  cudaStream_t stream;

  int n_rows;       //!< number of rows in the training vector matrix
  int n_cols;       //!< number of features
  const math_t* x;  //!< training vectors
  const math_t* y;  //!< labels
  const math_t* C;  //!< penalty parameter
  SvmType svmType;  //!< SVM problem type: SVC or SVR
  int n_train;      //!< number of training vectors (including duplicates for SVR)

  const int TPB = 256;  // threads per block
  // Temporary variables used by cub in GetResults
  rmm::device_scalar<int> d_num_selected;
  rmm::device_scalar<math_t> d_val_reduced;
  rmm::device_uvector<char> cub_storage;
  size_t cub_bytes = 0;

  // Helper arrays for collecting the results
  rmm::device_uvector<int> f_idx;
  rmm::device_uvector<int> idx_selected;
  rmm::device_uvector<math_t> val_selected;
  rmm::device_uvector<math_t> val_tmp;
  rmm::device_uvector<bool> flag;

  /* Allocate cub temporary buffers for GetResults
   */
  void InitCubBuffers()
  {
    size_t cub_bytes2 = 0;
    // Query the size of required workspace buffer
    math_t* p = nullptr;
    cub::DeviceSelect::Flagged(NULL,
                               cub_bytes,
                               f_idx.data(),
                               flag.data(),
                               f_idx.data(),
                               d_num_selected.data(),
                               n_train,
                               stream);
    cub::DeviceSelect::Flagged(
      NULL, cub_bytes2, p, flag.data(), p, d_num_selected.data(), n_train, stream);
    cub_bytes = max(cub_bytes, cub_bytes2);
    cub::DeviceReduce::Sum(
      NULL, cub_bytes2, val_selected.data(), d_val_reduced.data(), n_train, stream);
    cub_bytes = max(cub_bytes, cub_bytes2);
    cub::DeviceReduce::Min(
      NULL, cub_bytes2, val_selected.data(), d_val_reduced.data(), n_train, stream);
    cub_bytes = max(cub_bytes, cub_bytes2);
    cub_storage.resize(cub_bytes, stream);
  }

  /**
   * Filter values based on the corresponding alpha values.
   * @tparam select_op lambda selection criteria
   * @tparam valType type of values that will be selected
   * @param [in] alpha dual coefficients, size [n]
   * @param [in] n number of dual coefficients
   * @param [in] val values to filter, size [n]
   * @param [out] out buffer size [n]
   * @return number of selected elements
   */
  template <typename select_op, typename valType>
  int SelectByCoef(const math_t* coef, int n, const valType* val, select_op op, valType* out)
  {
    set_flag<<<raft::ceildiv(n, TPB), TPB, 0, stream>>>(flag.data(), coef, n, op);
    CUDA_CHECK(cudaPeekAtLastError());
    cub::DeviceSelect::Flagged(
      cub_storage.data(), cub_bytes, val, flag.data(), out, d_num_selected.data(), n, stream);
    int n_selected = d_num_selected.value(stream);
    CUDA_CHECK(cudaStreamSynchronize(stream));
    return n_selected;
  }

  /** Select values from f, and do a min or max reduction on them.
   * @param [in] alpha dual coefficients, size [n_train]
   * @param [in] f optimality indicator vector, size [n_train]
   * @param flag_op operation to flag values for selection (set_upper/lower)
   * @param return the reduced value.
   */
  math_t SelectReduce(const math_t* alpha,
                      const math_t* f,
                      bool min,
                      void (*flag_op)(bool*, int, const math_t*, const math_t*, const math_t*))
  {
    flag_op<<<raft::ceildiv(n_train, TPB), TPB, 0, stream>>>(flag.data(), n_train, alpha, y, C);
    CUDA_CHECK(cudaPeekAtLastError());
    cub::DeviceSelect::Flagged(cub_storage.data(),
                               cub_bytes,
                               f,
                               flag.data(),
                               val_selected.data(),
                               d_num_selected.data(),
                               n_train,
                               stream);
    int n_selected = d_num_selected.value(stream);
    CUDA_CHECK(cudaStreamSynchronize(stream));
    math_t res = 0;
    ASSERT(n_selected > 0,
           "Incorrect training: cannot calculate the constant in the decision "
           "function");
    if (min) {
      cub::DeviceReduce::Min(cub_storage.data(),
                             cub_bytes,
                             val_selected.data(),
                             d_val_reduced.data(),
                             n_selected,
                             stream);
    } else {
      cub::DeviceReduce::Max(cub_storage.data(),
                             cub_bytes,
                             val_selected.data(),
                             d_val_reduced.data(),
                             n_selected,
                             stream);
    }
    raft::update_host(&res, d_val_reduced.data(), 1, stream);
    return res;
  }
};  // namespace SVM

};  // namespace SVM
};  // end namespace ML<|MERGE_RESOLUTION|>--- conflicted
+++ resolved
@@ -117,20 +117,8 @@
     GetDualCoefs(val_tmp.data(), dual_coefs, n_support);
     *b = CalcB(alpha, f, *n_support);
     if (*n_support > 0) {
-<<<<<<< HEAD
       GetSupportVectorIndices(idx, val_tmp.data(), *n_support);
       CollectSupportVectors(x_support, idx, *n_support);
-      *b = CalcB(alpha, f);
-      // Make sure that all pending GPU calculations finished before we return
-      CUDA_CHECK(cudaStreamSynchronize(stream));
-=======
-      *idx       = GetSupportVectorIndices(val_tmp.data(), *n_support);
-      *x_support = CollectSupportVectors(*idx, *n_support);
-    } else {
-      *dual_coefs = nullptr;
-      *idx        = nullptr;
-      *x_support  = nullptr;
->>>>>>> 2c532c47
     }
     // Make sure that all pending GPU calculations finished before we return
     CUDA_CHECK(cudaStreamSynchronize(stream));
@@ -195,14 +183,8 @@
     // Return only the non-zero coefficients
     auto select_op = [] __device__(math_t a) { return 0 != a; };
     *n_support     = SelectByCoef(val_tmp, n_rows, val_tmp, select_op, val_selected.data());
-<<<<<<< HEAD
     dual_coefs.resize(*n_support, stream);
     raft::copy(dual_coefs.data(), val_selected.data(), *n_support, stream);
-=======
-    *dual_coefs    = (math_t*)allocator->allocate(*n_support * sizeof(math_t), stream);
-    raft::copy(*dual_coefs, val_selected.data(), *n_support, stream);
-    CUDA_CHECK(cudaStreamSynchronize(stream));
->>>>>>> 2c532c47
   }
 
   /**
