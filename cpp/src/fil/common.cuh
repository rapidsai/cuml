--- conflicted
+++ resolved
@@ -46,16 +46,10 @@
 };
 
 /** represents a dense tree */
-<<<<<<< HEAD
-template <typename F_>
-struct tree<dense_node<F_>> : tree_base {
-  using F = F_;
-  __host__ __device__ tree(categorical_sets cat_sets, dense_node<F>* nodes, int node_pitch)
-=======
-template <typename real_t>
-struct tree<dense_node<real_t>> : tree_base {
+template <typename real_t_>
+struct tree<dense_node<real_t_>> : tree_base {
+  using real_t = real_t_;
   __host__ __device__ tree(categorical_sets cat_sets, dense_node<real_t>* nodes, int node_pitch)
->>>>>>> 63fadd1d
     : tree_base{cat_sets}, nodes_(nodes), node_pitch_(node_pitch)
   {
   }
