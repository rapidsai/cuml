/*
 * Copyright (c) 2019-2021, NVIDIA CORPORATION.
 *
 * Licensed under the Apache License, Version 2.0 (the "License");
 * you may not use this file except in compliance with the License.
 * You may obtain a copy of the License at
 *
 *     http://www.apache.org/licenses/LICENSE-2.0
 *
 * Unless required by applicable law or agreed to in writing, software
 * distributed under the License is distributed on an "AS IS" BASIS,
 * WITHOUT WARRANTIES OR CONDITIONS OF ANY KIND, either express or implied.
 * See the License for the specific language governing permissions and
 * limitations under the License.
 */

#include <algorithm>
#include <cmath>

#include <thrust/functional.h>
#include <cuml/fil/multi_sum.cuh>
#include "common.cuh"

namespace ML {
namespace fil {

// vec wraps float[N] for cub::BlockReduce
template <int N, typename T>
struct vec;

template <typename BinaryOp>
struct Vectorized {
  BinaryOp op;
  __device__ Vectorized(BinaryOp op_) : op(op_) {}
  template <int NITEMS, typename T>
  constexpr __host__ __device__ __forceinline__ vec<NITEMS, T> operator()(
    vec<NITEMS, T> a, vec<NITEMS, T> b) const {
    vec<NITEMS, T> c;
#pragma unroll
    for (int i = 0; i < NITEMS; i++) c[i] = op(a[i], b[i]);
    return c;
  }
};
template <typename BinaryOp>
constexpr __host__ __device__ Vectorized<BinaryOp> vectorized(BinaryOp op) {
  return op;
}

template <int N, typename T>
struct vec {
  static const int NITEMS = N;
  T data[N];
  explicit __host__ __device__ vec(T t) {
#pragma unroll
    for (int i = 0; i < N; ++i) data[i] = t;
  }
  __host__ __device__ vec() : vec(T()) {}
  __host__ __device__ T& operator[](int i) { return data[i]; }
  __host__ __device__ T operator[](int i) const { return data[i]; }
  friend __host__ __device__ vec<N, T> operator+(const vec<N, T>& a,
                                                 const vec<N, T>& b) {
    return vectorized(cub::Sum())(a, b);
  }
  friend __host__ __device__ void operator+=(vec<N, T>& a, const vec<N, T>& b) {
    a = a + b;
  }
  template <typename Vec>
  friend __host__ __device__ vec<N, T> operator/(vec<N, T>& a, const Vec& b) {
    return vectorized(thrust::divides<T>())(a, vec<N, T>(b));
  }
  template <typename Vec>
  friend __host__ __device__ void operator/=(vec<N, T>& a, const Vec& b) {
    a = a / b;
  }
};

struct best_margin_label : cub::KeyValuePair<int, float> {
  __host__ __device__ best_margin_label(cub::KeyValuePair<int, float> pair)
    : cub::KeyValuePair<int, float>(pair) {}
  __host__ __device__ best_margin_label(int c = 0, float f = -INFINITY)
    : cub::KeyValuePair<int, float>({c, f}) {}
};

template <int NITEMS>
__device__ __forceinline__ vec<NITEMS, best_margin_label> to_vec(
  int c, vec<NITEMS, float> margin) {
  vec<NITEMS, best_margin_label> ret;
#pragma unroll
  for (int i = 0; i < NITEMS; ++i) ret[i] = best_margin_label(c, margin[i]);
  return ret;
}

struct ArgMax {
  template <int NITEMS>
  __host__ __device__ __forceinline__ vec<NITEMS, best_margin_label> operator()(
    vec<NITEMS, best_margin_label> a, vec<NITEMS, best_margin_label> b) const {
    vec<NITEMS, best_margin_label> c;
#pragma unroll
    for (int i = 0; i < NITEMS; i++) c[i] = cub::ArgMax()(a[i], b[i]);
    return c;
  }
};

/** tree_leaf_output returns the leaf outputs from the tree with leaf indices
    given by leaves for n_rows items. FULL_ITEMS indicates whether n_rows ==
    NITEMS, to allow the compiler to skip the conditional when unrolling the
    loop. */
template <typename output_type, bool FULL_NITEMS, int NITEMS,
          typename tree_type>
__device__ __forceinline__ vec<NITEMS, output_type> tree_leaf_output(
  tree_type tree, int n_rows, int (&leaves)[NITEMS]) {
  vec<NITEMS, output_type> out(0);
#pragma unroll
  for (int j = 0; j < NITEMS; ++j) {
    if (FULL_NITEMS || j < n_rows) {
      /** dependent names are not considered templates by default, unless it's a
          member of a current [template] instantiation. As output<>() is a
          member function inherited from the base class, template
          output<output_type>() is required. */
      out[j] = tree[leaves[j]].template output<output_type>();
    }
  }
  return out;
}

template <int NITEMS, typename output_type, typename tree_type>
__device__ __forceinline__ vec<NITEMS, output_type> infer_one_tree(
  tree_type tree, const float* input, int cols, int n_rows) {
  // find the leaf nodes for each row
  int curr[NITEMS];
  // the first n_rows are active
  int mask = (1 << n_rows) - 1;
  for (int j = 0; j < NITEMS; ++j) curr[j] = 0;
  do {
#pragma unroll
    for (int j = 0; j < NITEMS; ++j) {
      auto n = tree[curr[j]];
      mask &= ~(n.is_leaf() << j);
      if ((mask & (1 << j)) != 0) {
        float val = input[j * cols + n.fid()];
        bool cond = isnan(val) ? !n.def_left() : val >= n.thresh();
        curr[j] = n.left(curr[j]) + cond;
      }
    }
  } while (mask != 0);
<<<<<<< HEAD
  vec<NITEMS, output_type> out;
#pragma unroll
  for (int j = 0; j < NITEMS; ++j) {
    /** dependent names are not considered templates by default,
        unless it's a member of a current [template] instantiation.**/
    out[j] = tree[curr[j]].template output<output_type>();
=======

  // get the output from the leaves
  if (n_rows == NITEMS) {
    return tree_leaf_output<output_type, true>(tree, n_rows, curr);
  } else {
    return tree_leaf_output<output_type, false>(tree, n_rows, curr);
>>>>>>> f6b39507
  }
}

template <typename output_type, typename tree_type>
__device__ __forceinline__ vec<1, output_type> infer_one_tree(
  tree_type tree, const float* input, int cols, int rows) {
  int curr = 0;
  for (;;) {
    auto n = tree[curr];
    if (n.is_leaf()) break;
    float val = input[n.fid()];
    bool cond = isnan(val) ? !n.def_left() : val >= n.thresh();
    curr = n.left(curr) + cond;
  }
  vec<1, output_type> out;
  /** dependent names are not considered templates by default,
      unless it's a member of a current [template] instantiation.**/
  out[0] = tree[curr].template output<output_type>();
  return out;
}

/**
The shared memory requirements for finalization stage may differ based
on the set of PTX architectures the kernels were compiled for, as well as 
the CUDA compute capability of the device chosen for computation.

TODO (levsnv): run a test kernel during forest init to determine the compute capability
chosen for the inference, for an accurate sizeof(BlockReduce::TempStorage),
which is used in determining max NITEMS or max input data columns.

600 is the __CUDA_ARCH__ for Pascal (6.0) GPUs, which is not defined in
host code.
6.0 is the earliest compute capability supported by FIL and RAPIDS in general.
See https://rapids.ai/start.html as well as cmake defaults.
*/
// values below are defaults as of this change.
template <int NITEMS>
size_t block_reduce_footprint_host() {
  return sizeof(typename cub::BlockReduce<vec<NITEMS, float>, FIL_TPB,
                                          cub::BLOCK_REDUCE_WARP_REDUCTIONS, 1,
                                          1, 600>::TempStorage);
}

template <int NITEMS>
size_t block_reduce_best_class_footprint_host() {
  return sizeof(
    typename cub::BlockReduce<vec<NITEMS, best_margin_label>, FIL_TPB,
                              cub::BLOCK_REDUCE_WARP_REDUCTIONS, 1, 1,
                              600>::TempStorage);
}

// the device template should achieve the best performance, using up-to-date
// CUB defaults
template <typename T, typename BinaryOp>
__device__ __forceinline__ T block_reduce(T value, BinaryOp op, void* storage) {
  typedef cub::BlockReduce<T, FIL_TPB> BlockReduceT;
  return BlockReduceT(*(typename BlockReduceT::TempStorage*)storage)
    .Reduce(value, op, blockDim.x);
}

template <int NITEMS,
          leaf_algo_t leaf_algo>  // = FLOAT_UNARY_BINARY
struct tree_aggregator_t {
  vec<NITEMS, float> acc;
  void* tmp_storage;

  /** shared memory footprint of the accumulator during
  the finalization of forest inference kernel, when infer_k output
  value is computed.
  num_classes is used for other template parameters */
  static size_t smem_finalize_footprint(size_t data_row_size, int num_classes,
                                        bool predict_proba) {
    return block_reduce_footprint_host<NITEMS>();
  }

  /** shared memory footprint of the accumulator during
  the accumulation of forest inference, when individual trees
  are inferred and partial aggregates are accumulated.
  num_classes is used for other template parameters */
  static size_t smem_accumulate_footprint(int num_classes) { return 0; }

  /** 
  num_classes is used for other template parameters */
  __device__ __forceinline__ tree_aggregator_t(predict_params params,
                                               void* accumulate_workspace,
                                               void* finalize_workspace)
    : tmp_storage(finalize_workspace) {}

  __device__ __forceinline__ void accumulate(
    vec<NITEMS, float> single_tree_prediction, int tree, int num_rows) {
    acc += single_tree_prediction;
  }

  __device__ __forceinline__ void finalize(float* out, int num_rows,
<<<<<<< HEAD
                                           int output_stride) {
    __syncthreads();  // free up tmp_storage from input rows
    typedef typename BlockReduce<NITEMS>::TempStorage TempStorage;
    acc = BlockReduce<NITEMS>(*(TempStorage*)tmp_storage).Sum(acc);
    if (threadIdx.x == 0) {
      for (int i = 0; i < NITEMS; ++i) {
        int row = blockIdx.x * NITEMS + i;
        if (row < num_rows) out[row * output_stride] = acc[i];
      }
    }
=======
                                           int output_stride,
                                           output_t transform, int num_trees) {
    __syncthreads();
    acc = block_reduce(acc, vectorized(cub::Sum()), tmp_storage);
    if (threadIdx.x > 0) return;
#pragma unroll
    for (int row = 0; row < NITEMS; ++row)
      if (row < num_rows) out[row * output_stride] = acc[row];
>>>>>>> f6b39507
  }
};

// tmp_storage may overlap shared memory addressed by [begin, end)
// allreduce_shmem ensures no race conditions
template <typename Iterator, typename BinaryOp>
__device__ __forceinline__ auto allreduce_shmem(Iterator begin, Iterator end,
                                                BinaryOp op,
                                                void* tmp_storage) {
  typedef typename std::iterator_traits<Iterator>::value_type value_type;
  value_type thread_partial;
  for (Iterator it = begin + threadIdx.x; it < end; it += blockDim.x)
    thread_partial = op(thread_partial, *it);
  __syncthreads();  // free shared memory [begin, end)
  auto res = block_reduce(thread_partial, op, tmp_storage);
  // broadcast sum to all threads
  __syncthreads();  // free up tmp_storage
  if (threadIdx.x == 0) *(value_type*)tmp_storage = res;
  __syncthreads();
  return *(value_type*)tmp_storage;
}

// *begin and *end shall be struct vec
// tmp_storage may overlap shared memory addressed by [begin, end)
template <typename Iterator>
__device__ __forceinline__ void write_best_class(Iterator begin, Iterator end,
                                                 void* tmp_storage, float* out,
                                                 int num_rows) {
  // reduce per-class candidate margins to one best class candidate
  // per thread (for each of the NITEMS rows)
  auto best = vec<begin->NITEMS, best_margin_label>();
  for (int c = threadIdx.x; c < end - begin; c += blockDim.x)
    best = vectorized(cub::ArgMax())(best, to_vec(c, begin[c]));
  // [begin, end) may overlap tmp_storage
  __syncthreads();
  // find best class per block (for each of the NITEMS rows)
  best = block_reduce(best, vectorized(cub::ArgMax()), tmp_storage);
  // write it out to global memory
  if (threadIdx.x > 0) return;
#pragma unroll
  for (int row = 0; row < best.NITEMS; ++row)
    if (row < num_rows) out[row] = best[row].key;
}

/// needed for softmax
__device__ float shifted_exp(float margin, float max) {
  return expf(margin - max);
}

// *begin and *end shall be struct vec
// tmp_storage may NOT overlap shared memory addressed by [begin, end)
template <typename Iterator>
__device__ __forceinline__ void block_softmax(Iterator begin, Iterator end,
                                              void* tmp_storage) {
  // subtract max before exponentiating for numerical stability
  typedef typename std::iterator_traits<Iterator>::value_type value_type;
  value_type max =
    allreduce_shmem(begin, end, vectorized(cub::Max()), tmp_storage);
  for (Iterator it = begin + threadIdx.x; it < end; it += blockDim.x)
    *it = vectorized(shifted_exp)(*it, max);
  // sum of exponents
  value_type soe =
    allreduce_shmem(begin, end, vectorized(cub::Sum()), tmp_storage);
  // softmax phase 2: normalization
  for (Iterator it = begin + threadIdx.x; it < end; it += blockDim.x)
    *it /= soe;
}

// *begin and *end shall be struct vec
// tmp_storage may NOT overlap shared memory addressed by [begin, end)
template <typename Iterator>
__device__ __forceinline__ void normalize_softmax_and_write(
  Iterator begin, Iterator end, output_t transform, int trees_per_class,
  void* tmp_storage, float* out, int num_rows) {
  if ((transform & output_t::AVG) != 0) {
    for (Iterator it = begin + threadIdx.x; it < end; it += blockDim.x)
      *it /= trees_per_class;
  }
  if ((transform & output_t::SOFTMAX) != 0)
    block_softmax(begin, end, tmp_storage);
// write result to global memory
#pragma unroll
  for (int row = 0; row < begin->NITEMS; ++row) {
    for (int c = threadIdx.x; c < end - begin; c += blockDim.x)
      if (row < num_rows) out[row * (end - begin) + c] = begin[c][row];
  }
}

// *begin and *end shall be struct vec
// tmp_storage may NOT overlap shared memory addressed by [begin, end)
// in case num_outputs > 1
template <typename Iterator>
__device__ __forceinline__ void class_margins_to_global_memory(
  Iterator begin, Iterator end, output_t transform, int trees_per_class,
  void* tmp_storage, float* out, int num_rows, int num_outputs) {
  if (num_outputs == 1) {  // will output class
    // reduce per-class candidate margins to one best class candidate
    // per thread (for each of the NITEMS rows)
    write_best_class(begin, end, tmp_storage, out, num_rows);
  } else {  // output softmax-ed margin
    normalize_softmax_and_write(begin, end, transform, trees_per_class,
                                tmp_storage, out, num_rows);
  }
}

template <int NITEMS>
struct tree_aggregator_t<NITEMS, GROVE_PER_CLASS_FEW_CLASSES> {
  vec<NITEMS, float> acc;
  int num_classes;
  vec<NITEMS, float>* per_thread;
  void* tmp_storage;

  static size_t smem_finalize_footprint(size_t data_row_size, int num_classes,
                                        bool predict_proba) {
    size_t phase1 =
      (FIL_TPB - FIL_TPB % num_classes) * sizeof(vec<NITEMS, float>);
    size_t phase2 = predict_proba
                      ? block_reduce_footprint_host<NITEMS>()
                      : block_reduce_best_class_footprint_host<NITEMS>();
    return predict_proba ? phase1 + phase2 : std::max(phase1, phase2);
  }

  static size_t smem_accumulate_footprint(int num_classes) { return 0; }

  __device__ __forceinline__ tree_aggregator_t(predict_params params,
                                               void* accumulate_workspace,
                                               void* finalize_workspace)
    : num_classes(params.num_classes),
      per_thread((vec<NITEMS, float>*)finalize_workspace),
      tmp_storage(params.predict_proba ? per_thread + num_classes
                                       : finalize_workspace) {}

  __device__ __forceinline__ void accumulate(
    vec<NITEMS, float> single_tree_prediction, int tree, int num_rows) {
    acc += single_tree_prediction;
  }

  __device__ __forceinline__ void finalize(float* out, int num_rows,
                                           int num_outputs, output_t transform,
                                           int num_trees) {
    __syncthreads();  // free up input row in case it was in shared memory
    // load margin into shared memory
    per_thread[threadIdx.x] = acc;
    __syncthreads();
    acc = multi_sum<6>(per_thread, num_classes, blockDim.x / num_classes);
    if (threadIdx.x < num_classes) per_thread[threadIdx.x] = acc;
    __syncthreads();  // per_thread needs to be fully populated

    class_margins_to_global_memory(per_thread, per_thread + num_classes,
                                   transform, num_trees / num_classes,
                                   tmp_storage, out, num_rows, num_outputs);
  }
};

template <int NITEMS>
struct tree_aggregator_t<NITEMS, GROVE_PER_CLASS_MANY_CLASSES> {
  vec<NITEMS, float> acc;
  /// at first, per class margin, then, possibly, different softmax partials
  vec<NITEMS, float>* per_class_margin;
  void* tmp_storage;
  int num_classes;

  static size_t smem_finalize_footprint(size_t data_row_size, int num_classes,
                                        bool predict_proba) {
    size_t phase1 = data_row_size + smem_accumulate_footprint(num_classes);
    size_t phase2 = predict_proba
                      ? block_reduce_footprint_host<NITEMS>()
                      : block_reduce_best_class_footprint_host<NITEMS>();
    return predict_proba ? phase1 + phase2 : std::max(phase1, phase2);
  }

  static __host__ __device__ size_t smem_accumulate_footprint(int num_classes) {
    return num_classes * sizeof(vec<NITEMS, float>);
  }

  __device__ __forceinline__ tree_aggregator_t(predict_params params,
                                               void* accumulate_workspace,
                                               void* finalize_workspace)
    : per_class_margin((vec<NITEMS, float>*)accumulate_workspace),
      tmp_storage(params.predict_proba ? per_class_margin + num_classes
                                       : finalize_workspace),
      num_classes(params.num_classes) {
    for (int c = threadIdx.x; c < num_classes; c += blockDim.x)
      per_class_margin[c] = vec<NITEMS, float>(0);
    // __syncthreads() is called in infer_k
  }

  __device__ __forceinline__ void accumulate(
    vec<NITEMS, float> single_tree_prediction, int tree, int num_rows) {
    // since threads are assigned to consecutive classes, no need for atomics
    per_class_margin[tree % num_classes] += single_tree_prediction;
    // __syncthreads() is called in infer_k
  }

  __device__ __forceinline__ void finalize(float* out, int num_rows,
                                           int num_outputs, output_t transform,
                                           int num_trees) {
    class_margins_to_global_memory(
      per_class_margin, per_class_margin + num_classes, transform,
      num_trees / num_classes, tmp_storage, out, num_rows, num_outputs);
  }
};

template <int NITEMS>
struct tree_aggregator_t<NITEMS, CATEGORICAL_LEAF> {
  // could switch to unsigned short to save shared memory
  // provided raft::myAtomicAdd(short*) simulated with appropriate shifts
  int* votes;
  int num_classes;

  static size_t smem_finalize_footprint(size_t data_row_size, int num_classes,
                                        bool predict_proba) {
    // not accounting for lingering accumulate_footprint during finalize()
    return 0;
  }
  static size_t smem_accumulate_footprint(int num_classes) {
    return sizeof(int) * num_classes * NITEMS;
  }

  __device__ __forceinline__ tree_aggregator_t(predict_params params,
                                               void* accumulate_workspace,
                                               void* finalize_workspace)
    : num_classes(params.num_classes), votes((int*)accumulate_workspace) {
    for (int c = threadIdx.x; c < num_classes; c += FIL_TPB * NITEMS)
#pragma unroll
      for (int item = 0; item < NITEMS; ++item) votes[c * NITEMS + item] = 0;
    // __syncthreads() is called in infer_k
  }
  __device__ __forceinline__ void accumulate(
    vec<NITEMS, int> single_tree_prediction, int tree, int num_rows) {
#pragma unroll
    for (int item = 0; item < NITEMS; ++item)
      raft::myAtomicAdd(votes + single_tree_prediction[item] * NITEMS + item,
                        1);
  }
  // class probabilities or regression. for regression, num_classes
  // is just the number of outputs for each data instance
  __device__ __forceinline__ void finalize_multiple_outputs(float* out,
                                                            int num_rows) {
<<<<<<< HEAD
    int item = threadIdx.x;
    int row = blockIdx.x * NITEMS + item;
    if (item < NITEMS && row < num_rows) {
=======
    __syncthreads();
    for (int c = threadIdx.x; c < num_classes; c += blockDim.x) {
>>>>>>> f6b39507
#pragma unroll
      for (int row = 0; row < num_rows; ++row)
        out[row * num_classes + c] = votes[c * NITEMS + row];
    }
  }
  // using this when predicting a single class label, as opposed to sparse class vector
  // or class probabilities or regression
  __device__ __forceinline__ void finalize_class_label(float* out,
                                                       int num_rows) {
    int item = threadIdx.x;
    int row = item;
    if (item < NITEMS && row < num_rows) {
      int max_votes = 0;
      int best_class = 0;
      for (int c = 0; c < num_classes; ++c) {
        if (votes[c * NITEMS + item] > max_votes) {
          max_votes = votes[c * NITEMS + item];
          best_class = c;
        }
      }
      out[row] = best_class;
    }
  }
  __device__ __forceinline__ void finalize(float* out, int num_rows,
<<<<<<< HEAD
                                           int num_outputs) {
    __syncthreads();  // make sure all votes[] are final
=======
                                           int num_outputs, output_t transform,
                                           int num_trees) {
>>>>>>> f6b39507
    if (num_outputs > 1) {
      // only supporting num_outputs == num_classes
      finalize_multiple_outputs(out, num_rows);
    } else {
      finalize_class_label(out, num_rows);
    }
  }
};

template <int NITEMS, leaf_algo_t leaf_algo, bool cols_in_shmem,
          class storage_type>
__global__ void infer_k(storage_type forest, predict_params params) {
  extern __shared__ char smem[];
  float* sdata = (float*)smem;
  int num_cols = params.num_cols;
  for (size_t block_row0 = blockIdx.x * NITEMS; block_row0 < params.num_rows;
       block_row0 += NITEMS * gridDim.x) {
    size_t num_input_rows = min((size_t)NITEMS, params.num_rows - block_row0);
    const float* block_input = params.data + block_row0 * num_cols;
    if (cols_in_shmem) {
      // cache the row for all threads to reuse
      size_t feature = 0;
#pragma unroll
      for (feature = threadIdx.x; feature < num_input_rows * num_cols;
           feature += blockDim.x)
        sdata[feature] = block_input[feature];
#pragma unroll
      for (; feature < NITEMS * num_cols; feature += blockDim.x)
        sdata[feature] = 0.0f;
    }

    tree_aggregator_t<NITEMS, leaf_algo> acc(
      params, (char*)sdata + params.cols_shmem_size(), sdata);

    __syncthreads();  // for both row cache init and acc init

    // one block works on NITEMS rows and the whole forest
    for (int j = threadIdx.x; j - threadIdx.x < forest.num_trees();
         j += blockDim.x) {
      /* j - threadIdx.x < forest.num_trees() is a necessary but block-uniform
         condition for "j < forest.num_trees()". It lets use __syncthreads()
         and is made exact below.
      */
      if (j < forest.num_trees()) {
        acc.accumulate(infer_one_tree<NITEMS, leaf_output_t<leaf_algo>::T>(
                         forest[j], cols_in_shmem ? sdata : block_input,
                         num_cols, num_input_rows),
                       j, num_input_rows);
      }
      if (leaf_algo == GROVE_PER_CLASS_MANY_CLASSES) __syncthreads();
    }
    acc.finalize(params.preds + params.num_outputs * block_row0, num_input_rows,
                 params.num_outputs, params.transform, forest.num_trees());
    __syncthreads();  // free up acc's shared memory resources for next row set
  }
}

template <int NITEMS, leaf_algo_t leaf_algo>
size_t shmem_size_params::get_smem_footprint() {
  size_t finalize_footprint =
    tree_aggregator_t<NITEMS, leaf_algo>::smem_finalize_footprint(
      cols_shmem_size(), num_classes, predict_proba);
  size_t accumulate_footprint =
    tree_aggregator_t<NITEMS, leaf_algo>::smem_accumulate_footprint(
      num_classes) +
    cols_shmem_size();

  return std::max(accumulate_footprint, finalize_footprint);
}

template <int NITEMS>
size_t shmem_size_params::get_smem_footprint() {
  switch (leaf_algo) {
    case FLOAT_UNARY_BINARY:
      return get_smem_footprint<NITEMS, FLOAT_UNARY_BINARY>();
    case CATEGORICAL_LEAF:
      return get_smem_footprint<NITEMS, CATEGORICAL_LEAF>();
    case GROVE_PER_CLASS:
      if (num_classes > FIL_TPB)
        return get_smem_footprint<NITEMS, GROVE_PER_CLASS_MANY_CLASSES>();
      return get_smem_footprint<NITEMS, GROVE_PER_CLASS_FEW_CLASSES>();
    default:
      ASSERT(false, "internal error: unexpected leaf_algo_t");
  }
}

void shmem_size_params::compute_smem_footprint() {
  switch (n_items) {
    case 1:
      shm_sz = get_smem_footprint<1>();
      break;
    case 2:
      shm_sz = get_smem_footprint<2>();
      break;
    case 3:
      shm_sz = get_smem_footprint<3>();
      break;
    case 4:
      shm_sz = get_smem_footprint<4>();
      break;
    default:
      ASSERT(false, "internal error: n_items > 4");
  }
}

template <leaf_algo_t leaf_algo, bool cols_in_shmem, typename storage_type>
void infer_k_nitems_launcher(storage_type forest, predict_params params,
                             cudaStream_t stream, int block_dim_x) {
  switch (params.n_items) {
    case 1:
      infer_k<1, leaf_algo, cols_in_shmem>
        <<<params.num_blocks, block_dim_x, params.shm_sz, stream>>>(forest,
                                                                    params);
      break;
    case 2:
      infer_k<2, leaf_algo, cols_in_shmem>
        <<<params.num_blocks, block_dim_x, params.shm_sz, stream>>>(forest,
                                                                    params);
      break;
    case 3:
      infer_k<3, leaf_algo, cols_in_shmem>
        <<<params.num_blocks, block_dim_x, params.shm_sz, stream>>>(forest,
                                                                    params);
      break;
    case 4:
      infer_k<4, leaf_algo, cols_in_shmem>
        <<<params.num_blocks, block_dim_x, params.shm_sz, stream>>>(forest,
                                                                    params);
      break;
    default:
      ASSERT(false, "internal error: nitems > 4");
  }
  CUDA_CHECK(cudaPeekAtLastError());
}

template <leaf_algo_t leaf_algo, typename storage_type>
void infer_k_launcher(storage_type forest, predict_params params,
                      cudaStream_t stream, int blockdim_x) {
  params.num_blocks = params.num_blocks != 0
                        ? params.num_blocks
                        : raft::ceildiv(int(params.num_rows), params.n_items);
  if (params.cols_in_shmem) {
    infer_k_nitems_launcher<leaf_algo, true>(forest, params, stream,
                                             blockdim_x);
  } else {
    infer_k_nitems_launcher<leaf_algo, false>(forest, params, stream,
                                              blockdim_x);
  }
}

template <typename storage_type>
void infer(storage_type forest, predict_params params, cudaStream_t stream) {
  switch (params.leaf_algo) {
    case FLOAT_UNARY_BINARY:
      infer_k_launcher<FLOAT_UNARY_BINARY>(forest, params, stream, FIL_TPB);
      break;
    case GROVE_PER_CLASS:
      if (params.num_classes > FIL_TPB) {
        params.leaf_algo = GROVE_PER_CLASS_MANY_CLASSES;
        infer_k_launcher<GROVE_PER_CLASS_MANY_CLASSES>(forest, params, stream,
                                                       FIL_TPB);
      } else {
        params.leaf_algo = GROVE_PER_CLASS_FEW_CLASSES;
        infer_k_launcher<GROVE_PER_CLASS_FEW_CLASSES>(
          forest, params, stream, FIL_TPB - FIL_TPB % params.num_classes);
      }
      break;
    case CATEGORICAL_LEAF:
      infer_k_launcher<CATEGORICAL_LEAF>(forest, params, stream, FIL_TPB);
      break;
    default:
      ASSERT(false, "internal error: invalid leaf_algo");
  }
}

template void infer<dense_storage>(dense_storage forest, predict_params params,
                                   cudaStream_t stream);
template void infer<sparse_storage16>(sparse_storage16 forest,
                                      predict_params params,
                                      cudaStream_t stream);
template void infer<sparse_storage8>(sparse_storage8 forest,
                                     predict_params params,
                                     cudaStream_t stream);

}  // namespace fil
}  // namespace ML<|MERGE_RESOLUTION|>--- conflicted
+++ resolved
@@ -143,21 +143,12 @@
       }
     }
   } while (mask != 0);
-<<<<<<< HEAD
-  vec<NITEMS, output_type> out;
-#pragma unroll
-  for (int j = 0; j < NITEMS; ++j) {
-    /** dependent names are not considered templates by default,
-        unless it's a member of a current [template] instantiation.**/
-    out[j] = tree[curr[j]].template output<output_type>();
-=======
 
   // get the output from the leaves
   if (n_rows == NITEMS) {
     return tree_leaf_output<output_type, true>(tree, n_rows, curr);
   } else {
     return tree_leaf_output<output_type, false>(tree, n_rows, curr);
->>>>>>> f6b39507
   }
 }
 
@@ -252,18 +243,6 @@
   }
 
   __device__ __forceinline__ void finalize(float* out, int num_rows,
-<<<<<<< HEAD
-                                           int output_stride) {
-    __syncthreads();  // free up tmp_storage from input rows
-    typedef typename BlockReduce<NITEMS>::TempStorage TempStorage;
-    acc = BlockReduce<NITEMS>(*(TempStorage*)tmp_storage).Sum(acc);
-    if (threadIdx.x == 0) {
-      for (int i = 0; i < NITEMS; ++i) {
-        int row = blockIdx.x * NITEMS + i;
-        if (row < num_rows) out[row * output_stride] = acc[i];
-      }
-    }
-=======
                                            int output_stride,
                                            output_t transform, int num_trees) {
     __syncthreads();
@@ -272,7 +251,6 @@
 #pragma unroll
     for (int row = 0; row < NITEMS; ++row)
       if (row < num_rows) out[row * output_stride] = acc[row];
->>>>>>> f6b39507
   }
 };
 
@@ -512,14 +490,8 @@
   // is just the number of outputs for each data instance
   __device__ __forceinline__ void finalize_multiple_outputs(float* out,
                                                             int num_rows) {
-<<<<<<< HEAD
-    int item = threadIdx.x;
-    int row = blockIdx.x * NITEMS + item;
-    if (item < NITEMS && row < num_rows) {
-=======
     __syncthreads();
     for (int c = threadIdx.x; c < num_classes; c += blockDim.x) {
->>>>>>> f6b39507
 #pragma unroll
       for (int row = 0; row < num_rows; ++row)
         out[row * num_classes + c] = votes[c * NITEMS + row];
@@ -544,13 +516,8 @@
     }
   }
   __device__ __forceinline__ void finalize(float* out, int num_rows,
-<<<<<<< HEAD
-                                           int num_outputs) {
-    __syncthreads();  // make sure all votes[] are final
-=======
                                            int num_outputs, output_t transform,
                                            int num_trees) {
->>>>>>> f6b39507
     if (num_outputs > 1) {
       // only supporting num_outputs == num_classes
       finalize_multiple_outputs(out, num_rows);
