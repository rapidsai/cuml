--- conflicted
+++ resolved
@@ -17,12 +17,9 @@
 #include <thrust/iterator/iterator_adaptor.h>
 #include <thrust/iterator/transform_iterator.h>
 #include <algorithm>
-<<<<<<< HEAD
 #include <cmath>
 
-=======
 #include <cuml/fil/multi_sum.cuh>
->>>>>>> b437b661
 #include "common.cuh"
 
 namespace ML {
@@ -209,23 +206,11 @@
                                            int output_stride,
                                            output_t transform, int num_trees) {
     __syncthreads();
-<<<<<<< HEAD
     acc = block_reduce(acc, cub::Sum(), tmp_storage);
-    if (threadIdx.x == 0) {
-#pragma unroll
-      for (int i = 0; i < NITEMS; ++i) {
-        int row = blockIdx.x * NITEMS + i;
-        if (row < num_rows) out[row * output_stride] = acc[i];
-      }
-    }
-=======
-    typedef typename BlockReduce<NITEMS>::TempStorage TempStorage;
-    acc = BlockReduce<NITEMS>(*(TempStorage*)tmp_storage).Sum(acc);
     if (threadIdx.x > 0) return;
 #pragma unroll
     for (int row = 0; row < num_rows; ++row)
       out[row * output_stride] = acc[row];
->>>>>>> b437b661
   }
 };
 
@@ -264,7 +249,6 @@
   }
 }
 
-<<<<<<< HEAD
 template <typename T>
 class StridedIt
   : public thrust::iterator_adaptor<StridedIt<T>, T, thrust::use_default,
@@ -304,20 +288,6 @@
   __device__ auto row_end(int row) {
     return thrust::make_transform_iterator(
       end(), [row] __device__(T v) { return v[row]; });
-=======
-  template <int NITEMS>
-  __device__ __forceinline__ void write_best_class_in_block(
-    vec<NITEMS, best_margin_label> best, int valid_threads, float* out,
-    int num_rows) {
-    // find best class per block (for each of the NITEMS rows)
-    typedef BlockReduceBestClass<NITEMS> BlockReduceT;
-    best = BlockReduceT(*(typename BlockReduceT::TempStorage*)tmp_storage)
-             .Reduce(best, ArgMax(), valid_threads);
-    // write it out to global memory
-    if (threadIdx.x > 0) return;
-#pragma unroll
-    for (int row = 0; row < num_rows; ++row) out[row] = best[row].key;
->>>>>>> b437b661
   }
 };
 
@@ -408,14 +378,7 @@
     auto per_thread = (vec<NITEMS, float>*)tmp_storage;
     per_thread[threadIdx.x] = acc;
     __syncthreads();
-<<<<<<< HEAD
-    // reduce per-thread margin summand into per-class complete margin
-    // (for each of the NITEMS rows)
-    // TODO(levsnv): use CUB/tree reduction when num_classes is small
-    if (threadIdx.x < num_classes) {
-      for (int c = threadIdx.x + num_classes; c < blockDim.x; c += num_classes)
-        acc += per_thread[c];
-    }
+    acc = multi_sum<6>(per_thread, num_classes, blockDim.x / num_classes);
     __syncthreads();  // free up per_thread[] margin
 
     if (num_outputs == 1) {  // will output class
@@ -428,11 +391,6 @@
                                   transform, num_trees, tmp_storage,
                                   num_classes, out, num_rows);
     }
-=======
-    acc = multi_sum<6>(per_thread, num_classes, blockDim.x / num_classes);
-    write_best_class_in_block(to_vec(threadIdx.x, acc), num_classes, out,
-                              num_rows);
->>>>>>> b437b661
   }
 };
 
@@ -612,15 +570,9 @@
     }
     acc.finalize(params.preds + params.num_outputs * block_row0,
                  min((size_t)NITEMS, params.num_rows - block_row0),
-                 params.num_outputs);
+                 params.num_outputs, params.transform, forest.num_trees());
     __syncthreads();  // free up acc's shared memory resources for next row set
   }
-<<<<<<< HEAD
-  acc.finalize(params.preds + params.num_outputs * block_row0,
-               min((size_t)NITEMS, params.num_rows - block_row0),
-               params.num_outputs, params.transform, forest.num_trees());
-=======
->>>>>>> b437b661
 }
 
 template <int NITEMS, leaf_algo_t leaf_algo>
