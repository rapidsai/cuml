--- conflicted
+++ resolved
@@ -293,11 +293,11 @@
   }
 
   __device__ INLINE_CONFIG void finalize(float* block_out,
-                                                 int block_num_rows,
-                                                 int output_stride,
-                                                 output_t transform,
-                                                 int num_trees,
-                                                 int log2_threads_per_tree)
+                                         int block_num_rows,
+                                         int output_stride,
+                                         output_t transform,
+                                         int num_trees,
+                                         int log2_threads_per_tree)
   {
     if (FIL_TPB != 1 << log2_threads_per_tree) {  // anything to reduce?
       // ensure input columns can be overwritten (no threads traversing trees)
@@ -475,11 +475,11 @@
   }
 
   __device__ INLINE_CONFIG void finalize(float* out,
-                                                 int num_rows,
-                                                 int num_outputs,
-                                                 output_t transform,
-                                                 int num_trees,
-                                                 int log2_threads_per_tree)
+                                         int num_rows,
+                                         int num_outputs,
+                                         output_t transform,
+                                         int num_trees,
+                                         int log2_threads_per_tree)
   {
     __syncthreads();  // free up input row in case it was in shared memory
     // load margin into shared memory
@@ -547,11 +547,11 @@
   }
 
   __device__ INLINE_CONFIG void finalize(float* out,
-                                                 int num_rows,
-                                                 int num_outputs,
-                                                 output_t transform,
-                                                 int num_trees,
-                                                 int log2_threads_per_tree)
+                                         int num_rows,
+                                         int num_outputs,
+                                         output_t transform,
+                                         int num_trees,
+                                         int log2_threads_per_tree)
   {
     class_margins_to_global_memory(per_class_margin,
                                    per_class_margin + num_classes,
@@ -646,11 +646,11 @@
     }
   }
   __device__ INLINE_CONFIG void finalize(float* out,
-                                                 int num_rows,
-                                                 int num_outputs,
-                                                 output_t transform,
-                                                 int num_trees,
-                                                 int log2_threads_per_tree)
+                                         int num_rows,
+                                         int num_outputs,
+                                         output_t transform,
+                                         int num_trees,
+                                         int log2_threads_per_tree)
   {
     if (num_classes < blockDim.x) {
       __syncthreads();
@@ -743,11 +743,11 @@
     }
   }
   __device__ INLINE_CONFIG void finalize(float* out,
-                                                 int num_rows,
-                                                 int num_outputs,
-                                                 output_t transform,
-                                                 int num_trees,
-                                                 int log2_threads_per_tree)
+                                         int num_rows,
+                                         int num_outputs,
+                                         output_t transform,
+                                         int num_trees,
+                                         int log2_threads_per_tree)
   {
     if (num_outputs > 1) {
       // only supporting num_outputs == num_classes
@@ -759,17 +759,17 @@
 };
 
 __device__ INLINE_CONFIG void load_data(float* sdata,
-                                                const float* block_input,
-                                                predict_params params,
-                                                int rows_per_block,
-                                                int block_num_rows)
+                                        const float* block_input,
+                                        predict_params params,
+                                        int rows_per_block,
+                                        int block_num_rows)
 {
   int num_cols     = params.num_cols;
   int sdata_stride = params.sdata_stride();
   // cache the row for all threads to reuse
   // 2021: latest SMs still do not have >256KiB of shared memory/block required to
   // exceed the uint16_t
-#pragma unroll
+  CUDA_PRAGMA_UNROLL
   for (uint16_t input_idx = threadIdx.x; input_idx < block_num_rows * num_cols;
        input_idx += blockDim.x) {
     // for even num_cols, we need to pad sdata_stride to reduce bank conflicts
@@ -779,7 +779,7 @@
       sdata_stride == num_cols ? input_idx : input_idx + input_idx / (uint16_t)num_cols;
     sdata[sdata_idx] = block_input[input_idx];
   }
-#pragma unroll
+  CUDA_PRAGMA_UNROLL
   for (int idx = block_num_rows * sdata_stride; idx < rows_per_block * sdata_stride;
        idx += blockDim.x)
     sdata[idx] = 0.0f;
@@ -799,30 +799,8 @@
     int block_num_rows =
       max(0, (int)min((int64_t)rows_per_block, (int64_t)params.num_rows - block_row0));
     const float* block_input = params.data + block_row0 * num_cols;
-<<<<<<< HEAD
     if constexpr (cols_in_shmem)
       load_data(sdata, block_input, params, rows_per_block, block_num_rows);
-=======
-    if (cols_in_shmem) {
-      // cache the row for all threads to reuse
-      // 2021: latest SMs still do not have >256KiB of shared memory/block required to
-      // exceed the uint16_t
-      CUDA_PRAGMA_UNROLL
-      for (uint16_t input_idx = threadIdx.x; input_idx < block_num_rows * num_cols;
-           input_idx += blockDim.x) {
-        // for even num_cols, we need to pad sdata_stride to reduce bank conflicts
-        // assuming here that sdata_stride == num_cols + 1
-        // then, idx / num_cols * sdata_stride + idx % num_cols == idx + idx / num_cols
-        uint16_t sdata_idx =
-          sdata_stride == num_cols ? input_idx : input_idx + input_idx / (uint16_t)num_cols;
-        sdata[sdata_idx] = block_input[input_idx];
-      }
-      CUDA_PRAGMA_UNROLL
-      for (int idx = block_num_rows * sdata_stride; idx < rows_per_block * sdata_stride;
-           idx += blockDim.x)
-        sdata[idx] = 0.0f;
-    }
->>>>>>> e977f3e4
 
     tree_aggregator_t<NITEMS, leaf_algo> acc(
       params, (char*)sdata + params.cols_shmem_size(), sdata, forest.vector_leaf_);
