/*
 * Copyright (c) 2019, NVIDIA CORPORATION.
 *
 * Licensed under the Apache License, Version 2.0 (the "License");
 * you may not use this file except in compliance with the License.
 * You may obtain a copy of the License at
 *
 *     http://www.apache.org/licenses/LICENSE-2.0
 *
 * Unless required by applicable law or agreed to in writing, software
 * distributed under the License is distributed on an "AS IS" BASIS,
 * WITHOUT WARRANTIES OR CONDITIONS OF ANY KIND, either express or implied.
 * See the License for the specific language governing permissions and
 * limitations under the License.
 */

#include <algorithm>
#include "common.cuh"

namespace ML {
namespace fil {

using namespace MLCommon;

// vec wraps float[N] for cub::BlockReduce
template <int N, typename T>
struct vec {
  T data[N];
  __host__ __device__ T& operator[](int i) { return data[i]; }
  __host__ __device__ T operator[](int i) const { return data[i]; }
  friend __host__ __device__ void operator+=(vec<N, T>& a,
                                             const vec<N, T>& b) {
#pragma unroll
    for (int i = 0; i < N; ++i) a[i] += b[i];
  }
  friend __host__ __device__ vec<N, T> operator+(const vec<N, T>& a,
                                                 const vec<N, T>& b) {
    vec<N, T> r = a;
    r += b;
    return r;
  }                                               
};

template <int NITEMS, typename TOUTPUT, typename tree_type>
__device__ __forceinline__ vec<NITEMS, TOUTPUT> infer_one_tree(tree_type tree, float* sdata,
                                               int cols) {
  int curr[NITEMS];
  int mask = (1 << NITEMS) - 1;  // all active
  for (int j = 0; j < NITEMS; ++j) curr[j] = 0;
  do {
#pragma unroll
    for (int j = 0; j < NITEMS; ++j) {
      if ((mask >> j) & 1 == 0) continue;
      auto n = tree[curr[j]];
      if (n.is_leaf()) {
        mask &= ~(1 << j);
        continue;
      }
      float val = sdata[j * cols + n.fid()];
      bool cond = isnan(val) ? !n.def_left() : val >= n.thresh();
      curr[j] = n.left(curr[j]) + cond;
    }
  } while (mask != 0);
  vec<NITEMS, TOUTPUT> out;
#pragma unroll
  for (int j = 0; j < NITEMS; ++j)
    out[j] = tree[curr[j]].base_node::output<TOUTPUT>();
  return out;
}

template <typename TOUTPUT, typename tree_type>
__device__ __forceinline__ vec<1, TOUTPUT> infer_one_tree(tree_type tree, float* sdata,
                                               int cols) {
  int curr = 0;
  for (;;) {
    auto n = tree[curr];
    if (n.is_leaf()) break;
    float val = sdata[n.fid()];
    bool cond = isnan(val) ? !n.def_left() : val >= n.thresh();
    curr = n.left(curr) + cond;
  }
  vec<1, TOUTPUT> out;
  out[0] = tree[curr].base_node::output<TOUTPUT>();
  return out;
}

template <int NITEMS, leaf_value_t leaf_payload_type, typename TNODE_PAYLOAD>
class AggregateTrees {
  public:
    __device__ __forceinline__ AggregateTrees(int num_output_classes, void* smem_workspace);
    __device__ __forceinline__ void accumulate(vec<NITEMS, TNODE_PAYLOAD> out);
    __device__ __forceinline__ void finalize(float* out, int num_rows);
};

template <int NITEMS> class AggregateTrees<NITEMS, FLOAT_SCALAR, float> {
  vec<NITEMS, float> acc;
  int num_output_classes;
  public:
    __device__ __forceinline__ AggregateTrees(int num_output_classes_, void*):
    num_output_classes(num_output_classes_) {
      // TODO: even if num_output_classes == 2, in regression, this needs to change
      #pragma unroll
      for (int i = 0; i < NITEMS; ++i) acc[i] = 0.0f;
    }
    __device__ __forceinline__ void accumulate(vec<NITEMS, float> out) {
      acc += out;
    }
    __device__ __forceinline__ void finalize(float* out, int num_rows) {
      using BlockReduce = cub::BlockReduce<vec<NITEMS, float>, FIL_TPB>;
      __shared__ typename BlockReduce::TempStorage tmp_storage;
      acc = BlockReduce(tmp_storage).Sum(acc);
      if (threadIdx.x == 0) {
        for (int i = 0; i < NITEMS; ++i) {
          int row = blockIdx.x * NITEMS + i;
<<<<<<< HEAD
          if (row < num_rows)
            out[row * num_output_classes] = acc[i];
=======
          if (row < params.num_rows)
            out[row * num_output_classes] = acc[i];
            //TODO for 2 output values, will need to change the above line
            // to fix regression
        }
      }
    }
};

template <> class AggregateTrees<INT_CLASS_LABEL, unsigned int> {
  typedef unsigned int VoteCount;
  // can switch to unsigned short to save shared memory
  // provided atomicInc(short*) simulated with atomicAdd with appropriate shifts
  VoteCount* votes;
  public:
    __device__ __forceinline__ AggregateTrees(int num_classes, void* shared_workspace) {
      votes = (VoteCount*)shared_workspace;
      for (int c = threadIdx.x; c < num_classes; c += FIL_TPB * NITEMS)
        #pragma unroll
        for (int i = 0; i < NITEMS; ++i)
          votes[i * num_classes + c] = 0;
      //__syncthreads(); // happening outside
    }
    template<NITEMS>
    __device__ __forceinline__ void accumulate(vec<NITEMS, unsigned int> out) {
      #pragma unroll
      for (int i = 0; i < NITEMS; ++i)
        atomicInc(votes + i * num_classes + acc[i]);
    }
    __device__ __forceinline__ void finalize(float* out) {
      __syncthreads();
      if (threadIdx.x == 0) {
        for (int i = 0; i < NITEMS; ++i) {
          int row = blockIdx.x * NITEMS + i;
          if (row < params.num_rows)
            for (int c = 0; c < num_classes; ++c)
              out[row * num_classes + c] = votes[i * num_classes + c];
>>>>>>> 71bc7cdf
        }
      }
    }
};

template <int NITEMS, leaf_value_t leaf_payload_type, typename TOUTPUT, typename storage_type>
__global__ void infer_k(storage_type forest, predict_params params) {
  // cache the row for all threads to reuse
  extern __shared__ char smem[];
  float* sdata = (float*)smem;
  size_t rid = blockIdx.x * NITEMS;
  for (int j = 0; j < NITEMS; ++j) {
    for (int i = threadIdx.x; i < params.num_cols; i += blockDim.x) {
      size_t row = rid + j;
      sdata[j * params.num_cols + i] =
        row < params.num_rows ? params.data[row * params.num_cols + i] : 0.0f;
    }
  }
  
  AggregateTrees<NITEMS, leaf_payload, TOUTPUT>
    acc(params.num_output_classes, sdata + params.num_cols * NITEMS);

  __syncthreads(); // for both row cache init and acc init

  AggregateTrees<NITEMS, leaf_payload_type, TOUTPUT> acc(params.num_output_classes, nullptr);
  // one block works on NITEMS rows and the whole forest
  for (int j = threadIdx.x; j < forest.num_trees(); j += blockDim.x) {
    acc.accumulate(infer_one_tree<NITEMS, TOUTPUT>(forest[j], sdata, params.num_cols));
  }
  acc.finalize(params.preds, params.num_rows);
}

template <typename storage_type, typename TOUTPUT>
void infer(storage_type forest, predict_params params, cudaStream_t stream) {
  const int MAX_BATCH_ITEMS = 4;
  params.max_items =
    params.algo == algo_t::BATCH_TREE_REORG ? MAX_BATCH_ITEMS : 1;
  int num_items = params.max_shm / (sizeof(float) * params.num_cols);
  if (num_items == 0) {
    int max_cols = params.max_shm / sizeof(float);
    ASSERT(false, "p.num_cols == %d: too many features, only %d allowed",
           params.num_cols, max_cols);
  }
  num_items = std::min(num_items, params.max_items);
  int num_blocks = ceildiv(int(params.num_rows), num_items);
  int shm_sz = num_items * sizeof(float) * params.num_cols;
  switch (num_items) {
    case 1:
      switch (params.leaf_payload_type) {
        case FLOAT_SCALAR:
          ASSERT(params.num_output_classes <= 2, "wrong leaf payload for multi-class (>2) inference");
          infer_k<1, FLOAT_SCALAR, float><<<num_blocks, FIL_TPB, shm_sz, stream>>>(forest, params);
          break;
        default:
          ASSERT(false, "only FLOAT_SCALAR supported as leaf_payload_type so far");
      }
      break;
    case 2:
      switch (params.leaf_payload_type) {
        case FLOAT_SCALAR:
          ASSERT(params.num_output_classes <= 2, "wrong leaf payload for multi-class (>2) inference");
          infer_k<2, FLOAT_SCALAR, float><<<num_blocks, FIL_TPB, shm_sz, stream>>>(forest, params);
          break;
        default:
          ASSERT(false, "only FLOAT_SCALAR supported as leaf_payload_type so far");
      }
      break;
    case 3:
      switch (params.leaf_payload_type) {
        case FLOAT_SCALAR:
          ASSERT(params.num_output_classes <= 2, "wrong leaf payload for multi-class (>2) inference");
          infer_k<3, FLOAT_SCALAR, float><<<num_blocks, FIL_TPB, shm_sz, stream>>>(forest, params);
          break;
        default:
          ASSERT(false, "only FLOAT_SCALAR supported as leaf_payload_type so far");
      }
      break;
    case 4:
      switch (params.leaf_payload_type) {
        case FLOAT_SCALAR:
          ASSERT(params.num_output_classes <= 2, "wrong leaf payload for multi-class (>2) inference");
          infer_k<4, FLOAT_SCALAR, float><<<num_blocks, FIL_TPB, shm_sz, stream>>>(forest, params);
          break;
        default:
          ASSERT(false, "only FLOAT_SCALAR supported as leaf_payload_type so far");
      }
      break;
    default:
      ASSERT(false, "internal error: nitems > 4");
  }
  CUDA_CHECK(cudaPeekAtLastError());
}

template void infer<dense_storage>(dense_storage forest, predict_params params,
                                   cudaStream_t stream);
template void infer<sparse_storage>(sparse_storage forest,
                                    predict_params params, cudaStream_t stream);

}  // namespace fil
}  // namespace ML<|MERGE_RESOLUTION|>--- conflicted
+++ resolved
@@ -28,8 +28,7 @@
   T data[N];
   __host__ __device__ T& operator[](int i) { return data[i]; }
   __host__ __device__ T operator[](int i) const { return data[i]; }
-  friend __host__ __device__ void operator+=(vec<N, T>& a,
-                                             const vec<N, T>& b) {
+  friend __host__ __device__ void operator+=(vec<N, T>& a, const vec<N, T>& b) {
 #pragma unroll
     for (int i = 0; i < N; ++i) a[i] += b[i];
   }
@@ -38,12 +37,13 @@
     vec<N, T> r = a;
     r += b;
     return r;
-  }                                               
+  }
 };
 
 template <int NITEMS, typename TOUTPUT, typename tree_type>
-__device__ __forceinline__ vec<NITEMS, TOUTPUT> infer_one_tree(tree_type tree, float* sdata,
-                                               int cols) {
+__device__ __forceinline__ vec<NITEMS, TOUTPUT> infer_one_tree(tree_type tree,
+                                                               float* sdata,
+                                                               int cols) {
   int curr[NITEMS];
   int mask = (1 << NITEMS) - 1;  // all active
   for (int j = 0; j < NITEMS; ++j) curr[j] = 0;
@@ -69,8 +69,9 @@
 }
 
 template <typename TOUTPUT, typename tree_type>
-__device__ __forceinline__ vec<1, TOUTPUT> infer_one_tree(tree_type tree, float* sdata,
-                                               int cols) {
+__device__ __forceinline__ vec<1, TOUTPUT> infer_one_tree(tree_type tree,
+                                                          float* sdata,
+                                                          int cols) {
   int curr = 0;
   for (;;) {
     auto n = tree[curr];
@@ -86,80 +87,82 @@
 
 template <int NITEMS, leaf_value_t leaf_payload_type, typename TNODE_PAYLOAD>
 class AggregateTrees {
-  public:
-    __device__ __forceinline__ AggregateTrees(int num_output_classes, void* smem_workspace);
-    __device__ __forceinline__ void accumulate(vec<NITEMS, TNODE_PAYLOAD> out);
-    __device__ __forceinline__ void finalize(float* out, int num_rows);
-};
-
-template <int NITEMS> class AggregateTrees<NITEMS, FLOAT_SCALAR, float> {
+ public:
+  __device__ __forceinline__ AggregateTrees(int num_output_classes,
+                                            void* smem_workspace);
+  __device__ __forceinline__ void accumulate(vec<NITEMS, TNODE_PAYLOAD> out);
+  __device__ __forceinline__ void finalize(float* out, int num_rows);
+};
+
+template <int NITEMS>
+class AggregateTrees<NITEMS, FLOAT_SCALAR, float> {
   vec<NITEMS, float> acc;
   int num_output_classes;
-  public:
-    __device__ __forceinline__ AggregateTrees(int num_output_classes_, void*):
-    num_output_classes(num_output_classes_) {
-      // TODO: even if num_output_classes == 2, in regression, this needs to change
-      #pragma unroll
-      for (int i = 0; i < NITEMS; ++i) acc[i] = 0.0f;
-    }
-    __device__ __forceinline__ void accumulate(vec<NITEMS, float> out) {
-      acc += out;
-    }
-    __device__ __forceinline__ void finalize(float* out, int num_rows) {
-      using BlockReduce = cub::BlockReduce<vec<NITEMS, float>, FIL_TPB>;
-      __shared__ typename BlockReduce::TempStorage tmp_storage;
-      acc = BlockReduce(tmp_storage).Sum(acc);
-      if (threadIdx.x == 0) {
-        for (int i = 0; i < NITEMS; ++i) {
-          int row = blockIdx.x * NITEMS + i;
-<<<<<<< HEAD
-          if (row < num_rows)
-            out[row * num_output_classes] = acc[i];
-=======
-          if (row < params.num_rows)
-            out[row * num_output_classes] = acc[i];
-            //TODO for 2 output values, will need to change the above line
-            // to fix regression
-        }
+
+ public:
+  __device__ __forceinline__ AggregateTrees(int num_output_classes_, void*)
+    : num_output_classes(num_output_classes_) {
+// TODO: even if num_output_classes == 2, in regression, this needs to change
+#pragma unroll
+    for (int i = 0; i < NITEMS; ++i) acc[i] = 0.0f;
+  }
+  __device__ __forceinline__ void accumulate(vec<NITEMS, float> out) {
+    acc += out;
+  }
+  __device__ __forceinline__ void finalize(float* out, int num_rows) {
+    using BlockReduce = cub::BlockReduce<vec<NITEMS, float>, FIL_TPB>;
+    __shared__ typename BlockReduce::TempStorage tmp_storage;
+    acc = BlockReduce(tmp_storage).Sum(acc);
+    if (threadIdx.x == 0) {
+      for (int i = 0; i < NITEMS; ++i) {
+        int row = blockIdx.x * NITEMS + i;
+        if (row < num_rows) out[row * num_output_classes] = acc[i];
+        //TODO for 2 output values, will need to change the above line
+        // to fix regression
       }
     }
-};
-
-template <> class AggregateTrees<INT_CLASS_LABEL, unsigned int> {
+  }
+};
+
+template <int NITEMS>
+class AggregateTrees<NITEMS, INT_CLASS_LABEL, unsigned int> {
   typedef unsigned int VoteCount;
   // can switch to unsigned short to save shared memory
   // provided atomicInc(short*) simulated with atomicAdd with appropriate shifts
   VoteCount* votes;
-  public:
-    __device__ __forceinline__ AggregateTrees(int num_classes, void* shared_workspace) {
-      votes = (VoteCount*)shared_workspace;
-      for (int c = threadIdx.x; c < num_classes; c += FIL_TPB * NITEMS)
-        #pragma unroll
-        for (int i = 0; i < NITEMS; ++i)
-          votes[i * num_classes + c] = 0;
-      //__syncthreads(); // happening outside
-    }
-    template<NITEMS>
-    __device__ __forceinline__ void accumulate(vec<NITEMS, unsigned int> out) {
-      #pragma unroll
-      for (int i = 0; i < NITEMS; ++i)
-        atomicInc(votes + i * num_classes + acc[i]);
-    }
-    __device__ __forceinline__ void finalize(float* out) {
-      __syncthreads();
-      if (threadIdx.x == 0) {
-        for (int i = 0; i < NITEMS; ++i) {
-          int row = blockIdx.x * NITEMS + i;
-          if (row < params.num_rows)
-            for (int c = 0; c < num_classes; ++c)
-              out[row * num_classes + c] = votes[i * num_classes + c];
->>>>>>> 71bc7cdf
-        }
+  int num_output_classes;
+
+ public:
+  __device__ __forceinline__ AggregateTrees(int num_output_classes_,
+                                            void* shared_workspace)
+    : num_output_classes(num_output_classes_) {
+    votes = (VoteCount*)shared_workspace;
+    for (int c = threadIdx.x; c < num_output_classes; c += FIL_TPB * NITEMS)
+#pragma unroll
+      for (int i = 0; i < NITEMS; ++i) votes[i * num_output_classes + c] = 0;
+    //__syncthreads(); // happening outside
+  }
+  __device__ __forceinline__ void accumulate(vec<NITEMS, unsigned int> out) {
+#pragma unroll
+    for (int i = 0; i < NITEMS; ++i)
+      atomicInc(votes + i * num_output_classes + out[i], UINT_MAX);
+  }
+  __device__ __forceinline__ void finalize(float* out, int num_rows) {
+    __syncthreads();
+    if (threadIdx.x == 0) {
+      for (int i = 0; i < NITEMS; ++i) {
+        int row = blockIdx.x * NITEMS + i;
+        if (row < num_rows)
+          for (int c = 0; c < num_output_classes; ++c)
+            out[row * num_output_classes + c] =
+              votes[i * num_output_classes + c];
       }
     }
-};
-
-template <int NITEMS, leaf_value_t leaf_payload_type, typename TOUTPUT, typename storage_type>
+  }
+};
+
+template <int NITEMS, leaf_value_t leaf_payload_type, typename TOUTPUT,
+          typename storage_type>
 __global__ void infer_k(storage_type forest, predict_params params) {
   // cache the row for all threads to reuse
   extern __shared__ char smem[];
@@ -172,22 +175,24 @@
         row < params.num_rows ? params.data[row * params.num_cols + i] : 0.0f;
     }
   }
-  
-  AggregateTrees<NITEMS, leaf_payload, TOUTPUT>
-    acc(params.num_output_classes, sdata + params.num_cols * NITEMS);
-
-  __syncthreads(); // for both row cache init and acc init
-
-  AggregateTrees<NITEMS, leaf_payload_type, TOUTPUT> acc(params.num_output_classes, nullptr);
+
+  AggregateTrees<NITEMS, leaf_payload_type, TOUTPUT> acc(
+    params.num_output_classes, sdata + params.num_cols * NITEMS);
+
+  __syncthreads();  // for both row cache init and acc init
+
   // one block works on NITEMS rows and the whole forest
   for (int j = threadIdx.x; j < forest.num_trees(); j += blockDim.x) {
-    acc.accumulate(infer_one_tree<NITEMS, TOUTPUT>(forest[j], sdata, params.num_cols));
+    acc.accumulate(
+      infer_one_tree<NITEMS, TOUTPUT>(forest[j], sdata, params.num_cols));
   }
   acc.finalize(params.preds, params.num_rows);
 }
 
-template <typename storage_type, typename TOUTPUT>
-void infer(storage_type forest, predict_params params, cudaStream_t stream) {
+template <leaf_value_t leaf_payload_type, typename TOUTPUT,
+          typename storage_type>
+void infer_k_launcher(storage_type forest, predict_params params,
+                      cudaStream_t stream) {
   const int MAX_BATCH_ITEMS = 4;
   params.max_items =
     params.algo == algo_t::BATCH_TREE_REORG ? MAX_BATCH_ITEMS : 1;
@@ -202,49 +207,43 @@
   int shm_sz = num_items * sizeof(float) * params.num_cols;
   switch (num_items) {
     case 1:
-      switch (params.leaf_payload_type) {
-        case FLOAT_SCALAR:
-          ASSERT(params.num_output_classes <= 2, "wrong leaf payload for multi-class (>2) inference");
-          infer_k<1, FLOAT_SCALAR, float><<<num_blocks, FIL_TPB, shm_sz, stream>>>(forest, params);
-          break;
-        default:
-          ASSERT(false, "only FLOAT_SCALAR supported as leaf_payload_type so far");
-      }
+      infer_k<1, leaf_payload_type, TOUTPUT>
+        <<<num_blocks, FIL_TPB, shm_sz, stream>>>(forest, params);
       break;
     case 2:
-      switch (params.leaf_payload_type) {
-        case FLOAT_SCALAR:
-          ASSERT(params.num_output_classes <= 2, "wrong leaf payload for multi-class (>2) inference");
-          infer_k<2, FLOAT_SCALAR, float><<<num_blocks, FIL_TPB, shm_sz, stream>>>(forest, params);
-          break;
-        default:
-          ASSERT(false, "only FLOAT_SCALAR supported as leaf_payload_type so far");
-      }
+      infer_k<2, leaf_payload_type, TOUTPUT>
+        <<<num_blocks, FIL_TPB, shm_sz, stream>>>(forest, params);
       break;
     case 3:
-      switch (params.leaf_payload_type) {
-        case FLOAT_SCALAR:
-          ASSERT(params.num_output_classes <= 2, "wrong leaf payload for multi-class (>2) inference");
-          infer_k<3, FLOAT_SCALAR, float><<<num_blocks, FIL_TPB, shm_sz, stream>>>(forest, params);
-          break;
-        default:
-          ASSERT(false, "only FLOAT_SCALAR supported as leaf_payload_type so far");
-      }
+      infer_k<3, leaf_payload_type, TOUTPUT>
+        <<<num_blocks, FIL_TPB, shm_sz, stream>>>(forest, params);
       break;
     case 4:
-      switch (params.leaf_payload_type) {
-        case FLOAT_SCALAR:
-          ASSERT(params.num_output_classes <= 2, "wrong leaf payload for multi-class (>2) inference");
-          infer_k<4, FLOAT_SCALAR, float><<<num_blocks, FIL_TPB, shm_sz, stream>>>(forest, params);
-          break;
-        default:
-          ASSERT(false, "only FLOAT_SCALAR supported as leaf_payload_type so far");
-      }
+      infer_k<4, leaf_payload_type, TOUTPUT>
+        <<<num_blocks, FIL_TPB, shm_sz, stream>>>(forest, params);
       break;
     default:
       ASSERT(false, "internal error: nitems > 4");
   }
   CUDA_CHECK(cudaPeekAtLastError());
+}
+
+template <typename storage_type>
+void infer(storage_type forest, predict_params params, cudaStream_t stream) {
+  switch (params.leaf_payload_type) {
+    case FLOAT_SCALAR:
+      ASSERT(params.num_output_classes <= 2,
+             "wrong leaf payload for multi-class (>2) inference");
+      infer_k_launcher<FLOAT_SCALAR, float, storage_type>(forest, params,
+                                                          stream);
+      break;
+    case INT_CLASS_LABEL:
+      infer_k_launcher<INT_CLASS_LABEL, unsigned int, storage_type>(
+        forest, params, stream);
+      break;
+    default:
+      ASSERT(false, "unknown leaf_payload_type");
+  }
 }
 
 template void infer<dense_storage>(dense_storage forest, predict_params params,
