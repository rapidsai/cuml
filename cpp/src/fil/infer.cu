/*
 * Copyright (c) 2019-2022, NVIDIA CORPORATION.
 *
 * Licensed under the Apache License, Version 2.0 (the "License");
 * you may not use this file except in compliance with the License.
 * You may obtain a copy of the License at
 *
 *     http://www.apache.org/licenses/LICENSE-2.0
 *
 * Unless required by applicable law or agreed to in writing, software
 * distributed under the License is distributed on an "AS IS" BASIS,
 * WITHOUT WARRANTIES OR CONDITIONS OF ANY KIND, either express or implied.
 * See the License for the specific language governing permissions and
 * limitations under the License.
 */

#include "common.cuh"

#include "internal.cuh"

#include <cuml/fil/multi_sum.cuh>

#include <raft/cuda_utils.cuh>
#include <raft/cudart_utils.h>

#include <thrust/functional.h>

#include <algorithm>
#include <cmath>

#ifndef CUDA_PRAGMA_UNROLL
#ifdef __CUDA_ARCH__
#define CUDA_PRAGMA_UNROLL _Pragma("unroll")
#else
#define CUDA_PRAGMA_UNROLL
#endif  // __CUDA_ARCH__
#endif  // CUDA_PRAGMA_UNROLL

#define INLINE_CONFIG __forceinline__

namespace ML {
namespace fil {

// vec wraps float[N], int[N] or double[N] for cub::BlockReduce
template <int N, typename T>
struct vec;

template <typename BinaryOp>
struct Vectorized {
  BinaryOp op;
  __device__ Vectorized(BinaryOp op_) : op(op_) {}
  template <int NITEMS, typename T>
  constexpr __host__ __device__ __forceinline__ vec<NITEMS, T> operator()(vec<NITEMS, T> a,
                                                                          vec<NITEMS, T> b) const
  {
    vec<NITEMS, T> c;
    CUDA_PRAGMA_UNROLL
    for (int i = 0; i < NITEMS; i++)
      c[i] = op(a[i], b[i]);
    return c;
  }
};
template <typename BinaryOp>
constexpr __host__ __device__ Vectorized<BinaryOp> vectorized(BinaryOp op)
{
  return op;
}

template <int N, typename T>
struct vec {
  static const int NITEMS = N;
  T data[N];
  explicit __host__ __device__ vec(T t)
  {
    CUDA_PRAGMA_UNROLL
    for (int i = 0; i < N; ++i)
      data[i] = t;
  }
  __host__ __device__ vec() : vec(T()) {}
  __host__ __device__ T& operator[](int i) { return data[i]; }
  __host__ __device__ T operator[](int i) const { return data[i]; }
  friend __host__ __device__ vec<N, T> operator+(const vec<N, T>& a, const vec<N, T>& b)
  {
    return vectorized(cub::Sum())(a, b);
  }
  friend __host__ __device__ void operator+=(vec<N, T>& a, const vec<N, T>& b) { a = a + b; }
  template <typename Vec>
  friend __host__ __device__ vec<N, T> operator/(vec<N, T>& a, const Vec& b)
  {
    return vectorized(thrust::divides<T>())(a, vec<N, T>(b));
  }
  template <typename Vec>
  friend __host__ __device__ void operator/=(vec<N, T>& a, const Vec& b)
  {
    a = a / b;
  }
};

<<<<<<< HEAD
template <typename F>
struct best_margin_label : cub::KeyValuePair<int, F> {
  __host__ __device__ best_margin_label(cub::KeyValuePair<int, F> pair)
    : cub::KeyValuePair<int, F>(pair)
  {
  }
  __host__ __device__ best_margin_label(int c = 0, F f = -INFINITY)
    : cub::KeyValuePair<int, F>({c, f})
  {
  }
};

template <int NITEMS, typename F>
__device__ __forceinline__ vec<NITEMS, best_margin_label<F>> to_vec(int c, vec<NITEMS, F> margin)
{
  vec<NITEMS, best_margin_label<F>> ret;
  CUDA_PRAGMA_UNROLL
  for (int i = 0; i < NITEMS; ++i)
    ret[i] = best_margin_label<F>(c, margin[i]);
=======
template <typename real_t>
struct best_margin_label : cub::KeyValuePair<int, real_t> {
  __host__ __device__ best_margin_label(cub::KeyValuePair<int, real_t> pair)
    : cub::KeyValuePair<int, real_t>(pair)
  {
  }
  __host__ __device__ best_margin_label(int c = 0, real_t f = -INFINITY)
    : cub::KeyValuePair<int, real_t>({c, f})
  {
  }
};

template <int NITEMS>
__device__ __forceinline__ vec<NITEMS, best_margin_label<float>> to_vec(int c,
                                                                        vec<NITEMS, float> margin)
{
  vec<NITEMS, best_margin_label<float>> ret;
  CUDA_PRAGMA_UNROLL
  for (int i = 0; i < NITEMS; ++i)
    ret[i] = best_margin_label<float>(c, margin[i]);
>>>>>>> 63fadd1d
  return ret;
}

struct ArgMax {
<<<<<<< HEAD
  template <int NITEMS, typename F>
  __host__ __device__ __forceinline__ vec<NITEMS, best_margin_label<F>> operator()(
    vec<NITEMS, best_margin_label<F>> a, vec<NITEMS, best_margin_label<F>> b) const
  {
    vec<NITEMS, best_margin_label<F>> c;
=======
  template <int NITEMS>
  __host__ __device__ __forceinline__ vec<NITEMS, best_margin_label<float>> operator()(
    vec<NITEMS, best_margin_label<float>> a, vec<NITEMS, best_margin_label<float>> b) const
  {
    vec<NITEMS, best_margin_label<float>> c;
>>>>>>> 63fadd1d
    CUDA_PRAGMA_UNROLL
    for (int i = 0; i < NITEMS; i++)
      c[i] = cub::ArgMax()(a[i], b[i]);
    return c;
  }
};

/** tree_leaf_output returns the leaf outputs from the tree with leaf indices
    given by leaves for n_rows items. FULL_ITEMS indicates whether n_rows ==
    NITEMS, to allow the compiler to skip the conditional when unrolling the
    loop. */
template <typename output_type, bool FULL_NITEMS, int NITEMS, typename tree_type>
__device__ __forceinline__ vec<NITEMS, output_type> tree_leaf_output(tree_type tree,
                                                                     int n_rows,
                                                                     int (&leaves)[NITEMS])
{
  vec<NITEMS, output_type> out(0);
  CUDA_PRAGMA_UNROLL
  for (int j = 0; j < NITEMS; ++j) {
    if (FULL_NITEMS || j < n_rows) {
      /** dependent names are not considered templates by default, unless it's a
          member of a current [template] instantiation. As output<>() is a
          member function inherited from the base class, template
          output<output_type>() is required. */
      out[j] = tree[leaves[j]].template output<output_type>();
    }
  }
  return out;
}

template <int NITEMS, bool CATS_SUPPORTED, typename output_type, typename tree_type>
__device__ __forceinline__ vec<NITEMS, output_type> infer_one_tree(
  tree_type tree, const typename tree_type::F* input, int cols, int n_rows)
{
  // find the leaf nodes for each row
  int curr[NITEMS];
  // the first n_rows are active
  int mask = (1 << n_rows) - 1;
  for (int j = 0; j < NITEMS; ++j)
    curr[j] = 0;
  do {
    CUDA_PRAGMA_UNROLL
    for (int j = 0; j < NITEMS; ++j) {
      auto n = tree[curr[j]];
      mask &= ~(n.is_leaf() << j);
      if ((mask & (1 << j)) != 0) {
        curr[j] = tree.child_index<CATS_SUPPORTED>(n, curr[j], input[j * cols + n.fid()]);
      }
    }
  } while (mask != 0);

  // get the output from the leaves
  if (n_rows == NITEMS) {
    return tree_leaf_output<output_type, true>(tree, n_rows, curr);
  } else {
    return tree_leaf_output<output_type, false>(tree, n_rows, curr);
  }
}

template <typename output_type, typename tree_type>
__device__ __forceinline__ vec<1, output_type> infer_one_tree(tree_type tree,
                                                              const typename tree_type::F* input,
                                                              int cols,
                                                              int rows)
{
  int curr = 0;
  for (;;) {
    auto n = tree[curr];
    if (n.is_leaf()) break;
    bool cond = tree.child_index<true>(n, curr, input[n.fid()]);
    curr      = n.left(curr) + cond;
  }
  vec<1, output_type> out;
  /** dependent names are not considered templates by default,
      unless it's a member of a current [template] instantiation.**/
  out[0] = tree[curr].template output<output_type>();
  return out;
}

/**
The shared memory requirements for finalization stage may differ based
on the set of PTX architectures the kernels were compiled for, as well as
the CUDA compute capability of the device chosen for computation.

TODO (levsnv): run a test kernel during forest init to determine the compute capability
chosen for the inference, for an accurate sizeof(BlockReduce::TempStorage),
which is used in determining max NITEMS or max input data columns.

600 is the __CUDA_ARCH__ for Pascal (6.0) GPUs, which is not defined in
host code.
6.0 is the earliest compute capability supported by FIL and RAPIDS in general.
See https://rapids.ai/start.html as well as cmake defaults.
*/
// values below are defaults as of this change.
template <int NITEMS, typename F>
size_t block_reduce_footprint_host()
{
  return sizeof(
    typename cub::
      BlockReduce<vec<NITEMS, F>, FIL_TPB, cub::BLOCK_REDUCE_WARP_REDUCTIONS, 1, 1, 600>::
        TempStorage);
}

template <int NITEMS, typename F>
size_t block_reduce_best_class_footprint_host()
{
<<<<<<< HEAD
  return sizeof(typename cub::BlockReduce<vec<NITEMS, best_margin_label<F>>,
=======
  return sizeof(typename cub::BlockReduce<vec<NITEMS, best_margin_label<float>>,
>>>>>>> 63fadd1d
                                          FIL_TPB,
                                          cub::BLOCK_REDUCE_WARP_REDUCTIONS,
                                          1,
                                          1,
                                          600>::TempStorage);
}

// the device template should achieve the best performance, using up-to-date
// CUB defaults
template <typename T, typename BinaryOp>
__device__ __forceinline__ T block_reduce(T value, BinaryOp op, void* storage)
{
  typedef cub::BlockReduce<T, FIL_TPB> BlockReduceT;
  return BlockReduceT(*(typename BlockReduceT::TempStorage*)storage).Reduce(value, op, blockDim.x);
}

template <int NITEMS,
          typename F,
          leaf_algo_t leaf_algo>  // = FLOAT_UNARY_BINARY
struct tree_aggregator_t {
  vec<NITEMS, F> acc;
  void* tmp_storage;

  /** shared memory footprint of the accumulator during
  the finalization of forest inference kernel, when infer_k output
  value is computed.
  num_classes is used for other template parameters */
  static size_t smem_finalize_footprint(size_t data_row_size,
                                        int num_classes,
                                        int log2_threads_per_tree,
                                        bool predict_proba)
  {
    return log2_threads_per_tree != 0 ? FIL_TPB * NITEMS * sizeof(F)
                                      : block_reduce_footprint_host<NITEMS>();
  }

  /** shared memory footprint of the accumulator during
  the accumulation of forest inference, when individual trees
  are inferred and partial aggregates are accumulated.
  num_classes is used for other template parameters */
  static size_t smem_accumulate_footprint(int num_classes) { return 0; }

  /**
  num_classes is used for other template parameters */
  __device__ __forceinline__ tree_aggregator_t(predict_params params,
                                               void* accumulate_workspace,
                                               void* finalize_workspace,
                                               F* vector_leaf)
    : tmp_storage(finalize_workspace)
  {
  }

  __device__ __forceinline__ void accumulate(vec<NITEMS, F> single_tree_prediction,
                                             int tree,
                                             int thread_num_rows)
  {
    acc += single_tree_prediction;
  }

  __device__ INLINE_CONFIG void finalize(F* block_out,
                                         int block_num_rows,
                                         int output_stride,
                                         output_t transform,
                                         int num_trees,
                                         int log2_threads_per_tree)
  {
    if (FIL_TPB != 1 << log2_threads_per_tree) {  // anything to reduce?
      // ensure input columns can be overwritten (no threads traversing trees)
      __syncthreads();
      if (log2_threads_per_tree == 0) {
        acc = block_reduce(acc, vectorized(cub::Sum()), tmp_storage);
      } else {
        auto per_thread         = (vec<NITEMS, F>*)tmp_storage;
        per_thread[threadIdx.x] = acc;
        __syncthreads();
        // We have two pertinent cases for splitting FIL_TPB == 256 values:
        // 1. 2000 columns, which fit few threads/tree in shared memory,
        // so ~256 groups. These are the models that will run the slowest.
        // multi_sum performance is not sensitive to the radix here.
        // 2. 50 columns, so ~32 threads/tree, so ~8 groups. These are the most
        // popular.
        acc =
          multi_sum<5>(per_thread, 1 << log2_threads_per_tree, FIL_TPB >> log2_threads_per_tree);
      }
    }

    if (threadIdx.x * NITEMS >= block_num_rows) return;
    CUDA_PRAGMA_UNROLL
    for (int row = 0; row < NITEMS; ++row) {
      int out_preds_i = threadIdx.x * NITEMS + row;
      if (out_preds_i < block_num_rows) block_out[out_preds_i * output_stride] = acc[row];
    }
  }
};

// tmp_storage may overlap shared memory addressed by [begin, end)
// allreduce_shmem ensures no race conditions
template <typename Iterator, typename BinaryOp>
__device__ __forceinline__ auto allreduce_shmem(Iterator begin,
                                                Iterator end,
                                                BinaryOp op,
                                                void* tmp_storage)
{
  typedef typename std::iterator_traits<Iterator>::value_type value_type;
  value_type thread_partial;
  for (Iterator it = begin + threadIdx.x; it < end; it += blockDim.x)
    thread_partial = op(thread_partial, *it);
  __syncthreads();  // free shared memory [begin, end)
  auto res = block_reduce(thread_partial, op, tmp_storage);
  // broadcast sum to all threads
  __syncthreads();  // free up tmp_storage
  if (threadIdx.x == 0) *(value_type*)tmp_storage = res;
  __syncthreads();
  return *(value_type*)tmp_storage;
}

// *begin and *end shall be struct vec
// tmp_storage may overlap shared memory addressed by [begin, end)
template <typename Iterator, typename F>
__device__ __forceinline__ void write_best_class(
  Iterator begin, Iterator end, void* tmp_storage, F* out, int num_rows)
{
  // reduce per-class candidate margins to one best class candidate
  // per thread (for each of the NITEMS rows)
<<<<<<< HEAD
  auto best = vec<begin->NITEMS, best_margin_label<F>>();
=======
  auto best = vec<begin->NITEMS, best_margin_label<float>>();
>>>>>>> 63fadd1d
  for (int c = threadIdx.x; c < end - begin; c += blockDim.x)
    best = vectorized(cub::ArgMax())(best, to_vec(c, begin[c]));
  // [begin, end) may overlap tmp_storage
  __syncthreads();
  // find best class per block (for each of the NITEMS rows)
  best = block_reduce(best, vectorized(cub::ArgMax()), tmp_storage);
  // write it out to global memory
  if (threadIdx.x > 0) return;
  CUDA_PRAGMA_UNROLL
  for (int row = 0; row < best.NITEMS; ++row)
    if (row < num_rows) out[row] = best[row].key;
}

/// needed for softmax
__device__ double shifted_exp(double margin, double max) { return exp(margin - max); }
__device__ float shifted_exp(float margin, float max) { return expf(margin - max); }

// *begin and *end shall be struct vec
// tmp_storage may NOT overlap shared memory addressed by [begin, end)
template <typename Iterator>
__device__ __forceinline__ void block_softmax(Iterator begin, Iterator end, void* tmp_storage)
{
  // subtract max before exponentiating for numerical stability
  typedef typename std::iterator_traits<Iterator>::value_type value_type;
  value_type max = allreduce_shmem(begin, end, vectorized(cub::Max()), tmp_storage);
  for (Iterator it = begin + threadIdx.x; it < end; it += blockDim.x)
    *it = vectorized(shifted_exp)(*it, max);
  // sum of exponents
  value_type soe = allreduce_shmem(begin, end, vectorized(cub::Sum()), tmp_storage);
  // softmax phase 2: normalization
  for (Iterator it = begin + threadIdx.x; it < end; it += blockDim.x)
    *it /= soe;
}

// *begin and *end shall be struct vec
// tmp_storage may NOT overlap shared memory addressed by [begin, end)
template <typename Iterator, typename F>
__device__ __forceinline__ void normalize_softmax_and_write(Iterator begin,
                                                            Iterator end,
                                                            output_t transform,
                                                            int trees_per_class,
                                                            void* tmp_storage,
                                                            F* out,
                                                            int num_rows)
{
  if ((transform & output_t::AVG) != 0) {
    for (Iterator it = begin + threadIdx.x; it < end; it += blockDim.x)
      *it /= trees_per_class;
  }
  if ((transform & output_t::SOFTMAX) != 0) block_softmax(begin, end, tmp_storage);
  // write result to global memory
  CUDA_PRAGMA_UNROLL
  for (int row = 0; row < begin->NITEMS; ++row) {
    for (int c = threadIdx.x; c < end - begin; c += blockDim.x)
      if (row < num_rows) out[row * (end - begin) + c] = begin[c][row];
  }
}

// *begin and *end shall be struct vec
// tmp_storage may NOT overlap shared memory addressed by [begin, end)
// in case num_outputs > 1
template <typename Iterator, typename F>
__device__ __forceinline__ void class_margins_to_global_memory(Iterator begin,
                                                               Iterator end,
                                                               output_t transform,
                                                               int trees_per_class,
                                                               void* tmp_storage,
                                                               F* out,
                                                               int num_rows,
                                                               int num_outputs)
{
  if (num_outputs == 1) {  // will output class
    // reduce per-class candidate margins to one best class candidate
    // per thread (for each of the NITEMS rows)
    write_best_class(begin, end, tmp_storage, out, num_rows);
  } else {  // output softmax-ed margin
    normalize_softmax_and_write(begin, end, transform, trees_per_class, tmp_storage, out, num_rows);
  }
}

template <int NITEMS, typename F>
struct tree_aggregator_t<NITEMS, F, GROVE_PER_CLASS_FEW_CLASSES> {
  vec<NITEMS, F> acc;
  int num_classes;
  vec<NITEMS, F>* per_thread;
  void* tmp_storage;

  static size_t smem_finalize_footprint(size_t data_row_size,
                                        int num_classes,
                                        int log2_threads_per_tree,
                                        bool predict_proba)
  {
    size_t phase1 = (FIL_TPB - FIL_TPB % num_classes) * sizeof(vec<NITEMS, F>);
    size_t phase2 = predict_proba ? block_reduce_footprint_host<NITEMS>()
                                  : block_reduce_best_class_footprint_host<NITEMS>();
    return predict_proba ? phase1 + phase2 : std::max(phase1, phase2);
  }

  static size_t smem_accumulate_footprint(int num_classes) { return 0; }

  __device__ __forceinline__ tree_aggregator_t(predict_params params,
                                               void* accumulate_workspace,
                                               void* finalize_workspace,
                                               F* vector_leaf)
    : num_classes(params.num_classes),
      per_thread((vec<NITEMS, F>*)finalize_workspace),
      tmp_storage(params.predict_proba ? per_thread + num_classes : finalize_workspace)
  {
  }

  __device__ __forceinline__ void accumulate(vec<NITEMS, F> single_tree_prediction,
                                             int tree,
                                             int thread_num_rows)
  {
    acc += single_tree_prediction;
  }

  __device__ INLINE_CONFIG void finalize(F* out,
                                         int num_rows,
                                         int num_outputs,
                                         output_t transform,
                                         int num_trees,
                                         int log2_threads_per_tree)
  {
    __syncthreads();  // free up input row in case it was in shared memory
    // load margin into shared memory
    per_thread[threadIdx.x] = acc;
    __syncthreads();
    acc = multi_sum<6>(per_thread, num_classes, blockDim.x / num_classes);
    if (threadIdx.x < num_classes) per_thread[threadIdx.x] = acc;
    __syncthreads();  // per_thread needs to be fully populated

    class_margins_to_global_memory(per_thread,
                                   per_thread + num_classes,
                                   transform,
                                   num_trees / num_classes,
                                   tmp_storage,
                                   out,
                                   num_rows,
                                   num_outputs);
  }
};

template <int NITEMS, typename F>
struct tree_aggregator_t<NITEMS, F, GROVE_PER_CLASS_MANY_CLASSES> {
  vec<NITEMS, F> acc;
  /// at first, per class margin, then, possibly, different softmax partials
  vec<NITEMS, F>* per_class_margin;
  void* tmp_storage;
  int num_classes;

  static size_t smem_finalize_footprint(size_t data_row_size,
                                        int num_classes,
                                        int log2_threads_per_tree,
                                        bool predict_proba)
  {
    size_t phase1 = data_row_size + smem_accumulate_footprint(num_classes);
    size_t phase2 = predict_proba ? block_reduce_footprint_host<NITEMS>()
                                  : block_reduce_best_class_footprint_host<NITEMS>();
    return predict_proba ? phase1 + phase2 : std::max(phase1, phase2);
  }

  static __host__ __device__ size_t smem_accumulate_footprint(int num_classes)
  {
    return num_classes * sizeof(vec<NITEMS, F>);
  }

  __device__ __forceinline__ tree_aggregator_t(predict_params params,
                                               void* accumulate_workspace,
                                               void* finalize_workspace,
                                               F* vector_leaf)
    : per_class_margin((vec<NITEMS, F>*)accumulate_workspace),
      tmp_storage(params.predict_proba ? per_class_margin + num_classes : finalize_workspace),
      num_classes(params.num_classes)
  {
    for (int c = threadIdx.x; c < num_classes; c += blockDim.x)
      per_class_margin[c] = vec<NITEMS, F>(0);
    // __syncthreads() is called in infer_k
  }

  __device__ __forceinline__ void accumulate(vec<NITEMS, F> single_tree_prediction,
                                             int tree,
                                             int thread_num_rows)
  {
    // since threads are assigned to consecutive classes, no need for atomics
    if (thread_num_rows > 0) { per_class_margin[tree % num_classes] += single_tree_prediction; }
    __syncthreads();
  }

  __device__ INLINE_CONFIG void finalize(F* out,
                                         int num_rows,
                                         int num_outputs,
                                         output_t transform,
                                         int num_trees,
                                         int log2_threads_per_tree)
  {
    class_margins_to_global_memory(per_class_margin,
                                   per_class_margin + num_classes,
                                   transform,
                                   num_trees / num_classes,
                                   tmp_storage,
                                   out,
                                   num_rows,
                                   num_outputs);
  }
};

template <int NITEMS, typename F>
struct tree_aggregator_t<NITEMS, F, VECTOR_LEAF> {
  // per_class_margin is a row-major matrix
  // of size num_threads_per_class * num_classes
  // used to acccumulate class values
  vec<NITEMS, F>* per_class_margin;
  vec<NITEMS, int>* vector_leaf_indices;
  int* thread_num_rows;
  int num_classes;
  int num_threads_per_class;
  F* vector_leaf;
  void* tmp_storage;

  static size_t smem_finalize_footprint(size_t data_row_size,
                                        int num_classes,
                                        int log2_threads_per_tree,
                                        bool predict_proba)
  {
    size_t phase1 = data_row_size + smem_accumulate_footprint(num_classes);
    size_t phase2 = predict_proba ? block_reduce_footprint_host<NITEMS>()
                                  : block_reduce_best_class_footprint_host<NITEMS>();
    return predict_proba ? phase1 + phase2 : std::max(phase1, phase2);
  }
  static size_t smem_accumulate_footprint(int num_classes)
  {
    return sizeof(vec<NITEMS, F>) * num_classes * max(1, FIL_TPB / num_classes) +
           sizeof(vec<NITEMS, int>) * FIL_TPB + sizeof(int) * FIL_TPB;
  }

  __device__ __forceinline__ tree_aggregator_t(predict_params params,
                                               void* accumulate_workspace,
                                               void* finalize_workspace,
                                               F* vector_leaf)
    : num_classes(params.num_classes),
      num_threads_per_class(max(1, blockDim.x / params.num_classes)),
      vector_leaf(vector_leaf),
      tmp_storage(finalize_workspace)
  {
    // Assign workspace
    char* ptr        = (char*)accumulate_workspace;
    per_class_margin = (vec<NITEMS, F>*)ptr;
    ptr += sizeof(vec<NITEMS, F>) * num_classes * num_threads_per_class;
    vector_leaf_indices = (vec<NITEMS, int>*)ptr;
    ptr += sizeof(vec<NITEMS, int>) * blockDim.x;
    thread_num_rows = (int*)ptr;

    // Initialise shared memory
    for (int i = threadIdx.x; i < num_classes * num_threads_per_class; i += blockDim.x) {
      per_class_margin[i] = vec<NITEMS, F>();
    }
    vector_leaf_indices[threadIdx.x] = vec<NITEMS, int>();
    thread_num_rows[threadIdx.x]     = 0;
    // __syncthreads() is called in infer_k
  }

  __device__ __forceinline__ void accumulate(vec<NITEMS, int> single_tree_prediction,
                                             int tree,
                                             int num_rows)
  {
    // Perform a transpose in shared memory
    // Assign each thread to a class, so they can accumulate without atomics
    __syncthreads();
    // Write indices to shared memory
    vector_leaf_indices[threadIdx.x] = single_tree_prediction;
    thread_num_rows[threadIdx.x]     = num_rows;
    __syncthreads();
    // i here refers to each element of the matrix per_class_margin
    for (int i = threadIdx.x; i < num_classes * num_threads_per_class; i += blockDim.x) {
      // if num_threads_per_class == 1, then c == i
      int c = i % num_classes;
      // iterate over original thread inputs with stride num_threads_per_class
      // j is the original thread input
      // we have num_classes threads for each j
      for (int j = i / num_classes; j < blockDim.x; j += num_threads_per_class) {
        for (int item = 0; item < thread_num_rows[j]; ++item) {
          F pred = vector_leaf[vector_leaf_indices[j][item] * num_classes + c];
          per_class_margin[i][item] += pred;
        }
      }
    }
  }
  __device__ INLINE_CONFIG void finalize(F* out,
                                         int num_rows,
                                         int num_outputs,
                                         output_t transform,
                                         int num_trees,
                                         int log2_threads_per_tree)
  {
    if (num_classes < blockDim.x) {
      __syncthreads();
      // Efficient implementation for small number of classes
      auto acc = multi_sum<6>(per_class_margin, num_classes, max(1, blockDim.x / num_classes));
      if (threadIdx.x < num_classes) per_class_margin[threadIdx.x] = acc;
      __syncthreads();
    }
    class_margins_to_global_memory(per_class_margin,
                                   per_class_margin + num_classes,
                                   transform,
                                   num_trees,
                                   tmp_storage,
                                   out,
                                   num_rows,
                                   num_outputs);
  }
};

template <int NITEMS, typename F>
struct tree_aggregator_t<NITEMS, F, CATEGORICAL_LEAF> {
  // could switch to uint16_t to save shared memory
  // provided raft::myAtomicAdd(short*) simulated with appropriate shifts
  int* votes;
  int num_classes;

  static size_t smem_finalize_footprint(size_t data_row_size,
                                        int num_classes,
                                        int log2_threads_per_tree,
                                        bool predict_proba)
  {
    // not accounting for lingering accumulate_footprint during finalize()
    return 0;
  }
  static size_t smem_accumulate_footprint(int num_classes)
  {
    return sizeof(int) * num_classes * NITEMS;
  }

  __device__ __forceinline__ tree_aggregator_t(predict_params params,
                                               void* accumulate_workspace,
                                               void* finalize_workspace,
                                               F* vector_leaf)
    : num_classes(params.num_classes), votes((int*)accumulate_workspace)
  {
    for (int c = threadIdx.x; c < num_classes; c += FIL_TPB * NITEMS)
      CUDA_PRAGMA_UNROLL
    for (int item = 0; item < NITEMS; ++item)
      votes[c * NITEMS + item] = 0;
    // __syncthreads() is called in infer_k
  }
  __device__ __forceinline__ void accumulate(vec<NITEMS, int> single_tree_prediction,
                                             int tree,
                                             int thread_num_rows)
  {
    if (thread_num_rows == 0) return;
    CUDA_PRAGMA_UNROLL
    for (int item = 0; item < NITEMS; ++item) {
      raft::myAtomicAdd(votes + single_tree_prediction[item] * NITEMS + item, 1);
    }
  }
  // class probabilities or regression. for regression, num_classes
  // is just the number of outputs for each data instance
  __device__ __forceinline__ void finalize_multiple_outputs(F* out, int num_rows)
  {
    __syncthreads();
    for (int c = threadIdx.x; c < num_classes; c += blockDim.x) {
      CUDA_PRAGMA_UNROLL
      for (int row = 0; row < num_rows; ++row)
        out[row * num_classes + c] = votes[c * NITEMS + row];
    }
  }
  // using this when predicting a single class label, as opposed to sparse class vector
  // or class probabilities or regression
  __device__ __forceinline__ void finalize_class_label(F* out, int num_rows)
  {
    __syncthreads();  // make sure all votes[] are final
    int item = threadIdx.x;
    int row  = item;
    if (item < NITEMS && row < num_rows) {
      int max_votes  = 0;
      int best_class = 0;
      for (int c = 0; c < num_classes; ++c) {
        if (votes[c * NITEMS + item] > max_votes) {
          max_votes  = votes[c * NITEMS + item];
          best_class = c;
        }
      }
      out[row] = best_class;
    }
  }
  __device__ INLINE_CONFIG void finalize(F* out,
                                         int num_rows,
                                         int num_outputs,
                                         output_t transform,
                                         int num_trees,
                                         int log2_threads_per_tree)
  {
    if (num_outputs > 1) {
      // only supporting num_outputs == num_classes
      finalize_multiple_outputs(out, num_rows);
    } else {
      finalize_class_label(out, num_rows);
    }
  }
};

template <typename F>
__device__ INLINE_CONFIG void load_data(
  F* sdata, const F* block_input, predict_params params, int rows_per_block, int block_num_rows)
{
  int num_cols     = params.num_cols;
  int sdata_stride = params.sdata_stride();
  // cache the row for all threads to reuse
  // 2021: latest SMs still do not have >256KiB of shared memory/block required to
  // exceed the uint16_t
  CUDA_PRAGMA_UNROLL
  for (uint16_t input_idx = threadIdx.x; input_idx < block_num_rows * num_cols;
       input_idx += blockDim.x) {
    // for even num_cols, we need to pad sdata_stride to reduce bank conflicts
    // assuming here that sdata_stride == num_cols + 1
    // then, idx / num_cols * sdata_stride + idx % num_cols == idx + idx / num_cols
    uint16_t sdata_idx =
      sdata_stride == num_cols ? input_idx : input_idx + input_idx / (uint16_t)num_cols;
    sdata[sdata_idx] = block_input[input_idx];
  }
  CUDA_PRAGMA_UNROLL
  for (int idx = block_num_rows * sdata_stride; idx < rows_per_block * sdata_stride;
       idx += blockDim.x)
    sdata[idx] = 0.0f;
}

template <int NITEMS,
          typename F,
          leaf_algo_t leaf_algo,
          bool cols_in_shmem,
          bool CATS_SUPPORTED,
          class storage_type>
__global__ void infer_k(storage_type forest, predict_params params)
{
  extern __shared__ char smem[];
  F* sdata           = (F*)smem;
  int sdata_stride   = params.sdata_stride();
  int rows_per_block = NITEMS << params.log2_threads_per_tree;
  int num_cols       = params.num_cols;
  int thread_row0    = NITEMS * modpow2(threadIdx.x, params.log2_threads_per_tree);
  for (int64_t block_row0 = blockIdx.x * rows_per_block; block_row0 < params.num_rows;
       block_row0 += rows_per_block * gridDim.x) {
    int block_num_rows =
      max(0, (int)min((int64_t)rows_per_block, (int64_t)params.num_rows - block_row0));
    const F* block_input = reinterpret_cast<const F*>(params.data) + block_row0 * num_cols;
    if constexpr (cols_in_shmem)
      load_data(sdata, block_input, params, rows_per_block, block_num_rows);

    tree_aggregator_t<NITEMS, F, leaf_algo> acc(
      params, (char*)sdata + params.cols_shmem_size(), sdata, forest.vector_leaf_);

    __syncthreads();  // for both row cache init and acc init
    // one block works on NITEMS * threads_per_tree rows and the whole forest
    // one thread works on NITEMS rows

    int thread_tree0    = threadIdx.x >> params.log2_threads_per_tree;
    int tree_stride     = blockDim.x >> params.log2_threads_per_tree;
    int thread_num_rows = max(0, min(NITEMS, block_num_rows - thread_row0));
    for (int tree = thread_tree0; tree - thread_tree0 < forest.num_trees(); tree += tree_stride) {
      /* tree - thread_tree0 < forest.num_trees() is a necessary but block-uniform
         condition for "tree < forest.num_trees()". It lets use __syncthreads()
         and is made exact below.
         Same with thread_num_rows > 0
      */
      typedef typename leaf_output_t<leaf_algo, F>::T pred_t;
      vec<NITEMS, pred_t> prediction;
      if (tree < forest.num_trees() && thread_num_rows != 0) {
        prediction = infer_one_tree<NITEMS, CATS_SUPPORTED, pred_t>(
          forest[tree],
          cols_in_shmem ? sdata + thread_row0 * sdata_stride : block_input + thread_row0 * num_cols,
          cols_in_shmem ? sdata_stride : num_cols,
          cols_in_shmem ? NITEMS : thread_num_rows);
      }
      // All threads must enter accumulate
      // Dummy threads can be marked as having 0 rows
      acc.accumulate(prediction, tree, tree < forest.num_trees() ? thread_num_rows : 0);
    }
    acc.finalize(reinterpret_cast<F*>(params.preds) + params.num_outputs * block_row0,
                 block_num_rows,
                 params.num_outputs,
                 params.transform,
                 forest.num_trees(),
                 params.log2_threads_per_tree);
    __syncthreads();  // free up acc's shared memory resources for next row set
  }
}

template <int NITEMS, typename F, leaf_algo_t leaf_algo>
size_t shmem_size_params::get_smem_footprint()
{
  size_t finalize_footprint = tree_aggregator_t<NITEMS, F, leaf_algo>::smem_finalize_footprint(
    cols_shmem_size(), num_classes, log2_threads_per_tree, predict_proba);
  size_t accumulate_footprint =
    tree_aggregator_t<NITEMS, F, leaf_algo>::smem_accumulate_footprint(num_classes) +
    cols_shmem_size();
  return std::max(accumulate_footprint, finalize_footprint);
}

template <class KernelParams>
int compute_smem_footprint::run(predict_params ssp)
{
  return ssp.template get_smem_footprint<KernelParams::N_ITEMS, KernelParams::LEAF_ALGO>();
}

// make sure to instantiate all possible get_smem_footprint instantiations
template int dispatch_on_fil_template_params(compute_smem_footprint, predict_params);

template <typename storage_type>
struct infer_k_storage_template : dispatch_functor<void> {
  storage_type forest;
  cudaStream_t stream;
  infer_k_storage_template(storage_type forest_, cudaStream_t stream_)
    : forest(forest_), stream(stream_)
  {
  }

  template <class KernelParams = KernelTemplateParams<>>
  void run(predict_params params)
  {
    params.num_blocks = params.num_blocks != 0
                          ? params.num_blocks
                          : raft::ceildiv(int(params.num_rows), params.n_items);
    infer_k<KernelParams::N_ITEMS,
            KernelParams::LEAF_ALGO,
            KernelParams::COLS_IN_SHMEM,
            KernelParams::CATS_SUPPORTED>
      <<<params.num_blocks, params.block_dim_x, params.shm_sz, stream>>>(forest, params);
    RAFT_CUDA_TRY(cudaPeekAtLastError());
  }
};

template <typename storage_type>
void infer(storage_type forest, predict_params params, cudaStream_t stream)
{
  dispatch_on_fil_template_params(infer_k_storage_template<storage_type>(forest, stream), params);
}

struct instantiate_infer {
  template <typename fil_node_t>
  void operator()(fil_node_t)
  {
    infer<storage<fil_node_t>>(
      storage<fil_node_t> forest, predict_params params, cudaStream_t stream);
  }
};

template void instantiate_for_all_node_types(instantiate_infer);

}  // namespace fil
}  // namespace ML<|MERGE_RESOLUTION|>--- conflicted
+++ resolved
@@ -96,27 +96,6 @@
   }
 };
 
-<<<<<<< HEAD
-template <typename F>
-struct best_margin_label : cub::KeyValuePair<int, F> {
-  __host__ __device__ best_margin_label(cub::KeyValuePair<int, F> pair)
-    : cub::KeyValuePair<int, F>(pair)
-  {
-  }
-  __host__ __device__ best_margin_label(int c = 0, F f = -INFINITY)
-    : cub::KeyValuePair<int, F>({c, f})
-  {
-  }
-};
-
-template <int NITEMS, typename F>
-__device__ __forceinline__ vec<NITEMS, best_margin_label<F>> to_vec(int c, vec<NITEMS, F> margin)
-{
-  vec<NITEMS, best_margin_label<F>> ret;
-  CUDA_PRAGMA_UNROLL
-  for (int i = 0; i < NITEMS; ++i)
-    ret[i] = best_margin_label<F>(c, margin[i]);
-=======
 template <typename real_t>
 struct best_margin_label : cub::KeyValuePair<int, real_t> {
   __host__ __device__ best_margin_label(cub::KeyValuePair<int, real_t> pair)
@@ -129,32 +108,23 @@
   }
 };
 
-template <int NITEMS>
-__device__ __forceinline__ vec<NITEMS, best_margin_label<float>> to_vec(int c,
-                                                                        vec<NITEMS, float> margin)
-{
-  vec<NITEMS, best_margin_label<float>> ret;
+template <int NITEMS, typename real_t>
+__device__ __forceinline__ vec<NITEMS, best_margin_label<real_t>> to_vec(int c,
+                                                                         vec<NITEMS, real_t> margin)
+{
+  vec<NITEMS, best_margin_label<real_t>> ret;
   CUDA_PRAGMA_UNROLL
   for (int i = 0; i < NITEMS; ++i)
-    ret[i] = best_margin_label<float>(c, margin[i]);
->>>>>>> 63fadd1d
+    ret[i] = best_margin_label<real_t>(c, margin[i]);
   return ret;
 }
 
 struct ArgMax {
-<<<<<<< HEAD
-  template <int NITEMS, typename F>
-  __host__ __device__ __forceinline__ vec<NITEMS, best_margin_label<F>> operator()(
-    vec<NITEMS, best_margin_label<F>> a, vec<NITEMS, best_margin_label<F>> b) const
-  {
-    vec<NITEMS, best_margin_label<F>> c;
-=======
-  template <int NITEMS>
-  __host__ __device__ __forceinline__ vec<NITEMS, best_margin_label<float>> operator()(
-    vec<NITEMS, best_margin_label<float>> a, vec<NITEMS, best_margin_label<float>> b) const
-  {
-    vec<NITEMS, best_margin_label<float>> c;
->>>>>>> 63fadd1d
+  template <int NITEMS, typename real_t>
+  __host__ __device__ __forceinline__ vec<NITEMS, best_margin_label<real_t>> operator()(
+    vec<NITEMS, best_margin_label<real_t>> a, vec<NITEMS, best_margin_label<real_t>> b) const
+  {
+    vec<NITEMS, best_margin_label<real_t>> c;
     CUDA_PRAGMA_UNROLL
     for (int i = 0; i < NITEMS; i++)
       c[i] = cub::ArgMax()(a[i], b[i]);
@@ -258,14 +228,10 @@
         TempStorage);
 }
 
-template <int NITEMS, typename F>
+template <int NITEMS, typename real_t>
 size_t block_reduce_best_class_footprint_host()
 {
-<<<<<<< HEAD
-  return sizeof(typename cub::BlockReduce<vec<NITEMS, best_margin_label<F>>,
-=======
-  return sizeof(typename cub::BlockReduce<vec<NITEMS, best_margin_label<float>>,
->>>>>>> 63fadd1d
+  return sizeof(typename cub::BlockReduce<vec<NITEMS, best_margin_label<real_t>>,
                                           FIL_TPB,
                                           cub::BLOCK_REDUCE_WARP_REDUCTIONS,
                                           1,
@@ -384,17 +350,13 @@
 
 // *begin and *end shall be struct vec
 // tmp_storage may overlap shared memory addressed by [begin, end)
-template <typename Iterator, typename F>
+template <typename Iterator, typename real_t>
 __device__ __forceinline__ void write_best_class(
   Iterator begin, Iterator end, void* tmp_storage, F* out, int num_rows)
 {
   // reduce per-class candidate margins to one best class candidate
   // per thread (for each of the NITEMS rows)
-<<<<<<< HEAD
-  auto best = vec<begin->NITEMS, best_margin_label<F>>();
-=======
-  auto best = vec<begin->NITEMS, best_margin_label<float>>();
->>>>>>> 63fadd1d
+  auto best = vec<begin->NITEMS, best_margin_label<real_t>>();
   for (int c = threadIdx.x; c < end - begin; c += blockDim.x)
     best = vectorized(cub::ArgMax())(best, to_vec(c, begin[c]));
   // [begin, end) may overlap tmp_storage
