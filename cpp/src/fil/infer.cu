--- conflicted
+++ resolved
@@ -753,7 +753,6 @@
   return std::max(accumulate_footprint, finalize_footprint);
 }
 
-<<<<<<< HEAD
 // make sure to instantiate all possible get_smem_footprint instantiations
 template void dispatch_on_fil_template_params<compute_smem_footprint,
                                               dense_storage>(predict_params&);
@@ -770,57 +769,13 @@
       <<<params.num_blocks, params.blockdim_x, params.shm_sz, stream>>>(forest,
                                                                         params);
     CUDA_CHECK(cudaPeekAtLastError());
-=======
-template <int NITEMS>
-size_t shmem_size_params::get_smem_footprint() {
-  switch (leaf_algo) {
-    case FLOAT_UNARY_BINARY:
-      return get_smem_footprint<NITEMS, FLOAT_UNARY_BINARY>();
-    case CATEGORICAL_LEAF:
-      return get_smem_footprint<NITEMS, CATEGORICAL_LEAF>();
-    case GROVE_PER_CLASS:
-      if (num_classes > FIL_TPB)
-        return get_smem_footprint<NITEMS, GROVE_PER_CLASS_MANY_CLASSES>();
-      return get_smem_footprint<NITEMS, GROVE_PER_CLASS_FEW_CLASSES>();
-    case VECTOR_LEAF:
-      return get_smem_footprint<NITEMS, VECTOR_LEAF>();
-    default:
-      ASSERT(false, "internal error: unexpected leaf_algo_t");
->>>>>>> ac374654
   }
 };
 
 template <typename storage_type>
 void infer(storage_type forest, predict_params params, cudaStream_t stream) {
-<<<<<<< HEAD
   dispatch_on_fil_template_params<infer_k_launcher, storage_type>(
     params, forest, stream);
-=======
-  switch (params.leaf_algo) {
-    case FLOAT_UNARY_BINARY:
-      infer_k_launcher<FLOAT_UNARY_BINARY>(forest, params, stream, FIL_TPB);
-      break;
-    case GROVE_PER_CLASS:
-      if (params.num_classes > FIL_TPB) {
-        params.leaf_algo = GROVE_PER_CLASS_MANY_CLASSES;
-        infer_k_launcher<GROVE_PER_CLASS_MANY_CLASSES>(forest, params, stream,
-                                                       FIL_TPB);
-      } else {
-        params.leaf_algo = GROVE_PER_CLASS_FEW_CLASSES;
-        infer_k_launcher<GROVE_PER_CLASS_FEW_CLASSES>(
-          forest, params, stream, FIL_TPB - FIL_TPB % params.num_classes);
-      }
-      break;
-    case CATEGORICAL_LEAF:
-      infer_k_launcher<CATEGORICAL_LEAF>(forest, params, stream, FIL_TPB);
-      break;
-    case VECTOR_LEAF:
-      infer_k_launcher<VECTOR_LEAF>(forest, params, stream, FIL_TPB);
-      break;
-    default:
-      ASSERT(false, "internal error: invalid leaf_algo");
-  }
->>>>>>> ac374654
 }
 
 template void infer<dense_storage>(dense_storage forest, predict_params params,
