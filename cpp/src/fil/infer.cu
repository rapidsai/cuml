--- conflicted
+++ resolved
@@ -156,14 +156,8 @@
 template <int NITEMS, leaf_algo_t leaf_algo>
 struct tree_aggregator_t;
 
-<<<<<<< HEAD
-template <int NITEMS>
-struct tree_aggregator_t<NITEMS, FLOAT_SAME_CLASS> {
-=======
-template <int NITEMS,
-          leaf_algo_t leaf_algo>  // = FLOAT_UNARY_BINARY
-struct tree_aggregator_t {
->>>>>>> 088763cd
+template <int NITEMS>
+struct tree_aggregator_t<NITEMS, FLOAT_UNARY_BINARY> {
   vec<NITEMS, float> acc;
   void* tmp_storage;
 
@@ -264,7 +258,6 @@
 };
 
 template <int NITEMS>
-<<<<<<< HEAD
 struct tree_aggregator_t<NITEMS, TREE_PER_CLASS_MANY_CLASSES> {
   vec<NITEMS, float> acc;
   void* tmp_storage;
@@ -332,8 +325,6 @@
 };
 
 template <int NITEMS>
-=======
->>>>>>> 088763cd
 struct tree_aggregator_t<NITEMS, CATEGORICAL_LEAF> {
   // could switch to unsigned short to save shared memory
   // provided atomicAdd(short*) simulated with appropriate shifts
@@ -426,7 +417,6 @@
   __syncthreads();  // for both row cache init and acc init
 
   // one block works on NITEMS rows and the whole forest
-<<<<<<< HEAD
   for (int j = threadIdx.x; j - threadIdx.x < forest.num_trees();
        j += blockDim.x) {
     /* j - threadIdx.x < forest.num_trees() is a necessary but block-uniform
@@ -439,11 +429,6 @@
                      j);
     }
     if (leaf_algo == TREE_PER_CLASS_MANY_CLASSES) __syncthreads();
-=======
-  for (int j = threadIdx.x; j < forest.num_trees(); j += blockDim.x) {
-    acc.accumulate(infer_one_tree<NITEMS, leaf_output_t<leaf_algo>::T>(
-      forest[j], sdata, params.num_cols));
->>>>>>> 088763cd
   }
   acc.finalize(params.preds, params.num_rows, params.num_outputs);
 }
@@ -507,16 +492,8 @@
            get_smem_footprint<1, leaf_algo>(params) > params.max_shm) {
       --params.num_cols;
     }
-<<<<<<< HEAD
     ASSERT(false, "p.num_cols == %d: too many features, only %d allowed",
            given_num_cols, params.num_cols);
-=======
-    ASSERT(false, "p.num_cols == %d: too many features, only %d allowed%s",
-           given_num_cols, params.num_cols,
-           leaf_algo == CATEGORICAL_LEAF
-             ? " (accounting for shared class vote histogram)"
-             : "");
->>>>>>> 088763cd
   }
   int num_blocks = ceildiv(int(params.num_rows), num_items);
   int blockdim_x = FIL_TPB;
@@ -525,7 +502,6 @@
   switch (num_items) {
     case 1:
       infer_k<1, leaf_algo>
-<<<<<<< HEAD
         <<<num_blocks, blockdim_x, shm_sz, stream>>>(forest, params);
       break;
     case 2:
@@ -539,21 +515,6 @@
     case 4:
       infer_k<4, leaf_algo>
         <<<num_blocks, blockdim_x, shm_sz, stream>>>(forest, params);
-=======
-        <<<num_blocks, FIL_TPB, shm_sz, stream>>>(forest, params);
-      break;
-    case 2:
-      infer_k<2, leaf_algo>
-        <<<num_blocks, FIL_TPB, shm_sz, stream>>>(forest, params);
-      break;
-    case 3:
-      infer_k<3, leaf_algo>
-        <<<num_blocks, FIL_TPB, shm_sz, stream>>>(forest, params);
-      break;
-    case 4:
-      infer_k<4, leaf_algo>
-        <<<num_blocks, FIL_TPB, shm_sz, stream>>>(forest, params);
->>>>>>> 088763cd
       break;
     default:
       ASSERT(false, "internal error: nitems > 4");
@@ -564,9 +525,8 @@
 template <typename storage_type>
 void infer(storage_type forest, predict_params params, cudaStream_t stream) {
   switch (params.leaf_algo) {
-<<<<<<< HEAD
-    case FLOAT_SAME_CLASS:
-      infer_k_launcher<FLOAT_SAME_CLASS>(forest, params, stream);
+    case FLOAT_UNARY_BINARY:
+      infer_k_launcher<FLOAT_UNARY_BINARY>(forest, params, stream);
       break;
     case TREE_PER_CLASS:
       if (params.num_classes > FIL_TPB) {
@@ -579,14 +539,6 @@
       break;
     case CATEGORICAL_LEAF:
       infer_k_launcher<CATEGORICAL_LEAF>(forest, params, stream);
-=======
-    case FLOAT_UNARY_BINARY:
-      infer_k_launcher<FLOAT_UNARY_BINARY, storage_type>(forest, params,
-                                                         stream);
-      break;
-    case CATEGORICAL_LEAF:
-      infer_k_launcher<CATEGORICAL_LEAF, storage_type>(forest, params, stream);
->>>>>>> 088763cd
       break;
     default:
       ASSERT(false, "internal error: invalid leaf_algo");
