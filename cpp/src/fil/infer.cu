--- conflicted
+++ resolved
@@ -471,7 +471,7 @@
   __device__ __forceinline__ void accumulate(
     vec<NITEMS, float> single_tree_prediction, int tree, int thread_num_rows) {
     // since threads are assigned to consecutive classes, no need for atomics
-    if (num_rows > 0) {
+    if (thread_num_rows > 0) {
       per_class_margin[tree % num_classes] += single_tree_prediction;
     }
     __syncthreads();
@@ -501,6 +501,7 @@
   void* tmp_storage;
 
   static size_t smem_finalize_footprint(size_t data_row_size, int num_classes,
+                                        int log2_threads_per_tree,
                                         bool predict_proba) {
     size_t phase1 = data_row_size + smem_accumulate_footprint(num_classes);
     size_t phase2 = predict_proba
@@ -569,7 +570,8 @@
   }
   __device__ __forceinline__ void finalize(float* out, int num_rows,
                                            int num_outputs, output_t transform,
-                                           int num_trees) {
+                                           int num_trees,
+                                           int log2_threads_per_tree) {
     __syncthreads();
     if (num_classes < blockDim.x) {
       // Efficient implementation for small number of classes
@@ -622,12 +624,8 @@
     // __syncthreads() is called in infer_k
   }
   __device__ __forceinline__ void accumulate(
-<<<<<<< HEAD
-    vec<NITEMS, int> single_tree_prediction, int tree, int num_rows) {
-    if (num_rows == 0) return;
-=======
     vec<NITEMS, int> single_tree_prediction, int tree, int thread_num_rows) {
->>>>>>> c35680ff
+    if (thread_num_rows == 0) return;
 #pragma unroll
     for (int item = 0; item < NITEMS; ++item) {
       raft::myAtomicAdd(votes + single_tree_prediction[item] * NITEMS + item,
@@ -718,19 +716,6 @@
       forest.vector_leaf_);
 
     __syncthreads();  // for both row cache init and acc init
-<<<<<<< HEAD
-
-    // one block works on NITEMS rows and the whole forest
-    for (int j = threadIdx.x; j - threadIdx.x < forest.num_trees();
-         j += blockDim.x) {
-      auto pred = j < forest.num_trees()
-                    ? infer_one_tree<NITEMS, leaf_output_t<leaf_algo>::T>(
-                        forest[j], cols_in_shmem ? sdata : block_input,
-                        num_cols, num_input_rows)
-                    : vec<NITEMS, typename leaf_output_t<leaf_algo>::T>();
-
-      acc.accumulate(pred, j, j < forest.num_trees() ? num_input_rows : 0);
-=======
     // one block works on NITEMS * threads_per_tree rows and the whole forest
     // one thread works on NITEMS rows
 
@@ -744,18 +729,20 @@
          and is made exact below.
          Same with thread_num_rows > 0
       */
+      typedef typename leaf_output_t<leaf_algo>::T pred_t;
+      vec<NITEMS, pred_t> prediction;
       if (tree < forest.num_trees() && thread_num_rows != 0) {
-        typedef typename leaf_output_t<leaf_algo>::T pred_t;
-        vec<NITEMS, pred_t> prediction = infer_one_tree<NITEMS, pred_t>(
+         prediction = infer_one_tree<NITEMS, pred_t>(
           forest[tree],
           cols_in_shmem ? sdata + thread_row0 * sdata_stride
                         : block_input + thread_row0 * num_cols,
           cols_in_shmem ? sdata_stride : num_cols,
           cols_in_shmem ? NITEMS : thread_num_rows);
-        acc.accumulate(prediction, tree, thread_num_rows);
       }
-      if (leaf_algo == GROVE_PER_CLASS_MANY_CLASSES) __syncthreads();
->>>>>>> c35680ff
+      // All threads must enter accumulate
+      // Dummy threads can be marked as having 0 rows
+      acc.accumulate(prediction, tree,
+                     tree < forest.num_trees() ? thread_num_rows : 0);
     }
     acc.finalize(params.preds + params.num_outputs * block_row0, block_num_rows,
                  params.num_outputs, params.transform, forest.num_trees(),
