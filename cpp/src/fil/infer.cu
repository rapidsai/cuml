--- conflicted
+++ resolved
@@ -157,11 +157,7 @@
 
 template <int NITEMS, bool CATS_SUPPORTED, typename output_type, typename tree_type>
 __device__ __forceinline__ vec<NITEMS, output_type> infer_one_tree(
-<<<<<<< HEAD
-  tree_type tree, const typename tree_type::real_t* input, int cols, int n_rows)
-=======
   tree_type tree, const typename tree_type::real_type* input, int cols, int n_rows)
->>>>>>> e6f6f2e1
 {
   // find the leaf nodes for each row
   int curr[NITEMS];
@@ -190,11 +186,7 @@
 
 template <typename output_type, typename tree_type>
 __device__ __forceinline__ vec<1, output_type> infer_one_tree(
-<<<<<<< HEAD
-  tree_type tree, const typename tree_type::real_t* input, int cols, int rows)
-=======
   tree_type tree, const typename tree_type::real_type* input, int cols, int rows)
->>>>>>> e6f6f2e1
 {
   int curr = 0;
   for (;;) {
@@ -378,17 +370,11 @@
 
 /// needed for softmax
 struct shifted_exp {
-<<<<<<< HEAD
-  __device__ double operator()(double margin, double max) const { return exp(margin - max); }
-
-  __device__ float operator()(float margin, float max) const { return expf(margin - max); }
-=======
   template <typename real_t>
   __device__ double operator()(real_t margin, real_t max) const
   {
     return exp(margin - max);
   }
->>>>>>> e6f6f2e1
 };
 
 // *begin and *end shall be struct vec
@@ -810,15 +796,9 @@
           class storage_type>
 __global__ void infer_k(storage_type forest, predict_params params)
 {
-<<<<<<< HEAD
-  using real_t = typename storage_type::real_t;
-  extern __shared__ char smem[];
-  real_t* sdata      = (real_t*)smem;
-=======
   using real_t = typename storage_type::real_type;
   extern __shared__ char smem[];
   real_t* sdata      = reinterpret_cast<real_t*>(smem);
->>>>>>> e6f6f2e1
   int sdata_stride   = params.sdata_stride();
   int rows_per_block = NITEMS << params.log2_threads_per_tree;
   int num_cols       = params.num_cols;
@@ -848,11 +828,7 @@
          and is made exact below.
          Same with thread_num_rows > 0
       */
-<<<<<<< HEAD
-      typedef typename leaf_output_t<leaf_algo, real_t>::T pred_t;
-=======
       using pred_t = typename leaf_output_t<leaf_algo, real_t>::T;
->>>>>>> e6f6f2e1
       vec<NITEMS, pred_t> prediction;
       if (tree < forest.num_trees() && thread_num_rows != 0) {
         prediction = infer_one_tree<NITEMS, CATS_SUPPORTED, pred_t>(
@@ -897,11 +873,7 @@
       return ssp
         .template get_smem_footprint<KernelParams::N_ITEMS, double, KernelParams::LEAF_ALGO>();
     default:
-<<<<<<< HEAD
-      ASSERT(ssp.sizeof_real == 4 || ssp.sizeof_real == 8,
-=======
       ASSERT(false,
->>>>>>> e6f6f2e1
              "internal error: sizeof_real == %d, but must be 4 or 8",
              static_cast<int>(ssp.sizeof_real));
       // unreachable
@@ -945,7 +917,6 @@
 template void infer<dense_storage_f32>(dense_storage_f32 forest,
                                        predict_params params,
                                        cudaStream_t stream);
-<<<<<<< HEAD
 template void infer<dense_storage_f64>(dense_storage_f64 forest,
                                        predict_params params,
                                        cudaStream_t stream);
@@ -955,11 +926,6 @@
 template void infer<sparse_storage16_f64>(sparse_storage16_f64 forest,
                                           predict_params params,
                                           cudaStream_t stream);
-=======
-template void infer<sparse_storage16_f32>(sparse_storage16_f32 forest,
-                                          predict_params params,
-                                          cudaStream_t stream);
->>>>>>> e6f6f2e1
 template void infer<sparse_storage8>(sparse_storage8 forest,
                                      predict_params params,
                                      cudaStream_t stream);
