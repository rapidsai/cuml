--- conflicted
+++ resolved
@@ -957,8 +957,8 @@
       // in the array of all nodes of the FIL sparse forest
       int left = built_index - root;
       built_index += 2;
-      conversion_state<fil_node_t> cs =
-        tl2fil_branch_node<fil_node_t>(left, tree, node_id, forest_params, *cat_sets, bit_pool_size);
+      conversion_state<fil_node_t> cs = tl2fil_branch_node<fil_node_t>(
+        left, tree, node_id, forest_params, *cat_sets, bit_pool_size);
       nodes[root + cur] = cs.node;
       // push child nodes into the stack
       stack.push(pair_t(cs.tl_right, left + 1));
@@ -1154,12 +1154,8 @@
   }
   *cat_sets = cat_sets_owner(cat_features_counters(model));
   pnodes->resize(num_nodes, dense_node());
-<<<<<<< HEAD
   size_t bit_pool_size = 0;
-  for (int i = 0; i < model.trees.size(); ++i) {
-=======
   for (std::size_t i = 0; i < model.trees.size(); ++i) {
->>>>>>> 9ca5ef85
     size_t leaf_counter = max_leaves_per_tree * i;
     tree2fil_dense(pnodes,
                    i * tree_num_nodes(params->depth),
@@ -1256,13 +1252,8 @@
 
   size_t bit_pool_size;
   // convert the nodes
-<<<<<<< HEAD
 #pragma omp parallel for shared(bit_pool_size)
   for (int i = 0; i < num_trees; ++i) {
-=======
-#pragma omp parallel for
-  for (std::size_t i = 0; i < num_trees; ++i) {
->>>>>>> 9ca5ef85
     // Max number of leaves processed so far
     size_t leaf_counter = ((*ptrees)[i] + i) / 2;
     tree2fil_sparse(*pnodes,
