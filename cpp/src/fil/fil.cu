/*
 * Copyright (c) 2019-2020, NVIDIA CORPORATION.
 *
 * Licensed under the Apache License, Version 2.0 (the "License");
 * you may not use this file except in compliance with the License.
 * You may obtain a copy of the License at
 *
 *     http://www.apache.org/licenses/LICENSE-2.0
 *
 * Unless required by applicable law or agreed to in writing, software
 * distributed under the License is distributed on an "AS IS" BASIS,
 * WITHOUT WARRANTIES OR CONDITIONS OF ANY KIND, either express or implied.
 * See the License for the specific language governing permissions and
 * limitations under the License.
 */

/** @file fil.cu implements forest inference */

#include <thrust/device_ptr.h>
#include <thrust/device_vector.h>
#include <thrust/host_vector.h>
#include <treelite/c_api.h>
#include <treelite/tree.h>
#include <algorithm>
#include <cmath>
#include <limits>
#include <stack>
#include <utility>

#include <cuml/fil/fil.h>
#include <cuml/common/cuml_allocator.hpp>
#include "common.cuh"

namespace ML {
namespace fil {

using namespace MLCommon;
namespace tl = treelite;

void node_init(dense_node_t* n, val_t output, float thresh, int fid,
               bool def_left, bool is_leaf) {
  *n = dense_node(output, thresh, fid, def_left, is_leaf);
}

void node_decode(const dense_node_t* n, val_t* output, float* thresh,
                 int* fid, bool* def_left, bool* is_leaf) {
  dense_node dn(*n);
  *output = dn.output<val_t>();
  *thresh = dn.thresh();
  *fid = dn.fid();
  *def_left = dn.def_left();
  *is_leaf = dn.is_leaf();
}

inline void node_init_inline(sparse_node16_t* node, val_t output,
                             float thresh, int fid, bool def_left,
                             bool is_leaf, int left_index) {
  sparse_node16 n(output, thresh, fid, def_left, is_leaf, left_index);
  *node = sparse_node16_t(n, n);
}

void node_init(sparse_node16_t* node, val_t output, float thresh, int fid,
               bool def_left, bool is_leaf, int left_index) {
  node_init_inline(node, output, thresh, fid, def_left, is_leaf, left_index);
}

void node_decode(const sparse_node16_t* node, val_t* output, float* thresh,
                 int* fid, bool* def_left, bool* is_leaf, int* left_index) {
  node_decode((const dense_node_t*)node, output, thresh, fid, def_left,
              is_leaf);
  *left_index = sparse_node16(*node).left_index();
}

inline void node_init_inline(sparse_node8_t* node, val_t output, float thresh,
                             int fid, bool def_left, bool is_leaf,
                             int left_index) {
  sparse_node8 n(output, thresh, fid, def_left, is_leaf, left_index);
  *node = sparse_node8_t(n);
}

void node_init(sparse_node8_t* node, val_t output, float thresh, int fid,
               bool def_left, bool is_leaf, int left_index) {
  node_init_inline(node, output, thresh, fid, def_left, is_leaf, left_index);
}

void node_decode(const sparse_node8_t* node, val_t* output, float* thresh,
                 int* fid, bool* def_left, bool* is_leaf, int* left_index) {
  node_decode((const dense_node_t*)node, output, thresh, fid, def_left,
              is_leaf);
  *left_index = sparse_node8(*node).left_index();
}

__host__ __device__ float sigmoid(float x) { return 1.0f / (1.0f + expf(-x)); }

/** performs additional transformations on the array of forest predictions
    (preds) of size n; the transformations are defined by output, and include
    averaging (multiplying by inv_num_trees), adding global_bias (always done),
    sigmoid and applying threshold. in case of complement_proba,
    fills in the complement probability */
__global__ void transform_k(float* preds, size_t n, output_t output,
                            float inv_num_trees, float threshold,
                            float global_bias, bool complement_proba) {
  size_t i = threadIdx.x + size_t(blockIdx.x) * blockDim.x;
  if (i >= n) return;
  if (complement_proba && i % 2 != 0) return;

  float result = preds[i];
  if ((output & output_t::AVG) != 0) result *= inv_num_trees;
  result += global_bias;
  if ((output & output_t::SIGMOID) != 0) result = sigmoid(result);
  // will not be done on INT_CLASS_LABEL because the whole kernel will not run
  if ((output & output_t::CLASS) != 0) {
    result = result > threshold ? 1.0f : 0.0f;
  }
  // sklearn outputs numpy array in 'C' order, with the number of classes being last dimension
  // that is also the default order, so we should use the same one
  if (complement_proba) {
    preds[i] = 1.0f - result;
    preds[i + 1] = result;
  } else
    preds[i] = result;
}

struct forest {
  void init_max_shm() {
    int max_shm_std = 48 * 1024;  // 48 KiB
    int device = 0;
    // TODO(canonizer): use cumlHandle for this
    CUDA_CHECK(cudaGetDevice(&device));
    CUDA_CHECK(cudaDeviceGetAttribute(
      &max_shm_, cudaDevAttrMaxSharedMemoryPerBlockOptin, device));
    // TODO(canonizer): use >48KiB shared memory if available
    max_shm_ = std::min(max_shm_, max_shm_std);
  }

  void init_common(const forest_params_t* params) {
    depth_ = params->depth;
    num_trees_ = params->num_trees;
    num_cols_ = params->num_cols;
    algo_ = params->algo;
    output_ = params->output;
    threshold_ = params->threshold;
    global_bias_ = params->global_bias;
    leaf_payload_type_ = params->leaf_payload_type;
    num_classes_ = params->num_classes;
    init_max_shm();
  }

  virtual void infer(predict_params params, cudaStream_t stream) = 0;

  void predict(const cumlHandle& h, float* preds, const float* data,
               size_t num_rows, bool predict_proba) {
    // Initialize prediction parameters.
    predict_params params;
    params.num_cols = num_cols_;
    params.algo = algo_;
    params.preds = preds;
    params.data = data;
    params.num_rows = num_rows;
    params.max_shm = max_shm_;
    params.num_classes = num_classes_;
    params.leaf_payload_type = leaf_payload_type_;

    /**
    The binary classification / regression (FLOAT_SCALAR) predict_proba() works as follows
      (always 2 outputs):
    RAW: output the sum of tree predictions
    AVG is set: divide by the number of trees (averaging)
    SIGMOID is set: apply sigmoid
    CLASS is set: ignored
    write the output of the previous stages and its complement

    The binary classification / regression (FLOAT_SCALAR) predict() works as follows
      (always 1 output):
    RAW (no values set): output the sum of tree predictions
    AVG is set: divide by the number of trees (averaging)
    SIGMOID is set: apply sigmoid
    CLASS is set: apply threshold (equivalent to choosing best class)
    
    The multi-class classification / regression (INT_CLASS_LABEL) predict_proba() works as follows
      (always num_classes outputs):
    RAW (no values set): output class votes
    AVG is set: divide by the number of trees (averaging, output class probability)
    SIGMOID is set: apply sigmoid
    CLASS is set: ignored
    
    The multi-class classification / regression (INT_CLASS_LABEL) predict() works as follows
      (always 1 output):
    RAW (no values set): output the label of the class with highest probability, else output label 0.
    AVG is set: ignored
    SIGMOID is set: ignored
    CLASS is set: ignored
    */
    output_t ot = output_;
    bool complement_proba = false, do_transform = global_bias_ != 0.0f;

    if (leaf_payload_type_ == leaf_value_t::FLOAT_SCALAR) {
      if (predict_proba) {
        params.num_outputs = 2;
        ot = output_t(ot & ~output_t::CLASS);  // no threshold on probabilities
        complement_proba = true;
        do_transform = true;
      } else {
        params.num_outputs = 1;
        if (ot != output_t::RAW) do_transform = true;
      }
    } else if (leaf_payload_type_ == leaf_value_t::INT_CLASS_LABEL) {
      if (predict_proba) {
        params.num_outputs = num_classes_;
        ot = output_t(ot & ~output_t::CLASS);  // no threshold on probabilities
        if (ot != output_t::RAW) do_transform = true;
      } else {
        params.num_outputs = 1;
        // moot since choosing best class and all transforms are monotonic
        // also, would break current code
        do_transform = false;
      }
    }

    // Predict using the forest.
    cudaStream_t stream = h.getStream();
    infer(params, stream);

    if (do_transform) {
      size_t num_values_to_transform =
        (size_t)num_rows * (size_t)params.num_outputs;
      transform_k<<<ceildiv(num_values_to_transform, (size_t)FIL_TPB), FIL_TPB,
                    0, stream>>>(preds, num_values_to_transform, ot,
                                 num_trees_ > 0 ? (1.0f / num_trees_) : 1.0f,
                                 threshold_, global_bias_, complement_proba);
      CUDA_CHECK(cudaPeekAtLastError());
    }
  }

  virtual void free(const cumlHandle& h) = 0;
  virtual ~forest() {}

  int num_trees_ = 0;
  int depth_ = 0;
  int num_cols_ = 0;
  algo_t algo_ = algo_t::NAIVE;
  int max_shm_ = 0;
  output_t output_ = output_t::RAW;
  float threshold_ = 0.5;
  float global_bias_ = 0;
  leaf_value_t leaf_payload_type_ = leaf_value_t::FLOAT_SCALAR;
  int num_classes_ = 0;
};

struct dense_forest : forest {
  void transform_trees(const dense_node_t* nodes) {
    // populate node information
    for (int i = 0, gid = 0; i < num_trees_; ++i) {
      for (int j = 0, nid = 0; j <= depth_; ++j) {
        for (int k = 0; k < 1 << j; ++k, ++nid, ++gid) {
          h_nodes_[nid * num_trees_ + i] = dense_node(nodes[gid]);
        }
      }
    }
  }

  void init(const cumlHandle& h, const dense_node_t* nodes,
            const forest_params_t* params) {
    init_common(params);
    if (algo_ == algo_t::NAIVE) algo_ = algo_t::BATCH_TREE_REORG;

    int num_nodes = forest_num_nodes(num_trees_, depth_);
    nodes_ = (dense_node*)h.getDeviceAllocator()->allocate(
      sizeof(dense_node) * num_nodes, h.getStream());
    h_nodes_.resize(num_nodes);
    if (algo_ == algo_t::NAIVE) {
      std::copy(nodes, nodes + num_nodes, h_nodes_.begin());
    } else {
      transform_trees(nodes);
    }
    CUDA_CHECK(cudaMemcpyAsync(nodes_, h_nodes_.data(),
                               num_nodes * sizeof(dense_node),
                               cudaMemcpyHostToDevice, h.getStream()));
    // copy must be finished before freeing the host data
    CUDA_CHECK(cudaStreamSynchronize(h.getStream()));
    h_nodes_.clear();
    h_nodes_.shrink_to_fit();
  }

  virtual void infer(predict_params params, cudaStream_t stream) override {
    dense_storage forest(nodes_, num_trees_,
                         algo_ == algo_t::NAIVE ? tree_num_nodes(depth_) : 1,
                         algo_ == algo_t::NAIVE ? 1 : num_trees_);
    fil::infer(forest, params, stream);
  }

  virtual void free(const cumlHandle& h) override {
    int num_nodes = forest_num_nodes(num_trees_, depth_);
    h.getDeviceAllocator()->deallocate(nodes_, sizeof(dense_node) * num_nodes,
                                       h.getStream());
  }

  dense_node* nodes_ = nullptr;
  thrust::host_vector<dense_node> h_nodes_;
};

template <typename node_t>
struct external_node {};

template<>
struct external_node<sparse_node16> {
  typedef sparse_node16_t t;
};

template<>
struct external_node<sparse_node8> {
  typedef sparse_node8_t t;
};

template <typename node_t>
struct sparse_forest : forest {
  typedef typename external_node<node_t>::t external_node_t;
  void init(const cumlHandle& h, const int* trees, const external_node_t* nodes,
            const forest_params_t* params) {
    init_common(params);
    if (algo_ == algo_t::ALGO_AUTO) algo_ = algo_t::NAIVE;
    depth_ = 0;  // a placeholder value
    num_nodes_ = params->num_nodes;

    // trees
    trees_ = (int*)h.getDeviceAllocator()->allocate(sizeof(int) * num_trees_,
                                                    h.getStream());
    CUDA_CHECK(cudaMemcpyAsync(trees_, trees, sizeof(int) * num_trees_,
                               cudaMemcpyHostToDevice, h.getStream()));

    // nodes
    nodes_ = (node_t*)h.getDeviceAllocator()->allocate(
      sizeof(node_t) * num_nodes_, h.getStream());
    CUDA_CHECK(cudaMemcpyAsync(nodes_, nodes, sizeof(node_t) * num_nodes_,
                               cudaMemcpyHostToDevice, h.getStream()));
  }

  virtual void infer(predict_params params, cudaStream_t stream) override {
    sparse_storage<node_t> forest(trees_, nodes_, num_trees_);
    fil::infer(forest, params, stream);
  }

  void free(const cumlHandle& h) override {
    h.getDeviceAllocator()->deallocate(trees_, sizeof(int) * num_trees_,
                                       h.getStream());
    h.getDeviceAllocator()->deallocate(nodes_, sizeof(node_t) * num_nodes_,
                                       h.getStream());
  }

  int num_nodes_ = 0;
  int* trees_ = nullptr;
  node_t* nodes_ = nullptr;
};

void check_params(const forest_params_t* params, bool dense) {
  if (dense) {
    ASSERT(params->depth >= 0, "depth must be non-negative for dense forests");
  } else {
    ASSERT(params->num_nodes >= 0,
           "num_nodes must be non-negative for sparse forests");
    ASSERT(params->algo == algo_t::NAIVE || params->algo == algo_t::ALGO_AUTO,
           "only ALGO_AUTO and NAIVE algorithms are supported "
           "for sparse forests");
  }
  ASSERT(params->num_trees >= 0, "num_trees must be non-negative");
  ASSERT(params->num_cols >= 0, "num_cols must be non-negative");
  switch (params->algo) {
    case algo_t::ALGO_AUTO:
    case algo_t::NAIVE:
    case algo_t::TREE_REORG:
    case algo_t::BATCH_TREE_REORG:
      break;
    default:
      ASSERT(false,
             "algo should be ALGO_AUTO, NAIVE, TREE_REORG or BATCH_TREE_REORG");
  }
  switch (params->leaf_payload_type) {
    case leaf_value_t::FLOAT_SCALAR:
      /* params->num_classes is ignored in this case, since the user might call
         predict_proba() on regression. Hence, no point checking the range of
         an ignored variable */
      break;
    case leaf_value_t::INT_CLASS_LABEL:
      ASSERT(params->num_classes >= 2,
             "num_classes >= 2 is required for "
             "leaf_payload_type == INT_CLASS_LABEL");
      break;
    default:
      ASSERT(false,
             "leaf_payload_type should be FLOAT_SCALAR or INT_CLASS_LABEL");
  }
  // output_t::RAW == 0, and doesn't have a separate flag
  output_t all_set =
    output_t(output_t::AVG | output_t::SIGMOID | output_t::CLASS);
  if ((params->output & ~all_set) != 0) {
    ASSERT(false,
           "output should be a combination of RAW, AVG, SIGMOID and CLASS");
  }
}

int tree_root(const tl::Tree& tree) {
  return 0;  // Treelite format assumes that the root is 0
}

int max_depth_helper(const tl::Tree& tree, int node_id, int limit) {
  if (tree.IsLeaf(node_id)) return 0;
  ASSERT(limit > 0,
         "recursion depth limit reached, might be a cycle in the tree");
  return 1 +
         std::max(max_depth_helper(tree, tree.LeftChild(node_id), limit - 1),
                  max_depth_helper(tree, tree.RightChild(node_id), limit - 1));
}

inline int max_depth(const tl::Tree& tree) {
  // trees of this depth aren't used, so it most likely means bad input data,
  // e.g. cycles in the forest
  const int DEPTH_LIMIT = 500;
  int root_index = tree_root(tree);
  typedef std::pair<int, int> pair_t;
  std::stack<pair_t> stack;
  stack.push(pair_t(root_index, 0));
  int max_depth = 0;
  while (!stack.empty()) {
    const pair_t& pair = stack.top();
    int node_id = pair.first;
    int depth = pair.second;
    stack.pop();
    while (!tree.IsLeaf(node_id)) {
      stack.push(pair_t(tree.LeftChild(node_id), depth + 1));
      node_id = tree.RightChild(node_id);
      depth++;
      ASSERT(depth < DEPTH_LIMIT,
             "depth limit reached, might be a cycle in the tree");
    }
    // only need to update depth for leaves
    max_depth = std::max(max_depth, depth);
  }
  return max_depth;
}

int max_depth(const tl::Model& model) {
  int depth = 0;
  for (const auto& tree : model.trees) depth = std::max(depth, max_depth(tree));
  return depth;
}

inline void adjust_threshold(float* pthreshold, int* tl_left, int* tl_right,
                             bool* default_left, tl::Operator comparison_op) {
  // in treelite (take left node if val [op] threshold),
  // the meaning of the condition is reversed compared to FIL;
  // thus, "<" in treelite corresonds to comparison ">=" used by FIL
  // https://github.com/dmlc/treelite/blob/master/include/treelite/tree.h#L243
  switch (comparison_op) {
    case tl::Operator::kLT:
      break;
    case tl::Operator::kLE:
      // x <= y is equivalent to x < y', where y' is the next representable float
      *pthreshold =
        std::nextafterf(*pthreshold, std::numeric_limits<float>::infinity());
      break;
    case tl::Operator::kGT:
      // x > y is equivalent to x >= y', where y' is the next representable float
      // left and right still need to be swapped
      *pthreshold =
        std::nextafterf(*pthreshold, std::numeric_limits<float>::infinity());
    case tl::Operator::kGE:
      // swap left and right
      std::swap(*tl_left, *tl_right);
      *default_left = !*default_left;
      break;
    default:
      ASSERT(false, "only <, >, <= and >= comparisons are supported");
  }
}

/** if the vector consists of zeros and a single one, return the position
for the one (assumed class label). Else, asserts false.
If the vector contains a NAN, asserts false */
int find_class_label_from_one_hot(tl::tl_float* vector, int len) {
  bool found_label = false;
  int out;
  for (int i = 0; i < len; ++i) {
    if (vector[i] == 1.0f) {
      ASSERT(!found_label, "label vector contains multiple 1.0f");
      out = i;
      found_label = true;
    } else {
      ASSERT(vector[i] == 0.0f,
             "label vector contains values other than 0.0 and 1.0");
    }
  }
  ASSERT(found_label, "did not find 1.0f in vector");
  return out;
}

template <typename fil_node_t>
void tl2fil_leaf_payload(fil_node_t* fil_node, const tl::Tree& tl_tree,
                         int tl_node_id, const forest_params_t& forest_params) {
  auto vec = tl_tree.LeafVector(tl_node_id);
  switch (forest_params.leaf_payload_type) {
    case leaf_value_t::INT_CLASS_LABEL:
      ASSERT(vec.size() == forest_params.num_classes,
             "inconsistent number of classes in treelite leaves");
      fil_node->val.idx = find_class_label_from_one_hot(&vec[0], vec.size());
      break;
    case leaf_value_t::FLOAT_SCALAR:
      fil_node->val.f = tl_tree.LeafValue(tl_node_id);
      ASSERT(!tl_tree.HasLeafVector(tl_node_id),
             "some but not all treelite leaves have leaf_vector()");
      break;
    default:
      ASSERT(false, "internal error: invalid leaf_payload_type");
  };
}

void node2fil_dense(std::vector<dense_node_t>* pnodes, int root, int cur,
                    const tl::Tree& tree, int node_id,
                    const forest_params_t& forest_params) {
<<<<<<< HEAD
  if (node.is_leaf()) {
    node_init(&(*pnodes)[root + cur], val_t{.f = NAN}, NAN, 0, false, true);
    tl2fil_leaf_payload(&(*pnodes)[root + cur], node, forest_params);
=======
  if (tree.IsLeaf(node_id)) {
    dense_node_init(&(*pnodes)[root + cur], val_t{.f = NAN}, NAN, 0, false,
                    true);
    tl2fil_leaf_payload(&(*pnodes)[root + cur], tree, node_id, forest_params);
>>>>>>> d9473b97
    return;
  }

  // inner node
  ASSERT(tree.SplitType(node_id) == tl::SplitFeatureType::kNumerical,
         "only numerical split nodes are supported");
<<<<<<< HEAD
  int tl_left = node.cleft(), tl_right = node.cright();
  bool default_left = node.default_left();
  float threshold = node.threshold();
  adjust_threshold(&threshold, &tl_left, &tl_right, &default_left, node);
  node_init(&(*pnodes)[root + cur], val_t{.f = 0}, threshold,
            node.split_index(), default_left, false);
=======
  int tl_left = tree.LeftChild(node_id), tl_right = tree.RightChild(node_id);
  bool default_left = tree.DefaultLeft(node_id);
  float threshold = tree.Threshold(node_id);
  adjust_threshold(&threshold, &tl_left, &tl_right, &default_left,
                   tree.ComparisonOp(node_id));
  dense_node_init(&(*pnodes)[root + cur], val_t{.f = 0}, threshold,
                  tree.SplitIndex(node_id), default_left, false);
>>>>>>> d9473b97
  int left = 2 * cur + 1;
  node2fil_dense(pnodes, root, left, tree, tl_left, forest_params);
  node2fil_dense(pnodes, root, left + 1, tree, tl_right, forest_params);
}

void tree2fil_dense(std::vector<dense_node_t>* pnodes, int root,
                    const tl::Tree& tree,
                    const forest_params_t& forest_params) {
  node2fil_dense(pnodes, root, 0, tree, tree_root(tree), forest_params);
}

template <typename fil_node_t>
int tree2fil_sparse(std::vector<fil_node_t>* pnodes, const tl::Tree& tree,
                    const forest_params_t& forest_params) {
  typedef std::pair<int, int> pair_t;
  std::stack<pair_t> stack;
  int root = pnodes->size();
<<<<<<< HEAD
  pnodes->push_back(fil_node_t());
  stack.push(pair_t(&tl_node_at(tree, tree_root(tree)), 0));
=======
  pnodes->push_back(sparse_node_t());
  stack.push(pair_t(tree_root(tree), 0));
>>>>>>> d9473b97
  while (!stack.empty()) {
    const pair_t& top = stack.top();
    int node_id = top.first;
    int cur = top.second;
    stack.pop();

    while (!tree.IsLeaf(node_id)) {
      // inner node
      ASSERT(tree.SplitType(node_id) == tl::SplitFeatureType::kNumerical,
             "only numerical split nodes are supported");
      // tl_left and tl_right are indices of the children in the treelite tree
      // (stored  as an array of nodes)
      int tl_left = tree.LeftChild(node_id),
          tl_right = tree.RightChild(node_id);
      bool default_left = tree.DefaultLeft(node_id);
      float threshold = tree.Threshold(node_id);
      adjust_threshold(&threshold, &tl_left, &tl_right, &default_left,
                       tree.ComparisonOp(node_id));

      // reserve space for child nodes
      // left is the offset of the left child node relative to the tree root
      // in the array of all nodes of the FIL sparse forest
      int left = pnodes->size() - root;
<<<<<<< HEAD
      pnodes->push_back(fil_node_t());
      pnodes->push_back(fil_node_t());
      node_init_inline(&(*pnodes)[root + cur], val_t{.f = 0}, threshold,
                       node->split_index(), default_left, false, left);
=======
      pnodes->push_back(sparse_node_t());
      pnodes->push_back(sparse_node_t());
      sparse_node_init_inline(&(*pnodes)[root + cur], val_t{.f = 0}, threshold,
                              tree.SplitIndex(node_id), default_left, false,
                              left);
>>>>>>> d9473b97

      // push child nodes into the stack
      stack.push(pair_t(tl_right, left + 1));
      //stack.push(pair_t(tl_left, left));
      node_id = tl_left;
      cur = left;
    }

    // leaf node
    node_init_inline(&(*pnodes)[root + cur], val_t{.f = NAN}, NAN, 0, false,
                     true, 0);
    tl2fil_leaf_payload(&(*pnodes)[root + cur], tree, node_id, forest_params);
  }

  return root;
}

size_t tl_leaf_vector_size(const tl::Model& model) {
  const tl::Tree& tree = model.trees[0];
  int node_key;
  for (node_key = tree_root(tree); !tree.IsLeaf(node_key);
       node_key = tree.RightChild(node_key))
    ;
  if (tree.HasLeafVector(node_key)) return tree.LeafVector(node_key).size();
  return 0;
}

// tl2fil_common is the part of conversion from a treelite model
// common for dense and sparse forests
void tl2fil_common(forest_params_t* params, const tl::Model& model,
                   const treelite_params_t* tl_params) {
  // fill in forest-indendent params
  params->algo = tl_params->algo;
  params->threshold = tl_params->threshold;

  // fill in forest-dependent params
  params->depth = max_depth(model);  // also checks for cycles

  // assuming either all leaves use the .leaf_vector() or all leaves use .leaf_value()
  size_t leaf_vec_size = tl_leaf_vector_size(model);
  if (leaf_vec_size > 0) {
    ASSERT(leaf_vec_size == model.num_output_group,
           "treelite model inconsistent");
    params->num_classes = leaf_vec_size;
    params->leaf_payload_type = leaf_value_t::INT_CLASS_LABEL;
  } else {
    params->leaf_payload_type = leaf_value_t::FLOAT_SCALAR;
    params->num_classes = 0;  // ignored
  }

  params->num_cols = model.num_feature;
  const tl::ModelParam& param = model.param;
  ASSERT(param.sigmoid_alpha == 1.0f, "sigmoid_alpha not supported");
  params->global_bias = param.global_bias;
  params->output = output_t::RAW;
  if (tl_params->output_class) {
    params->output = output_t(params->output | output_t::CLASS);
  }
  // "random forest" in treelite means tree output averaging
  if (model.random_forest_flag) {
    params->output = output_t(params->output | output_t::AVG);
  }
  if (std::string(param.pred_transform) == "sigmoid") {
    params->output = output_t(params->output | output_t::SIGMOID);
  } else if (std::string(param.pred_transform) != "identity") {
    ASSERT(false, "%s: unsupported treelite prediction transform",
           param.pred_transform);
  }
  params->num_trees = model.trees.size();
}

// uses treelite model with additional tl_params to initialize FIL params
// and dense nodes (stored in *pnodes)
void tl2fil_dense(std::vector<dense_node_t>* pnodes, forest_params_t* params,
                  const tl::Model& model, const treelite_params_t* tl_params) {
  tl2fil_common(params, model, tl_params);

  // convert the nodes
  int num_nodes = forest_num_nodes(params->num_trees, params->depth);
  pnodes->resize(num_nodes, dense_node_t{0, 0});
  for (int i = 0; i < model.trees.size(); ++i) {
    tree2fil_dense(pnodes, i * tree_num_nodes(params->depth), model.trees[i],
                   *params);
  }
}

// uses treelite model with additional tl_params to initialize FIL params,
// trees (stored in *ptrees) and sparse nodes (stored in *pnodes)
template <typename fil_node_t>
void tl2fil_sparse(std::vector<int>* ptrees, std::vector<fil_node_t>* pnodes,
                   forest_params_t* params, const tl::Model& model,
                   const treelite_params_t* tl_params) {
  tl2fil_common(params, model, tl_params);

  // convert the nodes
  for (int i = 0; i < model.trees.size(); ++i) {
    int root = tree2fil_sparse(pnodes, model.trees[i], *params);
    ptrees->push_back(root);
  }
  params->num_nodes = pnodes->size();
}

void init_dense(const cumlHandle& h, forest_t* pf, const dense_node_t* nodes,
                const forest_params_t* params) {
  check_params(params, true);
  dense_forest* f = new dense_forest;
  f->init(h, nodes, params);
  *pf = f;
}

template <typename fil_node_t>
void init_sparse(const cumlHandle& h, forest_t* pf, const int* trees,
                 const typename external_node<fil_node_t>::t* nodes,
                 const forest_params_t* params) {
  check_params(params, false);
  sparse_forest<fil_node_t>* f = new sparse_forest<fil_node_t>;
  f->init(h, trees, nodes, params);
  *pf = f;
}

void init_sparse16(const cumlHandle& h, forest_t* pf, const int* trees,
                   const sparse_node16_t* nodes,
                   const forest_params_t* params) {
  init_sparse<sparse_node16>(h, pf, trees, nodes, params);
}

void init_sparse8(const cumlHandle& h, forest_t* pf, const int* trees,
                  const sparse_node8_t* nodes, const forest_params_t* params) {
  init_sparse<sparse_node8>(h, pf, trees, nodes, params);
}

void from_treelite(const cumlHandle& handle, forest_t* pforest,
                   ModelHandle model, const treelite_params_t* tl_params) {
  storage_type_t storage_type = tl_params->storage_type;
  // build dense trees by default
  const tl::Model& model_ref = *(tl::Model*)model;
  if (storage_type == storage_type_t::AUTO) {
    if (tl_params->algo == algo_t::ALGO_AUTO ||
        tl_params->algo == algo_t::NAIVE) {
      int depth = max_depth(model_ref);
      // max 2**25 dense nodes, 256 MiB dense model size
      const int LOG2_MAX_DENSE_NODES = 25;
      int log2_num_dense_nodes =
        depth + 1 + int(ceil(std::log2(model_ref.trees.size())));
      storage_type = log2_num_dense_nodes > LOG2_MAX_DENSE_NODES
                       ? storage_type_t::SPARSE
                       : storage_type_t::DENSE;
    } else {
      // only dense storage is supported for other algorithms
      storage_type = storage_type_t::DENSE;
    }
  }

  forest_params_t params;
  switch (storage_type) {
    case storage_type_t::DENSE: {
      std::vector<dense_node_t> nodes;
      tl2fil_dense(&nodes, &params, model_ref, tl_params);
      init_dense(handle, pforest, nodes.data(), &params);
      // sync is necessary as nodes is used in init_dense(),
      // but destructed at the end of this function
      CUDA_CHECK(cudaStreamSynchronize(handle.getStream()));
      break;
    }
    case storage_type_t::SPARSE: {
      std::vector<int> trees;
      std::vector<sparse_node16_t> nodes;
      tl2fil_sparse(&trees, &nodes, &params, model_ref, tl_params);
      init_sparse<sparse_node16>(handle, pforest, trees.data(), nodes.data(),
                                 &params);
      CUDA_CHECK(cudaStreamSynchronize(handle.getStream()));
      break;
    }
    case storage_type_t::SPARSE8: {
      std::vector<int> trees;
      std::vector<sparse_node8_t> nodes;
      tl2fil_sparse(&trees, &nodes, &params, model_ref, tl_params);
      init_sparse<sparse_node8>(handle, pforest, trees.data(), nodes.data(),
                                &params);
      CUDA_CHECK(cudaStreamSynchronize(handle.getStream()));
      break;
    }
    default:
      ASSERT(false, "tl_params->sparse must be one of AUTO, DENSE or SPARSE");
  }
}

void free(const cumlHandle& h, forest_t f) {
  f->free(h);
  delete f;
}

void predict(const cumlHandle& h, forest_t f, float* preds, const float* data,
             size_t num_rows, bool predict_proba) {
  f->predict(h, preds, data, num_rows, predict_proba);
}

}  // namespace fil
}  // namespace ML<|MERGE_RESOLUTION|>--- conflicted
+++ resolved
@@ -516,38 +516,22 @@
 void node2fil_dense(std::vector<dense_node_t>* pnodes, int root, int cur,
                     const tl::Tree& tree, int node_id,
                     const forest_params_t& forest_params) {
-<<<<<<< HEAD
-  if (node.is_leaf()) {
+  if (tree.IsLeaf(node_id)) {
     node_init(&(*pnodes)[root + cur], val_t{.f = NAN}, NAN, 0, false, true);
-    tl2fil_leaf_payload(&(*pnodes)[root + cur], node, forest_params);
-=======
-  if (tree.IsLeaf(node_id)) {
-    dense_node_init(&(*pnodes)[root + cur], val_t{.f = NAN}, NAN, 0, false,
-                    true);
     tl2fil_leaf_payload(&(*pnodes)[root + cur], tree, node_id, forest_params);
->>>>>>> d9473b97
     return;
   }
 
   // inner node
   ASSERT(tree.SplitType(node_id) == tl::SplitFeatureType::kNumerical,
          "only numerical split nodes are supported");
-<<<<<<< HEAD
-  int tl_left = node.cleft(), tl_right = node.cright();
-  bool default_left = node.default_left();
-  float threshold = node.threshold();
-  adjust_threshold(&threshold, &tl_left, &tl_right, &default_left, node);
-  node_init(&(*pnodes)[root + cur], val_t{.f = 0}, threshold,
-            node.split_index(), default_left, false);
-=======
   int tl_left = tree.LeftChild(node_id), tl_right = tree.RightChild(node_id);
   bool default_left = tree.DefaultLeft(node_id);
   float threshold = tree.Threshold(node_id);
   adjust_threshold(&threshold, &tl_left, &tl_right, &default_left,
                    tree.ComparisonOp(node_id));
-  dense_node_init(&(*pnodes)[root + cur], val_t{.f = 0}, threshold,
-                  tree.SplitIndex(node_id), default_left, false);
->>>>>>> d9473b97
+  node_init(&(*pnodes)[root + cur], val_t{.f = 0}, threshold,
+            tree.SplitIndex(node_id), default_left, false);
   int left = 2 * cur + 1;
   node2fil_dense(pnodes, root, left, tree, tl_left, forest_params);
   node2fil_dense(pnodes, root, left + 1, tree, tl_right, forest_params);
@@ -565,13 +549,8 @@
   typedef std::pair<int, int> pair_t;
   std::stack<pair_t> stack;
   int root = pnodes->size();
-<<<<<<< HEAD
   pnodes->push_back(fil_node_t());
-  stack.push(pair_t(&tl_node_at(tree, tree_root(tree)), 0));
-=======
-  pnodes->push_back(sparse_node_t());
   stack.push(pair_t(tree_root(tree), 0));
->>>>>>> d9473b97
   while (!stack.empty()) {
     const pair_t& top = stack.top();
     int node_id = top.first;
@@ -595,18 +574,10 @@
       // left is the offset of the left child node relative to the tree root
       // in the array of all nodes of the FIL sparse forest
       int left = pnodes->size() - root;
-<<<<<<< HEAD
       pnodes->push_back(fil_node_t());
       pnodes->push_back(fil_node_t());
       node_init_inline(&(*pnodes)[root + cur], val_t{.f = 0}, threshold,
-                       node->split_index(), default_left, false, left);
-=======
-      pnodes->push_back(sparse_node_t());
-      pnodes->push_back(sparse_node_t());
-      sparse_node_init_inline(&(*pnodes)[root + cur], val_t{.f = 0}, threshold,
-                              tree.SplitIndex(node_id), default_left, false,
-                              left);
->>>>>>> d9473b97
+                       tree.SplitIndex(node_id), default_left, false, left);
 
       // push child nodes into the stack
       stack.push(pair_t(tl_right, left + 1));
