/*
 * Copyright (c) 2019-2021, NVIDIA CORPORATION.
 *
 * Licensed under the Apache License, Version 2.0 (the "License");
 * you may not use this file except in compliance with the License.
 * You may obtain a copy of the License at
 *
 *     http://www.apache.org/licenses/LICENSE-2.0
 *
 * Unless required by applicable law or agreed to in writing, software
 * distributed under the License is distributed on an "AS IS" BASIS,
 * WITHOUT WARRANTIES OR CONDITIONS OF ANY KIND, either express or implied.
 * See the License for the specific language governing permissions and
 * limitations under the License.
 */

/** @file fil.cu implements forest inference */

#include <omp.h>
#include <thrust/device_ptr.h>
#include <thrust/device_vector.h>
#include <thrust/host_vector.h>
#include <treelite/c_api.h>
#include <treelite/tree.h>
#include <algorithm>
#include <cmath>
#include <iomanip>
#include <limits>
#include <stack>
#include <utility>

#include <cuml/fil/fil.h>
#include <cuml/fil/fnv_hash.h>
#include <raft/cudart_utils.h>
#include <cuml/common/logger.hpp>
#include <raft/handle.hpp>
#include <raft/mr/device/allocator.hpp>
#include <raft/mr/host/allocator.hpp>
#include "common.cuh"

namespace ML {
namespace fil {

namespace tl = treelite;

__host__ __device__ float sigmoid(float x) { return 1.0f / (1.0f + expf(-x)); }

/** performs additional transformations on the array of forest predictions
    (preds) of size n; the transformations are defined by output, and include
    averaging (multiplying by inv_num_trees), adding global_bias (always done),
    sigmoid and applying threshold. in case of complement_proba,
    fills in the complement probability */
__global__ void transform_k(float* preds, size_t n, output_t output,
                            float inv_num_trees, float threshold,
                            float global_bias, bool complement_proba) {
  size_t i = threadIdx.x + size_t(blockIdx.x) * blockDim.x;
  if (i >= n) return;
  if (complement_proba && i % 2 != 0) return;

  float result = preds[i];
  if ((output & output_t::AVG) != 0) result *= inv_num_trees;
  result += global_bias;
  if ((output & output_t::SIGMOID) != 0) result = sigmoid(result);
  // will not be done on CATEGORICAL_LEAF because the whole kernel will not run
  if ((output & output_t::CLASS) != 0) {
    result = result > threshold ? 1.0f : 0.0f;
  }
  // sklearn outputs numpy array in 'C' order, with the number of classes being last dimension
  // that is also the default order, so we should use the same one
  if (complement_proba) {
    preds[i] = 1.0f - result;
    preds[i + 1] = result;
  } else
    preds[i] = result;
}

extern template void dispatch_on_fil_template_params<
  compute_smem_footprint, dense_storage>(predict_params&);

struct forest {
  void init_n_items(int device) {
    CUDA_CHECK(cudaDeviceGetAttribute(
      &max_shm_, cudaDevAttrMaxSharedMemoryPerBlockOptin, device));
    /* Our GPUs have been growing the shared memory size generation after
       generation. Eventually, a CUDA GPU might come by that supports more 
       shared memory that would fit into unsigned 16-bit int. For such a GPU,
       we would have otherwise silently overflowed the index calculation due
       to short division. It would have failed cpp tests, but we might forget
       about this source of bugs, if not for the failing assert. */
    ASSERT(max_shm_ < 262144,
           "internal error: please use a larger type inside"
           " infer_k for column count");
    // TODO(canonizer): use >48KiB shared memory if available
    // searching for the most items per block while respecting the shared
    // memory limits creates a full linear programming problem.
    // solving it in a single equation looks less tractable than this
    for (bool predict_proba : {false, true}) {
      shmem_size_params& ssp_ = predict_proba ? proba_ssp_ : class_ssp_;
      ssp_.predict_proba = predict_proba;
      predict_params ssp = ssp_;
      // if n_items was not provided, try from 1 to 4. Otherwise, use as-is.
      int min_n_items = ssp.n_items == 0 ? 1 : ssp.n_items;
      int max_n_items = ssp.n_items == 0
                          ? (algo_ == algo_t::BATCH_TREE_REORG ? 4 : 1)
                          : ssp.n_items;
      for (bool cols_in_shmem : {false, true}) {
        ssp.cols_in_shmem = cols_in_shmem;
        for (ssp.n_items = min_n_items; ssp.n_items <= max_n_items;
             ++ssp.n_items) {
          dispatch_on_fil_template_params<compute_smem_footprint,
                                          dense_storage>(ssp);
          if (ssp.shm_sz <= ssp.max_shm) ssp_ = ssp;
        }
      }
      ASSERT(ssp_.max_shm >= ssp_.shm_sz,
             "FIL out of shared memory. Perhaps the maximum number of \n"
             "supported classes is exceeded? 5'000 would still be safe.");
    }
  }

  void init_fixed_block_count(int device, int blocks_per_sm) {
    int max_threads_per_sm, sm_count;
    CUDA_CHECK(cudaDeviceGetAttribute(
      &max_threads_per_sm, cudaDevAttrMaxThreadsPerMultiProcessor, device));
    int max_blocks_per_sm = max_threads_per_sm / FIL_TPB;
    ASSERT(blocks_per_sm <= max_blocks_per_sm,
           "on this GPU, FIL blocks_per_sm cannot exceed %d",
           max_blocks_per_sm);
    CUDA_CHECK(cudaDeviceGetAttribute(&sm_count, cudaDevAttrMultiProcessorCount,
                                      device));
    fixed_block_count_ = blocks_per_sm * sm_count;
  }

<<<<<<< HEAD
  void init_common(const raft::handle_t& h, const forest_params_t* params) {
    int device = h.get_device();
    CUDA_CHECK(cudaDeviceGetAttribute(
      &proba_ssp_.max_shm, cudaDevAttrMaxSharedMemoryPerBlockOptin, device));

=======
  void init_common(const raft::handle_t& h, const forest_params_t* params,
                   const std::vector<float>& vector_leaf) {
>>>>>>> ac374654
    depth_ = params->depth;
    num_trees_ = params->num_trees;
    algo_ = params->algo;
    output_ = params->output;
    threshold_ = params->threshold;
    global_bias_ = params->global_bias;
    proba_ssp_.n_items = params->n_items;
    proba_ssp_.log2_threads_per_tree = log2(params->threads_per_tree);
    proba_ssp_.leaf_algo = params->leaf_algo;
    proba_ssp_.num_cols = params->num_cols;
    proba_ssp_.num_classes = params->num_classes;
    class_ssp_ = proba_ssp_;

    init_n_items(device);  // n_items takes priority over blocks_per_sm
    init_fixed_block_count(device, params->blocks_per_sm);

    // vector leaf
    if (!vector_leaf.empty()) {
      vector_leaf_len_ = vector_leaf.size();
      vector_leaf_ = (float*)h.get_device_allocator()->allocate(
        sizeof(float) * vector_leaf.size(), h.get_stream());
      CUDA_CHECK(cudaMemcpyAsync(vector_leaf_, vector_leaf.data(),
                                 vector_leaf.size() * sizeof(float),
                                 cudaMemcpyHostToDevice, h.get_stream()));
    }
  }

  virtual void infer(predict_params params, cudaStream_t stream) = 0;

  void predict(const raft::handle_t& h, float* preds, const float* data,
               size_t num_rows, bool predict_proba) {
    // Initialize prediction parameters.
    predict_params params(predict_proba ? proba_ssp_ : class_ssp_);
    params.algo = algo_;
    params.preds = preds;
    params.data = data;
    params.num_rows = num_rows;
    // ignored unless predict_proba is true and algo is GROVE_PER_CLASS
    params.transform = output_;
    // fixed_block_count_ == 0 means the number of thread blocks is
    // proportional to the number of rows
    params.num_blocks = fixed_block_count_;

    /**
    The binary classification / regression (FLOAT_UNARY_BINARY) predict_proba() works as follows
      (always 2 outputs):
    RAW: output the sum of tree predictions
    AVG is set: divide by the number of trees (averaging)
    SIGMOID is set: apply sigmoid
    CLASS is set: ignored
    SOFTMAX is set: error
    write the output of the previous stages and its complement

    The binary classification / regression (FLOAT_UNARY_BINARY) predict() works as follows
      (always 1 output):
    RAW (no values set): output the sum of tree predictions
    AVG is set: divide by the number of trees (averaging)
    SIGMOID is set: apply sigmoid
    CLASS is set: apply threshold (equivalent to choosing best class)
    SOFTMAX is set: error
    
    The multi-class classification / regression (CATEGORICAL_LEAF) predict_proba() works as follows
      (always num_classes outputs):
    RAW (no values set): output class votes
    AVG is set: divide by the number of trees (averaging, output class probability)
    SIGMOID is set: apply sigmoid
    CLASS is set: ignored
    SOFTMAX is set: error
    
    The multi-class classification / regression (CATEGORICAL_LEAF) predict() works as follows
      (always 1 output):
    RAW (no values set): output the label of the class with highest probability, else output label 0.
    SOFTMAX is set: error
    All other flags (AVG, SIGMOID, CLASS) are ignored
    
    The multi-class classification / regression (GROVE_PER_CLASS) predict_proba() works as follows
      (always num_classes outputs):
    RAW (no values set): output class votes
    AVG is set: divide by the number of trees (averaging, output class probability)
    SIGMOID is set: apply sigmoid; if SOFTMAX is also set: error
    CLASS is set: ignored
    SOFTMAX is set: softmax is applied after averaging and global_bias

    The multi-class classification / regression (GROVE_PER_CLASS) predict() works as follows
      (always 1 output):
    RAW (no values set): output the label of the class with highest margin,
      equal margins resolved in favor of smaller label integer
    All other flags (AVG, SIGMOID, CLASS, SOFTMAX) are ignored

    The multi-class classification / regression (VECTOR_LEAF) predict_proba() works as follows
      (always num_classes outputs):
    RAW (no values set): output class votes
    AVG is set: divide by the number of trees (averaging, output class probability)
    SIGMOID is set: apply sigmoid; if SOFTMAX is also set: error
    CLASS is set: ignored
    SOFTMAX is set: softmax is applied after averaging and global_bias
    All other flags (SIGMOID, CLASS, SOFTMAX) are ignored

    The multi-class classification / regression (VECTOR_LEAF) predict() works as follows
      (always 1 output):
    RAW (no values set): output the label of the class with highest margin,
      equal margins resolved in favor of smaller label integer
    All other flags (AVG, SIGMOID, CLASS, SOFTMAX) are ignored
    */
    output_t ot = output_;
    // Treelite applies bias before softmax, but we do after.
    // Simulating treelite order, which cancels out bias.
    // If non-proba prediction used, it still will not matter
    // for the same reason softmax will not.
    float global_bias = (ot & output_t::SOFTMAX) != 0 ? 0.0f : global_bias_;
    bool complement_proba = false, do_transform;

    if (predict_proba) {
      // no threshold on probabilities
      ot = output_t(ot & ~output_t::CLASS);

      switch (params.leaf_algo) {
        case leaf_algo_t::FLOAT_UNARY_BINARY:
          params.num_outputs = 2;
          complement_proba = true;
          do_transform = true;
          break;
        case leaf_algo_t::GROVE_PER_CLASS:
          // for GROVE_PER_CLASS, averaging happens in infer_k
          ot = output_t(ot & ~output_t::AVG);
          params.num_outputs = params.num_classes;
          do_transform = ot != output_t::RAW && ot != output_t::SOFTMAX ||
                         global_bias != 0.0f;
          break;
        case leaf_algo_t::CATEGORICAL_LEAF:
          params.num_outputs = params.num_classes;
          do_transform = ot != output_t::RAW || global_bias_ != 0.0f;
          break;
        case leaf_algo_t::VECTOR_LEAF:
          // for VECTOR_LEAF, averaging happens in infer_k
          ot = output_t(ot & ~output_t::AVG);
          params.num_outputs = params.num_classes;
          do_transform = ot != output_t::RAW && ot != output_t::SOFTMAX ||
                         global_bias != 0.0f;
          break;
        default:
          ASSERT(false, "internal error: predict: invalid leaf_algo %d",
                 params.leaf_algo);
      }
    } else {
      if (params.leaf_algo == leaf_algo_t::FLOAT_UNARY_BINARY) {
        do_transform = ot != output_t::RAW || global_bias_ != 0.0f;
      } else {
        // GROVE_PER_CLASS, CATEGORICAL_LEAF: moot since choosing best class and
        // all transforms are monotonic. also, would break current code
        do_transform = false;
      }
      params.num_outputs = 1;
    }

    // Predict using the forest.
    cudaStream_t stream = h.get_stream();
    infer(params, stream);

    if (do_transform) {
      size_t num_values_to_transform =
        (size_t)num_rows * (size_t)params.num_outputs;
      transform_k<<<raft::ceildiv(num_values_to_transform, (size_t)FIL_TPB),
                    FIL_TPB, 0, stream>>>(
        preds, num_values_to_transform, ot,
        num_trees_ > 0 ? (1.0f / num_trees_) : 1.0f, threshold_, global_bias,
        complement_proba);
      CUDA_CHECK(cudaPeekAtLastError());
    }
  }

<<<<<<< HEAD
  int max_shm() { return max_shm_; }

  virtual void free(const raft::handle_t& h) = 0;
=======
  virtual void free(const raft::handle_t& h) {
    if (vector_leaf_len_ > 0) {
      h.get_device_allocator()->deallocate(
        vector_leaf_, sizeof(float) * vector_leaf_len_, h.get_stream());
    }
  }

>>>>>>> ac374654
  virtual ~forest() {}

  int num_trees_ = 0;
  int depth_ = 0;
  algo_t algo_ = algo_t::NAIVE;
  output_t output_ = output_t::RAW;
  float threshold_ = 0.5;
  float global_bias_ = 0;
  shmem_size_params class_ssp_, proba_ssp_;
  int fixed_block_count_ = 0;
<<<<<<< HEAD
  int max_shm_ = 0;
=======
  // Optionally used
  float* vector_leaf_ = nullptr;
  size_t vector_leaf_len_ = 0;
>>>>>>> ac374654
};

struct dense_forest : forest {
  void transform_trees(const dense_node* nodes) {
    /* Populate node information:
       For each tree, the nodes are still stored in the breadth-first,
       left-to-right order. However, instead of storing the nodes of the same
       tree adjacently, it uses a different layout. In this layout, the roots
       of all trees (node 0) are stored first, followed by left children of
       the roots of all trees (node 1), followed by the right children of the
       roots of all trees (node 2), and so on.
    */
    int global_node = 0;
    for (int tree = 0; tree < num_trees_; ++tree) {
      int tree_node = 0;
      // the counters `level` and `branch` are not used for computing node
      // indices, they are only here to highlight the node ordering within
      // each tree
      for (int level = 0; level <= depth_; ++level) {
        for (int branch = 0; branch < 1 << level; ++branch) {
          h_nodes_[tree_node * num_trees_ + tree] = nodes[global_node];
          ++tree_node;
          ++global_node;
        }
      }
    }
  }

  void init(const raft::handle_t& h, const dense_node* nodes,
            const forest_params_t* params,
            const std::vector<float>& vector_leaf) {
    init_common(h, params, vector_leaf);
    if (algo_ == algo_t::NAIVE) algo_ = algo_t::BATCH_TREE_REORG;

    int num_nodes = forest_num_nodes(num_trees_, depth_);
    nodes_ = (dense_node*)h.get_device_allocator()->allocate(
      sizeof(dense_node) * num_nodes, h.get_stream());
    h_nodes_.resize(num_nodes);
    if (algo_ == algo_t::NAIVE) {
      std::copy(nodes, nodes + num_nodes, h_nodes_.begin());
    } else {
      transform_trees(nodes);
    }
    CUDA_CHECK(cudaMemcpyAsync(nodes_, h_nodes_.data(),
                               num_nodes * sizeof(dense_node),
                               cudaMemcpyHostToDevice, h.get_stream()));

    // copy must be finished before freeing the host data
    CUDA_CHECK(cudaStreamSynchronize(h.get_stream()));
    h_nodes_.clear();
    h_nodes_.shrink_to_fit();
  }

  virtual void infer(predict_params params, cudaStream_t stream) override {
    dense_storage forest(nodes_, num_trees_,
                         algo_ == algo_t::NAIVE ? tree_num_nodes(depth_) : 1,
                         algo_ == algo_t::NAIVE ? 1 : num_trees_, vector_leaf_);
    fil::infer(forest, params, stream);
  }

  virtual void free(const raft::handle_t& h) override {
    forest::free(h);
    int num_nodes = forest_num_nodes(num_trees_, depth_);
    h.get_device_allocator()->deallocate(nodes_, sizeof(dense_node) * num_nodes,
                                         h.get_stream());
  }

  dense_node* nodes_ = nullptr;
  thrust::host_vector<dense_node> h_nodes_;
};

template <typename node_t>
struct sparse_forest : forest {
  void init(const raft::handle_t& h, const int* trees, const node_t* nodes,
            const forest_params_t* params,
            const std::vector<float>& vector_leaf) {
    init_common(h, params, vector_leaf);
    if (algo_ == algo_t::ALGO_AUTO) algo_ = algo_t::NAIVE;
    depth_ = 0;  // a placeholder value
    num_nodes_ = params->num_nodes;

    // trees
    trees_ = (int*)h.get_device_allocator()->allocate(sizeof(int) * num_trees_,
                                                      h.get_stream());
    CUDA_CHECK(cudaMemcpyAsync(trees_, trees, sizeof(int) * num_trees_,
                               cudaMemcpyHostToDevice, h.get_stream()));

    // nodes
    nodes_ = (node_t*)h.get_device_allocator()->allocate(
      sizeof(node_t) * num_nodes_, h.get_stream());
    CUDA_CHECK(cudaMemcpyAsync(nodes_, nodes, sizeof(node_t) * num_nodes_,
                               cudaMemcpyHostToDevice, h.get_stream()));
  }

  virtual void infer(predict_params params, cudaStream_t stream) override {
    sparse_storage<node_t> forest(trees_, nodes_, num_trees_, vector_leaf_);
    fil::infer(forest, params, stream);
  }

  void free(const raft::handle_t& h) override {
    forest::free(h);
    h.get_device_allocator()->deallocate(trees_, sizeof(int) * num_trees_,
                                         h.get_stream());
    h.get_device_allocator()->deallocate(nodes_, sizeof(node_t) * num_nodes_,
                                         h.get_stream());
  }

  int num_nodes_ = 0;
  int* trees_ = nullptr;
  node_t* nodes_ = nullptr;
};

void check_params(const forest_params_t* params, bool dense) {
  if (dense) {
    ASSERT(params->depth >= 0, "depth must be non-negative for dense forests");
  } else {
    ASSERT(params->num_nodes >= 0,
           "num_nodes must be non-negative for sparse forests");
    ASSERT(params->algo == algo_t::NAIVE || params->algo == algo_t::ALGO_AUTO,
           "only ALGO_AUTO and NAIVE algorithms are supported "
           "for sparse forests");
  }
  ASSERT(params->num_trees >= 0, "num_trees must be non-negative");
  ASSERT(params->num_cols >= 0, "num_cols must be non-negative");
  switch (params->algo) {
    case algo_t::ALGO_AUTO:
    case algo_t::NAIVE:
    case algo_t::TREE_REORG:
    case algo_t::BATCH_TREE_REORG:
      break;
    default:
      ASSERT(false,
             "algo should be ALGO_AUTO, NAIVE, TREE_REORG or BATCH_TREE_REORG");
  }
  switch (params->leaf_algo) {
    case leaf_algo_t::FLOAT_UNARY_BINARY:
      if ((params->output & output_t::CLASS) != 0) {
        ASSERT(params->num_classes == 2,
               "only supporting binary"
               " classification using FLOAT_UNARY_BINARY");
      } else {
        ASSERT(params->num_classes == 1,
               "num_classes must be 1 for "
               "regression");
      }
      ASSERT((params->output & output_t::SOFTMAX) == 0,
             "softmax does not make sense for leaf_algo == FLOAT_UNARY_BINARY");
      break;
    case leaf_algo_t::GROVE_PER_CLASS:
      ASSERT(params->threads_per_tree == 1,
             "multiclass not supported with threads_per_tree > 1");
      ASSERT(params->num_classes > 2,
             "num_classes > 2 is required for leaf_algo == GROVE_PER_CLASS");
      ASSERT(params->num_trees % params->num_classes == 0,
             "num_classes must divide num_trees evenly for GROVE_PER_CLASS");
      break;
    case leaf_algo_t::CATEGORICAL_LEAF:
      ASSERT(params->threads_per_tree == 1,
             "multiclass not supported with threads_per_tree > 1");
      ASSERT(params->num_classes >= 2,
             "num_classes >= 2 is required for "
             "leaf_algo == CATEGORICAL_LEAF");
      ASSERT((params->output & output_t::SOFTMAX) == 0,
             "softmax not supported for leaf_algo == CATEGORICAL_LEAF");
      break;
    case leaf_algo_t::VECTOR_LEAF:
      ASSERT(params->num_classes >= 2,
             "num_classes >= 2 is required for "
             "leaf_algo == VECTOR_LEAF");
      break;
    default:
      ASSERT(false,
             "leaf_algo must be FLOAT_UNARY_BINARY, CATEGORICAL_LEAF"
             " or GROVE_PER_CLASS");
  }
  if ((params->output & ~output_t::ALL_SET) != 0) {
    ASSERT(
      false,
      "output should be a combination of RAW, AVG, SIGMOID, CLASS and SOFTMAX");
  }
  ASSERT(~params->output & (output_t::SIGMOID | output_t::SOFTMAX),
         "combining softmax and sigmoid is not supported");
  ASSERT(params->blocks_per_sm >= 0, "blocks_per_sm must be nonnegative");
  ASSERT(params->n_items >= 0, "n_items must be non-negative");
  ASSERT(params->threads_per_tree > 0, "threads_per_tree must be positive");
  ASSERT(thrust::detail::is_power_of_2(params->threads_per_tree),
         "threads_per_tree must be a power of 2");
  ASSERT(params->threads_per_tree <= FIL_TPB,
         "threads_per_tree must not "
         "exceed block size %d",
         FIL_TPB);
}

template <typename T, typename L>
int tree_root(const tl::Tree<T, L>& tree) {
  return 0;  // Treelite format assumes that the root is 0
}

template <typename T, typename L>
inline int max_depth(const tl::Tree<T, L>& tree) {
  // trees of this depth aren't used, so it most likely means bad input data,
  // e.g. cycles in the forest
  const int DEPTH_LIMIT = 500;
  int root_index = tree_root(tree);
  typedef std::pair<int, int> pair_t;
  std::stack<pair_t> stack;
  stack.push(pair_t(root_index, 0));
  int max_depth = 0;
  while (!stack.empty()) {
    const pair_t& pair = stack.top();
    int node_id = pair.first;
    int depth = pair.second;
    stack.pop();
    while (!tree.IsLeaf(node_id)) {
      stack.push(pair_t(tree.LeftChild(node_id), depth + 1));
      node_id = tree.RightChild(node_id);
      depth++;
      ASSERT(depth < DEPTH_LIMIT,
             "depth limit reached, might be a cycle in the tree");
    }
    // only need to update depth for leaves
    max_depth = std::max(max_depth, depth);
  }
  return max_depth;
}

template <typename T, typename L>
int max_depth(const tl::ModelImpl<T, L>& model) {
  int depth = 0;
  const auto& trees = model.trees;
#pragma omp parallel for reduction(max : depth)
  for (size_t i = 0; i < trees.size(); ++i) {
    const auto& tree = trees[i];
    depth = std::max(depth, max_depth(tree));
  }
  return depth;
}

inline void adjust_threshold(float* pthreshold, int* tl_left, int* tl_right,
                             bool* default_left, tl::Operator comparison_op) {
  // in treelite (take left node if val [op] threshold),
  // the meaning of the condition is reversed compared to FIL;
  // thus, "<" in treelite corresonds to comparison ">=" used by FIL
  // https://github.com/dmlc/treelite/blob/master/include/treelite/tree.h#L243
  switch (comparison_op) {
    case tl::Operator::kLT:
      break;
    case tl::Operator::kLE:
      // x <= y is equivalent to x < y', where y' is the next representable float
      *pthreshold =
        std::nextafterf(*pthreshold, std::numeric_limits<float>::infinity());
      break;
    case tl::Operator::kGT:
      // x > y is equivalent to x >= y', where y' is the next representable float
      // left and right still need to be swapped
      *pthreshold =
        std::nextafterf(*pthreshold, std::numeric_limits<float>::infinity());
    case tl::Operator::kGE:
      // swap left and right
      std::swap(*tl_left, *tl_right);
      *default_left = !*default_left;
      break;
    default:
      ASSERT(false, "only <, >, <= and >= comparisons are supported");
  }
}

/** if the vector consists of zeros and a single one, return the position
for the one (assumed class label). Else, asserts false.
If the vector contains a NAN, asserts false */
template <typename L>
int find_class_label_from_one_hot(L* vector, int len) {
  bool found_label = false;
  int out;
  for (int i = 0; i < len; ++i) {
    if (vector[i] == static_cast<L>(1.0)) {
      ASSERT(!found_label, "label vector contains multiple 1.0f");
      out = i;
      found_label = true;
    } else {
      ASSERT(vector[i] == static_cast<L>(0.0),
             "label vector contains values other than 0.0 and 1.0");
    }
  }
  ASSERT(found_label, "did not find 1.0f in vector");
  return out;
}

template <typename fil_node_t, typename T, typename L>
void tl2fil_leaf_payload(fil_node_t* fil_node, int fil_node_id,
                         const tl::Tree<T, L>& tl_tree, int tl_node_id,
                         const forest_params_t& forest_params,
                         std::vector<float>* vector_leaf,
                         size_t* leaf_counter) {
  auto vec = tl_tree.LeafVector(tl_node_id);
  switch (forest_params.leaf_algo) {
    case leaf_algo_t::CATEGORICAL_LEAF:
      ASSERT(vec.size() == forest_params.num_classes,
             "inconsistent number of classes in treelite leaves");
      fil_node->val.idx = find_class_label_from_one_hot(&vec[0], vec.size());
      break;
    case leaf_algo_t::VECTOR_LEAF: {
      ASSERT(vec.size() == forest_params.num_classes,
             "inconsistent number of classes in treelite leaves");
      fil_node->val.idx = *leaf_counter;
      for (int k = 0; k < forest_params.num_classes; k++) {
        (*vector_leaf)[*leaf_counter * forest_params.num_classes + k] = vec[k];
      }
      (*leaf_counter)++;
      break;
    }
    case leaf_algo_t::FLOAT_UNARY_BINARY:
    case leaf_algo_t::GROVE_PER_CLASS:
      fil_node->val.f = static_cast<float>(tl_tree.LeafValue(tl_node_id));
      ASSERT(!tl_tree.HasLeafVector(tl_node_id),
             "some but not all treelite leaves have leaf_vector()");
      break;
    default:
      ASSERT(false, "internal error: invalid leaf_algo");
  };
}

template <typename T, typename L>
void node2fil_dense(std::vector<dense_node>* pnodes, int root, int cur,
                    const tl::Tree<T, L>& tree, int node_id,
                    const forest_params_t& forest_params,
                    std::vector<float>* vector_leaf, size_t* leaf_counter) {
  if (tree.IsLeaf(node_id)) {
    (*pnodes)[root + cur] = dense_node(val_t{.f = NAN}, NAN, 0, false, true);
    tl2fil_leaf_payload(&(*pnodes)[root + cur], root + cur, tree, node_id,
                        forest_params, vector_leaf, leaf_counter);
    return;
  }

  // inner node
  ASSERT(tree.SplitType(node_id) == tl::SplitFeatureType::kNumerical,
         "only numerical split nodes are supported");
  int tl_left = tree.LeftChild(node_id), tl_right = tree.RightChild(node_id);
  bool default_left = tree.DefaultLeft(node_id);
  float threshold = static_cast<float>(tree.Threshold(node_id));
  adjust_threshold(&threshold, &tl_left, &tl_right, &default_left,
                   tree.ComparisonOp(node_id));
  (*pnodes)[root + cur] = dense_node(
    val_t{.f = 0}, threshold, tree.SplitIndex(node_id), default_left, false);
  int left = 2 * cur + 1;
  node2fil_dense(pnodes, root, left, tree, tl_left, forest_params, vector_leaf,
                 leaf_counter);
  node2fil_dense(pnodes, root, left + 1, tree, tl_right, forest_params,
                 vector_leaf, leaf_counter);
}

template <typename T, typename L>
void tree2fil_dense(std::vector<dense_node>* pnodes, int root,
                    const tl::Tree<T, L>& tree,
                    const forest_params_t& forest_params,
                    std::vector<float>* vector_leaf, size_t* leaf_counter) {
  node2fil_dense(pnodes, root, 0, tree, tree_root(tree), forest_params,
                 vector_leaf, leaf_counter);
}

template <typename fil_node_t, typename T, typename L>
int tree2fil_sparse(std::vector<fil_node_t>& nodes, int root,
                    const tl::Tree<T, L>& tree,
                    const forest_params_t& forest_params,
                    std::vector<float>* vector_leaf, size_t* leaf_counter) {
  typedef std::pair<int, int> pair_t;
  std::stack<pair_t> stack;
  int built_index = root + 1;
  stack.push(pair_t(tree_root(tree), 0));
  while (!stack.empty()) {
    const pair_t& top = stack.top();
    int node_id = top.first;
    int cur = top.second;
    stack.pop();

    while (!tree.IsLeaf(node_id)) {
      // inner node
      ASSERT(tree.SplitType(node_id) == tl::SplitFeatureType::kNumerical,
             "only numerical split nodes are supported");
      // tl_left and tl_right are indices of the children in the treelite tree
      // (stored  as an array of nodes)
      int tl_left = tree.LeftChild(node_id),
          tl_right = tree.RightChild(node_id);
      bool default_left = tree.DefaultLeft(node_id);
      float threshold = static_cast<float>(tree.Threshold(node_id));
      adjust_threshold(&threshold, &tl_left, &tl_right, &default_left,
                       tree.ComparisonOp(node_id));

      // reserve space for child nodes
      // left is the offset of the left child node relative to the tree root
      // in the array of all nodes of the FIL sparse forest
      int left = built_index - root;
      built_index += 2;
      nodes[root + cur] =
        fil_node_t(val_t{.f = 0}, threshold, tree.SplitIndex(node_id),
                   default_left, false, left);

      // push child nodes into the stack
      stack.push(pair_t(tl_right, left + 1));
      //stack.push(pair_t(tl_left, left));
      node_id = tl_left;
      cur = left;
    }

    // leaf node
    nodes[root + cur] = fil_node_t(val_t{.f = NAN}, NAN, 0, false, true, 0);
    tl2fil_leaf_payload(&nodes[root + cur], root + cur, tree, node_id,
                        forest_params, vector_leaf, leaf_counter);
  }

  return root;
}

struct level_entry {
  int n_branch_nodes, n_leaves;
};
typedef std::pair<int, int> pair_t;
// hist has branch and leaf count given depth
template <typename T, typename L>
inline void tree_depth_hist(const tl::Tree<T, L>& tree,
                            std::vector<level_entry>& hist) {
  std::stack<pair_t> stack;  // {tl_id, depth}
  stack.push({tree_root(tree), 0});
  while (!stack.empty()) {
    const pair_t& top = stack.top();
    int node_id = top.first;
    int depth = top.second;
    stack.pop();

    while (!tree.IsLeaf(node_id)) {
      if (depth >= hist.size()) hist.resize(depth + 1, {0, 0});
      hist[depth].n_branch_nodes++;
      stack.push({tree.LeftChild(node_id), depth + 1});
      node_id = tree.RightChild(node_id);
      depth++;
    }

    if (depth >= hist.size()) hist.resize(depth + 1, {0, 0});
    hist[depth].n_leaves++;
  }
}

template <typename T, typename L>
std::stringstream depth_hist_and_max(const tl::ModelImpl<T, L>& model) {
  using namespace std;
  vector<level_entry> hist;
  for (const auto& tree : model.trees) tree_depth_hist(tree, hist);

  int min_leaf_depth = -1, leaves_times_depth = 0, total_branches = 0,
      total_leaves = 0;
  stringstream forest_shape;
  ios default_state(nullptr);
  default_state.copyfmt(forest_shape);
  forest_shape << "Depth histogram:" << endl
               << "depth branches leaves   nodes" << endl;
  for (int level = 0; level < hist.size(); ++level) {
    level_entry e = hist[level];
    forest_shape << setw(5) << level << setw(9) << e.n_branch_nodes << setw(7)
                 << e.n_leaves << setw(8) << e.n_branch_nodes + e.n_leaves
                 << endl;
    forest_shape.copyfmt(default_state);
    if (e.n_leaves && min_leaf_depth == -1) min_leaf_depth = level;
    leaves_times_depth += e.n_leaves * level;
    total_branches += e.n_branch_nodes;
    total_leaves += e.n_leaves;
  }
  int total_nodes = total_branches + total_leaves;
  forest_shape << "Total: branches: " << total_branches
               << " leaves: " << total_leaves << " nodes: " << total_nodes
               << endl;
  forest_shape << "Avg nodes per tree: " << setprecision(2)
               << total_nodes / (float)hist[0].n_branch_nodes << endl;
  forest_shape.copyfmt(default_state);
  forest_shape << "Leaf depth: min: " << min_leaf_depth
               << " avg: " << setprecision(2) << fixed
               << leaves_times_depth / (float)total_leaves
               << " max: " << hist.size() - 1 << endl;
  forest_shape.copyfmt(default_state);

  vector<char> hist_bytes(hist.size() * sizeof(hist[0]));
  memcpy(&hist_bytes[0], &hist[0], hist_bytes.size());
  // std::hash does not promise to not be identity. Xoring plain numbers which
  // add up to one another erases information, hence, std::hash is unsuitable here
  forest_shape << "Depth histogram fingerprint: " << hex
               << fowler_noll_vo_fingerprint64_32(hist_bytes.begin(),
                                                  hist_bytes.end())
               << endl;
  forest_shape.copyfmt(default_state);

  return forest_shape;
}

template <typename T, typename L>
size_t tl_leaf_vector_size(const tl::ModelImpl<T, L>& model) {
  const tl::Tree<T, L>& tree = model.trees[0];
  int node_key;
  for (node_key = tree_root(tree); !tree.IsLeaf(node_key);
       node_key = tree.RightChild(node_key))
    ;
  if (tree.HasLeafVector(node_key)) return tree.LeafVector(node_key).size();
  return 0;
}

// tl2fil_common is the part of conversion from a treelite model
// common for dense and sparse forests
template <typename T, typename L>
void tl2fil_common(forest_params_t* params, const tl::ModelImpl<T, L>& model,
                   const treelite_params_t* tl_params) {
  // fill in forest-indendent params
  params->algo = tl_params->algo;
  params->threshold = tl_params->threshold;

  // fill in forest-dependent params
  params->depth = max_depth(model);  // also checks for cycles

  const tl::ModelParam& param = model.param;

  // assuming either all leaves use the .leaf_vector() or all leaves use .leaf_value()
  size_t leaf_vec_size = tl_leaf_vector_size(model);
  std::string pred_transform(param.pred_transform);
  if (leaf_vec_size > 0) {
    ASSERT(leaf_vec_size == model.task_param.num_class,
           "treelite model inconsistent");
    params->num_classes = leaf_vec_size;
    params->leaf_algo = leaf_algo_t::VECTOR_LEAF;

    ASSERT(
      pred_transform == "max_index" || pred_transform == "identity_multiclass",
      "only max_index and identity_multiclass values of pred_transform "
      "are supported for multi-class models");

  } else {
    if (model.task_param.num_class > 1) {
      params->num_classes = static_cast<int>(model.task_param.num_class);
      ASSERT(tl_params->output_class,
             "output_class==true is required for multi-class models");
      ASSERT(pred_transform == "identity_multiclass" ||
               pred_transform == "max_index" || pred_transform == "softmax" ||
               pred_transform == "multiclass_ova",
             "only identity_multiclass, max_index, multiclass_ova and softmax "
             "values of pred_transform are supported for xgboost-style "
             "multi-class classification models.");
      // this function should not know how many threads per block will be used
      params->leaf_algo = leaf_algo_t::GROVE_PER_CLASS;
    } else {
      params->num_classes = tl_params->output_class ? 2 : 1;
      ASSERT(pred_transform == "sigmoid" || pred_transform == "identity",
             "only sigmoid and identity values of pred_transform "
             "are supported for binary classification and regression models.");
      params->leaf_algo = leaf_algo_t::FLOAT_UNARY_BINARY;
    }
  }

  params->num_cols = model.num_feature;

  ASSERT(param.sigmoid_alpha == 1.0f, "sigmoid_alpha not supported");
  params->global_bias = param.global_bias;
  params->output = output_t::RAW;
  /** output_t::CLASS denotes using a threshold in FIL, when
      predict_proba == false. For all multiclass models, the best class is
      selected using argmax instead. This happens when either
      leaf_algo == CATEGORICAL_LEAF or num_classes > 2.
  **/
  if (tl_params->output_class && params->leaf_algo != CATEGORICAL_LEAF &&
      params->num_classes <= 2) {
    params->output = output_t(params->output | output_t::CLASS);
  }
  // "random forest" in treelite means tree output averaging
  if (model.average_tree_output) {
    params->output = output_t(params->output | output_t::AVG);
  }
  if (pred_transform == "sigmoid" || pred_transform == "multiclass_ova") {
    params->output = output_t(params->output | output_t::SIGMOID);
  }
  if (pred_transform == "softmax")
    params->output = output_t(params->output | output_t::SOFTMAX);
  params->num_trees = model.trees.size();
  params->blocks_per_sm = tl_params->blocks_per_sm;
  params->threads_per_tree = tl_params->threads_per_tree;
  params->n_items = tl_params->n_items;
}

// uses treelite model with additional tl_params to initialize FIL params
// and dense nodes (stored in *pnodes)
template <typename threshold_t, typename leaf_t>
void tl2fil_dense(std::vector<dense_node>* pnodes, forest_params_t* params,
                  const tl::ModelImpl<threshold_t, leaf_t>& model,
                  const treelite_params_t* tl_params,
                  std::vector<float>* vector_leaf) {
  tl2fil_common(params, model, tl_params);

  // convert the nodes
  int num_nodes = forest_num_nodes(params->num_trees, params->depth);
  int max_leaves_per_tree = (tree_num_nodes(params->depth) + 1) / 2;
  if (params->leaf_algo == VECTOR_LEAF) {
    vector_leaf->resize(max_leaves_per_tree * params->num_trees *
                        params->num_classes);
  }
  pnodes->resize(num_nodes, dense_node());
  for (int i = 0; i < model.trees.size(); ++i) {
    size_t leaf_counter = max_leaves_per_tree * i;
    tree2fil_dense(pnodes, i * tree_num_nodes(params->depth), model.trees[i],
                   *params, vector_leaf, &leaf_counter);
  }
}

template <typename fil_node_t>
struct tl2fil_sparse_check_t {
  template <typename threshold_t, typename leaf_t>
  static void check(const tl::ModelImpl<threshold_t, leaf_t>& model) {
    ASSERT(false,
           "internal error: "
           "only a specialization of this template should be used");
  }
};

template <>
struct tl2fil_sparse_check_t<sparse_node16> {
  // no extra check for 16-byte sparse nodes
  template <typename threshold_t, typename leaf_t>
  static void check(const tl::ModelImpl<threshold_t, leaf_t>& model) {}
};

template <>
struct tl2fil_sparse_check_t<sparse_node8> {
  static const int MAX_FEATURES = 1 << sparse_node8::FID_NUM_BITS;
  static const int MAX_TREE_NODES = (1 << sparse_node8::LEFT_NUM_BITS) - 1;
  template <typename threshold_t, typename leaf_t>
  static void check(const tl::ModelImpl<threshold_t, leaf_t>& model) {
    // check the number of features
    int num_features = model.num_feature;
    ASSERT(num_features <= MAX_FEATURES,
           "model has %d features, "
           "but only %d supported for 8-byte sparse nodes",
           num_features, MAX_FEATURES);

    // check the number of tree nodes
    const std::vector<tl::Tree<threshold_t, leaf_t>>& trees = model.trees;
    for (int i = 0; i < trees.size(); ++i) {
      int num_nodes = trees[i].num_nodes;
      ASSERT(num_nodes <= MAX_TREE_NODES,
             "tree %d has %d nodes, "
             "but only %d supported for 8-byte sparse nodes",
             i, num_nodes, MAX_TREE_NODES);
    }
  }
};

// uses treelite model with additional tl_params to initialize FIL params,
// trees (stored in *ptrees) and sparse nodes (stored in *pnodes)
template <typename fil_node_t, typename threshold_t, typename leaf_t>
void tl2fil_sparse(std::vector<int>* ptrees, std::vector<fil_node_t>* pnodes,
                   forest_params_t* params,
                   const tl::ModelImpl<threshold_t, leaf_t>& model,
                   const treelite_params_t* tl_params,
                   std::vector<float>* vector_leaf) {
  tl2fil_common(params, model, tl_params);
  tl2fil_sparse_check_t<fil_node_t>::check(model);

  size_t num_trees = model.trees.size();

  ptrees->reserve(num_trees);
  ptrees->push_back(0);
  for (size_t i = 0; i < num_trees - 1; ++i) {
    ptrees->push_back(model.trees[i].num_nodes + ptrees->back());
  }
  size_t total_nodes = ptrees->back() + model.trees.back().num_nodes;

  if (params->leaf_algo == VECTOR_LEAF) {
    size_t max_leaves = (total_nodes + num_trees) / 2;
    vector_leaf->resize(max_leaves * params->num_classes);
  }

  pnodes->resize(total_nodes);

  // convert the nodes
#pragma omp parallel for
  for (int i = 0; i < num_trees; ++i) {
    // Max number of leaves processed so far
    size_t leaf_counter = ((*ptrees)[i] + i) / 2;
    tree2fil_sparse(*pnodes, (*ptrees)[i], model.trees[i], *params, vector_leaf,
                    &leaf_counter);
  }

  params->num_nodes = pnodes->size();
}

void init_dense(const raft::handle_t& h, forest_t* pf, const dense_node* nodes,
                const forest_params_t* params,
                const std::vector<float>& vector_leaf) {
  check_params(params, true);
  dense_forest* f = new dense_forest;
  f->init(h, nodes, params, vector_leaf);
  *pf = f;
}

template <typename fil_node_t>
void init_sparse(const raft::handle_t& h, forest_t* pf, const int* trees,
                 const fil_node_t* nodes, const forest_params_t* params,
                 const std::vector<float>& vector_leaf) {
  check_params(params, false);
  sparse_forest<fil_node_t>* f = new sparse_forest<fil_node_t>;
  f->init(h, trees, nodes, params, vector_leaf);
  *pf = f;
}

// explicit instantiations for init_sparse()
template void init_sparse<sparse_node16>(const raft::handle_t& h, forest_t* pf,
                                         const int* trees,
                                         const sparse_node16* nodes,
                                         const forest_params_t* params,
                                         const std::vector<float>& vector_leaf);

template void init_sparse<sparse_node8>(const raft::handle_t& h, forest_t* pf,
                                        const int* trees,
                                        const sparse_node8* nodes,
                                        const forest_params_t* params,
                                        const std::vector<float>& vector_leaf);

template <typename threshold_t, typename leaf_t>
void from_treelite(const raft::handle_t& handle, forest_t* pforest,
                   const tl::ModelImpl<threshold_t, leaf_t>& model,
                   const treelite_params_t* tl_params) {
  // Invariants on threshold and leaf types
  static_assert(std::is_same<threshold_t, float>::value ||
                  std::is_same<threshold_t, double>::value,
                "Model must contain float32 or float64 thresholds for splits");
  ASSERT(
    (std::is_same<leaf_t, float>::value || std::is_same<leaf_t, double>::value),
    "Models with integer leaf output are not yet supported");
  // Display appropriate warnings when float64 values are being casted into
  // float32, as FIL only supports inferencing with float32 for the time being
  if (std::is_same<threshold_t, double>::value ||
      std::is_same<leaf_t, double>::value) {
    CUML_LOG_WARN(
      "Casting all thresholds and leaf values to float32, as FIL currently "
      "doesn't support inferencing models with float64 values. "
      "This may lead to predictions with reduced accuracy.");
  }

  storage_type_t storage_type = tl_params->storage_type;
  // build dense trees by default
  if (storage_type == storage_type_t::AUTO) {
    if (tl_params->algo == algo_t::ALGO_AUTO ||
        tl_params->algo == algo_t::NAIVE) {
      int depth = max_depth(model);
      // max 2**25 dense nodes, 256 MiB dense model size
      const int LOG2_MAX_DENSE_NODES = 25;
      int log2_num_dense_nodes =
        depth + 1 + int(ceil(std::log2(model.trees.size())));
      storage_type = log2_num_dense_nodes > LOG2_MAX_DENSE_NODES
                       ? storage_type_t::SPARSE
                       : storage_type_t::DENSE;
    } else {
      // only dense storage is supported for other algorithms
      storage_type = storage_type_t::DENSE;
    }
  }

  forest_params_t params;
  switch (storage_type) {
    case storage_type_t::DENSE: {
      std::vector<dense_node> nodes;
      std::vector<float> vector_leaf;
      tl2fil_dense(&nodes, &params, model, tl_params, &vector_leaf);
      init_dense(handle, pforest, nodes.data(), &params, vector_leaf);
      // sync is necessary as nodes is used in init_dense(),
      // but destructed at the end of this function
      CUDA_CHECK(cudaStreamSynchronize(handle.get_stream()));
      if (tl_params->pforest_shape_str) {
        *tl_params->pforest_shape_str =
          sprintf_shape(model, storage_type, nodes, {});
      }
      break;
    }
    case storage_type_t::SPARSE: {
      std::vector<int> trees;
      std::vector<sparse_node16> nodes;
      std::vector<float> vector_leaf;
      tl2fil_sparse(&trees, &nodes, &params, model, tl_params, &vector_leaf);
      init_sparse(handle, pforest, trees.data(), nodes.data(), &params,
                  vector_leaf);
      CUDA_CHECK(cudaStreamSynchronize(handle.get_stream()));
      if (tl_params->pforest_shape_str) {
        *tl_params->pforest_shape_str =
          sprintf_shape(model, storage_type, nodes, trees);
      }
      break;
    }
    case storage_type_t::SPARSE8: {
      std::vector<int> trees;
      std::vector<sparse_node8> nodes;
      std::vector<float> vector_leaf;
      tl2fil_sparse(&trees, &nodes, &params, model, tl_params, &vector_leaf);
      init_sparse(handle, pforest, trees.data(), nodes.data(), &params,
                  vector_leaf);
      CUDA_CHECK(cudaStreamSynchronize(handle.get_stream()));
      if (tl_params->pforest_shape_str) {
        *tl_params->pforest_shape_str =
          sprintf_shape(model, storage_type, nodes, trees);
      }
      break;
    }
    default:
      ASSERT(false, "tl_params->sparse must be one of AUTO, DENSE or SPARSE");
  }
}

void from_treelite(const raft::handle_t& handle, forest_t* pforest,
                   ModelHandle model, const treelite_params_t* tl_params) {
  const tl::Model& model_ref = *(tl::Model*)model;
  model_ref.Dispatch([&](const auto& model_inner) {
    // model_inner is of the concrete type tl::ModelImpl<threshold_t, leaf_t>
    from_treelite(handle, pforest, model_inner, tl_params);
  });
}

// allocates caller-owned char* using malloc()
template <typename threshold_t, typename leaf_t, typename node_t>
char* sprintf_shape(const tl::ModelImpl<threshold_t, leaf_t>& model,
                    storage_type_t storage, const std::vector<node_t>& nodes,
                    const std::vector<int>& trees) {
  std::stringstream forest_shape = depth_hist_and_max(model);
  float size_mb = (trees.size() * sizeof(trees.front()) +
                   nodes.size() * sizeof(nodes.front())) /
                  1e6;
  forest_shape << storage_type_repr[storage] << " model size "
               << std::setprecision(2) << size_mb << " MB" << std::endl;
  // stream may be discontiguous
  std::string forest_shape_str = forest_shape.str();
  // now copy to a non-owning allocation
  char* shape_out = (char*)malloc(forest_shape_str.size() + 1);  // incl. \0
  memcpy((void*)shape_out, forest_shape_str.c_str(),
         forest_shape_str.size() + 1);
  return shape_out;
}

void free(const raft::handle_t& h, forest_t f) {
  f->free(h);
  delete f;
}

void predict(const raft::handle_t& h, forest_t f, float* preds,
             const float* data, size_t num_rows, bool predict_proba) {
  f->predict(h, preds, data, num_rows, predict_proba);
}

}  // namespace fil
}  // namespace ML<|MERGE_RESOLUTION|>--- conflicted
+++ resolved
@@ -131,16 +131,12 @@
     fixed_block_count_ = blocks_per_sm * sm_count;
   }
 
-<<<<<<< HEAD
-  void init_common(const raft::handle_t& h, const forest_params_t* params) {
+  void init_common(const raft::handle_t& h, const forest_params_t* params,
+                   const std::vector<float>& vector_leaf) {
     int device = h.get_device();
     CUDA_CHECK(cudaDeviceGetAttribute(
       &proba_ssp_.max_shm, cudaDevAttrMaxSharedMemoryPerBlockOptin, device));
 
-=======
-  void init_common(const raft::handle_t& h, const forest_params_t* params,
-                   const std::vector<float>& vector_leaf) {
->>>>>>> ac374654
     depth_ = params->depth;
     num_trees_ = params->num_trees;
     algo_ = params->algo;
@@ -312,11 +308,8 @@
     }
   }
 
-<<<<<<< HEAD
   int max_shm() { return max_shm_; }
 
-  virtual void free(const raft::handle_t& h) = 0;
-=======
   virtual void free(const raft::handle_t& h) {
     if (vector_leaf_len_ > 0) {
       h.get_device_allocator()->deallocate(
@@ -324,7 +317,6 @@
     }
   }
 
->>>>>>> ac374654
   virtual ~forest() {}
 
   int num_trees_ = 0;
@@ -335,13 +327,10 @@
   float global_bias_ = 0;
   shmem_size_params class_ssp_, proba_ssp_;
   int fixed_block_count_ = 0;
-<<<<<<< HEAD
   int max_shm_ = 0;
-=======
   // Optionally used
   float* vector_leaf_ = nullptr;
   size_t vector_leaf_len_ = 0;
->>>>>>> ac374654
 };
 
 struct dense_forest : forest {
