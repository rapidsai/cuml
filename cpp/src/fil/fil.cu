--- conflicted
+++ resolved
@@ -657,12 +657,7 @@
     params->num_trees = model.trees.size();
     params->output_group_num = 0;
   } else {
-<<<<<<< HEAD
     printf("pred_transform == %s\n", param.pred_transform);
-    ASSERT(pred_transform == "sigmoid" || pred_transform == "identity",
-           "only sigmoid and identity values of pred_transform "
-           "are supported for binary classification and regression models");
-=======
     params->num_output_group = model.num_output_group;
     params->num_trees = model.trees.size() / model.num_output_group;
     if (model.num_output_group > 1) {
@@ -684,7 +679,6 @@
              "are supported for binary classification and regression models");
       params->output_group_num = 0;
     }
->>>>>>> 8066c221
     params->leaf_payload_type = leaf_value_t::FLOAT_SCALAR;
     params->num_classes = 0;  // ignored
   }
