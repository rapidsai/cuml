/*
 * Copyright (c) 2019-2021, NVIDIA CORPORATION.
 *
 * Licensed under the Apache License, Version 2.0 (the "License");
 * you may not use this file except in compliance with the License.
 * You may obtain a copy of the License at
 *
 *     http://www.apache.org/licenses/LICENSE-2.0
 *
 * Unless required by applicable law or agreed to in writing, software
 * distributed under the License is distributed on an "AS IS" BASIS,
 * WITHOUT WARRANTIES OR CONDITIONS OF ANY KIND, either express or implied.
 * See the License for the specific language governing permissions and
 * limitations under the License.
 */

/** @file fil.cu implements forest inference */

#include <omp.h>
#include <thrust/device_ptr.h>
#include <thrust/device_vector.h>
#include <thrust/host_vector.h>
#include <treelite/c_api.h>
#include <treelite/tree.h>
#include <algorithm>
#include <cmath>
#include <limits>
#include <stack>
#include <utility>

#include <cuml/fil/fil.h>
#include <raft/cudart_utils.h>
#include <cuml/common/cuml_allocator.hpp>
#include "common.cuh"

namespace ML {
namespace fil {

using namespace MLCommon;
namespace tl = treelite;

__host__ __device__ float sigmoid(float x) { return 1.0f / (1.0f + expf(-x)); }

/** performs additional transformations on the array of forest predictions
    (preds) of size n; the transformations are defined by output, and include
    averaging (multiplying by inv_num_trees), adding global_bias (always done),
    sigmoid and applying threshold. in case of complement_proba,
    fills in the complement probability */
__global__ void transform_k(float* preds, size_t n, output_t output,
                            float inv_num_trees, float threshold,
                            float global_bias, bool complement_proba) {
  size_t i = threadIdx.x + size_t(blockIdx.x) * blockDim.x;
  if (i >= n) return;
  if (complement_proba && i % 2 != 0) return;

  float result = preds[i];
  if ((output & output_t::AVG) != 0) result *= inv_num_trees;
  result += global_bias;
  if ((output & output_t::SIGMOID) != 0) result = sigmoid(result);
  // will not be done on CATEGORICAL_LEAF because the whole kernel will not run
  if ((output & output_t::CLASS) != 0) {
    result = result > threshold ? 1.0f : 0.0f;
  }
  // sklearn outputs numpy array in 'C' order, with the number of classes being last dimension
  // that is also the default order, so we should use the same one
  if (complement_proba) {
    preds[i] = 1.0f - result;
    preds[i + 1] = result;
  } else
    preds[i] = result;
}

struct forest {
  void init_n_items(int device) {
    int max_shm_std = 48 * 1024;  // 48 KiB
    /// the most shared memory a kernel can request on the GPU in question
    int max_shm = 0;
    CUDA_CHECK(cudaDeviceGetAttribute(
      &max_shm, cudaDevAttrMaxSharedMemoryPerBlockOptin, device));
    // TODO(canonizer): use >48KiB shared memory if available
    max_shm = std::min(max_shm, max_shm_std);

    // searching for the most items per block while respecting the shared
    // memory limits creates a full linear programming problem.
    // solving it in a single equation looks less tractable than this
    shmem_size_params ssp = ssp_;
    for (bool cols_in_shmem : {false, true}) {
      ssp.cols_in_shmem = cols_in_shmem;
      for (ssp.n_items = 1;
           ssp.n_items <= (algo_ == algo_t::BATCH_TREE_REORG ? 4 : 1);
           ++ssp.n_items) {
        ssp.compute_smem_footprint();
        if (ssp.shm_sz < max_shm) ssp_ = ssp;
      }
    }
    ASSERT(max_shm >= ssp_.shm_sz,
           "FIL out of shared memory. Perhaps the maximum number of \n"
           "supported classes is exceeded? 5'000 would still be safe.");
  }

  void init_fixed_block_count(int device, int blocks_per_sm) {
    int max_threads_per_sm, sm_count;
    CUDA_CHECK(cudaDeviceGetAttribute(
      &max_threads_per_sm, cudaDevAttrMaxThreadsPerMultiProcessor, device));
    int max_blocks_per_sm = max_threads_per_sm / FIL_TPB;
    ASSERT(blocks_per_sm <= max_blocks_per_sm,
           "on this GPU, FIL blocks_per_sm cannot exceed %d",
           max_blocks_per_sm);
    CUDA_CHECK(cudaDeviceGetAttribute(&sm_count, cudaDevAttrMultiProcessorCount,
                                      device));
    fixed_block_count_ = blocks_per_sm * sm_count;
  }

  void init_common(const raft::handle_t& h, const forest_params_t* params) {
    depth_ = params->depth;
    num_trees_ = params->num_trees;
    algo_ = params->algo;
    output_ = params->output;
    threshold_ = params->threshold;
    global_bias_ = params->global_bias;
    ssp_.leaf_algo = params->leaf_algo;
    ssp_.num_cols = params->num_cols;
    ssp_.num_classes = params->num_classes;

    int device = h.get_device();
    init_n_items(device);  // n_items takes priority over blocks_per_sm
    init_fixed_block_count(device, params->blocks_per_sm);
  }

  virtual void infer(predict_params params, cudaStream_t stream) = 0;

  void predict(const raft::handle_t& h, float* preds, const float* data,
               size_t num_rows, bool predict_proba) {
    // Initialize prediction parameters.
    predict_params params(ssp_);
    params.algo = algo_;
    params.preds = preds;
    params.data = data;
    params.num_rows = num_rows;
<<<<<<< HEAD
    params.max_shm = max_shm_;
    params.num_classes = num_classes_;
    params.leaf_algo = leaf_algo_;
    // ignored unless predict_proba is true and algo is GROVE_PER_CLASS
    params.transform = output_;
=======
>>>>>>> b90142fc
    // fixed_block_count_ == 0 means the number of thread blocks is
    // proportional to the number of rows
    params.num_blocks = fixed_block_count_;

    /**
    The binary classification / regression (FLOAT_UNARY_BINARY) predict_proba() works as follows
      (always 2 outputs):
    RAW: output the sum of tree predictions
    AVG is set: divide by the number of trees (averaging)
    SIGMOID is set: apply sigmoid
    CLASS is set: ignored
    SOFTMAX is set: error
    write the output of the previous stages and its complement

    The binary classification / regression (FLOAT_UNARY_BINARY) predict() works as follows
      (always 1 output):
    RAW (no values set): output the sum of tree predictions
    AVG is set: divide by the number of trees (averaging)
    SIGMOID is set: apply sigmoid
    CLASS is set: apply threshold (equivalent to choosing best class)
    SOFTMAX is set: error
    
    The multi-class classification / regression (CATEGORICAL_LEAF) predict_proba() works as follows
      (always num_classes outputs):
    RAW (no values set): output class votes
    AVG is set: divide by the number of trees (averaging, output class probability)
    SIGMOID is set: apply sigmoid
    CLASS is set: ignored
    SOFTMAX is set: error
    
    The multi-class classification / regression (CATEGORICAL_LEAF) predict() works as follows
      (always 1 output):
    RAW (no values set): output the label of the class with highest probability, else output label 0.
    SOFTMAX is set: error
    All other flags (AVG, SIGMOID, CLASS) are ignored
    
    The multi-class classification / regression (GROVE_PER_CLASS) predict_proba() works as follows
      (always num_classes outputs):
    RAW (no values set): output class votes
    AVG is set: divide by the number of trees (averaging, output class probability)
    SIGMOID is set: apply sigmoid; if SOFTMAX is also set: error
    CLASS is set: ignored
    SOFTMAX is set: softmax is applied after averaging and global_bias

    The multi-class classification / regression (GROVE_PER_CLASS) predict() works as follows
      (always 1 output):
    RAW (no values set): output the label of the class with highest margin,
      equal margins resolved in favor of smaller label integer
    All other flags (AVG, SIGMOID, CLASS, SOFTMAX) are ignored
    */
    output_t ot = output_;
    // Treelite applies bias before softmax, but we do after.
    // Simulating treelite order, which cancels out bias.
    // If non-proba prediction used, it still will not matter
    // for the same reason softmax will not.
    float global_bias = (ot & output_t::SOFTMAX) != 0 ? 0.0f : global_bias_;
    bool complement_proba = false, do_transform;

    if (predict_proba) {
      // no threshold on probabilities
      ot = output_t(ot & ~output_t::CLASS);

      switch (ssp_.leaf_algo) {
        case leaf_algo_t::FLOAT_UNARY_BINARY:
          params.num_outputs = 2;
          complement_proba = true;
          do_transform = true;
          break;
        case leaf_algo_t::GROVE_PER_CLASS:
          // for GROVE_PER_CLASS, averaging happens in infer_k
          ot = output_t(ot & ~output_t::AVG);
          params.num_outputs = num_classes_;
          do_transform = ot != output_t::RAW && ot != output_t::SOFTMAX ||
                         global_bias != 0.0f;
          break;
        case leaf_algo_t::CATEGORICAL_LEAF:
<<<<<<< HEAD
          params.num_outputs = num_classes_;
          do_transform = ot != output_t::RAW || global_bias != 0.0f;
=======
          params.num_outputs = ssp_.num_classes;
          do_transform = ot != output_t::RAW || global_bias_ != 0.0f;
>>>>>>> b90142fc
          break;
        default:
          ASSERT(false, "internal error: invalid leaf_algo_");
      }
    } else {
<<<<<<< HEAD
      if (leaf_algo_ == leaf_algo_t::FLOAT_UNARY_BINARY) {
        do_transform = ot != output_t::RAW || global_bias != 0.0f;
=======
      if (ssp_.leaf_algo == leaf_algo_t::FLOAT_UNARY_BINARY) {
        do_transform = ot != output_t::RAW || global_bias_ != 0.0f;
>>>>>>> b90142fc
      } else {
        // GROVE_PER_CLASS, CATEGORICAL_LEAF: moot since choosing best class and
        // all transforms are monotonic. also, would break current code
        do_transform = false;
      }
      params.num_outputs = 1;
    }

    // Predict using the forest.
    cudaStream_t stream = h.get_stream();
    infer(params, stream);

    if (do_transform) {
      size_t num_values_to_transform =
        (size_t)num_rows * (size_t)params.num_outputs;
      transform_k<<<raft::ceildiv(num_values_to_transform, (size_t)FIL_TPB),
                    FIL_TPB, 0, stream>>>(
        preds, num_values_to_transform, ot,
        num_trees_ > 0 ? (1.0f / num_trees_) : 1.0f, threshold_, global_bias,
        complement_proba);
      CUDA_CHECK(cudaPeekAtLastError());
    }
  }

  virtual void free(const raft::handle_t& h) = 0;
  virtual ~forest() {}

  int num_trees_ = 0;
  int depth_ = 0;
  algo_t algo_ = algo_t::NAIVE;
  output_t output_ = output_t::RAW;
  float threshold_ = 0.5;
  float global_bias_ = 0;
  shmem_size_params ssp_;
  int fixed_block_count_ = 0;
};

struct dense_forest : forest {
  void transform_trees(const dense_node* nodes) {
    /* Populate node information:
       For each tree, the nodes are still stored in the breadth-first,
       left-to-right order. However, instead of storing the nodes of the same
       tree adjacently, it uses a different layout. In this layout, the roots
       of all trees (node 0) are stored first, followed by left children of
       the roots of all trees (node 1), followed by the right children of the
       roots of all trees (node 2), and so on.
    */
    int global_node = 0;
    for (int tree = 0; tree < num_trees_; ++tree) {
      int tree_node = 0;
      // the counters `level` and `branch` are not used for computing node
      // indices, they are only here to highlight the node ordering within
      // each tree
      for (int level = 0; level <= depth_; ++level) {
        for (int branch = 0; branch < 1 << level; ++branch) {
          h_nodes_[tree_node * num_trees_ + tree] = nodes[global_node];
          ++tree_node;
          ++global_node;
        }
      }
    }
  }

  void init(const raft::handle_t& h, const dense_node* nodes,
            const forest_params_t* params) {
    init_common(h, params);
    if (algo_ == algo_t::NAIVE) algo_ = algo_t::BATCH_TREE_REORG;

    int num_nodes = forest_num_nodes(num_trees_, depth_);
    nodes_ = (dense_node*)h.get_device_allocator()->allocate(
      sizeof(dense_node) * num_nodes, h.get_stream());
    h_nodes_.resize(num_nodes);
    if (algo_ == algo_t::NAIVE) {
      std::copy(nodes, nodes + num_nodes, h_nodes_.begin());
    } else {
      transform_trees(nodes);
    }
    CUDA_CHECK(cudaMemcpyAsync(nodes_, h_nodes_.data(),
                               num_nodes * sizeof(dense_node),
                               cudaMemcpyHostToDevice, h.get_stream()));
    // copy must be finished before freeing the host data
    CUDA_CHECK(cudaStreamSynchronize(h.get_stream()));
    h_nodes_.clear();
    h_nodes_.shrink_to_fit();
  }

  virtual void infer(predict_params params, cudaStream_t stream) override {
    dense_storage forest(nodes_, num_trees_,
                         algo_ == algo_t::NAIVE ? tree_num_nodes(depth_) : 1,
                         algo_ == algo_t::NAIVE ? 1 : num_trees_);
    fil::infer(forest, params, stream);
  }

  virtual void free(const raft::handle_t& h) override {
    int num_nodes = forest_num_nodes(num_trees_, depth_);
    h.get_device_allocator()->deallocate(nodes_, sizeof(dense_node) * num_nodes,
                                         h.get_stream());
  }

  dense_node* nodes_ = nullptr;
  thrust::host_vector<dense_node> h_nodes_;
};

template <typename node_t>
struct sparse_forest : forest {
  void init(const raft::handle_t& h, const int* trees, const node_t* nodes,
            const forest_params_t* params) {
    init_common(h, params);
    if (algo_ == algo_t::ALGO_AUTO) algo_ = algo_t::NAIVE;
    depth_ = 0;  // a placeholder value
    num_nodes_ = params->num_nodes;

    // trees
    trees_ = (int*)h.get_device_allocator()->allocate(sizeof(int) * num_trees_,
                                                      h.get_stream());
    CUDA_CHECK(cudaMemcpyAsync(trees_, trees, sizeof(int) * num_trees_,
                               cudaMemcpyHostToDevice, h.get_stream()));

    // nodes
    nodes_ = (node_t*)h.get_device_allocator()->allocate(
      sizeof(node_t) * num_nodes_, h.get_stream());
    CUDA_CHECK(cudaMemcpyAsync(nodes_, nodes, sizeof(node_t) * num_nodes_,
                               cudaMemcpyHostToDevice, h.get_stream()));
  }

  virtual void infer(predict_params params, cudaStream_t stream) override {
    sparse_storage<node_t> forest(trees_, nodes_, num_trees_);
    fil::infer(forest, params, stream);
  }

  void free(const raft::handle_t& h) override {
    h.get_device_allocator()->deallocate(trees_, sizeof(int) * num_trees_,
                                         h.get_stream());
    h.get_device_allocator()->deallocate(nodes_, sizeof(node_t) * num_nodes_,
                                         h.get_stream());
  }

  int num_nodes_ = 0;
  int* trees_ = nullptr;
  node_t* nodes_ = nullptr;
};

void check_params(const forest_params_t* params, bool dense) {
  if (dense) {
    ASSERT(params->depth >= 0, "depth must be non-negative for dense forests");
  } else {
    ASSERT(params->num_nodes >= 0,
           "num_nodes must be non-negative for sparse forests");
    ASSERT(params->algo == algo_t::NAIVE || params->algo == algo_t::ALGO_AUTO,
           "only ALGO_AUTO and NAIVE algorithms are supported "
           "for sparse forests");
  }
  ASSERT(params->num_trees >= 0, "num_trees must be non-negative");
  ASSERT(params->num_cols >= 0, "num_cols must be non-negative");
  switch (params->algo) {
    case algo_t::ALGO_AUTO:
    case algo_t::NAIVE:
    case algo_t::TREE_REORG:
    case algo_t::BATCH_TREE_REORG:
      break;
    default:
      ASSERT(false,
             "algo should be ALGO_AUTO, NAIVE, TREE_REORG or BATCH_TREE_REORG");
  }
  switch (params->leaf_algo) {
    case leaf_algo_t::FLOAT_UNARY_BINARY:
      if ((params->output & output_t::CLASS) != 0) {
        ASSERT(params->num_classes == 2,
               "only supporting binary"
               " classification using FLOAT_UNARY_BINARY");
      } else {
        ASSERT(params->num_classes == 1,
               "num_classes must be 1 for "
               "regression");
      }
      ASSERT((params->output & output_t::SOFTMAX) == 0,
             "softmax does not make sense for leaf_algo == FLOAT_UNARY_BINARY");
      break;
    case leaf_algo_t::GROVE_PER_CLASS:
      ASSERT(params->num_classes > 2,
             "num_classes > 2 is required for leaf_algo == GROVE_PER_CLASS");
      ASSERT(params->num_trees % params->num_classes == 0,
             "num_classes must divide num_trees evenly for GROVE_PER_CLASS");
      break;
    case leaf_algo_t::CATEGORICAL_LEAF:
      ASSERT(params->num_classes >= 2,
             "num_classes >= 2 is required for "
             "leaf_algo == CATEGORICAL_LEAF");
      ASSERT((params->output & output_t::SOFTMAX) == 0,
             "softmax not supported for leaf_algo == CATEGORICAL_LEAF");
      break;
    default:
      ASSERT(false,
             "leaf_algo must be FLOAT_UNARY_BINARY, CATEGORICAL_LEAF"
             " or GROVE_PER_CLASS");
  }
  if ((params->output & ~output_t::ALL_SET) != 0) {
    ASSERT(
      false,
      "output should be a combination of RAW, AVG, SIGMOID, CLASS and SOFTMAX");
  }
  ASSERT(~params->output & (output_t::SIGMOID | output_t::SOFTMAX),
         "combining softmax and sigmoid is not supported");
  ASSERT(params->blocks_per_sm >= 0, "blocks_per_sm must be nonnegative");
}

template <typename T, typename L>
int tree_root(const tl::Tree<T, L>& tree) {
  return 0;  // Treelite format assumes that the root is 0
}

template <typename T, typename L>
inline int max_depth(const tl::Tree<T, L>& tree) {
  // trees of this depth aren't used, so it most likely means bad input data,
  // e.g. cycles in the forest
  const int DEPTH_LIMIT = 500;
  int root_index = tree_root(tree);
  typedef std::pair<int, int> pair_t;
  std::stack<pair_t> stack;
  stack.push(pair_t(root_index, 0));
  int max_depth = 0;
  while (!stack.empty()) {
    const pair_t& pair = stack.top();
    int node_id = pair.first;
    int depth = pair.second;
    stack.pop();
    while (!tree.IsLeaf(node_id)) {
      stack.push(pair_t(tree.LeftChild(node_id), depth + 1));
      node_id = tree.RightChild(node_id);
      depth++;
      ASSERT(depth < DEPTH_LIMIT,
             "depth limit reached, might be a cycle in the tree");
    }
    // only need to update depth for leaves
    max_depth = std::max(max_depth, depth);
  }
  return max_depth;
}

template <typename T, typename L>
int max_depth(const tl::ModelImpl<T, L>& model) {
  int depth = 0;
  const auto& trees = model.trees;
#pragma omp parallel for reduction(max : depth)
  for (size_t i = 0; i < trees.size(); ++i) {
    const auto& tree = trees[i];
    depth = std::max(depth, max_depth(tree));
  }
  return depth;
}

inline void adjust_threshold(float* pthreshold, int* tl_left, int* tl_right,
                             bool* default_left, tl::Operator comparison_op) {
  // in treelite (take left node if val [op] threshold),
  // the meaning of the condition is reversed compared to FIL;
  // thus, "<" in treelite corresonds to comparison ">=" used by FIL
  // https://github.com/dmlc/treelite/blob/master/include/treelite/tree.h#L243
  switch (comparison_op) {
    case tl::Operator::kLT:
      break;
    case tl::Operator::kLE:
      // x <= y is equivalent to x < y', where y' is the next representable float
      *pthreshold =
        std::nextafterf(*pthreshold, std::numeric_limits<float>::infinity());
      break;
    case tl::Operator::kGT:
      // x > y is equivalent to x >= y', where y' is the next representable float
      // left and right still need to be swapped
      *pthreshold =
        std::nextafterf(*pthreshold, std::numeric_limits<float>::infinity());
    case tl::Operator::kGE:
      // swap left and right
      std::swap(*tl_left, *tl_right);
      *default_left = !*default_left;
      break;
    default:
      ASSERT(false, "only <, >, <= and >= comparisons are supported");
  }
}

/** if the vector consists of zeros and a single one, return the position
for the one (assumed class label). Else, asserts false.
If the vector contains a NAN, asserts false */
template <typename L>
int find_class_label_from_one_hot(L* vector, int len) {
  bool found_label = false;
  int out;
  for (int i = 0; i < len; ++i) {
    if (vector[i] == static_cast<L>(1.0)) {
      ASSERT(!found_label, "label vector contains multiple 1.0f");
      out = i;
      found_label = true;
    } else {
      ASSERT(vector[i] == static_cast<L>(0.0),
             "label vector contains values other than 0.0 and 1.0");
    }
  }
  ASSERT(found_label, "did not find 1.0f in vector");
  return out;
}

template <typename fil_node_t, typename T, typename L>
void tl2fil_leaf_payload(fil_node_t* fil_node, const tl::Tree<T, L>& tl_tree,
                         int tl_node_id, const forest_params_t& forest_params) {
  auto vec = tl_tree.LeafVector(tl_node_id);
  switch (forest_params.leaf_algo) {
    case leaf_algo_t::CATEGORICAL_LEAF:
      ASSERT(vec.size() == forest_params.num_classes,
             "inconsistent number of classes in treelite leaves");
      fil_node->val.idx = find_class_label_from_one_hot(&vec[0], vec.size());
      break;
    case leaf_algo_t::FLOAT_UNARY_BINARY:
    case leaf_algo_t::GROVE_PER_CLASS:
      fil_node->val.f = static_cast<float>(tl_tree.LeafValue(tl_node_id));
      ASSERT(!tl_tree.HasLeafVector(tl_node_id),
             "some but not all treelite leaves have leaf_vector()");
      break;
    default:
      ASSERT(false, "internal error: invalid leaf_algo");
  };
}

template <typename T, typename L>
void node2fil_dense(std::vector<dense_node>* pnodes, int root, int cur,
                    const tl::Tree<T, L>& tree, int node_id,
                    const forest_params_t& forest_params) {
  if (tree.IsLeaf(node_id)) {
    (*pnodes)[root + cur] = dense_node(val_t{.f = NAN}, NAN, 0, false, true);
    tl2fil_leaf_payload(&(*pnodes)[root + cur], tree, node_id, forest_params);
    return;
  }

  // inner node
  ASSERT(tree.SplitType(node_id) == tl::SplitFeatureType::kNumerical,
         "only numerical split nodes are supported");
  int tl_left = tree.LeftChild(node_id), tl_right = tree.RightChild(node_id);
  bool default_left = tree.DefaultLeft(node_id);
  float threshold = static_cast<float>(tree.Threshold(node_id));
  adjust_threshold(&threshold, &tl_left, &tl_right, &default_left,
                   tree.ComparisonOp(node_id));
  (*pnodes)[root + cur] = dense_node(
    val_t{.f = 0}, threshold, tree.SplitIndex(node_id), default_left, false);
  int left = 2 * cur + 1;
  node2fil_dense(pnodes, root, left, tree, tl_left, forest_params);
  node2fil_dense(pnodes, root, left + 1, tree, tl_right, forest_params);
}

template <typename T, typename L>
void tree2fil_dense(std::vector<dense_node>* pnodes, int root,
                    const tl::Tree<T, L>& tree,
                    const forest_params_t& forest_params) {
  node2fil_dense(pnodes, root, 0, tree, tree_root(tree), forest_params);
}

template <typename fil_node_t, typename T, typename L>
int tree2fil_sparse(std::vector<fil_node_t>& nodes, int root,
                    const tl::Tree<T, L>& tree,
                    const forest_params_t& forest_params) {
  typedef std::pair<int, int> pair_t;
  std::stack<pair_t> stack;
  int built_index = root + 1;
  stack.push(pair_t(tree_root(tree), 0));
  while (!stack.empty()) {
    const pair_t& top = stack.top();
    int node_id = top.first;
    int cur = top.second;
    stack.pop();

    while (!tree.IsLeaf(node_id)) {
      // inner node
      ASSERT(tree.SplitType(node_id) == tl::SplitFeatureType::kNumerical,
             "only numerical split nodes are supported");
      // tl_left and tl_right are indices of the children in the treelite tree
      // (stored  as an array of nodes)
      int tl_left = tree.LeftChild(node_id),
          tl_right = tree.RightChild(node_id);
      bool default_left = tree.DefaultLeft(node_id);
      float threshold = static_cast<float>(tree.Threshold(node_id));
      adjust_threshold(&threshold, &tl_left, &tl_right, &default_left,
                       tree.ComparisonOp(node_id));

      // reserve space for child nodes
      // left is the offset of the left child node relative to the tree root
      // in the array of all nodes of the FIL sparse forest
      int left = built_index - root;
      built_index += 2;
      nodes[root + cur] =
        fil_node_t(val_t{.f = 0}, threshold, tree.SplitIndex(node_id),
                   default_left, false, left);

      // push child nodes into the stack
      stack.push(pair_t(tl_right, left + 1));
      //stack.push(pair_t(tl_left, left));
      node_id = tl_left;
      cur = left;
    }

    // leaf node
    nodes[root + cur] = fil_node_t(val_t{.f = NAN}, NAN, 0, false, true, 0);
    tl2fil_leaf_payload(&nodes[root + cur], tree, node_id, forest_params);
  }

  return root;
}

template <typename T, typename L>
size_t tl_leaf_vector_size(const tl::ModelImpl<T, L>& model) {
  const tl::Tree<T, L>& tree = model.trees[0];
  int node_key;
  for (node_key = tree_root(tree); !tree.IsLeaf(node_key);
       node_key = tree.RightChild(node_key))
    ;
  if (tree.HasLeafVector(node_key)) return tree.LeafVector(node_key).size();
  return 0;
}

// tl2fil_common is the part of conversion from a treelite model
// common for dense and sparse forests
template <typename T, typename L>
void tl2fil_common(forest_params_t* params, const tl::ModelImpl<T, L>& model,
                   const treelite_params_t* tl_params) {
  // fill in forest-indendent params
  params->algo = tl_params->algo;
  params->threshold = tl_params->threshold;

  // fill in forest-dependent params
  params->depth = max_depth(model);  // also checks for cycles

  const tl::ModelParam& param = model.param;

  // assuming either all leaves use the .leaf_vector() or all leaves use .leaf_value()
  size_t leaf_vec_size = tl_leaf_vector_size(model);
  std::string pred_transform(param.pred_transform);
  if (leaf_vec_size > 0) {
    ASSERT(leaf_vec_size == model.task_param.num_class,
           "treelite model inconsistent");
    params->num_classes = leaf_vec_size;
    params->leaf_algo = leaf_algo_t::CATEGORICAL_LEAF;

    ASSERT(tl_params->output_class,
           "output_class==true is required for multi-class models");

    ASSERT(
      pred_transform == "max_index" || pred_transform == "identity_multiclass",
      "only max_index and identity_multiclass values of pred_transform "
      "are supported for multi-class models");

  } else {
    if (model.task_param.num_class > 1) {
      params->num_classes = static_cast<int>(model.task_param.num_class);
      ASSERT(tl_params->output_class,
             "output_class==true is required for multi-class models");
      ASSERT(pred_transform == "identity_multiclass" ||
               pred_transform == "max_index" || pred_transform == "softmax" ||
               pred_transform == "multiclass_ova",
             "only identity_multiclass, max_index, multiclass_ova and softmax "
             "values of pred_transform are supported for xgboost-style "
             "multi-class classification models.");
      // this function should not know how many threads per block will be used
      params->leaf_algo = leaf_algo_t::GROVE_PER_CLASS;
    } else {
      params->num_classes = tl_params->output_class ? 2 : 1;
      ASSERT(pred_transform == "sigmoid" || pred_transform == "identity",
             "only sigmoid and identity values of pred_transform "
             "are supported for binary classification and regression models.");
      params->leaf_algo = leaf_algo_t::FLOAT_UNARY_BINARY;
    }
  }

  params->num_cols = model.num_feature;

  ASSERT(param.sigmoid_alpha == 1.0f, "sigmoid_alpha not supported");
  params->global_bias = param.global_bias;
  params->output = output_t::RAW;
  /** output_t::CLASS denotes using a threshold in FIL, when
      predict_proba == false. For all multiclass models, the best class is
      selected using argmax instead. This happens when either
      leaf_algo == CATEGORICAL_LEAF or num_classes > 2.
  **/
  if (tl_params->output_class && params->leaf_algo != CATEGORICAL_LEAF &&
      params->num_classes <= 2) {
    params->output = output_t(params->output | output_t::CLASS);
  }
  // "random forest" in treelite means tree output averaging
  if (model.average_tree_output) {
    params->output = output_t(params->output | output_t::AVG);
  }
  if (std::string(param.pred_transform) == "sigmoid") {
    params->output = output_t(params->output | output_t::SIGMOID);
  }
  if (pred_transform == "softmax")
    params->output = output_t(params->output | output_t::SOFTMAX);
  params->num_trees = model.trees.size();
  params->blocks_per_sm = tl_params->blocks_per_sm;
}

// uses treelite model with additional tl_params to initialize FIL params
// and dense nodes (stored in *pnodes)
template <typename T, typename L>
void tl2fil_dense(std::vector<dense_node>* pnodes, forest_params_t* params,
                  const tl::ModelImpl<T, L>& model,
                  const treelite_params_t* tl_params) {
  tl2fil_common(params, model, tl_params);

  // convert the nodes
  int num_nodes = forest_num_nodes(params->num_trees, params->depth);
  pnodes->resize(num_nodes, dense_node());
  for (int i = 0; i < model.trees.size(); ++i) {
    tree2fil_dense(pnodes, i * tree_num_nodes(params->depth), model.trees[i],
                   *params);
  }
}

template <typename fil_node_t>
struct tl2fil_sparse_check_t {
  template <typename T, typename L>
  static void check(const tl::ModelImpl<T, L>& model) {
    ASSERT(false,
           "internal error: "
           "only a specialization of this template should be used");
  }
};

template <>
struct tl2fil_sparse_check_t<sparse_node16> {
  // no extra check for 16-byte sparse nodes
  template <typename T, typename L>
  static void check(const tl::ModelImpl<T, L>& model) {}
};

template <>
struct tl2fil_sparse_check_t<sparse_node8> {
  static const int MAX_FEATURES = 1 << sparse_node8::FID_NUM_BITS;
  static const int MAX_TREE_NODES = (1 << sparse_node8::LEFT_NUM_BITS) - 1;
  template <typename T, typename L>
  static void check(const tl::ModelImpl<T, L>& model) {
    // check the number of features
    int num_features = model.num_feature;
    ASSERT(num_features <= MAX_FEATURES,
           "model has %d features, "
           "but only %d supported for 8-byte sparse nodes",
           num_features, MAX_FEATURES);

    // check the number of tree nodes
    const std::vector<tl::Tree<T, L>>& trees = model.trees;
    for (int i = 0; i < trees.size(); ++i) {
      int num_nodes = trees[i].num_nodes;
      ASSERT(num_nodes <= MAX_TREE_NODES,
             "tree %d has %d nodes, "
             "but only %d supported for 8-byte sparse nodes",
             i, num_nodes, MAX_TREE_NODES);
    }
  }
};

// uses treelite model with additional tl_params to initialize FIL params,
// trees (stored in *ptrees) and sparse nodes (stored in *pnodes)
template <typename fil_node_t, typename T, typename L>
void tl2fil_sparse(std::vector<int>* ptrees, std::vector<fil_node_t>* pnodes,
                   forest_params_t* params, const tl::ModelImpl<T, L>& model,
                   const treelite_params_t* tl_params) {
  tl2fil_common(params, model, tl_params);
  tl2fil_sparse_check_t<fil_node_t>::check(model);

  size_t num_trees = model.trees.size();

  ptrees->reserve(num_trees);
  ptrees->push_back(0);
  for (size_t i = 0; i < num_trees - 1; ++i) {
    ptrees->push_back(model.trees[i].num_nodes + ptrees->back());
  }
  size_t total_nodes = ptrees->back() + model.trees.back().num_nodes;

  pnodes->resize(total_nodes);

  // convert the nodes
#pragma omp parallel for
  for (int i = 0; i < num_trees; ++i) {
    tree2fil_sparse(*pnodes, (*ptrees)[i], model.trees[i], *params);
  }

  params->num_nodes = pnodes->size();
}

void init_dense(const raft::handle_t& h, forest_t* pf, const dense_node* nodes,
                const forest_params_t* params) {
  check_params(params, true);
  dense_forest* f = new dense_forest;
  f->init(h, nodes, params);
  *pf = f;
}

template <typename fil_node_t>
void init_sparse(const raft::handle_t& h, forest_t* pf, const int* trees,
                 const fil_node_t* nodes, const forest_params_t* params) {
  check_params(params, false);
  sparse_forest<fil_node_t>* f = new sparse_forest<fil_node_t>;
  f->init(h, trees, nodes, params);
  *pf = f;
}

// explicit instantiations for init_sparse()
template void init_sparse<sparse_node16>(const raft::handle_t& h, forest_t* pf,
                                         const int* trees,
                                         const sparse_node16* nodes,
                                         const forest_params_t* params);

template void init_sparse<sparse_node8>(const raft::handle_t& h, forest_t* pf,
                                        const int* trees,
                                        const sparse_node8* nodes,
                                        const forest_params_t* params);

template <typename T, typename L>
void from_treelite(const raft::handle_t& handle, forest_t* pforest,
                   const tl::ModelImpl<T, L>& model,
                   const treelite_params_t* tl_params) {
  // Invariants on threshold and leaf types
  static_assert(std::is_same<T, float>::value || std::is_same<T, double>::value,
                "Model must contain float32 or float64 thresholds for splits");
  ASSERT((std::is_same<L, float>::value || std::is_same<L, double>::value),
         "Models with integer leaf output are not yet supported");
  // Display appropriate warnings when float64 values are being casted into
  // float32, as FIL only supports inferencing with float32 for the time being
  if (std::is_same<T, double>::value || std::is_same<L, double>::value) {
    CUML_LOG_WARN(
      "Casting all thresholds and leaf values to float32, as FIL currently "
      "doesn't support inferencing models with float64 values. "
      "This may lead to predictions with reduced accuracy.");
  }

  storage_type_t storage_type = tl_params->storage_type;
  // build dense trees by default
  if (storage_type == storage_type_t::AUTO) {
    if (tl_params->algo == algo_t::ALGO_AUTO ||
        tl_params->algo == algo_t::NAIVE) {
      int depth = max_depth(model);
      // max 2**25 dense nodes, 256 MiB dense model size
      const int LOG2_MAX_DENSE_NODES = 25;
      int log2_num_dense_nodes =
        depth + 1 + int(ceil(std::log2(model.trees.size())));
      storage_type = log2_num_dense_nodes > LOG2_MAX_DENSE_NODES
                       ? storage_type_t::SPARSE
                       : storage_type_t::DENSE;
    } else {
      // only dense storage is supported for other algorithms
      storage_type = storage_type_t::DENSE;
    }
  }

  forest_params_t params;
  switch (storage_type) {
    case storage_type_t::DENSE: {
      std::vector<dense_node> nodes;
      tl2fil_dense(&nodes, &params, model, tl_params);
      init_dense(handle, pforest, nodes.data(), &params);
      // sync is necessary as nodes is used in init_dense(),
      // but destructed at the end of this function
      CUDA_CHECK(cudaStreamSynchronize(handle.get_stream()));
      break;
    }
    case storage_type_t::SPARSE: {
      std::vector<int> trees;
      std::vector<sparse_node16> nodes;
      tl2fil_sparse(&trees, &nodes, &params, model, tl_params);
      init_sparse(handle, pforest, trees.data(), nodes.data(), &params);
      CUDA_CHECK(cudaStreamSynchronize(handle.get_stream()));
      break;
    }
    case storage_type_t::SPARSE8: {
      std::vector<int> trees;
      std::vector<sparse_node8> nodes;
      tl2fil_sparse(&trees, &nodes, &params, model, tl_params);
      init_sparse(handle, pforest, trees.data(), nodes.data(), &params);
      CUDA_CHECK(cudaStreamSynchronize(handle.get_stream()));
      break;
    }
    default:
      ASSERT(false, "tl_params->sparse must be one of AUTO, DENSE or SPARSE");
  }
}

void from_treelite(const raft::handle_t& handle, forest_t* pforest,
                   ModelHandle model, const treelite_params_t* tl_params) {
  const tl::Model& model_ref = *(tl::Model*)model;
  model_ref.Dispatch([&handle, pforest, tl_params](const auto& model_inner) {
    // model_inner is of the concrete type tl::ModelImpl<T, L>
    from_treelite(handle, pforest, model_inner, tl_params);
  });
}

void free(const raft::handle_t& h, forest_t f) {
  f->free(h);
  delete f;
}

void predict(const raft::handle_t& h, forest_t f, float* preds,
             const float* data, size_t num_rows, bool predict_proba) {
  f->predict(h, preds, data, num_rows, predict_proba);
}

}  // namespace fil
}  // namespace ML<|MERGE_RESOLUTION|>--- conflicted
+++ resolved
@@ -137,14 +137,8 @@
     params.preds = preds;
     params.data = data;
     params.num_rows = num_rows;
-<<<<<<< HEAD
-    params.max_shm = max_shm_;
-    params.num_classes = num_classes_;
-    params.leaf_algo = leaf_algo_;
     // ignored unless predict_proba is true and algo is GROVE_PER_CLASS
     params.transform = output_;
-=======
->>>>>>> b90142fc
     // fixed_block_count_ == 0 means the number of thread blocks is
     // proportional to the number of rows
     params.num_blocks = fixed_block_count_;
@@ -221,25 +215,15 @@
                          global_bias != 0.0f;
           break;
         case leaf_algo_t::CATEGORICAL_LEAF:
-<<<<<<< HEAD
-          params.num_outputs = num_classes_;
-          do_transform = ot != output_t::RAW || global_bias != 0.0f;
-=======
           params.num_outputs = ssp_.num_classes;
           do_transform = ot != output_t::RAW || global_bias_ != 0.0f;
->>>>>>> b90142fc
           break;
         default:
           ASSERT(false, "internal error: invalid leaf_algo_");
       }
     } else {
-<<<<<<< HEAD
-      if (leaf_algo_ == leaf_algo_t::FLOAT_UNARY_BINARY) {
-        do_transform = ot != output_t::RAW || global_bias != 0.0f;
-=======
       if (ssp_.leaf_algo == leaf_algo_t::FLOAT_UNARY_BINARY) {
         do_transform = ot != output_t::RAW || global_bias_ != 0.0f;
->>>>>>> b90142fc
       } else {
         // GROVE_PER_CLASS, CATEGORICAL_LEAF: moot since choosing best class and
         // all transforms are monotonic. also, would break current code
