/*
 * Copyright (c) 2019-2022, NVIDIA CORPORATION.
 *
 * Licensed under the Apache License, Version 2.0 (the "License");
 * you may not use this file except in compliance with the License.
 * You may obtain a copy of the License at
 *
 *     http://www.apache.org/licenses/LICENSE-2.0
 *
 * Unless required by applicable law or agreed to in writing, software
 * distributed under the License is distributed on an "AS IS" BASIS,
 * WITHOUT WARRANTIES OR CONDITIONS OF ANY KIND, either express or implied.
 * See the License for the specific language governing permissions and
 * limitations under the License.
 */

/** @file fil.cu fil.cu implements the forest data types (dense and sparse), including their
creation and prediction (the main inference kernel is defined in infer.cu). */

#include "common.cuh"    // for predict_params, storage, storage
#include "internal.cuh"  // for cat_sets_device_owner, categorical_sets, output_t,

#include <cuml/fil/fil.h>  // for algo_t,

#include <raft/cudart_utils.h>     // for RAFT_CUDA_TRY, cudaStream_t,
#include <raft/error.hpp>          // for ASSERT
#include <raft/handle.hpp>         // for handle_t
#include <rmm/device_uvector.hpp>  // for device_uvector
#include <thrust/host_vector.h>    // for host_vector

#include <cmath>    // for expf
#include <cstddef>  // for size_t
#include <cstdint>  // for uint8_t

namespace ML {
namespace fil {

__host__ __device__ double sigmoid(double x) { return 1.0 / (1.0 + exp(-x)); }
__host__ __device__ float sigmoid(float x) { return 1.0f / (1.0f + expf(-x)); }

/** performs additional transformations on the array of forest predictions
    (preds) of size n; the transformations are defined by output, and include
    averaging (multiplying by inv_num_trees), adding global_bias (always done),
    sigmoid and applying threshold. in case of complement_proba,
    fills in the complement probability */
template <typename real_t>
__global__ void transform_k(real_t* preds,
                            size_t n,
                            output_t output,
                            real_t inv_num_trees,
                            real_t threshold,
                            real_t global_bias,
                            bool complement_proba)
{
  size_t i = threadIdx.x + size_t(blockIdx.x) * blockDim.x;
  if (i >= n) return;
  if (complement_proba && i % 2 != 0) return;

  real_t result = preds[i];
  if ((output & output_t::AVG) != 0) result *= inv_num_trees;
  result += global_bias;
  if ((output & output_t::SIGMOID) != 0) result = sigmoid(result);
  // will not be done on CATEGORICAL_LEAF because the whole kernel will not run
  if ((output & output_t::CLASS) != 0) { result = result > threshold ? real_t(1) : real_t(0); }
  // sklearn outputs numpy array in 'C' order, with the number of classes being last dimension
  // that is also the default order, so we should use the same one
  if (complement_proba) {
    preds[i]     = real_t(1) - result;
    preds[i + 1] = result;
  } else
    preds[i] = result;
}

// needed to avoid expanding the dispatch template into unresolved
// compute_smem_footprint::run() calls. In infer.cu, we don't export those symbols,
// but rather one symbol for the whole template specialization, as below.
extern template int dispatch_on_fil_template_params(compute_smem_footprint, predict_params);

// forest is the base type for all forests and contains data and methods common
// to both dense and sparse forests and independent of the floating-point type
// used for model and data
struct forest {
  forest(const raft::handle_t& h) : cat_sets_(h.get_stream()) {}

  void init_shmem_size(int device)
  {
    /// the most shared memory a kernel can request on the GPU in question
    RAFT_CUDA_TRY(
      cudaDeviceGetAttribute(&max_shm_, cudaDevAttrMaxSharedMemoryPerBlockOptin, device));
    /* Our GPUs have been growing the shared memory size generation after
       generation. Eventually, a CUDA GPU might come by that supports more
       shared memory that would fit into unsigned 16-bit int. For such a GPU,
       we would have otherwise silently overflowed the index calculation due
       to short division. It would have failed cpp tests, but we might forget
       about this source of bugs, if not for the failing assert. */
    ASSERT(max_shm_ < int(proba_ssp_.sizeof_real) * std::numeric_limits<uint16_t>::max(),
           "internal error: please use a larger type inside"
           " infer_k for column count");
  }

  void init_n_items(int device)
  {
    // searching for the most items per block while respecting the shared
    // memory limits creates a full linear programming problem.
    // solving it in a single equation looks less tractable than this
    for (bool predict_proba : {false, true}) {
      shmem_size_params& ssp_ = predict_proba ? proba_ssp_ : class_ssp_;
      ssp_.predict_proba      = predict_proba;
      shmem_size_params ssp   = ssp_;
      // if n_items was not provided, try from 1 to MAX_N_ITEMS. Otherwise, use as-is.
      int min_n_items = ssp.n_items == 0 ? 1 : ssp.n_items;
      int max_n_items =
        ssp.n_items == 0 ? (algo_ == algo_t::BATCH_TREE_REORG ? MAX_N_ITEMS : 1) : ssp.n_items;
      for (bool cols_in_shmem : {false, true}) {
        ssp.cols_in_shmem = cols_in_shmem;
        for (ssp.n_items = min_n_items; ssp.n_items <= max_n_items; ++ssp.n_items) {
          ssp.shm_sz = dispatch_on_fil_template_params(compute_smem_footprint(), ssp);
          if (ssp.shm_sz < max_shm_) ssp_ = ssp;
        }
      }
      ASSERT(max_shm_ >= ssp_.shm_sz,
             "FIL out of shared memory. Perhaps the maximum number of \n"
             "supported classes is exceeded? 5'000 would still be safe.");
    }
  }

  void init_fixed_block_count(int device, int blocks_per_sm)
  {
    int max_threads_per_sm, sm_count;
    RAFT_CUDA_TRY(
      cudaDeviceGetAttribute(&max_threads_per_sm, cudaDevAttrMaxThreadsPerMultiProcessor, device));
    blocks_per_sm = std::min(blocks_per_sm, max_threads_per_sm / FIL_TPB);
    RAFT_CUDA_TRY(cudaDeviceGetAttribute(&sm_count, cudaDevAttrMultiProcessorCount, device));
    fixed_block_count_ = blocks_per_sm * sm_count;
  }

<<<<<<< HEAD
  virtual void predict(const raft::handle_t& h,
                       void* preds,
                       const void* data,
                       size_t num_rows,
                       bool predict_proba) = 0;

  virtual void free(const raft::handle_t& h) { cat_sets_.release(); }

  virtual ~forest() {}

  int num_trees_   = 0;
  int depth_       = 0;
  algo_t algo_     = algo_t::NAIVE;
  output_t output_ = output_t::RAW;
  shmem_size_params class_ssp_, proba_ssp_;
  int fixed_block_count_ = 0;
  int max_shm_           = 0;
  cat_sets_device_owner cat_sets_;
};

// template_forest contains data and methods common for both dense and sparse forests
// but dependent on the floating-point type used for model and data
template <typename real_t>
struct template_forest : public forest {
  template_forest(const raft::handle_t& h) : forest(h), vector_leaf_(0, h.get_stream()) {}

=======
  template <typename real_t>
>>>>>>> 3f54aecc
  void init_common(const raft::handle_t& h,
                   const categorical_sets& cat_sets,
                   const std::vector<real_t>& vector_leaf,
                   const forest_params_t* params)
  {
    depth_                           = params->depth;
    num_trees_                       = params->num_trees;
    algo_                            = params->algo;
    output_                          = params->output;
    threshold_                       = static_cast<real_t>(params->threshold);
    global_bias_                     = static_cast<real_t>(params->global_bias);
    proba_ssp_.n_items               = params->n_items;
    proba_ssp_.log2_threads_per_tree = log2(params->threads_per_tree);
    proba_ssp_.leaf_algo             = params->leaf_algo;
    proba_ssp_.num_cols              = params->num_cols;
    proba_ssp_.num_classes           = params->num_classes;
    proba_ssp_.cats_present          = cat_sets.cats_present();
    proba_ssp_.sizeof_real           = sizeof(real_t);
    class_ssp_                       = proba_ssp_;

    int device          = h.get_device();
    cudaStream_t stream = h.get_stream();
    init_shmem_size(device);
    init_n_items(device);  // n_items takes priority over blocks_per_sm
    init_fixed_block_count(device, params->blocks_per_sm);

    // vector leaf
    if (!vector_leaf.empty()) {
      vector_leaf_.resize(vector_leaf.size() * sizeof(real_t), stream);

      RAFT_CUDA_TRY(cudaMemcpyAsync(vector_leaf_.data(),
                                    vector_leaf.data(),
                                    vector_leaf.size() * sizeof(real_t),
                                    cudaMemcpyHostToDevice,
                                    stream));
    }

    // categorical features
    cat_sets_ = cat_sets_device_owner(cat_sets, stream);
  }

  virtual void infer(predict_params params, cudaStream_t stream) = 0;

  virtual void predict(const raft::handle_t& h,
                       void* preds,
                       const void* data,
                       size_t num_rows,
                       bool predict_proba) override
  {
    template_predict(h,
                     reinterpret_cast<real_t*>(preds),
                     reinterpret_cast<const real_t*>(data),
                     num_rows,
                     predict_proba);
  }

  void template_predict(
    const raft::handle_t& h, real_t* preds, const real_t* data, size_t num_rows, bool predict_proba)
  {
    // Initialize prediction parameters.
    predict_params params(predict_proba ? proba_ssp_ : class_ssp_);
    params.algo     = algo_;
    params.preds    = preds;
    params.data     = data;
    params.num_rows = num_rows;
    // ignored unless predict_proba is true and algo is GROVE_PER_CLASS
    params.transform = output_;
    // fixed_block_count_ == 0 means the number of thread blocks is
    // proportional to the number of rows
    params.num_blocks = fixed_block_count_;

    /**
    The binary classification / regression (FLOAT_UNARY_BINARY) predict_proba() works as follows
      (always 2 outputs):
    RAW: output the sum of tree predictions
    AVG is set: divide by the number of trees (averaging)
    SIGMOID is set: apply sigmoid
    CLASS is set: ignored
    SOFTMAX is set: error
    write the output of the previous stages and its complement

    The binary classification / regression (FLOAT_UNARY_BINARY) predict() works as follows
      (always 1 output):
    RAW (no values set): output the sum of tree predictions
    AVG is set: divide by the number of trees (averaging)
    SIGMOID is set: apply sigmoid
    CLASS is set: apply threshold (equivalent to choosing best class)
    SOFTMAX is set: error

    The multi-class classification / regression (CATEGORICAL_LEAF) predict_proba() works as follows
      (always num_classes outputs):
    RAW (no values set): output class votes
    AVG is set: divide by the number of trees (averaging, output class probability)
    SIGMOID is set: apply sigmoid
    CLASS is set: ignored
    SOFTMAX is set: error

    The multi-class classification / regression (CATEGORICAL_LEAF) predict() works as follows
      (always 1 output):
    RAW (no values set): output the label of the class with highest probability, else output label
    0. SOFTMAX is set: error All other flags (AVG, SIGMOID, CLASS) are ignored

    The multi-class classification / regression (GROVE_PER_CLASS) predict_proba() works as follows
      (always num_classes outputs):
    RAW (no values set): output class votes
    AVG is set: divide by the number of trees (averaging, output class probability)
    SIGMOID is set: apply sigmoid; if SOFTMAX is also set: error
    CLASS is set: ignored
    SOFTMAX is set: softmax is applied after averaging and global_bias

    The multi-class classification / regression (GROVE_PER_CLASS) predict() works as follows
      (always 1 output):
    RAW (no values set): output the label of the class with highest margin,
      equal margins resolved in favor of smaller label integer
    All other flags (AVG, SIGMOID, CLASS, SOFTMAX) are ignored

    The multi-class classification / regression (VECTOR_LEAF) predict_proba() works as follows
      (always num_classes outputs):
    RAW (no values set): output class votes
    AVG is set: divide by the number of trees (averaging, output class probability)
    SIGMOID is set: apply sigmoid; if SOFTMAX is also set: error
    CLASS is set: ignored
    SOFTMAX is set: softmax is applied after averaging and global_bias
    All other flags (SIGMOID, CLASS, SOFTMAX) are ignored

    The multi-class classification / regression (VECTOR_LEAF) predict() works as follows
      (always 1 output):
    RAW (no values set): output the label of the class with highest margin,
      equal margins resolved in favor of smaller label integer
    All other flags (AVG, SIGMOID, CLASS, SOFTMAX) are ignored
    */
    output_t ot = output_;
    // Treelite applies bias before softmax, but we do after.
    // Simulating treelite order, which cancels out bias.
    // If non-proba prediction used, it still will not matter
    // for the same reason softmax will not.
    real_t global_bias    = (ot & output_t::SOFTMAX) != 0 ? real_t(0) : global_bias_;
    bool complement_proba = false, do_transform;

    if (predict_proba) {
      // no threshold on probabilities
      ot = output_t(ot & ~output_t::CLASS);

      switch (params.leaf_algo) {
        case leaf_algo_t::FLOAT_UNARY_BINARY:
          params.num_outputs = 2;
          complement_proba   = true;
          do_transform       = true;
          break;
        case leaf_algo_t::GROVE_PER_CLASS:
          // for GROVE_PER_CLASS, averaging happens in infer_k
          ot                 = output_t(ot & ~output_t::AVG);
          params.num_outputs = params.num_classes;
          do_transform =
            (ot != output_t::RAW && ot != output_t::SOFTMAX) || global_bias != real_t(0);
          break;
        case leaf_algo_t::CATEGORICAL_LEAF:
          params.num_outputs = params.num_classes;
          do_transform       = ot != output_t::RAW || global_bias_ != real_t(0);
          break;
        case leaf_algo_t::VECTOR_LEAF:
          // for VECTOR_LEAF, averaging happens in infer_k
          ot                 = output_t(ot & ~output_t::AVG);
          params.num_outputs = params.num_classes;
          do_transform =
            (ot != output_t::RAW && ot != output_t::SOFTMAX) || global_bias != real_t(0);
          break;
        default: ASSERT(false, "internal error: predict: invalid leaf_algo %d", params.leaf_algo);
      }
    } else {
      if (params.leaf_algo == leaf_algo_t::FLOAT_UNARY_BINARY) {
        do_transform = ot != output_t::RAW || global_bias_ != real_t(0);
      } else {
        // GROVE_PER_CLASS, CATEGORICAL_LEAF: moot since choosing best class and
        // all transforms are monotonic. also, would break current code
        do_transform = false;
      }
      params.num_outputs = 1;
    }

    // Predict using the forest.
    cudaStream_t stream = h.get_stream();
    infer(params, stream);

    if (do_transform) {
      size_t num_values_to_transform = (size_t)num_rows * (size_t)params.num_outputs;
      transform_k<<<raft::ceildiv(num_values_to_transform, (size_t)FIL_TPB), FIL_TPB, 0, stream>>>(
        preds,
        num_values_to_transform,
        ot,
        num_trees_ > 0 ? (real_t(1) / num_trees_) : real_t(1),
        threshold_,
        global_bias,
        complement_proba);
      RAFT_CUDA_TRY(cudaPeekAtLastError());
    }
  }

  virtual void free(const raft::handle_t& h)
  {
    vector_leaf_.release();
    forest::free(h);
  }

<<<<<<< HEAD
  real_t threshold_   = 0.5;
  real_t global_bias_ = 0;
  // vector_leaf_ is only used if {class,proba}_ssp_.leaf_algo is VECTOR_LEAF,
  // otherwise it is empty
  rmm::device_uvector<real_t> vector_leaf_;
=======
  virtual ~forest() {}

  int num_trees_     = 0;
  int depth_         = 0;
  algo_t algo_       = algo_t::NAIVE;
  output_t output_   = output_t::RAW;
  float threshold_   = 0.5;
  float global_bias_ = 0;
  shmem_size_params class_ssp_, proba_ssp_;
  int fixed_block_count_ = 0;
  int max_shm_           = 0;
  // vector_leaf_ is only used if {class,proba}_ssp_.leaf_algo is VECTOR_LEAF,
  // otherwise it is empty
  rmm::device_uvector<std::uint8_t> vector_leaf_;
  cat_sets_device_owner cat_sets_;
>>>>>>> 3f54aecc
};

template <typename storage_type>
struct opt_into_arch_dependent_shmem : dispatch_functor<void> {
  const int max_shm;
  opt_into_arch_dependent_shmem(int max_shm_) : max_shm(max_shm_) {}

  template <typename KernelParams = KernelTemplateParams<>>
  void run(predict_params p)
  {
    static_assert(std::is_same_v<typename storage_type::real_t, float>,
                  "real_t must be float; to be removed in the following pull requests");
    auto kernel = infer_k<KernelParams::N_ITEMS,
                          KernelParams::LEAF_ALGO,
                          KernelParams::COLS_IN_SHMEM,
                          KernelParams::CATS_SUPPORTED,
                          storage_type>;
    // p.shm_sz might be > max_shm or < MAX_SHM_STD, but we should not check for either, because
    // we don't run on both proba_ssp_ and class_ssp_ (only class_ssp_). This should be quick.
    RAFT_CUDA_TRY(
      cudaFuncSetAttribute(kernel, cudaFuncAttributeMaxDynamicSharedMemorySize, max_shm));
  }
};

template <typename real_t>
<<<<<<< HEAD
struct dense_forest<dense_node<real_t>> : template_forest<real_t> {
  using node_t = dense_node<real_t>;
  dense_forest(const raft::handle_t& h) : template_forest<real_t>(h), nodes_(0, h.get_stream()) {}
=======
struct dense_forest<dense_node<real_t>> : forest {
  using node_t = dense_node<real_t>;
  dense_forest(const raft::handle_t& h) : forest(h), nodes_(0, h.get_stream()) {}
>>>>>>> 3f54aecc

  void transform_trees(const node_t* nodes)
  {
    /* Populate node information:
       For each tree, the nodes are still stored in the breadth-first,
       left-to-right order. However, instead of storing the nodes of the same
       tree adjacently, it uses a different layout. In this layout, the roots
       of all trees (node 0) are stored first, followed by left children of
       the roots of all trees (node 1), followed by the right children of the
       roots of all trees (node 2), and so on.
    */
    int global_node = 0;
    for (int tree = 0; tree < this->num_trees_; ++tree) {
      int tree_node = 0;
      // the counters `level` and `branch` are not used for computing node
      // indices, they are only here to highlight the node ordering within
      // each tree
      for (int level = 0; level <= this->depth_; ++level) {
        for (int branch = 0; branch < 1 << level; ++branch) {
          h_nodes_[tree_node * this->num_trees_ + tree] = nodes[global_node];
          ++tree_node;
          ++global_node;
        }
      }
    }
  }

  /// const int* trees is ignored and only provided for compatibility with
  /// sparse_forest<node_t>::init()
  void init(const raft::handle_t& h,
            const categorical_sets& cat_sets,
            const std::vector<real_t>& vector_leaf,
            const int* trees,
            const node_t* nodes,
            const forest_params_t* params)
  {
    this->init_common(h, cat_sets, vector_leaf, params);
    if (this->algo_ == algo_t::NAIVE) this->algo_ = algo_t::BATCH_TREE_REORG;

    int num_nodes = forest_num_nodes(this->num_trees_, this->depth_);
    nodes_.resize(num_nodes, h.get_stream());
    h_nodes_.resize(num_nodes);
    if (this->algo_ == algo_t::NAIVE) {
      std::copy(nodes, nodes + num_nodes, h_nodes_.begin());
    } else {
      transform_trees(nodes);
    }
    RAFT_CUDA_TRY(cudaMemcpyAsync(nodes_.data(),
                                  h_nodes_.data(),
                                  num_nodes * sizeof(node_t),
                                  cudaMemcpyHostToDevice,
                                  h.get_stream()));

    // predict_proba is a runtime parameter, and opt-in is unconditional
<<<<<<< HEAD
    dispatch_on_fil_template_params(opt_into_arch_dependent_shmem<storage<node_t>>(this->max_shm_),
                                    static_cast<predict_params>(this->class_ssp_));
=======
    dispatch_on_fil_template_params(opt_into_arch_dependent_shmem<storage<node_t>>(max_shm_),
                                    static_cast<predict_params>(class_ssp_));
>>>>>>> 3f54aecc
    // copy must be finished before freeing the host data
    h.sync_stream();
    h_nodes_.clear();
    h_nodes_.shrink_to_fit();
  }

  virtual void infer(predict_params params, cudaStream_t stream) override
  {
<<<<<<< HEAD
    storage<node_t> forest(this->cat_sets_.accessor(),
                           this->vector_leaf_.data(),
                           nodes_.data(),
                           this->num_trees_,
                           this->algo_ == algo_t::NAIVE ? tree_num_nodes(this->depth_) : 1,
                           this->algo_ == algo_t::NAIVE ? 1 : this->num_trees_);
=======
    storage<node_t> forest(cat_sets_.accessor(),
                           reinterpret_cast<real_t*>(vector_leaf_.data()),
                           nodes_.data(),
                           num_trees_,
                           algo_ == algo_t::NAIVE ? tree_num_nodes(depth_) : 1,
                           algo_ == algo_t::NAIVE ? 1 : num_trees_);
    static_assert(std::is_same_v<real_t, float>,
                  "real_t must be float; to be removed in the following pull requests");
>>>>>>> 3f54aecc
    fil::infer(forest, params, stream);
  }

  virtual void free(const raft::handle_t& h) override
  {
    nodes_.release();
    template_forest<real_t>::free(h);
  }

  rmm::device_uvector<node_t> nodes_;
  thrust::host_vector<node_t> h_nodes_;
};

template <typename node_t>
struct sparse_forest : template_forest<typename node_t::real_t> {
  using real_t = typename node_t::real_t;

  sparse_forest(const raft::handle_t& h)
    : template_forest<typename node_t::real_t>(h),
      trees_(0, h.get_stream()),
      nodes_(0, h.get_stream())
  {
  }

  void init(const raft::handle_t& h,
            const categorical_sets& cat_sets,
<<<<<<< HEAD
            const std::vector<real_t>& vector_leaf,
=======
            const std::vector<typename node_t::real_t>& vector_leaf,
>>>>>>> 3f54aecc
            const int* trees,
            const node_t* nodes,
            const forest_params_t* params)
  {
    this->init_common(h, cat_sets, vector_leaf, params);
    if (this->algo_ == algo_t::ALGO_AUTO) this->algo_ = algo_t::NAIVE;
    this->depth_ = 0;  // a placeholder value
    num_nodes_   = params->num_nodes;

    // trees
    trees_.resize(this->num_trees_, h.get_stream());
    RAFT_CUDA_TRY(cudaMemcpyAsync(trees_.data(),
                                  trees,
                                  sizeof(int) * this->num_trees_,
                                  cudaMemcpyHostToDevice,
                                  h.get_stream()));

    // nodes
    nodes_.resize(num_nodes_, h.get_stream());
    RAFT_CUDA_TRY(cudaMemcpyAsync(
      nodes_.data(), nodes, sizeof(node_t) * num_nodes_, cudaMemcpyHostToDevice, h.get_stream()));

    // predict_proba is a runtime parameter, and opt-in is unconditional
<<<<<<< HEAD
    dispatch_on_fil_template_params(opt_into_arch_dependent_shmem<storage<node_t>>(this->max_shm_),
                                    static_cast<predict_params>(this->class_ssp_));
=======
    dispatch_on_fil_template_params(opt_into_arch_dependent_shmem<storage<node_t>>(max_shm_),
                                    static_cast<predict_params>(class_ssp_));
>>>>>>> 3f54aecc
  }

  virtual void infer(predict_params params, cudaStream_t stream) override
  {
<<<<<<< HEAD
    storage<node_t> forest(this->cat_sets_.accessor(),
                           this->vector_leaf_.data(),
                           trees_.data(),
                           nodes_.data(),
                           this->num_trees_);
=======
    storage<node_t> forest(cat_sets_.accessor(),
                           reinterpret_cast<typename node_t::real_t*>(vector_leaf_.data()),
                           trees_.data(),
                           nodes_.data(),
                           num_trees_);
    static_assert(std::is_same_v<typename node_t::real_t, float>,
                  "real_t must be float; to be removed in the following pull requests");
>>>>>>> 3f54aecc
    fil::infer(forest, params, stream);
  }

  void free(const raft::handle_t& h) override
  {
    template_forest<real_t>::free(h);
    trees_.release();
    nodes_.release();
  }

  int num_nodes_ = 0;
  rmm::device_uvector<int> trees_;
  rmm::device_uvector<node_t> nodes_;
};

void check_params(const forest_params_t* params, bool dense)
{
  if (dense) {
    ASSERT(params->depth >= 0, "depth must be non-negative for dense forests");
  } else {
    ASSERT(params->num_nodes >= 0, "num_nodes must be non-negative for sparse forests");
    ASSERT(params->algo == algo_t::NAIVE || params->algo == algo_t::ALGO_AUTO,
           "only ALGO_AUTO and NAIVE algorithms are supported "
           "for sparse forests");
  }
  ASSERT(params->num_trees >= 0, "num_trees must be non-negative");
  ASSERT(params->num_cols >= 0, "num_cols must be non-negative");
  switch (params->algo) {
    case algo_t::ALGO_AUTO:
    case algo_t::NAIVE:
    case algo_t::TREE_REORG:
    case algo_t::BATCH_TREE_REORG: break;
    default: ASSERT(false, "algo should be ALGO_AUTO, NAIVE, TREE_REORG or BATCH_TREE_REORG");
  }
  switch (params->leaf_algo) {
    case leaf_algo_t::FLOAT_UNARY_BINARY:
      if ((params->output & output_t::CLASS) != 0) {
        ASSERT(params->num_classes == 2,
               "only supporting binary"
               " classification using FLOAT_UNARY_BINARY");
      } else {
        ASSERT(params->num_classes == 1,
               "num_classes must be 1 for "
               "regression");
      }
      ASSERT((params->output & output_t::SOFTMAX) == 0,
             "softmax does not make sense for leaf_algo == FLOAT_UNARY_BINARY");
      break;
    case leaf_algo_t::GROVE_PER_CLASS:
      ASSERT(params->threads_per_tree == 1, "multiclass not supported with threads_per_tree > 1");
      ASSERT(params->num_classes > 2,
             "num_classes > 2 is required for leaf_algo == GROVE_PER_CLASS");
      ASSERT(params->num_trees % params->num_classes == 0,
             "num_classes must divide num_trees evenly for GROVE_PER_CLASS");
      break;
    case leaf_algo_t::CATEGORICAL_LEAF:
      ASSERT(params->threads_per_tree == 1, "multiclass not supported with threads_per_tree > 1");
      ASSERT(params->num_classes >= 2,
             "num_classes >= 2 is required for "
             "leaf_algo == CATEGORICAL_LEAF");
      ASSERT((params->output & output_t::SOFTMAX) == 0,
             "softmax not supported for leaf_algo == CATEGORICAL_LEAF");
      break;
    case leaf_algo_t::VECTOR_LEAF:
      ASSERT(params->num_classes >= 2,
             "num_classes >= 2 is required for "
             "leaf_algo == VECTOR_LEAF");
      break;
    default:
      ASSERT(false,
             "leaf_algo must be FLOAT_UNARY_BINARY, CATEGORICAL_LEAF"
             " or GROVE_PER_CLASS");
  }
  // output_t::RAW == 0, and doesn't have a separate flag
  if ((params->output & ~output_t::ALL_SET) != 0) {
    ASSERT(false, "output should be a combination of RAW, AVG, SIGMOID, CLASS and SOFTMAX");
  }
  ASSERT(~params->output & (output_t::SIGMOID | output_t::SOFTMAX),
         "combining softmax and sigmoid is not supported");
  ASSERT(params->blocks_per_sm >= 0, "blocks_per_sm must be nonnegative");
  ASSERT(params->n_items >= 0, "n_items must be non-negative");
  ASSERT(params->threads_per_tree > 0, "threads_per_tree must be positive");
  ASSERT(thrust::detail::is_power_of_2(params->threads_per_tree),
         "threads_per_tree must be a power of 2");
  ASSERT(params->threads_per_tree <= FIL_TPB,
         "threads_per_tree must not "
         "exceed block size %d",
         FIL_TPB);
}

/** initializes a forest of any type
 * When fil_node_t == dense_node, const int* trees is ignored
 */
template <typename fil_node_t, typename real_t>
void init(const raft::handle_t& h,
          forest_t* pf,
          const categorical_sets& cat_sets,
          const std::vector<real_t>& vector_leaf,
          const int* trees,
          const fil_node_t* nodes,
          const forest_params_t* params)
{
  check_params(params, node_traits<fil_node_t>::IS_DENSE);
  using forest_type = typename node_traits<fil_node_t>::forest;
  forest_type* f    = new forest_type(h);
  static_assert(std::is_same_v<typename fil_node_t::real_t, float>,
                "real_t must be float; to be removed in the following pull requests");
  f->init(h, cat_sets, vector_leaf, trees, nodes, params);
  *pf = f;
}

<<<<<<< HEAD
// explicit instantiations for init()
template void init<dense_node<float>, float>(const raft::handle_t& h,
                                             forest_t* pf,
                                             const categorical_sets& cat_sets,
                                             const std::vector<float>& vector_leaf,
                                             const int* trees,
                                             const dense_node<float>* nodes,
                                             const forest_params_t* params);
template void init<dense_node<double>, double>(const raft::handle_t& h,
                                               forest_t* pf,
                                               const categorical_sets& cat_sets,
                                               const std::vector<double>& vector_leaf,
                                               const int* trees,
                                               const dense_node<double>* nodes,
                                               const forest_params_t* params);
template void init<sparse_node16<float>, float>(const raft::handle_t& h,
                                                forest_t* pf,
                                                const categorical_sets& cat_sets,
                                                const std::vector<float>& vector_leaf,
                                                const int* trees,
                                                const sparse_node16<float>* nodes,
                                                const forest_params_t* params);
template void init<sparse_node16<double>, double>(const raft::handle_t& h,
                                                  forest_t* pf,
                                                  const categorical_sets& cat_sets,
                                                  const std::vector<double>& vector_leaf,
                                                  const int* trees,
                                                  const sparse_node16<double>* nodes,
                                                  const forest_params_t* params);
template void init<sparse_node8, float>(const raft::handle_t& h,
                                        forest_t* pf,
                                        const categorical_sets& cat_sets,
                                        const std::vector<float>& vector_leaf,
                                        const int* trees,
                                        const sparse_node8* nodes,
                                        const forest_params_t* params);
=======
// explicit instantiations for init_sparse()
template void init<sparse_node16<float>>(const raft::handle_t& h,
                                         forest_t* pf,
                                         const categorical_sets& cat_sets,
                                         const std::vector<float>& vector_leaf,
                                         const int* trees,
                                         const sparse_node16<float>* nodes,
                                         const forest_params_t* params);

template void init<sparse_node8>(const raft::handle_t& h,
                                 forest_t* pf,
                                 const categorical_sets& cat_sets,
                                 const std::vector<float>& vector_leaf,
                                 const int* trees,
                                 const sparse_node8* nodes,
                                 const forest_params_t* params);

template void init<dense_node<float>>(const raft::handle_t& h,
                                      forest_t* pf,
                                      const categorical_sets& cat_sets,
                                      const std::vector<float>& vector_leaf,
                                      const int* trees,
                                      const dense_node<float>* nodes,
                                      const forest_params_t* params);
>>>>>>> 3f54aecc

void free(const raft::handle_t& h, forest_t f)
{
  f->free(h);
  delete f;
}

/// part of C API - preds and data are either both pointers to float or to double
void predict(const raft::handle_t& h,
             forest_t f,
             void* preds,
             const void* data,
             size_t num_rows,
             bool predict_proba)
{
  f->predict(h, preds, data, num_rows, predict_proba);
}

}  // namespace fil
}  // namespace ML<|MERGE_RESOLUTION|>--- conflicted
+++ resolved
@@ -134,7 +134,6 @@
     fixed_block_count_ = blocks_per_sm * sm_count;
   }
 
-<<<<<<< HEAD
   virtual void predict(const raft::handle_t& h,
                        void* preds,
                        const void* data,
@@ -161,9 +160,6 @@
 struct template_forest : public forest {
   template_forest(const raft::handle_t& h) : forest(h), vector_leaf_(0, h.get_stream()) {}
 
-=======
-  template <typename real_t>
->>>>>>> 3f54aecc
   void init_common(const raft::handle_t& h,
                    const categorical_sets& cat_sets,
                    const std::vector<real_t>& vector_leaf,
@@ -368,29 +364,11 @@
     forest::free(h);
   }
 
-<<<<<<< HEAD
   real_t threshold_   = 0.5;
   real_t global_bias_ = 0;
   // vector_leaf_ is only used if {class,proba}_ssp_.leaf_algo is VECTOR_LEAF,
   // otherwise it is empty
   rmm::device_uvector<real_t> vector_leaf_;
-=======
-  virtual ~forest() {}
-
-  int num_trees_     = 0;
-  int depth_         = 0;
-  algo_t algo_       = algo_t::NAIVE;
-  output_t output_   = output_t::RAW;
-  float threshold_   = 0.5;
-  float global_bias_ = 0;
-  shmem_size_params class_ssp_, proba_ssp_;
-  int fixed_block_count_ = 0;
-  int max_shm_           = 0;
-  // vector_leaf_ is only used if {class,proba}_ssp_.leaf_algo is VECTOR_LEAF,
-  // otherwise it is empty
-  rmm::device_uvector<std::uint8_t> vector_leaf_;
-  cat_sets_device_owner cat_sets_;
->>>>>>> 3f54aecc
 };
 
 template <typename storage_type>
@@ -416,15 +394,9 @@
 };
 
 template <typename real_t>
-<<<<<<< HEAD
 struct dense_forest<dense_node<real_t>> : template_forest<real_t> {
   using node_t = dense_node<real_t>;
   dense_forest(const raft::handle_t& h) : template_forest<real_t>(h), nodes_(0, h.get_stream()) {}
-=======
-struct dense_forest<dense_node<real_t>> : forest {
-  using node_t = dense_node<real_t>;
-  dense_forest(const raft::handle_t& h) : forest(h), nodes_(0, h.get_stream()) {}
->>>>>>> 3f54aecc
 
   void transform_trees(const node_t* nodes)
   {
@@ -479,13 +451,8 @@
                                   h.get_stream()));
 
     // predict_proba is a runtime parameter, and opt-in is unconditional
-<<<<<<< HEAD
     dispatch_on_fil_template_params(opt_into_arch_dependent_shmem<storage<node_t>>(this->max_shm_),
                                     static_cast<predict_params>(this->class_ssp_));
-=======
-    dispatch_on_fil_template_params(opt_into_arch_dependent_shmem<storage<node_t>>(max_shm_),
-                                    static_cast<predict_params>(class_ssp_));
->>>>>>> 3f54aecc
     // copy must be finished before freeing the host data
     h.sync_stream();
     h_nodes_.clear();
@@ -494,23 +461,12 @@
 
   virtual void infer(predict_params params, cudaStream_t stream) override
   {
-<<<<<<< HEAD
     storage<node_t> forest(this->cat_sets_.accessor(),
                            this->vector_leaf_.data(),
                            nodes_.data(),
                            this->num_trees_,
                            this->algo_ == algo_t::NAIVE ? tree_num_nodes(this->depth_) : 1,
                            this->algo_ == algo_t::NAIVE ? 1 : this->num_trees_);
-=======
-    storage<node_t> forest(cat_sets_.accessor(),
-                           reinterpret_cast<real_t*>(vector_leaf_.data()),
-                           nodes_.data(),
-                           num_trees_,
-                           algo_ == algo_t::NAIVE ? tree_num_nodes(depth_) : 1,
-                           algo_ == algo_t::NAIVE ? 1 : num_trees_);
-    static_assert(std::is_same_v<real_t, float>,
-                  "real_t must be float; to be removed in the following pull requests");
->>>>>>> 3f54aecc
     fil::infer(forest, params, stream);
   }
 
@@ -537,11 +493,7 @@
 
   void init(const raft::handle_t& h,
             const categorical_sets& cat_sets,
-<<<<<<< HEAD
             const std::vector<real_t>& vector_leaf,
-=======
-            const std::vector<typename node_t::real_t>& vector_leaf,
->>>>>>> 3f54aecc
             const int* trees,
             const node_t* nodes,
             const forest_params_t* params)
@@ -565,32 +517,17 @@
       nodes_.data(), nodes, sizeof(node_t) * num_nodes_, cudaMemcpyHostToDevice, h.get_stream()));
 
     // predict_proba is a runtime parameter, and opt-in is unconditional
-<<<<<<< HEAD
     dispatch_on_fil_template_params(opt_into_arch_dependent_shmem<storage<node_t>>(this->max_shm_),
                                     static_cast<predict_params>(this->class_ssp_));
-=======
-    dispatch_on_fil_template_params(opt_into_arch_dependent_shmem<storage<node_t>>(max_shm_),
-                                    static_cast<predict_params>(class_ssp_));
->>>>>>> 3f54aecc
   }
 
   virtual void infer(predict_params params, cudaStream_t stream) override
   {
-<<<<<<< HEAD
     storage<node_t> forest(this->cat_sets_.accessor(),
                            this->vector_leaf_.data(),
                            trees_.data(),
                            nodes_.data(),
                            this->num_trees_);
-=======
-    storage<node_t> forest(cat_sets_.accessor(),
-                           reinterpret_cast<typename node_t::real_t*>(vector_leaf_.data()),
-                           trees_.data(),
-                           nodes_.data(),
-                           num_trees_);
-    static_assert(std::is_same_v<typename node_t::real_t, float>,
-                  "real_t must be float; to be removed in the following pull requests");
->>>>>>> 3f54aecc
     fil::infer(forest, params, stream);
   }
 
@@ -702,7 +639,6 @@
   *pf = f;
 }
 
-<<<<<<< HEAD
 // explicit instantiations for init()
 template void init<dense_node<float>, float>(const raft::handle_t& h,
                                              forest_t* pf,
@@ -739,32 +675,6 @@
                                         const int* trees,
                                         const sparse_node8* nodes,
                                         const forest_params_t* params);
-=======
-// explicit instantiations for init_sparse()
-template void init<sparse_node16<float>>(const raft::handle_t& h,
-                                         forest_t* pf,
-                                         const categorical_sets& cat_sets,
-                                         const std::vector<float>& vector_leaf,
-                                         const int* trees,
-                                         const sparse_node16<float>* nodes,
-                                         const forest_params_t* params);
-
-template void init<sparse_node8>(const raft::handle_t& h,
-                                 forest_t* pf,
-                                 const categorical_sets& cat_sets,
-                                 const std::vector<float>& vector_leaf,
-                                 const int* trees,
-                                 const sparse_node8* nodes,
-                                 const forest_params_t* params);
-
-template void init<dense_node<float>>(const raft::handle_t& h,
-                                      forest_t* pf,
-                                      const categorical_sets& cat_sets,
-                                      const std::vector<float>& vector_leaf,
-                                      const int* trees,
-                                      const dense_node<float>* nodes,
-                                      const forest_params_t* params);
->>>>>>> 3f54aecc
 
 void free(const raft::handle_t& h, forest_t f)
 {
