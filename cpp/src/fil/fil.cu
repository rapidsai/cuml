/*
 * Copyright (c) 2019-2021, NVIDIA CORPORATION.
 *
 * Licensed under the Apache License, Version 2.0 (the "License");
 * you may not use this file except in compliance with the License.
 * You may obtain a copy of the License at
 *
 *     http://www.apache.org/licenses/LICENSE-2.0
 *
 * Unless required by applicable law or agreed to in writing, software
 * distributed under the License is distributed on an "AS IS" BASIS,
 * WITHOUT WARRANTIES OR CONDITIONS OF ANY KIND, either express or implied.
 * See the License for the specific language governing permissions and
 * limitations under the License.
 */

/** @file fil.cu implements forest inference */

#include "common.cuh"

#include <cuml/fil/fil.h>
#include <cuml/fil/fnv_hash.h>
#include <cuml/common/logger.hpp>

#include <raft/cudart_utils.h>
#include <raft/handle.hpp>

#include <treelite/c_api.h>
#include <treelite/tree.h>

#include <thrust/device_ptr.h>
#include <thrust/device_vector.h>
#include <thrust/host_vector.h>

#include <omp.h>

#include <algorithm>
#include <bitset>
#include <cmath>
#include <cstddef>
#include <cstdint>
#include <iomanip>
#include <limits>
#include <stack>
#include <utility>

namespace ML {
namespace fil {

namespace tl = treelite;

std::ostream& operator<<(std::ostream& os, const cat_sets_owner& cso)
{
  os << "\nbits { ";
  for (uint8_t b : cso.bits) {
    os << std::bitset<BITS_PER_BYTE>(b) << " ";
  }
  os << " }\nmax_matching {";
  for (int mm : cso.max_matching) {
    os << mm << " ";
  }
  os << " }";
  return os;
}

__host__ __device__ float sigmoid(float x) { return 1.0f / (1.0f + expf(-x)); }

/** performs additional transformations on the array of forest predictions
    (preds) of size n; the transformations are defined by output, and include
    averaging (multiplying by inv_num_trees), adding global_bias (always done),
    sigmoid and applying threshold. in case of complement_proba,
    fills in the complement probability */
__global__ void transform_k(float* preds,
                            size_t n,
                            output_t output,
                            float inv_num_trees,
                            float threshold,
                            float global_bias,
                            bool complement_proba)
{
  size_t i = threadIdx.x + size_t(blockIdx.x) * blockDim.x;
  if (i >= n) return;
  if (complement_proba && i % 2 != 0) return;

  float result = preds[i];
  if ((output & output_t::AVG) != 0) result *= inv_num_trees;
  result += global_bias;
  if ((output & output_t::SIGMOID) != 0) result = sigmoid(result);
  // will not be done on CATEGORICAL_LEAF because the whole kernel will not run
  if ((output & output_t::CLASS) != 0) { result = result > threshold ? 1.0f : 0.0f; }
  // sklearn outputs numpy array in 'C' order, with the number of classes being last dimension
  // that is also the default order, so we should use the same one
  if (complement_proba) {
    preds[i]     = 1.0f - result;
    preds[i + 1] = result;
  } else
    preds[i] = result;
}

<<<<<<< HEAD
extern template void dispatch_on_FIL_template_params<
  compute_smem_footprint, dense_storage>(predict_params&);

struct forest {
  void init_n_items(int device) {
    CUDA_CHECK(cudaDeviceGetAttribute(
      &max_shm_, cudaDevAttrMaxSharedMemoryPerBlockOptin, device));
=======
// needed to avoid expanding the dispatch template into unresolved
// compute_smem_footprint::run() calls. In infer.cu, we don't export those symbols,
// but rather one symbol for the whole template specialization, as below.
extern template int dispatch_on_fil_template_params(compute_smem_footprint, predict_params);

struct forest {
  forest(const raft::handle_t& h) : vector_leaf_(0, h.get_stream()), cat_sets_(h.get_stream()) {}

  void init_n_items(int device)
  {
    int max_shm_std = 48 * 1024;  // 48 KiB
    /// the most shared memory a kernel can request on the GPU in question
    int max_shm = 0;
    CUDA_CHECK(cudaDeviceGetAttribute(&max_shm, cudaDevAttrMaxSharedMemoryPerBlockOptin, device));
>>>>>>> effa6cd4
    /* Our GPUs have been growing the shared memory size generation after
       generation. Eventually, a CUDA GPU might come by that supports more
       shared memory that would fit into unsigned 16-bit int. For such a GPU,
       we would have otherwise silently overflowed the index calculation due
       to short division. It would have failed cpp tests, but we might forget
       about this source of bugs, if not for the failing assert. */
    ASSERT(max_shm_ < 262144,
           "internal error: please use a larger type inside"
           " infer_k for column count");
    // TODO(canonizer): use >48KiB shared memory if available
    // searching for the most items per block while respecting the shared
    // memory limits creates a full linear programming problem.
    // solving it in a single equation looks less tractable than this
    for (bool predict_proba : {false, true}) {
      shmem_size_params& ssp_ = predict_proba ? proba_ssp_ : class_ssp_;
<<<<<<< HEAD
      ssp_.predict_proba = predict_proba;
      predict_params ssp = ssp_;
      // if n_items was not provided, try from 1 to 4. Otherwise, use as-is.
=======
      ssp_.predict_proba      = predict_proba;
      shmem_size_params ssp   = ssp_;
      // if n_items was not provided, try from 1 to MAX_N_ITEMS. Otherwise, use as-is.
>>>>>>> effa6cd4
      int min_n_items = ssp.n_items == 0 ? 1 : ssp.n_items;
      int max_n_items =
        ssp.n_items == 0 ? (algo_ == algo_t::BATCH_TREE_REORG ? MAX_N_ITEMS : 1) : ssp.n_items;
      for (bool cols_in_shmem : {false, true}) {
        ssp.cols_in_shmem = cols_in_shmem;
<<<<<<< HEAD
        for (ssp.n_items = min_n_items; ssp.n_items <= max_n_items;
             ++ssp.n_items) {
          dispatch_on_FIL_template_params<compute_smem_footprint,
                                          dense_storage>(ssp);
          if (ssp.shm_sz <= ssp.max_shm) ssp_ = ssp;
=======
        for (ssp.n_items = min_n_items; ssp.n_items <= max_n_items; ++ssp.n_items) {
          ssp.shm_sz = dispatch_on_fil_template_params(compute_smem_footprint(), ssp);
          if (ssp.shm_sz < max_shm) ssp_ = ssp;
>>>>>>> effa6cd4
        }
      }
      ASSERT(ssp_.max_shm >= ssp_.shm_sz,
             "FIL out of shared memory. Perhaps the maximum number of \n"
             "supported classes is exceeded? 5'000 would still be safe.");
    }
  }

  void init_fixed_block_count(int device, int blocks_per_sm)
  {
    int max_threads_per_sm, sm_count;
    CUDA_CHECK(
      cudaDeviceGetAttribute(&max_threads_per_sm, cudaDevAttrMaxThreadsPerMultiProcessor, device));
    blocks_per_sm = std::min(blocks_per_sm, max_threads_per_sm / FIL_TPB);
    CUDA_CHECK(cudaDeviceGetAttribute(&sm_count, cudaDevAttrMultiProcessorCount, device));
    fixed_block_count_ = blocks_per_sm * sm_count;
  }

<<<<<<< HEAD
  void init_common(const raft::handle_t& h, const forest_params_t* params) {
    int device = h.get_device();
    CUDA_CHECK(cudaDeviceGetAttribute(
      &proba_ssp_.max_shm, cudaDevAttrMaxSharedMemoryPerBlockOptin, device));

    depth_ = params->depth;
    num_trees_ = params->num_trees;
    algo_ = params->algo;
    output_ = params->output;
    threshold_ = params->threshold;
    global_bias_ = params->global_bias;
    proba_ssp_.n_items = params->n_items;
=======
  void init_common(const raft::handle_t& h,
                   const categorical_sets& cat_sets,
                   const std::vector<float>& vector_leaf,
                   const forest_params_t* params)
  {
    depth_                           = params->depth;
    num_trees_                       = params->num_trees;
    algo_                            = params->algo;
    output_                          = params->output;
    threshold_                       = params->threshold;
    global_bias_                     = params->global_bias;
    proba_ssp_.n_items               = params->n_items;
>>>>>>> effa6cd4
    proba_ssp_.log2_threads_per_tree = log2(params->threads_per_tree);
    proba_ssp_.leaf_algo             = params->leaf_algo;
    proba_ssp_.num_cols              = params->num_cols;
    proba_ssp_.num_classes           = params->num_classes;
    proba_ssp_.cats_present          = cat_sets.cats_present();
    class_ssp_                       = proba_ssp_;

<<<<<<< HEAD
=======
    int device          = h.get_device();
    cudaStream_t stream = h.get_stream();
>>>>>>> effa6cd4
    init_n_items(device);  // n_items takes priority over blocks_per_sm
    init_fixed_block_count(device, params->blocks_per_sm);

    // vector leaf
    if (!vector_leaf.empty()) {
      vector_leaf_.resize(vector_leaf.size(), stream);

      CUDA_CHECK(cudaMemcpyAsync(vector_leaf_.data(),
                                 vector_leaf.data(),
                                 vector_leaf.size() * sizeof(float),
                                 cudaMemcpyHostToDevice,
                                 stream));
    }

    // categorical features
    cat_sets_ = cat_sets_device_owner(cat_sets, stream);
  }

  virtual void infer(predict_params params, cudaStream_t stream) = 0;

  void predict(
    const raft::handle_t& h, float* preds, const float* data, size_t num_rows, bool predict_proba)
  {
    // Initialize prediction parameters.
    predict_params params(predict_proba ? proba_ssp_ : class_ssp_);
    params.algo     = algo_;
    params.preds    = preds;
    params.data     = data;
    params.num_rows = num_rows;
    // ignored unless predict_proba is true and algo is GROVE_PER_CLASS
    params.transform = output_;
    // fixed_block_count_ == 0 means the number of thread blocks is
    // proportional to the number of rows
    params.num_blocks = fixed_block_count_;

    /**
    The binary classification / regression (FLOAT_UNARY_BINARY) predict_proba() works as follows
      (always 2 outputs):
    RAW: output the sum of tree predictions
    AVG is set: divide by the number of trees (averaging)
    SIGMOID is set: apply sigmoid
    CLASS is set: ignored
    SOFTMAX is set: error
    write the output of the previous stages and its complement

    The binary classification / regression (FLOAT_UNARY_BINARY) predict() works as follows
      (always 1 output):
    RAW (no values set): output the sum of tree predictions
    AVG is set: divide by the number of trees (averaging)
    SIGMOID is set: apply sigmoid
    CLASS is set: apply threshold (equivalent to choosing best class)
    SOFTMAX is set: error

    The multi-class classification / regression (CATEGORICAL_LEAF) predict_proba() works as follows
      (always num_classes outputs):
    RAW (no values set): output class votes
    AVG is set: divide by the number of trees (averaging, output class probability)
    SIGMOID is set: apply sigmoid
    CLASS is set: ignored
    SOFTMAX is set: error

    The multi-class classification / regression (CATEGORICAL_LEAF) predict() works as follows
      (always 1 output):
    RAW (no values set): output the label of the class with highest probability, else output label
    0. SOFTMAX is set: error All other flags (AVG, SIGMOID, CLASS) are ignored

    The multi-class classification / regression (GROVE_PER_CLASS) predict_proba() works as follows
      (always num_classes outputs):
    RAW (no values set): output class votes
    AVG is set: divide by the number of trees (averaging, output class probability)
    SIGMOID is set: apply sigmoid; if SOFTMAX is also set: error
    CLASS is set: ignored
    SOFTMAX is set: softmax is applied after averaging and global_bias

    The multi-class classification / regression (GROVE_PER_CLASS) predict() works as follows
      (always 1 output):
    RAW (no values set): output the label of the class with highest margin,
      equal margins resolved in favor of smaller label integer
    All other flags (AVG, SIGMOID, CLASS, SOFTMAX) are ignored

    The multi-class classification / regression (VECTOR_LEAF) predict_proba() works as follows
      (always num_classes outputs):
    RAW (no values set): output class votes
    AVG is set: divide by the number of trees (averaging, output class probability)
    SIGMOID is set: apply sigmoid; if SOFTMAX is also set: error
    CLASS is set: ignored
    SOFTMAX is set: softmax is applied after averaging and global_bias
    All other flags (SIGMOID, CLASS, SOFTMAX) are ignored

    The multi-class classification / regression (VECTOR_LEAF) predict() works as follows
      (always 1 output):
    RAW (no values set): output the label of the class with highest margin,
      equal margins resolved in favor of smaller label integer
    All other flags (AVG, SIGMOID, CLASS, SOFTMAX) are ignored
    */
    output_t ot = output_;
    // Treelite applies bias before softmax, but we do after.
    // Simulating treelite order, which cancels out bias.
    // If non-proba prediction used, it still will not matter
    // for the same reason softmax will not.
    float global_bias     = (ot & output_t::SOFTMAX) != 0 ? 0.0f : global_bias_;
    bool complement_proba = false, do_transform;

    if (predict_proba) {
      // no threshold on probabilities
      ot = output_t(ot & ~output_t::CLASS);

      switch (params.leaf_algo) {
        case leaf_algo_t::FLOAT_UNARY_BINARY:
          params.num_outputs = 2;
          complement_proba   = true;
          do_transform       = true;
          break;
        case leaf_algo_t::GROVE_PER_CLASS:
          // for GROVE_PER_CLASS, averaging happens in infer_k
          ot                 = output_t(ot & ~output_t::AVG);
          params.num_outputs = params.num_classes;
          do_transform = (ot != output_t::RAW && ot != output_t::SOFTMAX) || global_bias != 0.0f;
          break;
        case leaf_algo_t::CATEGORICAL_LEAF:
          params.num_outputs = params.num_classes;
          do_transform       = ot != output_t::RAW || global_bias_ != 0.0f;
          break;
        case leaf_algo_t::VECTOR_LEAF:
          // for VECTOR_LEAF, averaging happens in infer_k
          ot                 = output_t(ot & ~output_t::AVG);
          params.num_outputs = params.num_classes;
          do_transform = (ot != output_t::RAW && ot != output_t::SOFTMAX) || global_bias != 0.0f;
          break;
<<<<<<< HEAD
        default:
          ASSERT(false, "internal error: predict: invalid leaf_algo %d",
                 params.leaf_algo);
=======
        default: ASSERT(false, "internal error: predict: invalid leaf_algo %d", params.leaf_algo);
>>>>>>> effa6cd4
      }
    } else {
      if (params.leaf_algo == leaf_algo_t::FLOAT_UNARY_BINARY) {
        do_transform = ot != output_t::RAW || global_bias_ != 0.0f;
      } else {
        // GROVE_PER_CLASS, CATEGORICAL_LEAF: moot since choosing best class and
        // all transforms are monotonic. also, would break current code
        do_transform = false;
      }
      params.num_outputs = 1;
    }

    // Predict using the forest.
    cudaStream_t stream = h.get_stream();
    infer(params, stream);

    if (do_transform) {
      size_t num_values_to_transform = (size_t)num_rows * (size_t)params.num_outputs;
      transform_k<<<raft::ceildiv(num_values_to_transform, (size_t)FIL_TPB), FIL_TPB, 0, stream>>>(
        preds,
        num_values_to_transform,
        ot,
        num_trees_ > 0 ? (1.0f / num_trees_) : 1.0f,
        threshold_,
        global_bias,
        complement_proba);
      CUDA_CHECK(cudaPeekAtLastError());
    }
  }

<<<<<<< HEAD
  int max_shm() { return max_shm_; }

  virtual void free(const raft::handle_t& h) = 0;
=======
  virtual void free(const raft::handle_t& h)
  {
    cat_sets_.release();
    vector_leaf_.release();
  }

>>>>>>> effa6cd4
  virtual ~forest() {}

  int num_trees_     = 0;
  int depth_         = 0;
  algo_t algo_       = algo_t::NAIVE;
  output_t output_   = output_t::RAW;
  float threshold_   = 0.5;
  float global_bias_ = 0;
  shmem_size_params class_ssp_, proba_ssp_;
  int fixed_block_count_ = 0;
<<<<<<< HEAD
  int max_shm_ = 0;
};

template <bool cols_in_shmem, leaf_algo_t leaf_algo, int n_items>
struct enable_smem_carveout {
  template <typename storage_type>
  static void run(predict_params& params, int max_shm) {
    void (*kernel)(storage_type, predict_params) =
      infer_k<n_items, leaf_algo, cols_in_shmem, storage_type>;
    // ensure optimal occupancy and L1 cache size in case config at launch is suboptimal
    CUDA_CHECK(cudaFuncSetAttribute(
      kernel, cudaFuncAttributePreferredSharedMemoryCarveout,
      cudaFuncCachePreferL1));
    // even if the footprint < 48 * 1024, ensure that we reset after previous forest
    CUDA_CHECK(cudaFuncSetAttribute(
      kernel, cudaFuncAttributeMaxDynamicSharedMemorySize, max_shm));
  }
=======
  // Optionally used
  rmm::device_uvector<float> vector_leaf_;
  cat_sets_device_owner cat_sets_;
>>>>>>> effa6cd4
};

struct dense_forest : forest {
  dense_forest(const raft::handle_t& h) : forest(h), nodes_(0, h.get_stream()) {}

  void transform_trees(const dense_node* nodes)
  {
    /* Populate node information:
       For each tree, the nodes are still stored in the breadth-first,
       left-to-right order. However, instead of storing the nodes of the same
       tree adjacently, it uses a different layout. In this layout, the roots
       of all trees (node 0) are stored first, followed by left children of
       the roots of all trees (node 1), followed by the right children of the
       roots of all trees (node 2), and so on.
    */
    int global_node = 0;
    for (int tree = 0; tree < num_trees_; ++tree) {
      int tree_node = 0;
      // the counters `level` and `branch` are not used for computing node
      // indices, they are only here to highlight the node ordering within
      // each tree
      for (int level = 0; level <= depth_; ++level) {
        for (int branch = 0; branch < 1 << level; ++branch) {
          h_nodes_[tree_node * num_trees_ + tree] = nodes[global_node];
          ++tree_node;
          ++global_node;
        }
      }
    }
  }

  void init(const raft::handle_t& h,
            const categorical_sets& cat_sets,
            const std::vector<float>& vector_leaf,
            const dense_node* nodes,
            const forest_params_t* params)
  {
    init_common(h, cat_sets, vector_leaf, params);
    if (algo_ == algo_t::NAIVE) algo_ = algo_t::BATCH_TREE_REORG;

    int num_nodes = forest_num_nodes(num_trees_, depth_);
    nodes_.resize(num_nodes, h.get_stream());
    h_nodes_.resize(num_nodes);
    if (algo_ == algo_t::NAIVE) {
      std::copy(nodes, nodes + num_nodes, h_nodes_.begin());
    } else {
      transform_trees(nodes);
    }
    CUDA_CHECK(cudaMemcpyAsync(nodes_.data(),
                               h_nodes_.data(),
                               num_nodes * sizeof(dense_node),
<<<<<<< HEAD
                               cudaMemcpyHostToDevice, h.get_stream()));

    predict_params ssp = class_ssp_;
    dispatch_on_FIL_template_params<enable_smem_carveout, dense_storage>(
      ssp, max_shm_);
=======
                               cudaMemcpyHostToDevice,
                               h.get_stream()));
>>>>>>> effa6cd4
    // copy must be finished before freeing the host data
    CUDA_CHECK(cudaStreamSynchronize(h.get_stream()));
    h_nodes_.clear();
    h_nodes_.shrink_to_fit();
  }

  virtual void infer(predict_params params, cudaStream_t stream) override
  {
    dense_storage forest(cat_sets_.accessor(),
                         vector_leaf_.data(),
                         nodes_.data(),
                         num_trees_,
                         algo_ == algo_t::NAIVE ? tree_num_nodes(depth_) : 1,
                         algo_ == algo_t::NAIVE ? 1 : num_trees_);
    fil::infer(forest, params, stream);
  }

  virtual void free(const raft::handle_t& h) override
  {
    nodes_.release();
    forest::free(h);
  }

  rmm::device_uvector<dense_node> nodes_;
  thrust::host_vector<dense_node> h_nodes_;
};

template <typename node_t>
struct sparse_forest : forest {
  sparse_forest(const raft::handle_t& h)
    : forest(h), trees_(0, h.get_stream()), nodes_(0, h.get_stream())
  {
  }

  void init(const raft::handle_t& h,
            const categorical_sets& cat_sets,
            const std::vector<float>& vector_leaf,
            const int* trees,
            const node_t* nodes,
            const forest_params_t* params)
  {
    init_common(h, cat_sets, vector_leaf, params);
    if (algo_ == algo_t::ALGO_AUTO) algo_ = algo_t::NAIVE;
    depth_     = 0;  // a placeholder value
    num_nodes_ = params->num_nodes;

    // trees
    trees_.resize(num_trees_, h.get_stream());
    CUDA_CHECK(cudaMemcpyAsync(
      trees_.data(), trees, sizeof(int) * num_trees_, cudaMemcpyHostToDevice, h.get_stream()));

    // nodes
<<<<<<< HEAD
    nodes_ = (node_t*)h.get_device_allocator()->allocate(
      sizeof(node_t) * num_nodes_, h.get_stream());
    CUDA_CHECK(cudaMemcpyAsync(nodes_, nodes, sizeof(node_t) * num_nodes_,
                               cudaMemcpyHostToDevice, h.get_stream()));

    predict_params ssp = class_ssp_;
    dispatch_on_FIL_template_params<enable_smem_carveout,
                                    sparse_storage<node_t>>(ssp, max_shm_);
=======
    nodes_.resize(num_nodes_, h.get_stream());
    CUDA_CHECK(cudaMemcpyAsync(
      nodes_.data(), nodes, sizeof(node_t) * num_nodes_, cudaMemcpyHostToDevice, h.get_stream()));
>>>>>>> effa6cd4
  }

  virtual void infer(predict_params params, cudaStream_t stream) override
  {
    sparse_storage<node_t> forest(
      cat_sets_.accessor(), vector_leaf_.data(), trees_.data(), nodes_.data(), num_trees_);
    fil::infer(forest, params, stream);
  }

  void free(const raft::handle_t& h) override
  {
    forest::free(h);
    trees_.release();
    nodes_.release();
  }

  int num_nodes_ = 0;
  rmm::device_uvector<int> trees_;
  rmm::device_uvector<node_t> nodes_;
};

void check_params(const forest_params_t* params, bool dense)
{
  if (dense) {
    ASSERT(params->depth >= 0, "depth must be non-negative for dense forests");
  } else {
    ASSERT(params->num_nodes >= 0, "num_nodes must be non-negative for sparse forests");
    ASSERT(params->algo == algo_t::NAIVE || params->algo == algo_t::ALGO_AUTO,
           "only ALGO_AUTO and NAIVE algorithms are supported "
           "for sparse forests");
  }
  ASSERT(params->num_trees >= 0, "num_trees must be non-negative");
  ASSERT(params->num_cols >= 0, "num_cols must be non-negative");
  switch (params->algo) {
    case algo_t::ALGO_AUTO:
    case algo_t::NAIVE:
    case algo_t::TREE_REORG:
    case algo_t::BATCH_TREE_REORG: break;
    default: ASSERT(false, "algo should be ALGO_AUTO, NAIVE, TREE_REORG or BATCH_TREE_REORG");
  }
  switch (params->leaf_algo) {
    case leaf_algo_t::FLOAT_UNARY_BINARY:
      if ((params->output & output_t::CLASS) != 0) {
        ASSERT(params->num_classes == 2,
               "only supporting binary"
               " classification using FLOAT_UNARY_BINARY");
      } else {
        ASSERT(params->num_classes == 1,
               "num_classes must be 1 for "
               "regression");
      }
      ASSERT((params->output & output_t::SOFTMAX) == 0,
             "softmax does not make sense for leaf_algo == FLOAT_UNARY_BINARY");
      break;
    case leaf_algo_t::GROVE_PER_CLASS:
      ASSERT(params->threads_per_tree == 1, "multiclass not supported with threads_per_tree > 1");
      ASSERT(params->num_classes > 2,
             "num_classes > 2 is required for leaf_algo == GROVE_PER_CLASS");
      ASSERT(params->num_trees % params->num_classes == 0,
             "num_classes must divide num_trees evenly for GROVE_PER_CLASS");
      break;
    case leaf_algo_t::CATEGORICAL_LEAF:
      ASSERT(params->threads_per_tree == 1, "multiclass not supported with threads_per_tree > 1");
      ASSERT(params->num_classes >= 2,
             "num_classes >= 2 is required for "
             "leaf_algo == CATEGORICAL_LEAF");
      ASSERT((params->output & output_t::SOFTMAX) == 0,
             "softmax not supported for leaf_algo == CATEGORICAL_LEAF");
      break;
    case leaf_algo_t::VECTOR_LEAF:
      ASSERT(params->num_classes >= 2,
             "num_classes >= 2 is required for "
             "leaf_algo == VECTOR_LEAF");
      break;
    default:
      ASSERT(false,
             "leaf_algo must be FLOAT_UNARY_BINARY, CATEGORICAL_LEAF"
             " or GROVE_PER_CLASS");
  }
  // output_t::RAW == 0, and doesn't have a separate flag
  if ((params->output & ~output_t::ALL_SET) != 0) {
    ASSERT(false, "output should be a combination of RAW, AVG, SIGMOID, CLASS and SOFTMAX");
  }
  ASSERT(~params->output & (output_t::SIGMOID | output_t::SOFTMAX),
         "combining softmax and sigmoid is not supported");
  ASSERT(params->blocks_per_sm >= 0, "blocks_per_sm must be nonnegative");
  ASSERT(params->n_items >= 0, "n_items must be non-negative");
  ASSERT(params->threads_per_tree > 0, "threads_per_tree must be positive");
  ASSERT(thrust::detail::is_power_of_2(params->threads_per_tree),
         "threads_per_tree must be a power of 2");
  ASSERT(params->threads_per_tree <= FIL_TPB,
         "threads_per_tree must not "
         "exceed block size %d",
         FIL_TPB);
}

template <typename T, typename L>
int tree_root(const tl::Tree<T, L>& tree)
{
  return 0;  // Treelite format assumes that the root is 0
}

template <typename T, typename L>
inline int max_depth(const tl::Tree<T, L>& tree)
{
  // trees of this depth aren't used, so it most likely means bad input data,
  // e.g. cycles in the forest
  const int DEPTH_LIMIT = 500;
  int root_index        = tree_root(tree);
  typedef std::pair<int, int> pair_t;
  std::stack<pair_t> stack;
  stack.push(pair_t(root_index, 0));
  int max_depth = 0;
  while (!stack.empty()) {
    const pair_t& pair = stack.top();
    int node_id        = pair.first;
    int depth          = pair.second;
    stack.pop();
    while (!tree.IsLeaf(node_id)) {
      stack.push(pair_t(tree.LeftChild(node_id), depth + 1));
      node_id = tree.RightChild(node_id);
      depth++;
      ASSERT(depth < DEPTH_LIMIT, "depth limit reached, might be a cycle in the tree");
    }
    // only need to update depth for leaves
    max_depth = std::max(max_depth, depth);
  }
  return max_depth;
}

template <typename T, typename L>
int max_depth(const tl::ModelImpl<T, L>& model)
{
  int depth         = 0;
  const auto& trees = model.trees;
#pragma omp parallel for reduction(max : depth)
  for (size_t i = 0; i < trees.size(); ++i) {
    const auto& tree = trees[i];
    depth            = std::max(depth, max_depth(tree));
  }
  return depth;
}

void elementwise_combine(std::vector<cat_feature_counters>& dst,
                         const std::vector<cat_feature_counters>& extra)
{
  std::transform(dst.begin(), dst.end(), extra.begin(), dst.begin(), cat_feature_counters::combine);
}

// constructs a vector of size n_cols (number of features, or columns) from a Treelite tree,
// where each feature has a maximum matching category and node count (from this tree alone).
template <typename T, typename L>
inline std::vector<cat_feature_counters> cat_counter_vec(const tl::Tree<T, L>& tree, int n_cols)
{
  std::vector<cat_feature_counters> res(n_cols);
  std::stack<int> stack;
  stack.push(tree_root(tree));
  while (!stack.empty()) {
    int node_id = stack.top();
    stack.pop();
    while (!tree.IsLeaf(node_id)) {
      if (tree.SplitType(node_id) == tl::SplitFeatureType::kCategorical) {
        std::vector<std::uint32_t> mmv = tree.MatchingCategories(node_id);
        int max_matching_cat;
        if (mmv.size() > 0) {
          // in `struct cat_feature_counters` and GPU structures, max matching category is an int
          // cast is safe because all precise int floats fit into ints, which are asserted to be 32
          // bits
          max_matching_cat = mmv.back();
          ASSERT(max_matching_cat <= MAX_PRECISE_INT_FLOAT,
                 "FIL cannot infer on "
                 "more than %d matching categories",
                 MAX_PRECISE_INT_FLOAT);
        } else {
          max_matching_cat = -1;
        }
        cat_feature_counters& counters = res[tree.SplitIndex(node_id)];
        counters =
          cat_feature_counters::combine(counters, cat_feature_counters{max_matching_cat, 1});
      }
      stack.push(tree.LeftChild(node_id));
      node_id = tree.RightChild(node_id);
    }
  }
  return res;
}

// computes overall categorical bit pool size for a tree imported from the Treelite tree
template <typename T, typename L>
inline std::size_t bit_pool_size(const tl::Tree<T, L>& tree, const categorical_sets& cat_sets)
{
  std::size_t size = 0;
  std::stack<int> stack;
  stack.push(tree_root(tree));
  while (!stack.empty()) {
    int node_id = stack.top();
    stack.pop();
    while (!tree.IsLeaf(node_id)) {
      if (tree.SplitType(node_id) == tl::SplitFeatureType::kCategorical) {
        int fid = tree.SplitIndex(node_id);
        size += cat_sets.sizeof_mask(fid);
      }
      stack.push(tree.LeftChild(node_id));
      node_id = tree.RightChild(node_id);
    }
  }
  return size;
}

template <typename T, typename L>
cat_sets_owner allocate_cat_sets_owner(const tl::ModelImpl<T, L>& model)
{
#pragma omp declare reduction(cat_counter_vec_red : std::vector<cat_feature_counters> \
      : elementwise_combine(omp_out, omp_in))                 \
    initializer(omp_priv = omp_orig)
  const auto& trees = model.trees;
  cat_sets_owner cat_sets;
  std::vector<cat_feature_counters> counters(model.num_feature);
#pragma omp parallel for reduction(cat_counter_vec_red : counters)
  for (std::size_t i = 0; i < trees.size(); ++i) {
    elementwise_combine(counters, cat_counter_vec(trees[i], model.num_feature));
  }
  cat_sets.consume_counters(counters);
  std::vector<std::size_t> bit_pool_sizes(trees.size());
#pragma omp parallel for
  for (std::size_t i = 0; i < trees.size(); ++i) {
    bit_pool_sizes[i] = bit_pool_size(trees[i], cat_sets.accessor());
  }
  cat_sets.consume_bit_pool_sizes(bit_pool_sizes);
  return cat_sets;
}

void adjust_threshold(
  float* pthreshold, int* tl_left, int* tl_right, bool* default_left, tl::Operator comparison_op)
{
  // in treelite (take left node if val [op] threshold),
  // the meaning of the condition is reversed compared to FIL;
  // thus, "<" in treelite corresonds to comparison ">=" used by FIL
  // https://github.com/dmlc/treelite/blob/master/include/treelite/tree.h#L243
  if (isnan(*pthreshold)) {
    std::swap(*tl_left, *tl_right);
    *default_left = !*default_left;
    return;
  }
  switch (comparison_op) {
    case tl::Operator::kLT: break;
    case tl::Operator::kLE:
      // x <= y is equivalent to x < y', where y' is the next representable float
      *pthreshold = std::nextafterf(*pthreshold, std::numeric_limits<float>::infinity());
      break;
    case tl::Operator::kGT:
      // x > y is equivalent to x >= y', where y' is the next representable float
      // left and right still need to be swapped
      *pthreshold = std::nextafterf(*pthreshold, std::numeric_limits<float>::infinity());
    case tl::Operator::kGE:
      // swap left and right
      std::swap(*tl_left, *tl_right);
      *default_left = !*default_left;
      break;
    default: ASSERT(false, "only <, >, <= and >= comparisons are supported");
  }
}

/** if the vector consists of zeros and a single one, return the position
for the one (assumed class label). Else, asserts false.
If the vector contains a NAN, asserts false */
template <typename L>
int find_class_label_from_one_hot(L* vector, int len)
{
  bool found_label = false;
  int out;
  for (int i = 0; i < len; ++i) {
    if (vector[i] == static_cast<L>(1.0)) {
      ASSERT(!found_label, "label vector contains multiple 1.0f");
      out         = i;
      found_label = true;
    } else {
      ASSERT(vector[i] == static_cast<L>(0.0),
             "label vector contains values other than 0.0 and 1.0");
    }
  }
  ASSERT(found_label, "did not find 1.0f in vector");
  return out;
}

template <typename fil_node_t, typename T, typename L>
void tl2fil_leaf_payload(fil_node_t* fil_node,
                         int fil_node_id,
                         const tl::Tree<T, L>& tl_tree,
                         int tl_node_id,
                         const forest_params_t& forest_params,
                         std::vector<float>* vector_leaf,
                         size_t* leaf_counter)
{
  auto vec = tl_tree.LeafVector(tl_node_id);
  switch (forest_params.leaf_algo) {
    case leaf_algo_t::CATEGORICAL_LEAF:
      ASSERT(vec.size() == static_cast<std::size_t>(forest_params.num_classes),
             "inconsistent number of classes in treelite leaves");
      fil_node->val.idx = find_class_label_from_one_hot(&vec[0], vec.size());
      break;
    case leaf_algo_t::VECTOR_LEAF: {
      ASSERT(vec.size() == static_cast<std::size_t>(forest_params.num_classes),
             "inconsistent number of classes in treelite leaves");
      fil_node->val.idx = *leaf_counter;
      for (int k = 0; k < forest_params.num_classes; k++) {
        (*vector_leaf)[*leaf_counter * forest_params.num_classes + k] = vec[k];
      }
      (*leaf_counter)++;
      break;
    }
    case leaf_algo_t::FLOAT_UNARY_BINARY:
    case leaf_algo_t::GROVE_PER_CLASS:
      fil_node->val.f = static_cast<float>(tl_tree.LeafValue(tl_node_id));
      ASSERT(!tl_tree.HasLeafVector(tl_node_id),
             "some but not all treelite leaves have leaf_vector()");
      break;
    default: ASSERT(false, "internal error: invalid leaf_algo");
  };
}

template <typename fil_node_t>
struct conversion_state {
  fil_node_t node;
  int tl_left;
  int tl_right;
};

// modifies cat_sets
template <typename fil_node_t, typename T, typename L>
conversion_state<fil_node_t> tl2fil_inner_node(int fil_left_child,
                                               const tl::Tree<T, L>& tree,
                                               int tl_node_id,
                                               const forest_params_t& forest_params,
                                               cat_sets_owner* cat_sets,
                                               std::size_t* bit_pool_offset)
{
  int tl_left = tree.LeftChild(tl_node_id), tl_right = tree.RightChild(tl_node_id);
  val_t split         = {.f = NAN};  // yes there's a default initializer already
  int feature_id      = tree.SplitIndex(tl_node_id);
  bool is_categorical = tree.SplitType(tl_node_id) == tl::SplitFeatureType::kCategorical;
  bool default_left   = tree.DefaultLeft(tl_node_id);
  if (tree.SplitType(tl_node_id) == tl::SplitFeatureType::kNumerical) {
    split.f = static_cast<float>(tree.Threshold(tl_node_id));
    adjust_threshold(&split.f, &tl_left, &tl_right, &default_left, tree.ComparisonOp(tl_node_id));
  } else if (tree.SplitType(tl_node_id) == tl::SplitFeatureType::kCategorical) {
    // for FIL, the list of categories is always for the right child
    if (!tree.CategoriesListRightChild(tl_node_id)) {
      std::swap(tl_left, tl_right);
      default_left = !default_left;
    }
    int sizeof_mask = cat_sets->accessor().sizeof_mask(feature_id);
    split.idx       = *bit_pool_offset;
    *bit_pool_offset += sizeof_mask;
    // cat_sets->bits have been zero-initialized
    uint8_t* bits = &cat_sets->bits[split.idx];
    for (std::uint32_t category : tree.MatchingCategories(tl_node_id)) {
      bits[category / BITS_PER_BYTE] |= 1 << (category % BITS_PER_BYTE);
    }
  } else {
    ASSERT(false, "only numerical and categorical split nodes are supported");
  }
  fil_node_t node;
  if constexpr (std::is_same<fil_node_t, dense_node>()) {
    node = fil_node_t({}, split, feature_id, default_left, false, is_categorical);
  } else {
    node = fil_node_t({}, split, feature_id, default_left, false, is_categorical, fil_left_child);
  }
  return conversion_state<fil_node_t>{node, tl_left, tl_right};
}

template <typename T, typename L>
void node2fil_dense(std::vector<dense_node>* pnodes,
                    int root,
                    int cur,
                    const tl::Tree<T, L>& tree,
                    int node_id,
                    const forest_params_t& forest_params,
                    std::vector<float>* vector_leaf,
                    std::size_t* leaf_counter,
                    cat_sets_owner* cat_sets,
                    std::size_t* bit_pool_offset)
{
  if (tree.IsLeaf(node_id)) {
    (*pnodes)[root + cur] = dense_node({}, {}, 0, false, true, false);
    tl2fil_leaf_payload(
      &(*pnodes)[root + cur], root + cur, tree, node_id, forest_params, vector_leaf, leaf_counter);
    return;
  }

  // inner node
  int left = 2 * cur + 1;
  conversion_state<dense_node> cs =
    tl2fil_inner_node<dense_node>(left, tree, node_id, forest_params, cat_sets, bit_pool_offset);
  (*pnodes)[root + cur] = cs.node;
  node2fil_dense(pnodes,
                 root,
                 left,
                 tree,
                 cs.tl_left,
                 forest_params,
                 vector_leaf,
                 leaf_counter,
                 cat_sets,
                 bit_pool_offset);
  node2fil_dense(pnodes,
                 root,
                 left + 1,
                 tree,
                 cs.tl_right,
                 forest_params,
                 vector_leaf,
                 leaf_counter,
                 cat_sets,
                 bit_pool_offset);
}

template <typename T, typename L>
void tree2fil_dense(std::vector<dense_node>* pnodes,
                    int root,
                    const tl::Tree<T, L>& tree,
                    std::size_t tree_idx,
                    const forest_params_t& forest_params,
                    std::vector<float>* vector_leaf,
                    std::size_t* leaf_counter,
                    cat_sets_owner* cat_sets)
{
  node2fil_dense(pnodes,
                 root,
                 0,
                 tree,
                 tree_root(tree),
                 forest_params,
                 vector_leaf,
                 leaf_counter,
                 cat_sets,
                 &cat_sets->bit_pool_offsets[tree_idx]);
}

template <typename fil_node_t, typename T, typename L>
int tree2fil_sparse(std::vector<fil_node_t>& nodes,
                    int root,
                    const tl::Tree<T, L>& tree,
                    std::size_t tree_idx,
                    const forest_params_t& forest_params,
                    std::vector<float>* vector_leaf,
                    std::size_t* leaf_counter,
                    cat_sets_owner* cat_sets)
{
  typedef std::pair<int, int> pair_t;
  std::stack<pair_t> stack;
  int built_index = root + 1;
  stack.push(pair_t(tree_root(tree), 0));
  while (!stack.empty()) {
    const pair_t& top = stack.top();
    int node_id       = top.first;
    int cur           = top.second;
    stack.pop();

    while (!tree.IsLeaf(node_id)) {
      // reserve space for child nodes
      // left is the offset of the left child node relative to the tree root
      // in the array of all nodes of the FIL sparse forest
      int left = built_index - root;
      built_index += 2;
      conversion_state<fil_node_t> cs = tl2fil_inner_node<fil_node_t>(
        left, tree, node_id, forest_params, cat_sets, &cat_sets->bit_pool_offsets[tree_idx]);
      nodes[root + cur] = cs.node;
      // push child nodes into the stack
      stack.push(pair_t(cs.tl_right, left + 1));
      // stack.push(pair_t(tl_left, left));
      node_id = cs.tl_left;
      cur     = left;
    }

    // leaf node
    nodes[root + cur] = fil_node_t({}, {}, 0, false, true, false, 0);
    tl2fil_leaf_payload(
      &nodes[root + cur], root + cur, tree, node_id, forest_params, vector_leaf, leaf_counter);
  }

  return root;
}

struct level_entry {
  int n_branch_nodes, n_leaves;
};
typedef std::pair<int, int> pair_t;
// hist has branch and leaf count given depth
template <typename T, typename L>
inline void tree_depth_hist(const tl::Tree<T, L>& tree, std::vector<level_entry>& hist)
{
  std::stack<pair_t> stack;  // {tl_id, depth}
  stack.push({tree_root(tree), 0});
  while (!stack.empty()) {
    const pair_t& top = stack.top();
    int node_id       = top.first;
    int depth         = top.second;
    stack.pop();

    while (!tree.IsLeaf(node_id)) {
      if (static_cast<std::size_t>(depth) >= hist.size()) hist.resize(depth + 1, {0, 0});
      hist[depth].n_branch_nodes++;
      stack.push({tree.LeftChild(node_id), depth + 1});
      node_id = tree.RightChild(node_id);
      depth++;
    }

    if (static_cast<std::size_t>(depth) >= hist.size()) hist.resize(depth + 1, {0, 0});
    hist[depth].n_leaves++;
  }
}

template <typename T, typename L>
std::stringstream depth_hist_and_max(const tl::ModelImpl<T, L>& model)
{
  using namespace std;
  vector<level_entry> hist;
  for (const auto& tree : model.trees)
    tree_depth_hist(tree, hist);

  int min_leaf_depth = -1, leaves_times_depth = 0, total_branches = 0, total_leaves = 0;
  stringstream forest_shape;
  ios default_state(nullptr);
  default_state.copyfmt(forest_shape);
  forest_shape << "Depth histogram:" << endl << "depth branches leaves   nodes" << endl;
  for (std::size_t level = 0; level < hist.size(); ++level) {
    level_entry e = hist[level];
    forest_shape << setw(5) << level << setw(9) << e.n_branch_nodes << setw(7) << e.n_leaves
                 << setw(8) << e.n_branch_nodes + e.n_leaves << endl;
    forest_shape.copyfmt(default_state);
    if (e.n_leaves && min_leaf_depth == -1) min_leaf_depth = level;
    leaves_times_depth += e.n_leaves * level;
    total_branches += e.n_branch_nodes;
    total_leaves += e.n_leaves;
  }
  int total_nodes = total_branches + total_leaves;
  forest_shape << "Total: branches: " << total_branches << " leaves: " << total_leaves
               << " nodes: " << total_nodes << endl;
  forest_shape << "Avg nodes per tree: " << setprecision(2)
               << total_nodes / (float)hist[0].n_branch_nodes << endl;
  forest_shape.copyfmt(default_state);
  forest_shape << "Leaf depth: min: " << min_leaf_depth << " avg: " << setprecision(2) << fixed
               << leaves_times_depth / (float)total_leaves << " max: " << hist.size() - 1 << endl;
  forest_shape.copyfmt(default_state);

  vector<char> hist_bytes(hist.size() * sizeof(hist[0]));
  memcpy(&hist_bytes[0], &hist[0], hist_bytes.size());
  // std::hash does not promise to not be identity. Xoring plain numbers which
  // add up to one another erases information, hence, std::hash is unsuitable here
  forest_shape << "Depth histogram fingerprint: " << hex
               << fowler_noll_vo_fingerprint64_32(hist_bytes.begin(), hist_bytes.end()) << endl;
  forest_shape.copyfmt(default_state);

  return forest_shape;
}

template <typename T, typename L>
size_t tl_leaf_vector_size(const tl::ModelImpl<T, L>& model)
{
  const tl::Tree<T, L>& tree = model.trees[0];
  int node_key;
  for (node_key = tree_root(tree); !tree.IsLeaf(node_key); node_key = tree.RightChild(node_key))
    ;
  if (tree.HasLeafVector(node_key)) return tree.LeafVector(node_key).size();
  return 0;
}

// tl2fil_common is the part of conversion from a treelite model
// common for dense and sparse forests
template <typename T, typename L>
void tl2fil_common(forest_params_t* params,
                   const tl::ModelImpl<T, L>& model,
                   const treelite_params_t* tl_params)
{
  // fill in forest-indendent params
  params->algo      = tl_params->algo;
  params->threshold = tl_params->threshold;

  // fill in forest-dependent params
  params->depth = max_depth(model);  // also checks for cycles

  const tl::ModelParam& param = model.param;

  // assuming either all leaves use the .leaf_vector() or all leaves use .leaf_value()
  size_t leaf_vec_size = tl_leaf_vector_size(model);
  std::string pred_transform(param.pred_transform);
  if (leaf_vec_size > 0) {
    ASSERT(leaf_vec_size == model.task_param.num_class, "treelite model inconsistent");
    params->num_classes = leaf_vec_size;
    params->leaf_algo   = leaf_algo_t::VECTOR_LEAF;

    ASSERT(pred_transform == "max_index" || pred_transform == "identity_multiclass",
           "only max_index and identity_multiclass values of pred_transform "
           "are supported for multi-class models");

  } else {
    if (model.task_param.num_class > 1) {
      params->num_classes = static_cast<int>(model.task_param.num_class);
      ASSERT(tl_params->output_class, "output_class==true is required for multi-class models");
      ASSERT(pred_transform == "identity_multiclass" || pred_transform == "max_index" ||
               pred_transform == "softmax" || pred_transform == "multiclass_ova",
             "only identity_multiclass, max_index, multiclass_ova and softmax "
             "values of pred_transform are supported for xgboost-style "
             "multi-class classification models.");
      // this function should not know how many threads per block will be used
      params->leaf_algo = leaf_algo_t::GROVE_PER_CLASS;
    } else {
      params->num_classes = tl_params->output_class ? 2 : 1;
      ASSERT(pred_transform == "sigmoid" || pred_transform == "identity",
             "only sigmoid and identity values of pred_transform "
             "are supported for binary classification and regression models.");
      params->leaf_algo = leaf_algo_t::FLOAT_UNARY_BINARY;
    }
  }

  params->num_cols = model.num_feature;

  ASSERT(param.sigmoid_alpha == 1.0f, "sigmoid_alpha not supported");
  params->global_bias = param.global_bias;
  params->output      = output_t::RAW;
  /** output_t::CLASS denotes using a threshold in FIL, when
      predict_proba == false. For all multiclass models, the best class is
      selected using argmax instead. This happens when either
      leaf_algo == CATEGORICAL_LEAF or num_classes > 2.
  **/
  if (tl_params->output_class && params->leaf_algo != CATEGORICAL_LEAF &&
      params->num_classes <= 2) {
    params->output = output_t(params->output | output_t::CLASS);
  }
  // "random forest" in treelite means tree output averaging
  if (model.average_tree_output) { params->output = output_t(params->output | output_t::AVG); }
  if (pred_transform == "sigmoid" || pred_transform == "multiclass_ova") {
    params->output = output_t(params->output | output_t::SIGMOID);
  }
  if (pred_transform == "softmax") params->output = output_t(params->output | output_t::SOFTMAX);
  params->num_trees        = model.trees.size();
  params->blocks_per_sm    = tl_params->blocks_per_sm;
  params->threads_per_tree = tl_params->threads_per_tree;
  params->n_items          = tl_params->n_items;
}

// uses treelite model with additional tl_params to initialize FIL params
// and dense nodes (stored in *pnodes)
template <typename threshold_t, typename leaf_t>
void tl2fil_dense(std::vector<dense_node>* pnodes,
                  forest_params_t* params,
                  const tl::ModelImpl<threshold_t, leaf_t>& model,
                  const treelite_params_t* tl_params,
                  cat_sets_owner* cat_sets,
                  std::vector<float>* vector_leaf)
{
  tl2fil_common(params, model, tl_params);

  // convert the nodes
  int num_nodes           = forest_num_nodes(params->num_trees, params->depth);
  int max_leaves_per_tree = (tree_num_nodes(params->depth) + 1) / 2;
  if (params->leaf_algo == VECTOR_LEAF) {
    vector_leaf->resize(max_leaves_per_tree * params->num_trees * params->num_classes);
  }
  *cat_sets = allocate_cat_sets_owner(model);
  pnodes->resize(num_nodes, dense_node());
  for (std::size_t i = 0; i < model.trees.size(); ++i) {
    size_t leaf_counter = max_leaves_per_tree * i;
    tree2fil_dense(pnodes,
                   i * tree_num_nodes(params->depth),
                   model.trees[i],
                   i,
                   *params,
                   vector_leaf,
                   &leaf_counter,
                   cat_sets);
  }
}

template <typename fil_node_t>
struct tl2fil_sparse_check_t {
  template <typename threshold_t, typename leaf_t>
  static void check(const tl::ModelImpl<threshold_t, leaf_t>& model)
  {
    ASSERT(false,
           "internal error: "
           "only a specialization of this template should be used");
  }
};

template <>
struct tl2fil_sparse_check_t<sparse_node16> {
  // no extra check for 16-byte sparse nodes
  template <typename threshold_t, typename leaf_t>
  static void check(const tl::ModelImpl<threshold_t, leaf_t>& model)
  {
  }
};

template <>
struct tl2fil_sparse_check_t<sparse_node8> {
  static const int MAX_FEATURES   = 1 << sparse_node8::FID_NUM_BITS;
  static const int MAX_TREE_NODES = (1 << sparse_node8::LEFT_NUM_BITS) - 1;
  template <typename threshold_t, typename leaf_t>
  static void check(const tl::ModelImpl<threshold_t, leaf_t>& model)
  {
    // check the number of features
    int num_features = model.num_feature;
    ASSERT(num_features <= MAX_FEATURES,
           "model has %d features, "
           "but only %d supported for 8-byte sparse nodes",
           num_features,
           MAX_FEATURES);

    // check the number of tree nodes
    const std::vector<tl::Tree<threshold_t, leaf_t>>& trees = model.trees;
    for (std::size_t i = 0; i < trees.size(); ++i) {
      int num_nodes = trees[i].num_nodes;
      ASSERT(num_nodes <= MAX_TREE_NODES,
             "tree %zu has %d nodes, "
             "but only %d supported for 8-byte sparse nodes",
             i,
             num_nodes,
             MAX_TREE_NODES);
    }
  }
};

// uses treelite model with additional tl_params to initialize FIL params,
// trees (stored in *ptrees) and sparse nodes (stored in *pnodes)
template <typename fil_node_t, typename threshold_t, typename leaf_t>
void tl2fil_sparse(std::vector<int>* ptrees,
                   std::vector<fil_node_t>* pnodes,
                   forest_params_t* params,
                   const tl::ModelImpl<threshold_t, leaf_t>& model,
                   const treelite_params_t* tl_params,
                   cat_sets_owner* cat_sets,
                   std::vector<float>* vector_leaf)
{
  tl2fil_common(params, model, tl_params);
  tl2fil_sparse_check_t<fil_node_t>::check(model);

  size_t num_trees = model.trees.size();

  ptrees->reserve(num_trees);
  ptrees->push_back(0);
  for (size_t i = 0; i < num_trees - 1; ++i) {
    ptrees->push_back(model.trees[i].num_nodes + ptrees->back());
  }
  size_t total_nodes = ptrees->back() + model.trees.back().num_nodes;

  if (params->leaf_algo == VECTOR_LEAF) {
    size_t max_leaves = (total_nodes + num_trees) / 2;
    vector_leaf->resize(max_leaves * params->num_classes);
  }

  *cat_sets = allocate_cat_sets_owner(model);
  pnodes->resize(total_nodes);

// convert the nodes
#pragma omp parallel for
  for (std::size_t i = 0; i < num_trees; ++i) {
    // Max number of leaves processed so far
    size_t leaf_counter = ((*ptrees)[i] + i) / 2;
    tree2fil_sparse(
      *pnodes, (*ptrees)[i], model.trees[i], i, *params, vector_leaf, &leaf_counter, cat_sets);
  }

  params->num_nodes = pnodes->size();
}

void init_dense(const raft::handle_t& h,
                forest_t* pf,
                const categorical_sets& cat_sets,
                const std::vector<float>& vector_leaf,
                const dense_node* nodes,
                const forest_params_t* params)
{
  check_params(params, true);
  dense_forest* f = new dense_forest(h);
  f->init(h, cat_sets, vector_leaf, nodes, params);
  *pf = f;
}

template <typename fil_node_t>
void init_sparse(const raft::handle_t& h,
                 forest_t* pf,
                 const categorical_sets& cat_sets,
                 const std::vector<float>& vector_leaf,
                 const int* trees,
                 const fil_node_t* nodes,
                 const forest_params_t* params)
{
  check_params(params, false);
  sparse_forest<fil_node_t>* f = new sparse_forest<fil_node_t>(h);
  f->init(h, cat_sets, vector_leaf, trees, nodes, params);
  *pf = f;
}

// explicit instantiations for init_sparse()
template void init_sparse<sparse_node16>(const raft::handle_t& h,
                                         forest_t* pf,
                                         const categorical_sets& cat_sets,
                                         const std::vector<float>& vector_leaf,
                                         const int* trees,
                                         const sparse_node16* nodes,
                                         const forest_params_t* params);

template void init_sparse<sparse_node8>(const raft::handle_t& h,
                                        forest_t* pf,
                                        const categorical_sets& cat_sets,
                                        const std::vector<float>& vector_leaf,
                                        const int* trees,
                                        const sparse_node8* nodes,
                                        const forest_params_t* params);

template <typename threshold_t, typename leaf_t>
void from_treelite(const raft::handle_t& handle,
                   forest_t* pforest,
                   const tl::ModelImpl<threshold_t, leaf_t>& model,
                   const treelite_params_t* tl_params)
{
  // Invariants on threshold and leaf types
  static_assert(std::is_same<threshold_t, float>::value || std::is_same<threshold_t, double>::value,
                "Model must contain float32 or float64 thresholds for splits");
  ASSERT((std::is_same<leaf_t, float>::value || std::is_same<leaf_t, double>::value),
         "Models with integer leaf output are not yet supported");
  // Display appropriate warnings when float64 values are being casted into
  // float32, as FIL only supports inferencing with float32 for the time being
  if (std::is_same<threshold_t, double>::value || std::is_same<leaf_t, double>::value) {
    CUML_LOG_WARN(
      "Casting all thresholds and leaf values to float32, as FIL currently "
      "doesn't support inferencing models with float64 values. "
      "This may lead to predictions with reduced accuracy.");
  }

  storage_type_t storage_type = tl_params->storage_type;
  // build dense trees by default
  if (storage_type == storage_type_t::AUTO) {
    if (tl_params->algo == algo_t::ALGO_AUTO || tl_params->algo == algo_t::NAIVE) {
      int depth = max_depth(model);
      // max 2**25 dense nodes, 256 MiB dense model size. Categorical mask size is unlimited and not
      // affected by storage format.
      const int LOG2_MAX_DENSE_NODES = 25;
      int log2_num_dense_nodes       = depth + 1 + int(ceil(std::log2(model.trees.size())));
      storage_type = log2_num_dense_nodes > LOG2_MAX_DENSE_NODES ? storage_type_t::SPARSE
                                                                 : storage_type_t::DENSE;
    } else {
      // only dense storage is supported for other algorithms
      storage_type = storage_type_t::DENSE;
    }
  }

  forest_params_t params;
  cat_sets_owner cat_sets;
  switch (storage_type) {
    case storage_type_t::DENSE: {
      std::vector<dense_node> nodes;
      std::vector<float> vector_leaf;
      tl2fil_dense(&nodes, &params, model, tl_params, &cat_sets, &vector_leaf);
      init_dense(handle, pforest, cat_sets.accessor(), vector_leaf, nodes.data(), &params);
      // sync is necessary as nodes is used in init_dense(),
      // but destructed at the end of this function
      CUDA_CHECK(cudaStreamSynchronize(handle.get_stream()));
      if (tl_params->pforest_shape_str) {
        *tl_params->pforest_shape_str = sprintf_shape(model, storage_type, nodes, {}, cat_sets);
      }
      break;
    }
    case storage_type_t::SPARSE: {
      std::vector<int> trees;
      std::vector<sparse_node16> nodes;
      std::vector<float> vector_leaf;
      tl2fil_sparse(&trees, &nodes, &params, model, tl_params, &cat_sets, &vector_leaf);
      init_sparse(
        handle, pforest, cat_sets.accessor(), vector_leaf, trees.data(), nodes.data(), &params);
      CUDA_CHECK(cudaStreamSynchronize(handle.get_stream()));
      if (tl_params->pforest_shape_str) {
        *tl_params->pforest_shape_str = sprintf_shape(model, storage_type, nodes, trees, cat_sets);
      }
      break;
    }
    case storage_type_t::SPARSE8: {
      std::vector<int> trees;
      std::vector<sparse_node8> nodes;
      std::vector<float> vector_leaf;
      tl2fil_sparse(&trees, &nodes, &params, model, tl_params, &cat_sets, &vector_leaf);
      init_sparse(
        handle, pforest, cat_sets.accessor(), vector_leaf, trees.data(), nodes.data(), &params);
      CUDA_CHECK(cudaStreamSynchronize(handle.get_stream()));
      if (tl_params->pforest_shape_str) {
        *tl_params->pforest_shape_str = sprintf_shape(model, storage_type, nodes, trees, cat_sets);
      }
      break;
    }
    default: ASSERT(false, "tl_params->sparse must be one of AUTO, DENSE or SPARSE");
  }
}

void from_treelite(const raft::handle_t& handle,
                   forest_t* pforest,
                   ModelHandle model,
                   const treelite_params_t* tl_params)
{
  const tl::Model& model_ref = *(tl::Model*)model;
  model_ref.Dispatch([&](const auto& model_inner) {
    // model_inner is of the concrete type tl::ModelImpl<threshold_t, leaf_t>
    from_treelite(handle, pforest, model_inner, tl_params);
  });
}

// allocates caller-owned char* using malloc()
template <typename threshold_t, typename leaf_t, typename node_t>
char* sprintf_shape(const tl::ModelImpl<threshold_t, leaf_t>& model,
                    storage_type_t storage,
                    const std::vector<node_t>& nodes,
                    const std::vector<int>& trees,
                    const cat_sets_owner cat_sets)
{
  std::stringstream forest_shape = depth_hist_and_max(model);
  double size_mb = (trees.size() * sizeof(trees.front()) + nodes.size() * sizeof(nodes.front()) +
                    cat_sets.bits.size()) /
                   1e6;
  forest_shape << storage_type_repr[storage] << " model size " << std::setprecision(2) << size_mb
               << " MB" << std::endl;
  if (cat_sets.bits.size() > 0) {
    forest_shape << "number of categorical nodes for each feature id: {";
    std::size_t total_cat_nodes = 0;
    for (std::size_t n : cat_sets.n_nodes) {
      forest_shape << n << " ";
      total_cat_nodes += n;
    }
    forest_shape << "}" << std::endl << "total categorical nodes: " << total_cat_nodes << std::endl;
    forest_shape << "maximum matching category for each feature id: {";
    for (int mm : cat_sets.max_matching)
      forest_shape << mm << " ";
    forest_shape << "}" << std::endl;
  }
  // stream may be discontiguous
  std::string forest_shape_str = forest_shape.str();
  // now copy to a non-owning allocation
  char* shape_out = (char*)malloc(forest_shape_str.size() + 1);  // incl. \0
  memcpy((void*)shape_out, forest_shape_str.c_str(), forest_shape_str.size() + 1);
  return shape_out;
}

void free(const raft::handle_t& h, forest_t f)
{
  f->free(h);
  delete f;
}

void predict(const raft::handle_t& h,
             forest_t f,
             float* preds,
             const float* data,
             size_t num_rows,
             bool predict_proba)
{
  f->predict(h, preds, data, num_rows, predict_proba);
}

}  // namespace fil
}  // namespace ML<|MERGE_RESOLUTION|>--- conflicted
+++ resolved
@@ -97,15 +97,6 @@
     preds[i] = result;
 }
 
-<<<<<<< HEAD
-extern template void dispatch_on_FIL_template_params<
-  compute_smem_footprint, dense_storage>(predict_params&);
-
-struct forest {
-  void init_n_items(int device) {
-    CUDA_CHECK(cudaDeviceGetAttribute(
-      &max_shm_, cudaDevAttrMaxSharedMemoryPerBlockOptin, device));
-=======
 // needed to avoid expanding the dispatch template into unresolved
 // compute_smem_footprint::run() calls. In infer.cu, we don't export those symbols,
 // but rather one symbol for the whole template specialization, as below.
@@ -120,7 +111,6 @@
     /// the most shared memory a kernel can request on the GPU in question
     int max_shm = 0;
     CUDA_CHECK(cudaDeviceGetAttribute(&max_shm, cudaDevAttrMaxSharedMemoryPerBlockOptin, device));
->>>>>>> effa6cd4
     /* Our GPUs have been growing the shared memory size generation after
        generation. Eventually, a CUDA GPU might come by that supports more
        shared memory that would fit into unsigned 16-bit int. For such a GPU,
@@ -136,31 +126,17 @@
     // solving it in a single equation looks less tractable than this
     for (bool predict_proba : {false, true}) {
       shmem_size_params& ssp_ = predict_proba ? proba_ssp_ : class_ssp_;
-<<<<<<< HEAD
-      ssp_.predict_proba = predict_proba;
-      predict_params ssp = ssp_;
-      // if n_items was not provided, try from 1 to 4. Otherwise, use as-is.
-=======
       ssp_.predict_proba      = predict_proba;
       shmem_size_params ssp   = ssp_;
       // if n_items was not provided, try from 1 to MAX_N_ITEMS. Otherwise, use as-is.
->>>>>>> effa6cd4
       int min_n_items = ssp.n_items == 0 ? 1 : ssp.n_items;
       int max_n_items =
         ssp.n_items == 0 ? (algo_ == algo_t::BATCH_TREE_REORG ? MAX_N_ITEMS : 1) : ssp.n_items;
       for (bool cols_in_shmem : {false, true}) {
         ssp.cols_in_shmem = cols_in_shmem;
-<<<<<<< HEAD
-        for (ssp.n_items = min_n_items; ssp.n_items <= max_n_items;
-             ++ssp.n_items) {
-          dispatch_on_FIL_template_params<compute_smem_footprint,
-                                          dense_storage>(ssp);
-          if (ssp.shm_sz <= ssp.max_shm) ssp_ = ssp;
-=======
         for (ssp.n_items = min_n_items; ssp.n_items <= max_n_items; ++ssp.n_items) {
           ssp.shm_sz = dispatch_on_fil_template_params(compute_smem_footprint(), ssp);
           if (ssp.shm_sz < max_shm) ssp_ = ssp;
->>>>>>> effa6cd4
         }
       }
       ASSERT(ssp_.max_shm >= ssp_.shm_sz,
@@ -179,20 +155,6 @@
     fixed_block_count_ = blocks_per_sm * sm_count;
   }
 
-<<<<<<< HEAD
-  void init_common(const raft::handle_t& h, const forest_params_t* params) {
-    int device = h.get_device();
-    CUDA_CHECK(cudaDeviceGetAttribute(
-      &proba_ssp_.max_shm, cudaDevAttrMaxSharedMemoryPerBlockOptin, device));
-
-    depth_ = params->depth;
-    num_trees_ = params->num_trees;
-    algo_ = params->algo;
-    output_ = params->output;
-    threshold_ = params->threshold;
-    global_bias_ = params->global_bias;
-    proba_ssp_.n_items = params->n_items;
-=======
   void init_common(const raft::handle_t& h,
                    const categorical_sets& cat_sets,
                    const std::vector<float>& vector_leaf,
@@ -205,7 +167,6 @@
     threshold_                       = params->threshold;
     global_bias_                     = params->global_bias;
     proba_ssp_.n_items               = params->n_items;
->>>>>>> effa6cd4
     proba_ssp_.log2_threads_per_tree = log2(params->threads_per_tree);
     proba_ssp_.leaf_algo             = params->leaf_algo;
     proba_ssp_.num_cols              = params->num_cols;
@@ -213,11 +174,8 @@
     proba_ssp_.cats_present          = cat_sets.cats_present();
     class_ssp_                       = proba_ssp_;
 
-<<<<<<< HEAD
-=======
     int device          = h.get_device();
     cudaStream_t stream = h.get_stream();
->>>>>>> effa6cd4
     init_n_items(device);  // n_items takes priority over blocks_per_sm
     init_fixed_block_count(device, params->blocks_per_sm);
 
@@ -347,13 +305,7 @@
           params.num_outputs = params.num_classes;
           do_transform = (ot != output_t::RAW && ot != output_t::SOFTMAX) || global_bias != 0.0f;
           break;
-<<<<<<< HEAD
-        default:
-          ASSERT(false, "internal error: predict: invalid leaf_algo %d",
-                 params.leaf_algo);
-=======
         default: ASSERT(false, "internal error: predict: invalid leaf_algo %d", params.leaf_algo);
->>>>>>> effa6cd4
       }
     } else {
       if (params.leaf_algo == leaf_algo_t::FLOAT_UNARY_BINARY) {
@@ -384,18 +336,14 @@
     }
   }
 
-<<<<<<< HEAD
   int max_shm() { return max_shm_; }
 
-  virtual void free(const raft::handle_t& h) = 0;
-=======
   virtual void free(const raft::handle_t& h)
   {
     cat_sets_.release();
     vector_leaf_.release();
   }
 
->>>>>>> effa6cd4
   virtual ~forest() {}
 
   int num_trees_     = 0;
@@ -406,29 +354,25 @@
   float global_bias_ = 0;
   shmem_size_params class_ssp_, proba_ssp_;
   int fixed_block_count_ = 0;
-<<<<<<< HEAD
-  int max_shm_ = 0;
+  int max_shm_           = 0;
+  // Optionally used
+  rmm::device_uvector<float> vector_leaf_;
+  cat_sets_device_owner cat_sets_;
 };
 
 template <bool cols_in_shmem, leaf_algo_t leaf_algo, int n_items>
 struct enable_smem_carveout {
   template <typename storage_type>
-  static void run(predict_params& params, int max_shm) {
+  static void run(predict_params& params, int max_shm)
+  {
     void (*kernel)(storage_type, predict_params) =
       infer_k<n_items, leaf_algo, cols_in_shmem, storage_type>;
     // ensure optimal occupancy and L1 cache size in case config at launch is suboptimal
     CUDA_CHECK(cudaFuncSetAttribute(
-      kernel, cudaFuncAttributePreferredSharedMemoryCarveout,
-      cudaFuncCachePreferL1));
+      kernel, cudaFuncAttributePreferredSharedMemoryCarveout, cudaFuncCachePreferL1));
     // even if the footprint < 48 * 1024, ensure that we reset after previous forest
-    CUDA_CHECK(cudaFuncSetAttribute(
-      kernel, cudaFuncAttributeMaxDynamicSharedMemorySize, max_shm));
-  }
-=======
-  // Optionally used
-  rmm::device_uvector<float> vector_leaf_;
-  cat_sets_device_owner cat_sets_;
->>>>>>> effa6cd4
+    CUDA_CHECK(cudaFuncSetAttribute(kernel, cudaFuncAttributeMaxDynamicSharedMemorySize, max_shm));
+  }
 };
 
 struct dense_forest : forest {
@@ -480,16 +424,11 @@
     CUDA_CHECK(cudaMemcpyAsync(nodes_.data(),
                                h_nodes_.data(),
                                num_nodes * sizeof(dense_node),
-<<<<<<< HEAD
-                               cudaMemcpyHostToDevice, h.get_stream()));
-
-    predict_params ssp = class_ssp_;
-    dispatch_on_FIL_template_params<enable_smem_carveout, dense_storage>(
-      ssp, max_shm_);
-=======
                                cudaMemcpyHostToDevice,
                                h.get_stream()));
->>>>>>> effa6cd4
+
+    predict_params ssp = class_ssp_;
+    dispatch_on_FIL_template_params<enable_smem_carveout, dense_storage>(ssp, max_shm_);
     // copy must be finished before freeing the host data
     CUDA_CHECK(cudaStreamSynchronize(h.get_stream()));
     h_nodes_.clear();
@@ -542,20 +481,12 @@
       trees_.data(), trees, sizeof(int) * num_trees_, cudaMemcpyHostToDevice, h.get_stream()));
 
     // nodes
-<<<<<<< HEAD
-    nodes_ = (node_t*)h.get_device_allocator()->allocate(
-      sizeof(node_t) * num_nodes_, h.get_stream());
-    CUDA_CHECK(cudaMemcpyAsync(nodes_, nodes, sizeof(node_t) * num_nodes_,
-                               cudaMemcpyHostToDevice, h.get_stream()));
-
-    predict_params ssp = class_ssp_;
-    dispatch_on_FIL_template_params<enable_smem_carveout,
-                                    sparse_storage<node_t>>(ssp, max_shm_);
-=======
     nodes_.resize(num_nodes_, h.get_stream());
     CUDA_CHECK(cudaMemcpyAsync(
       nodes_.data(), nodes, sizeof(node_t) * num_nodes_, cudaMemcpyHostToDevice, h.get_stream()));
->>>>>>> effa6cd4
+
+    predict_params ssp = class_ssp_;
+    dispatch_on_FIL_template_params<enable_smem_carveout, sparse_storage<node_t>>(ssp, max_shm_);
   }
 
   virtual void infer(predict_params params, cudaStream_t stream) override
