--- conflicted
+++ resolved
@@ -1365,13 +1365,10 @@
     case storage_type_t::DENSE: {
       std::vector<dense_node> nodes;
       std::vector<float> vector_leaf;
-<<<<<<< HEAD
       tl2fil_dense(&nodes, &params, model, tl_params, &vector_leaf, &cat_sets);
-      init_dense(handle, pforest, nodes.data(), &params, vector_leaf, cat_sets.accessor());
-=======
+      init_dense(handle, pforest, nodes.data(), &params, vector_leaf, cat_sets);
       tl2fil_dense(&nodes, &params, model, tl_params, &vector_leaf);
-      init_dense(handle, pforest, cat_sets, vector_leaf, nodes.data(), &params);
->>>>>>> 1803761e
+      init_dense(handle, pforest, cat_sets.accessor(), vector_leaf, nodes.data(), &params);
       // sync is necessary as nodes is used in init_dense(),
       // but destructed at the end of this function
       CUDA_CHECK(cudaStreamSynchronize(handle.get_stream()));
@@ -1384,14 +1381,8 @@
       std::vector<int> trees;
       std::vector<sparse_node16> nodes;
       std::vector<float> vector_leaf;
-<<<<<<< HEAD
-      tl2fil_sparse(&trees, &nodes, &params, model, tl_params, &vector_leaf, &cat_sets);
-      init_sparse(
-        handle, pforest, trees.data(), nodes.data(), &params, vector_leaf, cat_sets.accessor());
-=======
       tl2fil_sparse(&trees, &nodes, &params, model, tl_params, &vector_leaf);
-      init_sparse(handle, pforest, cat_sets, vector_leaf, trees.data(), nodes.data(), &params);
->>>>>>> 1803761e
+      init_sparse(handle, pforest, cat_sets.accessor(), vector_leaf, trees.data(), nodes.data(), &params);
       CUDA_CHECK(cudaStreamSynchronize(handle.get_stream()));
       if (tl_params->pforest_shape_str) {
         *tl_params->pforest_shape_str = sprintf_shape(model, storage_type, nodes, trees);
@@ -1402,14 +1393,8 @@
       std::vector<int> trees;
       std::vector<sparse_node8> nodes;
       std::vector<float> vector_leaf;
-<<<<<<< HEAD
-      tl2fil_sparse(&trees, &nodes, &params, model, tl_params, &vector_leaf, &cat_sets);
-      init_sparse(
-        handle, pforest, trees.data(), nodes.data(), &params, vector_leaf, cat_sets.accessor());
-=======
       tl2fil_sparse(&trees, &nodes, &params, model, tl_params, &vector_leaf);
-      init_sparse(handle, pforest, cat_sets, vector_leaf, trees.data(), nodes.data(), &params);
->>>>>>> 1803761e
+      init_sparse(handle, pforest, cat_sets.accessor(), vector_leaf, trees.data(), nodes.data(), &params);
       CUDA_CHECK(cudaStreamSynchronize(handle.get_stream()));
       if (tl_params->pforest_shape_str) {
         *tl_params->pforest_shape_str = sprintf_shape(model, storage_type, nodes, trees);
