/*
 * Copyright (c) 2019-2021, NVIDIA CORPORATION.
 *
 * Licensed under the Apache License, Version 2.0 (the "License");
 * you may not use this file except in compliance with the License.
 * You may obtain a copy of the License at
 *
 *     http://www.apache.org/licenses/LICENSE-2.0
 *
 * Unless required by applicable law or agreed to in writing, software
 * distributed under the License is distributed on an "AS IS" BASIS,
 * WITHOUT WARRANTIES OR CONDITIONS OF ANY KIND, either express or implied.
 * See the License for the specific language governing permissions and
 * limitations under the License.
 */

/** @file fil.cu implements forest inference */

#include "common.cuh"

#include <cuml/fil/fil.h>
#include <cuml/fil/fnv_hash.h>
#include <cuml/common/logger.hpp>

#include <raft/cudart_utils.h>
#include <raft/handle.hpp>

#include <treelite/c_api.h>
#include <treelite/tree.h>

#include <thrust/device_ptr.h>
#include <thrust/device_vector.h>
#include <thrust/host_vector.h>

#include <omp.h>

#include <algorithm>
#include <bitset>
#include <cmath>
#include <cstddef>
#include <iomanip>
#include <limits>
#include <stack>
#include <utility>

namespace ML {
namespace fil {

namespace tl = treelite;

std::ostream& operator<<(std::ostream& os, const cat_sets_owner& cso)
{
  os << "\nbits { ";
  for (uint8_t b : cso.bits) {
    os << std::bitset<BITS_PER_BYTE>(b) << " ";
  }
  os << " }\nmax_matching {";
  for (int mm : cso.max_matching) {
    os << mm << " ";
  }
  os << " }";
  return os;
}

__host__ __device__ float sigmoid(float x) { return 1.0f / (1.0f + expf(-x)); }

/** performs additional transformations on the array of forest predictions
    (preds) of size n; the transformations are defined by output, and include
    averaging (multiplying by inv_num_trees), adding global_bias (always done),
    sigmoid and applying threshold. in case of complement_proba,
    fills in the complement probability */
__global__ void transform_k(float* preds,
                            size_t n,
                            output_t output,
                            float inv_num_trees,
                            float threshold,
                            float global_bias,
                            bool complement_proba)
{
  size_t i = threadIdx.x + size_t(blockIdx.x) * blockDim.x;
  if (i >= n) return;
  if (complement_proba && i % 2 != 0) return;

  float result = preds[i];
  if ((output & output_t::AVG) != 0) result *= inv_num_trees;
  result += global_bias;
  if ((output & output_t::SIGMOID) != 0) result = sigmoid(result);
  // will not be done on CATEGORICAL_LEAF because the whole kernel will not run
  if ((output & output_t::CLASS) != 0) { result = result > threshold ? 1.0f : 0.0f; }
  // sklearn outputs numpy array in 'C' order, with the number of classes being last dimension
  // that is also the default order, so we should use the same one
  if (complement_proba) {
    preds[i]     = 1.0f - result;
    preds[i + 1] = result;
  } else
    preds[i] = result;
}

struct forest {
  forest(const raft::handle_t& h) : vector_leaf_(0, h.get_stream()), cat_sets_(h.get_stream()) {}

  void init_n_items(int device)
  {
    int max_shm_std = 48 * 1024;  // 48 KiB
    /// the most shared memory a kernel can request on the GPU in question
    int max_shm = 0;
    CUDA_CHECK(cudaDeviceGetAttribute(&max_shm, cudaDevAttrMaxSharedMemoryPerBlockOptin, device));
    /* Our GPUs have been growing the shared memory size generation after
       generation. Eventually, a CUDA GPU might come by that supports more
       shared memory that would fit into unsigned 16-bit int. For such a GPU,
       we would have otherwise silently overflowed the index calculation due
       to short division. It would have failed cpp tests, but we might forget
       about this source of bugs, if not for the failing assert. */
    ASSERT(max_shm < 262144,
           "internal error: please use a larger type inside"
           " infer_k for column count");
    // TODO(canonizer): use >48KiB shared memory if available
    max_shm = std::min(max_shm, max_shm_std);

    // searching for the most items per block while respecting the shared
    // memory limits creates a full linear programming problem.
    // solving it in a single equation looks less tractable than this
    for (bool predict_proba : {false, true}) {
      shmem_size_params& ssp_ = predict_proba ? proba_ssp_ : class_ssp_;
      ssp_.predict_proba      = predict_proba;
      shmem_size_params ssp   = ssp_;
      // if n_items was not provided, try from 1 to 4. Otherwise, use as-is.
      int min_n_items = ssp.n_items == 0 ? 1 : ssp.n_items;
      int max_n_items =
        ssp.n_items == 0 ? (algo_ == algo_t::BATCH_TREE_REORG ? 4 : 1) : ssp.n_items;
      for (bool cols_in_shmem : {false, true}) {
        ssp.cols_in_shmem = cols_in_shmem;
        for (ssp.n_items = min_n_items; ssp.n_items <= max_n_items; ++ssp.n_items) {
          ssp.compute_smem_footprint();
          if (ssp.shm_sz < max_shm) ssp_ = ssp;
        }
      }
      ASSERT(max_shm >= ssp_.shm_sz,
             "FIL out of shared memory. Perhaps the maximum number of \n"
             "supported classes is exceeded? 5'000 would still be safe.");
    }
  }

  void init_fixed_block_count(int device, int blocks_per_sm)
  {
    int max_threads_per_sm, sm_count;
    CUDA_CHECK(
      cudaDeviceGetAttribute(&max_threads_per_sm, cudaDevAttrMaxThreadsPerMultiProcessor, device));
    int max_blocks_per_sm = max_threads_per_sm / FIL_TPB;
    ASSERT(blocks_per_sm <= max_blocks_per_sm,
           "on this GPU, FIL blocks_per_sm cannot exceed %d",
           max_blocks_per_sm);
    CUDA_CHECK(cudaDeviceGetAttribute(&sm_count, cudaDevAttrMultiProcessorCount, device));
    fixed_block_count_ = blocks_per_sm * sm_count;
  }

  void init_common(const raft::handle_t& h,
                   const categorical_sets& cat_sets,
                   const std::vector<float>& vector_leaf,
                   const forest_params_t* params)
  {
    depth_                           = params->depth;
    num_trees_                       = params->num_trees;
    algo_                            = params->algo;
    output_                          = params->output;
    threshold_                       = params->threshold;
    global_bias_                     = params->global_bias;
    proba_ssp_.n_items               = params->n_items;
    proba_ssp_.log2_threads_per_tree = log2(params->threads_per_tree);
    proba_ssp_.leaf_algo             = params->leaf_algo;
    proba_ssp_.num_cols              = params->num_cols;
    proba_ssp_.num_classes           = params->num_classes;
    class_ssp_                       = proba_ssp_;

    int device          = h.get_device();
    cudaStream_t stream = h.get_stream();
    init_n_items(device);  // n_items takes priority over blocks_per_sm
    init_fixed_block_count(device, params->blocks_per_sm);

    // vector leaf
    if (!vector_leaf.empty()) {
      vector_leaf_.resize(vector_leaf.size(), stream);

      CUDA_CHECK(cudaMemcpyAsync(vector_leaf_.data(),
                                 vector_leaf.data(),
                                 vector_leaf.size() * sizeof(float),
                                 cudaMemcpyHostToDevice,
                                 stream));
    }

    // categorical features
    cat_sets_ = cat_sets_device_owner(cat_sets, stream);
  }

  virtual void infer(predict_params params, cudaStream_t stream) = 0;

  void predict(
    const raft::handle_t& h, float* preds, const float* data, size_t num_rows, bool predict_proba)
  {
    // Initialize prediction parameters.
    predict_params params(predict_proba ? proba_ssp_ : class_ssp_);
    params.algo     = algo_;
    params.preds    = preds;
    params.data     = data;
    params.num_rows = num_rows;
    // ignored unless predict_proba is true and algo is GROVE_PER_CLASS
    params.transform = output_;
    // fixed_block_count_ == 0 means the number of thread blocks is
    // proportional to the number of rows
    params.num_blocks = fixed_block_count_;

    /**
    The binary classification / regression (FLOAT_UNARY_BINARY) predict_proba() works as follows
      (always 2 outputs):
    RAW: output the sum of tree predictions
    AVG is set: divide by the number of trees (averaging)
    SIGMOID is set: apply sigmoid
    CLASS is set: ignored
    SOFTMAX is set: error
    write the output of the previous stages and its complement

    The binary classification / regression (FLOAT_UNARY_BINARY) predict() works as follows
      (always 1 output):
    RAW (no values set): output the sum of tree predictions
    AVG is set: divide by the number of trees (averaging)
    SIGMOID is set: apply sigmoid
    CLASS is set: apply threshold (equivalent to choosing best class)
    SOFTMAX is set: error

    The multi-class classification / regression (CATEGORICAL_LEAF) predict_proba() works as follows
      (always num_classes outputs):
    RAW (no values set): output class votes
    AVG is set: divide by the number of trees (averaging, output class probability)
    SIGMOID is set: apply sigmoid
    CLASS is set: ignored
    SOFTMAX is set: error

    The multi-class classification / regression (CATEGORICAL_LEAF) predict() works as follows
      (always 1 output):
    RAW (no values set): output the label of the class with highest probability, else output label
    0. SOFTMAX is set: error All other flags (AVG, SIGMOID, CLASS) are ignored

    The multi-class classification / regression (GROVE_PER_CLASS) predict_proba() works as follows
      (always num_classes outputs):
    RAW (no values set): output class votes
    AVG is set: divide by the number of trees (averaging, output class probability)
    SIGMOID is set: apply sigmoid; if SOFTMAX is also set: error
    CLASS is set: ignored
    SOFTMAX is set: softmax is applied after averaging and global_bias

    The multi-class classification / regression (GROVE_PER_CLASS) predict() works as follows
      (always 1 output):
    RAW (no values set): output the label of the class with highest margin,
      equal margins resolved in favor of smaller label integer
    All other flags (AVG, SIGMOID, CLASS, SOFTMAX) are ignored

    The multi-class classification / regression (VECTOR_LEAF) predict_proba() works as follows
      (always num_classes outputs):
    RAW (no values set): output class votes
    AVG is set: divide by the number of trees (averaging, output class probability)
    SIGMOID is set: apply sigmoid; if SOFTMAX is also set: error
    CLASS is set: ignored
    SOFTMAX is set: softmax is applied after averaging and global_bias
    All other flags (SIGMOID, CLASS, SOFTMAX) are ignored

    The multi-class classification / regression (VECTOR_LEAF) predict() works as follows
      (always 1 output):
    RAW (no values set): output the label of the class with highest margin,
      equal margins resolved in favor of smaller label integer
    All other flags (AVG, SIGMOID, CLASS, SOFTMAX) are ignored
    */
    output_t ot = output_;
    // Treelite applies bias before softmax, but we do after.
    // Simulating treelite order, which cancels out bias.
    // If non-proba prediction used, it still will not matter
    // for the same reason softmax will not.
    float global_bias     = (ot & output_t::SOFTMAX) != 0 ? 0.0f : global_bias_;
    bool complement_proba = false, do_transform;

    if (predict_proba) {
      // no threshold on probabilities
      ot = output_t(ot & ~output_t::CLASS);

      switch (params.leaf_algo) {
        case leaf_algo_t::FLOAT_UNARY_BINARY:
          params.num_outputs = 2;
          complement_proba   = true;
          do_transform       = true;
          break;
        case leaf_algo_t::GROVE_PER_CLASS:
          // for GROVE_PER_CLASS, averaging happens in infer_k
          ot                 = output_t(ot & ~output_t::AVG);
          params.num_outputs = params.num_classes;
          do_transform = (ot != output_t::RAW && ot != output_t::SOFTMAX) || global_bias != 0.0f;
          break;
        case leaf_algo_t::CATEGORICAL_LEAF:
          params.num_outputs = params.num_classes;
          do_transform       = ot != output_t::RAW || global_bias_ != 0.0f;
          break;
        case leaf_algo_t::VECTOR_LEAF:
          // for VECTOR_LEAF, averaging happens in infer_k
          ot                 = output_t(ot & ~output_t::AVG);
          params.num_outputs = params.num_classes;
          do_transform = (ot != output_t::RAW && ot != output_t::SOFTMAX) || global_bias != 0.0f;
          break;
        default: ASSERT(false, "internal error: invalid leaf_algo_");
      }
    } else {
      if (params.leaf_algo == leaf_algo_t::FLOAT_UNARY_BINARY) {
        do_transform = ot != output_t::RAW || global_bias_ != 0.0f;
      } else {
        // GROVE_PER_CLASS, CATEGORICAL_LEAF: moot since choosing best class and
        // all transforms are monotonic. also, would break current code
        do_transform = false;
      }
      params.num_outputs = 1;
    }

    // Predict using the forest.
    cudaStream_t stream = h.get_stream();
    infer(params, stream);

    if (do_transform) {
      size_t num_values_to_transform = (size_t)num_rows * (size_t)params.num_outputs;
      transform_k<<<raft::ceildiv(num_values_to_transform, (size_t)FIL_TPB), FIL_TPB, 0, stream>>>(
        preds,
        num_values_to_transform,
        ot,
        num_trees_ > 0 ? (1.0f / num_trees_) : 1.0f,
        threshold_,
        global_bias,
        complement_proba);
      CUDA_CHECK(cudaPeekAtLastError());
    }
  }

  virtual void free(const raft::handle_t& h)
  {
    cat_sets_.release();
    vector_leaf_.release();
  }

  virtual ~forest() {}

  int num_trees_     = 0;
  int depth_         = 0;
  algo_t algo_       = algo_t::NAIVE;
  output_t output_   = output_t::RAW;
  float threshold_   = 0.5;
  float global_bias_ = 0;
  shmem_size_params class_ssp_, proba_ssp_;
  int fixed_block_count_ = 0;
  // Optionally used
  rmm::device_uvector<float> vector_leaf_;
  cat_sets_device_owner cat_sets_;
};

struct dense_forest : forest {
  dense_forest(const raft::handle_t& h) : forest(h), nodes_(0, h.get_stream()) {}

  void transform_trees(const dense_node* nodes)
  {
    /* Populate node information:
       For each tree, the nodes are still stored in the breadth-first,
       left-to-right order. However, instead of storing the nodes of the same
       tree adjacently, it uses a different layout. In this layout, the roots
       of all trees (node 0) are stored first, followed by left children of
       the roots of all trees (node 1), followed by the right children of the
       roots of all trees (node 2), and so on.
    */
    int global_node = 0;
    for (int tree = 0; tree < num_trees_; ++tree) {
      int tree_node = 0;
      // the counters `level` and `branch` are not used for computing node
      // indices, they are only here to highlight the node ordering within
      // each tree
      for (int level = 0; level <= depth_; ++level) {
        for (int branch = 0; branch < 1 << level; ++branch) {
          h_nodes_[tree_node * num_trees_ + tree] = nodes[global_node];
          ++tree_node;
          ++global_node;
        }
      }
    }
  }

  void init(const raft::handle_t& h,
            const categorical_sets& cat_sets,
            const std::vector<float>& vector_leaf,
            const dense_node* nodes,
            const forest_params_t* params)
  {
    init_common(h, cat_sets, vector_leaf, params);
    if (algo_ == algo_t::NAIVE) algo_ = algo_t::BATCH_TREE_REORG;

    int num_nodes = forest_num_nodes(num_trees_, depth_);
    nodes_.resize(num_nodes, h.get_stream());
    h_nodes_.resize(num_nodes);
    if (algo_ == algo_t::NAIVE) {
      std::copy(nodes, nodes + num_nodes, h_nodes_.begin());
    } else {
      transform_trees(nodes);
    }
    CUDA_CHECK(cudaMemcpyAsync(nodes_.data(),
                               h_nodes_.data(),
                               num_nodes * sizeof(dense_node),
                               cudaMemcpyHostToDevice,
                               h.get_stream()));
    // copy must be finished before freeing the host data
    CUDA_CHECK(cudaStreamSynchronize(h.get_stream()));
    h_nodes_.clear();
    h_nodes_.shrink_to_fit();
  }

  virtual void infer(predict_params params, cudaStream_t stream) override
  {
    dense_storage forest(cat_sets_.accessor(),
                         vector_leaf_.data(),
                         nodes_.data(),
                         num_trees_,
                         algo_ == algo_t::NAIVE ? tree_num_nodes(depth_) : 1,
                         algo_ == algo_t::NAIVE ? 1 : num_trees_);
    fil::infer(forest, params, stream);
  }

  virtual void free(const raft::handle_t& h) override
  {
    nodes_.release();
    forest::free(h);
  }

  rmm::device_uvector<dense_node> nodes_;
  thrust::host_vector<dense_node> h_nodes_;
};

template <typename node_t>
struct sparse_forest : forest {
  sparse_forest(const raft::handle_t& h)
    : forest(h), trees_(0, h.get_stream()), nodes_(0, h.get_stream())
  {
  }

  void init(const raft::handle_t& h,
            const categorical_sets& cat_sets,
            const std::vector<float>& vector_leaf,
            const int* trees,
            const node_t* nodes,
            const forest_params_t* params)
  {
    init_common(h, cat_sets, vector_leaf, params);
    if (algo_ == algo_t::ALGO_AUTO) algo_ = algo_t::NAIVE;
    depth_     = 0;  // a placeholder value
    num_nodes_ = params->num_nodes;

    // trees
    trees_.resize(num_trees_, h.get_stream());
    CUDA_CHECK(cudaMemcpyAsync(
      trees_.data(), trees, sizeof(int) * num_trees_, cudaMemcpyHostToDevice, h.get_stream()));

    // nodes
    nodes_.resize(num_nodes_, h.get_stream());
    CUDA_CHECK(cudaMemcpyAsync(
      nodes_.data(), nodes, sizeof(node_t) * num_nodes_, cudaMemcpyHostToDevice, h.get_stream()));
  }

  virtual void infer(predict_params params, cudaStream_t stream) override
  {
    sparse_storage<node_t> forest(
      cat_sets_.accessor(), vector_leaf_.data(), trees_.data(), nodes_.data(), num_trees_);
    fil::infer(forest, params, stream);
  }

  void free(const raft::handle_t& h) override
  {
    forest::free(h);
    trees_.release();
    nodes_.release();
  }

  int num_nodes_ = 0;
  rmm::device_uvector<int> trees_;
  rmm::device_uvector<node_t> nodes_;
};

void check_params(const forest_params_t* params, bool dense)
{
  if (dense) {
    ASSERT(params->depth >= 0, "depth must be non-negative for dense forests");
  } else {
    ASSERT(params->num_nodes >= 0, "num_nodes must be non-negative for sparse forests");
    ASSERT(params->algo == algo_t::NAIVE || params->algo == algo_t::ALGO_AUTO,
           "only ALGO_AUTO and NAIVE algorithms are supported "
           "for sparse forests");
  }
  ASSERT(params->num_trees >= 0, "num_trees must be non-negative");
  ASSERT(params->num_cols >= 0, "num_cols must be non-negative");
  switch (params->algo) {
    case algo_t::ALGO_AUTO:
    case algo_t::NAIVE:
    case algo_t::TREE_REORG:
    case algo_t::BATCH_TREE_REORG: break;
    default: ASSERT(false, "algo should be ALGO_AUTO, NAIVE, TREE_REORG or BATCH_TREE_REORG");
  }
  switch (params->leaf_algo) {
    case leaf_algo_t::FLOAT_UNARY_BINARY:
      if ((params->output & output_t::CLASS) != 0) {
        ASSERT(params->num_classes == 2,
               "only supporting binary"
               " classification using FLOAT_UNARY_BINARY");
      } else {
        ASSERT(params->num_classes == 1,
               "num_classes must be 1 for "
               "regression");
      }
      ASSERT((params->output & output_t::SOFTMAX) == 0,
             "softmax does not make sense for leaf_algo == FLOAT_UNARY_BINARY");
      break;
    case leaf_algo_t::GROVE_PER_CLASS:
      ASSERT(params->threads_per_tree == 1, "multiclass not supported with threads_per_tree > 1");
      ASSERT(params->num_classes > 2,
             "num_classes > 2 is required for leaf_algo == GROVE_PER_CLASS");
      ASSERT(params->num_trees % params->num_classes == 0,
             "num_classes must divide num_trees evenly for GROVE_PER_CLASS");
      break;
    case leaf_algo_t::CATEGORICAL_LEAF:
      ASSERT(params->threads_per_tree == 1, "multiclass not supported with threads_per_tree > 1");
      ASSERT(params->num_classes >= 2,
             "num_classes >= 2 is required for "
             "leaf_algo == CATEGORICAL_LEAF");
      ASSERT((params->output & output_t::SOFTMAX) == 0,
             "softmax not supported for leaf_algo == CATEGORICAL_LEAF");
      break;
    case leaf_algo_t::VECTOR_LEAF:
      ASSERT(params->num_classes >= 2,
             "num_classes >= 2 is required for "
             "leaf_algo == VECTOR_LEAF");
      break;
    default:
      ASSERT(false,
             "leaf_algo must be FLOAT_UNARY_BINARY, CATEGORICAL_LEAF"
             " or GROVE_PER_CLASS");
  }
  // output_t::RAW == 0, and doesn't have a separate flag
  if ((params->output & ~output_t::ALL_SET) != 0) {
    ASSERT(false, "output should be a combination of RAW, AVG, SIGMOID, CLASS and SOFTMAX");
  }
  ASSERT(~params->output & (output_t::SIGMOID | output_t::SOFTMAX),
         "combining softmax and sigmoid is not supported");
  ASSERT(params->blocks_per_sm >= 0, "blocks_per_sm must be nonnegative");
  ASSERT(params->n_items >= 0, "n_items must be non-negative");
  ASSERT(params->threads_per_tree > 0, "threads_per_tree must be positive");
  ASSERT(thrust::detail::is_power_of_2(params->threads_per_tree),
         "threads_per_tree must be a power of 2");
  ASSERT(params->threads_per_tree <= FIL_TPB,
         "threads_per_tree must not "
         "exceed block size %d",
         FIL_TPB);
}

template <typename T, typename L>
int tree_root(const tl::Tree<T, L>& tree)
{
  return 0;  // Treelite format assumes that the root is 0
}

template <typename T, typename L>
inline int max_depth(const tl::Tree<T, L>& tree)
{
  // trees of this depth aren't used, so it most likely means bad input data,
  // e.g. cycles in the forest
  const int DEPTH_LIMIT = 500;
  int root_index        = tree_root(tree);
  typedef std::pair<int, int> pair_t;
  std::stack<pair_t> stack;
  stack.push(pair_t(root_index, 0));
  int max_depth = 0;
  while (!stack.empty()) {
    const pair_t& pair = stack.top();
    int node_id        = pair.first;
    int depth          = pair.second;
    stack.pop();
    while (!tree.IsLeaf(node_id)) {
      stack.push(pair_t(tree.LeftChild(node_id), depth + 1));
      node_id = tree.RightChild(node_id);
      depth++;
      ASSERT(depth < DEPTH_LIMIT, "depth limit reached, might be a cycle in the tree");
    }
    // only need to update depth for leaves
    max_depth = std::max(max_depth, depth);
  }
  return max_depth;
}

template <typename T, typename L>
int max_depth(const tl::ModelImpl<T, L>& model)
{
  int depth         = 0;
  const auto& trees = model.trees;
#pragma omp parallel for reduction(max : depth)
  for (size_t i = 0; i < trees.size(); ++i) {
    const auto& tree = trees[i];
    depth            = std::max(depth, max_depth(tree));
  }
  return depth;
}

<<<<<<< HEAD
// constructs a vector of size max_fid (number of features, or columns) from a Treelite tree,
// where each feature has a maximum matching category and number of categorical nodes
=======
cat_feature_counters reduce(cat_feature_counters a, cat_feature_counters b)
{
  return {.max_matching = std::max(a.max_matching, b.max_matching),
          .n_nodes      = a.n_nodes + b.n_nodes};
}

std::vector<cat_feature_counters> reduce(std::vector<cat_feature_counters> a,
                                         const std::vector<cat_feature_counters>& b)
{
  for (std::size_t fid = 0; fid < b.size(); ++fid) {
    a[fid] = reduce(a[fid], b[fid]);
  }
  return a;
}

>>>>>>> 95ad2ad3
template <typename T, typename L>
inline std::vector<int> max_matching_cat(const tl::Tree<T, L>& tree, int max_fid)
{
  std::vector<int> res(max_fid);
  std::stack<int> stack;
  stack.push(tree_root(tree));
  while (!stack.empty()) {
    int node_id = stack.top();
    stack.pop();
    while (!tree.IsLeaf(node_id)) {
      if (tree.SplitType(node_id) == tl::SplitFeatureType::kCategorical &&
          tree.HasMatchingCategories(node_id)) {
<<<<<<< HEAD
        uint32_t max_matching_cat = tree.MatchingCategories(node_id).back();
=======
        std::vector<uint32_t> matching_cats = tree.MatchingCategories(node_id);
        uint32_t max_matching_cat           = matching_cats.back();
>>>>>>> 95ad2ad3
        ASSERT(max_matching_cat <= MAX_PRECISE_INT_FLOAT,
               "FIL cannot infer on "
               "more than %d matching categories",
               MAX_PRECISE_INT_FLOAT);
        int* max_matching_res = &res[tree.SplitIndex(node_id)];
        // in `struct cat_feature_counters` and GPU structures, max matching category is an int
        // cast is safe because all precise int floats fit into ints, which are asserted to be 32
        // bits
        *max_matching_res = std::max(*max_matching_res, (int)max_matching_cat);
      }
      stack.push(tree.LeftChild(node_id));
      node_id = tree.RightChild(node_id);
    }
  }
  return res;
}

// constructs a vector of size max_fid (number of features, or columns) from a Treelite tree,
// where each feature has a maximum matching category and number of categorical nodes
template <typename T, typename L>
inline std::size_t bit_pool_size(const tl::Tree<T, L>& tree, cat_sets_owner& cat_sets)
{
  std::size_t size = 0;
  std::stack<int> stack;
  stack.push(tree_root(tree));
  while (!stack.empty()) {
    int node_id = stack.top();
    stack.pop();
    while (!tree.IsLeaf(node_id)) {
      if (tree.SplitType(node_id) == tl::SplitFeatureType::kCategorical &&
          tree.HasMatchingCategories(node_id)) {
        int fid = tree.SplitIndex(node_id);
        size += cat_sets.accessor().sizeof_mask(fid);
        ++cat_sets.n_nodes[fid];
      }
      stack.push(tree.LeftChild(node_id));
      node_id = tree.RightChild(node_id);
    }
  }
  return size;
}

template <template <typename> class Op, typename T>
void vec_op_assign(std::vector<T>& dst, const std::vector<T>& extra)
{
  std::transform(dst.begin(), dst.end(), extra.begin(), dst.begin(), Op<T>());
}

template <typename T, typename L>
cat_sets_owner allocate_cat_sets_owner(const tl::ModelImpl<T, L>& model)
{
#pragma omp declare reduction(vec_int_plus : std::vector<int> \
    : vec_op_assign<std::plus>(omp_out, omp_in))              \
  initializer(omp_priv = omp_orig)
  const auto& trees = model.trees;
  cat_sets_owner cat_sets(model.num_feature, trees.size());
  std::vector<int>& max_matching = cat_sets.max_matching;
#pragma omp parallel for reduction(vec_int_plus : max_matching)
  for (size_t i = 0; i < trees.size(); ++i) {
    vec_op_assign<std::plus>(max_matching, max_matching_cat(trees[i], model.num_feature));
  }
#pragma omp parallel for
  for (size_t i = 0; i < trees.size(); ++i) {
    cat_sets.bit_pool_sizes[i] = bit_pool_size(trees[i], cat_sets);
  }
  cat_sets.initialize_from_bit_pool_sizes();
  return cat_sets;
}

void adjust_threshold(
  float* pthreshold, int* tl_left, int* tl_right, bool* default_left, tl::Operator comparison_op)
{
  // in treelite (take left node if val [op] threshold),
  // the meaning of the condition is reversed compared to FIL;
  // thus, "<" in treelite corresonds to comparison ">=" used by FIL
  // https://github.com/dmlc/treelite/blob/master/include/treelite/tree.h#L243
  if (isnan(*pthreshold)) {
    std::swap(*tl_left, *tl_right);
    *default_left = !*default_left;
    return;
  }
  switch (comparison_op) {
    case tl::Operator::kLT: break;
    case tl::Operator::kLE:
      // x <= y is equivalent to x < y', where y' is the next representable float
      *pthreshold = std::nextafterf(*pthreshold, std::numeric_limits<float>::infinity());
      break;
    case tl::Operator::kGT:
      // x > y is equivalent to x >= y', where y' is the next representable float
      // left and right still need to be swapped
      *pthreshold = std::nextafterf(*pthreshold, std::numeric_limits<float>::infinity());
    case tl::Operator::kGE:
      // swap left and right
      std::swap(*tl_left, *tl_right);
      *default_left = !*default_left;
      break;
    default: ASSERT(false, "only <, >, <= and >= comparisons are supported");
  }
}

/** if the vector consists of zeros and a single one, return the position
for the one (assumed class label). Else, asserts false.
If the vector contains a NAN, asserts false */
template <typename L>
int find_class_label_from_one_hot(L* vector, int len)
{
  bool found_label = false;
  int out;
  for (int i = 0; i < len; ++i) {
    if (vector[i] == static_cast<L>(1.0)) {
      ASSERT(!found_label, "label vector contains multiple 1.0f");
      out         = i;
      found_label = true;
    } else {
      ASSERT(vector[i] == static_cast<L>(0.0),
             "label vector contains values other than 0.0 and 1.0");
    }
  }
  ASSERT(found_label, "did not find 1.0f in vector");
  return out;
}

template <typename fil_node_t, typename T, typename L>
void tl2fil_leaf_payload(fil_node_t* fil_node,
                         int fil_node_id,
                         const tl::Tree<T, L>& tl_tree,
                         int tl_node_id,
                         const forest_params_t& forest_params,
                         std::vector<float>* vector_leaf,
                         size_t* leaf_counter)
{
  auto vec = tl_tree.LeafVector(tl_node_id);
  switch (forest_params.leaf_algo) {
    case leaf_algo_t::CATEGORICAL_LEAF:
      ASSERT(vec.size() == static_cast<std::size_t>(forest_params.num_classes),
             "inconsistent number of classes in treelite leaves");
      fil_node->val.idx = find_class_label_from_one_hot(&vec[0], vec.size());
      break;
    case leaf_algo_t::VECTOR_LEAF: {
      ASSERT(vec.size() == static_cast<std::size_t>(forest_params.num_classes),
             "inconsistent number of classes in treelite leaves");
      fil_node->val.idx = *leaf_counter;
      for (int k = 0; k < forest_params.num_classes; k++) {
        (*vector_leaf)[*leaf_counter * forest_params.num_classes + k] = vec[k];
      }
      (*leaf_counter)++;
      break;
    }
    case leaf_algo_t::FLOAT_UNARY_BINARY:
    case leaf_algo_t::GROVE_PER_CLASS:
      fil_node->val.f = static_cast<float>(tl_tree.LeafValue(tl_node_id));
      ASSERT(!tl_tree.HasLeafVector(tl_node_id),
             "some but not all treelite leaves have leaf_vector()");
      break;
    default: ASSERT(false, "internal error: invalid leaf_algo");
  };
}

template <typename fil_node_t>
struct conversion_state {
  fil_node_t node;
  int tl_left, tl_right;
};

// modifies cat_sets
template <typename fil_node_t, typename T, typename L>
conversion_state<fil_node_t> tl2fil_branch_node(int fil_left_child,
                                                const tl::Tree<T, L>& tree,
                                                int tl_node_id,
                                                const forest_params_t& forest_params,
                                                categorical_sets cat_sets,
                                                size_t* bit_pool_size)
{
  int tl_left = tree.LeftChild(tl_node_id), tl_right = tree.RightChild(tl_node_id);
  val_t split{};
  int feature_id = tree.SplitIndex(tl_node_id);
  bool is_categorical, default_left;
  if (tree.SplitType(tl_node_id) == tl::SplitFeatureType::kNumerical) {
    is_categorical = false;
    default_left   = tree.DefaultLeft(tl_node_id);
    split.f        = static_cast<float>(tree.Threshold(tl_node_id));
    adjust_threshold(&split.f, &tl_left, &tl_right, &default_left, tree.ComparisonOp(tl_node_id));
  } else if (tree.SplitType(tl_node_id) == tl::SplitFeatureType::kCategorical) {
    is_categorical = true;
    default_left   = !tree.DefaultLeft(tl_node_id);
    // for FIL, the list of categories is always for the right child
    if (tree.CategoriesListRightChild(tl_node_id) == false) std::swap(tl_left, tl_right);
    int sizeof_mask = cat_sets.sizeof_mask(feature_id);
    split.idx       = *bit_pool_size;
    *bit_pool_size += sizeof_mask;
    ASSERT(split.idx >= 0, "split.idx < 0");
    std::vector<uint32_t> matching_cats = tree.MatchingCategories(tl_node_id);
    auto category_it                    = matching_cats.begin();
    // assuming categories from tree.MatchingCategories() are in ascending order
    // we have to initialize all pool bytes, so we iterate over those and keep category_it up to
    // date
    for (int which_8cats = 0; which_8cats < sizeof_mask; ++which_8cats) {
      uint8_t _8cats = 0;
      for (int bit = 0; bit < BITS_PER_BYTE; ++bit) {
        if (category_it < matching_cats.end() &&
            *category_it == (uint32_t)(which_8cats * BITS_PER_BYTE + bit)) {
          _8cats |= 1 << bit;
          ++category_it;
        }
      }
      // bits is a const uint8_t* to issue better load instructions in GPU code
      (uint8_t&)(cat_sets.bits[split.idx + which_8cats]) = _8cats;
    }
    ASSERT(category_it == matching_cats.end(), "internal error: didn't convert all categories");
  } else
    ASSERT(false, "only numerical and categorical split nodes are supported");
  fil_node_t node;
  if constexpr (std::is_same<fil_node_t, dense_node>()) {
    node = fil_node_t({}, split, feature_id, default_left, false, is_categorical);
  } else {
    node = fil_node_t({}, split, feature_id, default_left, false, is_categorical, fil_left_child);
  }
  return conversion_state{node, tl_left, tl_right};
}

template <typename T, typename L>
void node2fil_dense(std::vector<dense_node>* pnodes,
                    int root,
                    int cur,
                    const tl::Tree<T, L>& tree,
                    int node_id,
                    const forest_params_t& forest_params,
                    std::vector<float>* vector_leaf,
                    size_t* leaf_counter,
                    cat_sets_owner* cat_sets,
                    size_t* bit_pool_size)
{
  if (tree.IsLeaf(node_id)) {
    (*pnodes)[root + cur] = dense_node({}, {}, 0, false, true, false);
    tl2fil_leaf_payload(
      &(*pnodes)[root + cur], root + cur, tree, node_id, forest_params, vector_leaf, leaf_counter);
    return;
  }

  // inner node
  int left                        = 2 * cur + 1;
  conversion_state<dense_node> cs = tl2fil_branch_node<dense_node>(
    left, tree, node_id, forest_params, cat_sets->accessor(), bit_pool_size);
  (*pnodes)[root + cur] = cs.node;
  node2fil_dense(pnodes,
                 root,
                 left,
                 tree,
                 cs.tl_left,
                 forest_params,
                 vector_leaf,
                 leaf_counter,
                 cat_sets,
                 bit_pool_size);
  node2fil_dense(pnodes,
                 root,
                 left + 1,
                 tree,
                 cs.tl_right,
                 forest_params,
                 vector_leaf,
                 leaf_counter,
                 cat_sets,
                 bit_pool_size);
}

template <typename T, typename L>
void tree2fil_dense(std::vector<dense_node>* pnodes,
                    int root,
                    const tl::Tree<T, L>& tree,
                    std::size_t tree_idx,
                    const forest_params_t& forest_params,
                    std::vector<float>* vector_leaf,
                    size_t* leaf_counter,
                    cat_sets_owner* cat_sets)
{
  node2fil_dense(pnodes,
                 root,
                 0,
                 tree,
                 tree_root(tree),
                 forest_params,
                 vector_leaf,
                 leaf_counter,
                 cat_sets,
                 &cat_sets->bit_pool_offsets[tree_idx]);
}

template <typename fil_node_t, typename T, typename L>
__noinline__ int tree2fil_sparse(std::vector<fil_node_t>& nodes,
                                 int root,
                                 const tl::Tree<T, L>& tree,
                                 std::size_t tree_idx,
                                 const forest_params_t& forest_params,
                                 std::vector<float>* vector_leaf,
                                 size_t* leaf_counter,
                                 cat_sets_owner* cat_sets)
{
  typedef std::pair<int, int> pair_t;
  std::stack<pair_t> stack;
  int built_index = root + 1;
  stack.push(pair_t(tree_root(tree), 0));
  size_t bit_pool_size = cat_sets->bit_pool_offsets[tree_idx];
  while (!stack.empty()) {
    const pair_t& top = stack.top();
    int node_id       = top.first;
    int cur           = top.second;
    stack.pop();

    while (!tree.IsLeaf(node_id)) {
      // reserve space for child nodes
      // left is the offset of the left child node relative to the tree root
      // in the array of all nodes of the FIL sparse forest
      int left = built_index - root;
      built_index += 2;
      conversion_state<fil_node_t> cs = tl2fil_branch_node<fil_node_t>(
        left, tree, node_id, forest_params, cat_sets->accessor(), &bit_pool_size);
      nodes[root + cur] = cs.node;
      // push child nodes into the stack
      stack.push(pair_t(cs.tl_right, left + 1));
      // stack.push(pair_t(tl_left, left));
      node_id = cs.tl_left;
      cur     = left;
    }

    // leaf node
    nodes[root + cur] = fil_node_t({}, {}, 0, false, true, false, 0);
    tl2fil_leaf_payload(
      &nodes[root + cur], root + cur, tree, node_id, forest_params, vector_leaf, leaf_counter);
  }

  return root;
}

struct level_entry {
  int n_branch_nodes, n_leaves;
};
typedef std::pair<int, int> pair_t;
// hist has branch and leaf count given depth
template <typename T, typename L>
inline void tree_depth_hist(const tl::Tree<T, L>& tree, std::vector<level_entry>& hist)
{
  std::stack<pair_t> stack;  // {tl_id, depth}
  stack.push({tree_root(tree), 0});
  while (!stack.empty()) {
    const pair_t& top = stack.top();
    int node_id       = top.first;
    int depth         = top.second;
    stack.pop();

    while (!tree.IsLeaf(node_id)) {
      if (static_cast<std::size_t>(depth) >= hist.size()) hist.resize(depth + 1, {0, 0});
      hist[depth].n_branch_nodes++;
      stack.push({tree.LeftChild(node_id), depth + 1});
      node_id = tree.RightChild(node_id);
      depth++;
    }

    if (static_cast<std::size_t>(depth) >= hist.size()) hist.resize(depth + 1, {0, 0});
    hist[depth].n_leaves++;
  }
}

template <typename T, typename L>
std::stringstream depth_hist_and_max(const tl::ModelImpl<T, L>& model)
{
  using namespace std;
  vector<level_entry> hist;
  for (const auto& tree : model.trees)
    tree_depth_hist(tree, hist);

  int min_leaf_depth = -1, leaves_times_depth = 0, total_branches = 0, total_leaves = 0;
  stringstream forest_shape;
  ios default_state(nullptr);
  default_state.copyfmt(forest_shape);
  forest_shape << "Depth histogram:" << endl << "depth branches leaves   nodes" << endl;
  for (std::size_t level = 0; level < hist.size(); ++level) {
    level_entry e = hist[level];
    forest_shape << setw(5) << level << setw(9) << e.n_branch_nodes << setw(7) << e.n_leaves
                 << setw(8) << e.n_branch_nodes + e.n_leaves << endl;
    forest_shape.copyfmt(default_state);
    if (e.n_leaves && min_leaf_depth == -1) min_leaf_depth = level;
    leaves_times_depth += e.n_leaves * level;
    total_branches += e.n_branch_nodes;
    total_leaves += e.n_leaves;
  }
  int total_nodes = total_branches + total_leaves;
  forest_shape << "Total: branches: " << total_branches << " leaves: " << total_leaves
               << " nodes: " << total_nodes << endl;
  forest_shape << "Avg nodes per tree: " << setprecision(2)
               << total_nodes / (float)hist[0].n_branch_nodes << endl;
  forest_shape.copyfmt(default_state);
  forest_shape << "Leaf depth: min: " << min_leaf_depth << " avg: " << setprecision(2) << fixed
               << leaves_times_depth / (float)total_leaves << " max: " << hist.size() - 1 << endl;
  forest_shape.copyfmt(default_state);

  vector<char> hist_bytes(hist.size() * sizeof(hist[0]));
  memcpy(&hist_bytes[0], &hist[0], hist_bytes.size());
  // std::hash does not promise to not be identity. Xoring plain numbers which
  // add up to one another erases information, hence, std::hash is unsuitable here
  forest_shape << "Depth histogram fingerprint: " << hex
               << fowler_noll_vo_fingerprint64_32(hist_bytes.begin(), hist_bytes.end()) << endl;
  forest_shape.copyfmt(default_state);

  return forest_shape;
}

template <typename T, typename L>
size_t tl_leaf_vector_size(const tl::ModelImpl<T, L>& model)
{
  const tl::Tree<T, L>& tree = model.trees[0];
  int node_key;
  for (node_key = tree_root(tree); !tree.IsLeaf(node_key); node_key = tree.RightChild(node_key))
    ;
  if (tree.HasLeafVector(node_key)) return tree.LeafVector(node_key).size();
  return 0;
}

// tl2fil_common is the part of conversion from a treelite model
// common for dense and sparse forests
template <typename T, typename L>
void tl2fil_common(forest_params_t* params,
                   const tl::ModelImpl<T, L>& model,
                   const treelite_params_t* tl_params)
{
  // fill in forest-indendent params
  params->algo      = tl_params->algo;
  params->threshold = tl_params->threshold;

  // fill in forest-dependent params
  params->depth = max_depth(model);  // also checks for cycles

  const tl::ModelParam& param = model.param;

  // assuming either all leaves use the .leaf_vector() or all leaves use .leaf_value()
  size_t leaf_vec_size = tl_leaf_vector_size(model);
  std::string pred_transform(param.pred_transform);
  if (leaf_vec_size > 0) {
    ASSERT(leaf_vec_size == model.task_param.num_class, "treelite model inconsistent");
    params->num_classes = leaf_vec_size;
    params->leaf_algo   = leaf_algo_t::VECTOR_LEAF;

    ASSERT(pred_transform == "max_index" || pred_transform == "identity_multiclass",
           "only max_index and identity_multiclass values of pred_transform "
           "are supported for multi-class models");

  } else {
    if (model.task_param.num_class > 1) {
      params->num_classes = static_cast<int>(model.task_param.num_class);
      ASSERT(tl_params->output_class, "output_class==true is required for multi-class models");
      ASSERT(pred_transform == "identity_multiclass" || pred_transform == "max_index" ||
               pred_transform == "softmax" || pred_transform == "multiclass_ova",
             "only identity_multiclass, max_index, multiclass_ova and softmax "
             "values of pred_transform are supported for xgboost-style "
             "multi-class classification models.");
      // this function should not know how many threads per block will be used
      params->leaf_algo = leaf_algo_t::GROVE_PER_CLASS;
    } else {
      params->num_classes = tl_params->output_class ? 2 : 1;
      ASSERT(pred_transform == "sigmoid" || pred_transform == "identity",
             "only sigmoid and identity values of pred_transform "
             "are supported for binary classification and regression models.");
      params->leaf_algo = leaf_algo_t::FLOAT_UNARY_BINARY;
    }
  }

  params->num_cols = model.num_feature;

  ASSERT(param.sigmoid_alpha == 1.0f, "sigmoid_alpha not supported");
  params->global_bias = param.global_bias;
  params->output      = output_t::RAW;
  /** output_t::CLASS denotes using a threshold in FIL, when
      predict_proba == false. For all multiclass models, the best class is
      selected using argmax instead. This happens when either
      leaf_algo == CATEGORICAL_LEAF or num_classes > 2.
  **/
  if (tl_params->output_class && params->leaf_algo != CATEGORICAL_LEAF &&
      params->num_classes <= 2) {
    params->output = output_t(params->output | output_t::CLASS);
  }
  // "random forest" in treelite means tree output averaging
  if (model.average_tree_output) { params->output = output_t(params->output | output_t::AVG); }
  if (pred_transform == "sigmoid" || pred_transform == "multiclass_ova") {
    params->output = output_t(params->output | output_t::SIGMOID);
  }
  if (pred_transform == "softmax") params->output = output_t(params->output | output_t::SOFTMAX);
  params->num_trees        = model.trees.size();
  params->blocks_per_sm    = tl_params->blocks_per_sm;
  params->threads_per_tree = tl_params->threads_per_tree;
  params->n_items          = tl_params->n_items;
}

// uses treelite model with additional tl_params to initialize FIL params
// and dense nodes (stored in *pnodes)
template <typename threshold_t, typename leaf_t>
void tl2fil_dense(std::vector<dense_node>* pnodes,
                  forest_params_t* params,
                  const tl::ModelImpl<threshold_t, leaf_t>& model,
                  const treelite_params_t* tl_params,
                  cat_sets_owner* cat_sets,
                  std::vector<float>* vector_leaf)
{
  tl2fil_common(params, model, tl_params);

  // convert the nodes
  int num_nodes           = forest_num_nodes(params->num_trees, params->depth);
  int max_leaves_per_tree = (tree_num_nodes(params->depth) + 1) / 2;
  if (params->leaf_algo == VECTOR_LEAF) {
    vector_leaf->resize(max_leaves_per_tree * params->num_trees * params->num_classes);
  }
  *cat_sets = allocate_cat_sets_owner(model);
  pnodes->resize(num_nodes, dense_node());
  for (std::size_t i = 0; i < model.trees.size(); ++i) {
    size_t leaf_counter = max_leaves_per_tree * i;
    tree2fil_dense(pnodes,
                   i * tree_num_nodes(params->depth),
                   model.trees[i],
                   i,
                   *params,
                   vector_leaf,
                   &leaf_counter,
                   cat_sets);
  }
}

template <typename fil_node_t>
struct tl2fil_sparse_check_t {
  template <typename threshold_t, typename leaf_t>
  static void check(const tl::ModelImpl<threshold_t, leaf_t>& model)
  {
    ASSERT(false,
           "internal error: "
           "only a specialization of this template should be used");
  }
};

template <>
struct tl2fil_sparse_check_t<sparse_node16> {
  // no extra check for 16-byte sparse nodes
  template <typename threshold_t, typename leaf_t>
  static void check(const tl::ModelImpl<threshold_t, leaf_t>& model)
  {
  }
};

template <>
struct tl2fil_sparse_check_t<sparse_node8> {
  static const int MAX_FEATURES   = 1 << sparse_node8::FID_NUM_BITS;
  static const int MAX_TREE_NODES = (1 << sparse_node8::LEFT_NUM_BITS) - 1;
  template <typename threshold_t, typename leaf_t>
  static void check(const tl::ModelImpl<threshold_t, leaf_t>& model)
  {
    // check the number of features
    int num_features = model.num_feature;
    ASSERT(num_features <= MAX_FEATURES,
           "model has %d features, "
           "but only %d supported for 8-byte sparse nodes",
           num_features,
           MAX_FEATURES);

    // check the number of tree nodes
    const std::vector<tl::Tree<threshold_t, leaf_t>>& trees = model.trees;
    for (std::size_t i = 0; i < trees.size(); ++i) {
      int num_nodes = trees[i].num_nodes;
      ASSERT(num_nodes <= MAX_TREE_NODES,
             "tree %zu has %d nodes, "
             "but only %d supported for 8-byte sparse nodes",
             i,
             num_nodes,
             MAX_TREE_NODES);
    }
  }
};

// uses treelite model with additional tl_params to initialize FIL params,
// trees (stored in *ptrees) and sparse nodes (stored in *pnodes)
template <typename fil_node_t, typename threshold_t, typename leaf_t>
void tl2fil_sparse(std::vector<int>* ptrees,
                   std::vector<fil_node_t>* pnodes,
                   forest_params_t* params,
                   const tl::ModelImpl<threshold_t, leaf_t>& model,
                   const treelite_params_t* tl_params,
                   cat_sets_owner* cat_sets,
                   std::vector<float>* vector_leaf)
{
  tl2fil_common(params, model, tl_params);
  tl2fil_sparse_check_t<fil_node_t>::check(model);

  size_t num_trees = model.trees.size();

  ptrees->reserve(num_trees);
  ptrees->push_back(0);
  for (size_t i = 0; i < num_trees - 1; ++i) {
    ptrees->push_back(model.trees[i].num_nodes + ptrees->back());
  }
  size_t total_nodes = ptrees->back() + model.trees.back().num_nodes;
  if (params->leaf_algo == VECTOR_LEAF) {
    size_t max_leaves = (total_nodes + num_trees) / 2;
    vector_leaf->resize(max_leaves * params->num_classes);
  }

  *cat_sets = allocate_cat_sets_owner(model);
  pnodes->resize(total_nodes);

  // convert the nodes
#pragma omp parallel for
  for (std::size_t i = 0; i < num_trees; ++i) {
    // Max number of leaves processed so far
    size_t leaf_counter = ((*ptrees)[i] + i) / 2;
    tree2fil_sparse(
      *pnodes, (*ptrees)[i], model.trees[i], i, *params, vector_leaf, &leaf_counter, cat_sets);
  }

  params->num_nodes = pnodes->size();
}

void init_dense(const raft::handle_t& h,
                forest_t* pf,
                const categorical_sets& cat_sets,
                const std::vector<float>& vector_leaf,
                const dense_node* nodes,
                const forest_params_t* params)
{
  check_params(params, true);
  dense_forest* f = new dense_forest(h);
  f->init(h, cat_sets, vector_leaf, nodes, params);
  *pf = f;
}

template <typename fil_node_t>
void init_sparse(const raft::handle_t& h,
                 forest_t* pf,
                 const categorical_sets& cat_sets,
                 const std::vector<float>& vector_leaf,
                 const int* trees,
                 const fil_node_t* nodes,
                 const forest_params_t* params)
{
  check_params(params, false);
  sparse_forest<fil_node_t>* f = new sparse_forest<fil_node_t>(h);
  f->init(h, cat_sets, vector_leaf, trees, nodes, params);
  *pf = f;
}

// explicit instantiations for init_sparse()
template void init_sparse<sparse_node16>(const raft::handle_t& h,
                                         forest_t* pf,
                                         const categorical_sets& cat_sets,
                                         const std::vector<float>& vector_leaf,
                                         const int* trees,
                                         const sparse_node16* nodes,
                                         const forest_params_t* params);

template void init_sparse<sparse_node8>(const raft::handle_t& h,
                                        forest_t* pf,
                                        const categorical_sets& cat_sets,
                                        const std::vector<float>& vector_leaf,
                                        const int* trees,
                                        const sparse_node8* nodes,
                                        const forest_params_t* params);

template <typename threshold_t, typename leaf_t>
void from_treelite(const raft::handle_t& handle,
                   forest_t* pforest,
                   const tl::ModelImpl<threshold_t, leaf_t>& model,
                   const treelite_params_t* tl_params)
{
  // Invariants on threshold and leaf types
  static_assert(std::is_same<threshold_t, float>::value || std::is_same<threshold_t, double>::value,
                "Model must contain float32 or float64 thresholds for splits");
  ASSERT((std::is_same<leaf_t, float>::value || std::is_same<leaf_t, double>::value),
         "Models with integer leaf output are not yet supported");
  // Display appropriate warnings when float64 values are being casted into
  // float32, as FIL only supports inferencing with float32 for the time being
  if (std::is_same<threshold_t, double>::value || std::is_same<leaf_t, double>::value) {
    CUML_LOG_WARN(
      "Casting all thresholds and leaf values to float32, as FIL currently "
      "doesn't support inferencing models with float64 values. "
      "This may lead to predictions with reduced accuracy.");
  }

  storage_type_t storage_type = tl_params->storage_type;
  // build dense trees by default
  if (storage_type == storage_type_t::AUTO) {
    if (tl_params->algo == algo_t::ALGO_AUTO || tl_params->algo == algo_t::NAIVE) {
      int depth = max_depth(model);
      // max 2**25 dense nodes, 256 MiB dense model size. Categorical mask size unlimited.
      const int LOG2_MAX_DENSE_NODES = 25;
      int log2_num_dense_nodes       = depth + 1 + int(ceil(std::log2(model.trees.size())));
      storage_type = log2_num_dense_nodes > LOG2_MAX_DENSE_NODES ? storage_type_t::SPARSE
                                                                 : storage_type_t::DENSE;
    } else {
      // only dense storage is supported for other algorithms
      storage_type = storage_type_t::DENSE;
    }
  }

  forest_params_t params;
  cat_sets_owner cat_sets;
  switch (storage_type) {
    case storage_type_t::DENSE: {
      std::vector<dense_node> nodes;
      std::vector<float> vector_leaf;
      tl2fil_dense(&nodes, &params, model, tl_params, &cat_sets, &vector_leaf);
      init_dense(handle, pforest, cat_sets.accessor(), vector_leaf, nodes.data(), &params);
      // sync is necessary as nodes is used in init_dense(),
      // but destructed at the end of this function
      CUDA_CHECK(cudaStreamSynchronize(handle.get_stream()));
      if (tl_params->pforest_shape_str) {
        *tl_params->pforest_shape_str = sprintf_shape(model, storage_type, nodes, {}, cat_sets);
      }
      break;
    }
    case storage_type_t::SPARSE: {
      std::vector<int> trees;
      std::vector<sparse_node16> nodes;
      std::vector<float> vector_leaf;
      tl2fil_sparse(&trees, &nodes, &params, model, tl_params, &cat_sets, &vector_leaf);
      init_sparse(
        handle, pforest, cat_sets.accessor(), vector_leaf, trees.data(), nodes.data(), &params);
      CUDA_CHECK(cudaStreamSynchronize(handle.get_stream()));
      if (tl_params->pforest_shape_str) {
        *tl_params->pforest_shape_str = sprintf_shape(model, storage_type, nodes, trees, cat_sets);
      }
      break;
    }
    case storage_type_t::SPARSE8: {
      std::vector<int> trees;
      std::vector<sparse_node8> nodes;
      std::vector<float> vector_leaf;
      tl2fil_sparse(&trees, &nodes, &params, model, tl_params, &cat_sets, &vector_leaf);
      init_sparse(
        handle, pforest, cat_sets.accessor(), vector_leaf, trees.data(), nodes.data(), &params);
      CUDA_CHECK(cudaStreamSynchronize(handle.get_stream()));
      if (tl_params->pforest_shape_str) {
        *tl_params->pforest_shape_str = sprintf_shape(model, storage_type, nodes, trees, cat_sets);
      }
      break;
    }
    default: ASSERT(false, "tl_params->sparse must be one of AUTO, DENSE or SPARSE");
  }
}

void from_treelite(const raft::handle_t& handle,
                   forest_t* pforest,
                   ModelHandle model,
                   const treelite_params_t* tl_params)
{
  const tl::Model& model_ref = *(tl::Model*)model;
  model_ref.Dispatch([&](const auto& model_inner) {
    // model_inner is of the concrete type tl::ModelImpl<threshold_t, leaf_t>
    from_treelite(handle, pforest, model_inner, tl_params);
  });
}

// allocates caller-owned char* using malloc()
template <typename threshold_t, typename leaf_t, typename node_t>
char* sprintf_shape(const tl::ModelImpl<threshold_t, leaf_t>& model,
                    storage_type_t storage,
                    const std::vector<node_t>& nodes,
                    const std::vector<int>& trees,
                    const cat_sets_owner cat_sets)
{
  std::stringstream forest_shape = depth_hist_and_max(model);
  double size_mb = (trees.size() * sizeof(trees.front()) + nodes.size() * sizeof(nodes.front()) +
                   cat_sets.bits.size()) /
                  1e6;
  forest_shape << storage_type_repr[storage] << " model size " << std::setprecision(2) << size_mb
               << " MB" << std::endl;
  if (cat_sets.bits.size() > 0) {
    forest_shape << "categorical nodes for each feature id: {";
    std::size_t total_cat_nodes = 0;
    for (std::size_t n : cat_sets.n_nodes) {
      forest_shape << n << " ";
      total_cat_nodes += n;
    }
    forest_shape << "}" << std::endl << "total categorical nodes: " << total_cat_nodes << std::endl;
    forest_shape << "maximum matching category for each feature id: {";
    for (int mm : cat_sets.max_matching)
      forest_shape << mm << " ";
    forest_shape << "}" << std::endl;
  }
  // stream may be discontiguous
  std::string forest_shape_str = forest_shape.str();
  // now copy to a non-owning allocation
  char* shape_out = (char*)malloc(forest_shape_str.size() + 1);  // incl. \0
  memcpy((void*)shape_out, forest_shape_str.c_str(), forest_shape_str.size() + 1);
  return shape_out;
}

void free(const raft::handle_t& h, forest_t f)
{
  f->free(h);
  delete f;
}

void predict(const raft::handle_t& h,
             forest_t f,
             float* preds,
             const float* data,
             size_t num_rows,
             bool predict_proba)
{
  f->predict(h, preds, data, num_rows, predict_proba);
}

}  // namespace fil
}  // namespace ML<|MERGE_RESOLUTION|>--- conflicted
+++ resolved
@@ -604,26 +604,8 @@
   return depth;
 }
 
-<<<<<<< HEAD
 // constructs a vector of size max_fid (number of features, or columns) from a Treelite tree,
 // where each feature has a maximum matching category and number of categorical nodes
-=======
-cat_feature_counters reduce(cat_feature_counters a, cat_feature_counters b)
-{
-  return {.max_matching = std::max(a.max_matching, b.max_matching),
-          .n_nodes      = a.n_nodes + b.n_nodes};
-}
-
-std::vector<cat_feature_counters> reduce(std::vector<cat_feature_counters> a,
-                                         const std::vector<cat_feature_counters>& b)
-{
-  for (std::size_t fid = 0; fid < b.size(); ++fid) {
-    a[fid] = reduce(a[fid], b[fid]);
-  }
-  return a;
-}
-
->>>>>>> 95ad2ad3
 template <typename T, typename L>
 inline std::vector<int> max_matching_cat(const tl::Tree<T, L>& tree, int max_fid)
 {
@@ -636,12 +618,7 @@
     while (!tree.IsLeaf(node_id)) {
       if (tree.SplitType(node_id) == tl::SplitFeatureType::kCategorical &&
           tree.HasMatchingCategories(node_id)) {
-<<<<<<< HEAD
         uint32_t max_matching_cat = tree.MatchingCategories(node_id).back();
-=======
-        std::vector<uint32_t> matching_cats = tree.MatchingCategories(node_id);
-        uint32_t max_matching_cat           = matching_cats.back();
->>>>>>> 95ad2ad3
         ASSERT(max_matching_cat <= MAX_PRECISE_INT_FLOAT,
                "FIL cannot infer on "
                "more than %d matching categories",
