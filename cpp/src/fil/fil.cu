/*
 * Copyright (c) 2019-2021, NVIDIA CORPORATION.
 *
 * Licensed under the Apache License, Version 2.0 (the "License");
 * you may not use this file except in compliance with the License.
 * You may obtain a copy of the License at
 *
 *     http://www.apache.org/licenses/LICENSE-2.0
 *
 * Unless required by applicable law or agreed to in writing, software
 * distributed under the License is distributed on an "AS IS" BASIS,
 * WITHOUT WARRANTIES OR CONDITIONS OF ANY KIND, either express or implied.
 * See the License for the specific language governing permissions and
 * limitations under the License.
 */

/** @file fil.cu fil.cu implements the forest data types (dense and sparse), including their
creation and prediction (the main inference kernel is defined in infer.cu). */

#include "common.cuh"    // for predict_params, sparse_storage, dense_storage
#include "internal.cuh"  // for cat_sets_device_owner, categorical_sets, output_t,

#include <cuml/fil/fil.h>  // for algo_t,

#include <raft/cudart_utils.h>     // for CUDA_CHECK, cudaStream_t,
#include <thrust/host_vector.h>    // for host_vector
#include <raft/error.hpp>          // for ASSERT
#include <raft/handle.hpp>         // for handle_t
#include <rmm/device_uvector.hpp>  // for device_uvector

#include <cmath>    // for expf
#include <cstddef>  // for size_t

namespace ML {
namespace fil {

__host__ __device__ float sigmoid(float x) { return 1.0f / (1.0f + expf(-x)); }

/** performs additional transformations on the array of forest predictions
    (preds) of size n; the transformations are defined by output, and include
    averaging (multiplying by inv_num_trees), adding global_bias (always done),
    sigmoid and applying threshold. in case of complement_proba,
    fills in the complement probability */
__global__ void transform_k(float* preds,
                            size_t n,
                            output_t output,
                            float inv_num_trees,
                            float threshold,
                            float global_bias,
                            bool complement_proba)
{
  size_t i = threadIdx.x + size_t(blockIdx.x) * blockDim.x;
  if (i >= n) return;
  if (complement_proba && i % 2 != 0) return;

  float result = preds[i];
  if ((output & output_t::AVG) != 0) result *= inv_num_trees;
  result += global_bias;
  if ((output & output_t::SIGMOID) != 0) result = sigmoid(result);
  // will not be done on CATEGORICAL_LEAF because the whole kernel will not run
  if ((output & output_t::CLASS) != 0) { result = result > threshold ? 1.0f : 0.0f; }
  // sklearn outputs numpy array in 'C' order, with the number of classes being last dimension
  // that is also the default order, so we should use the same one
  if (complement_proba) {
    preds[i]     = 1.0f - result;
    preds[i + 1] = result;
  } else
    preds[i] = result;
}

// needed to avoid expanding the dispatch template into unresolved
// compute_smem_footprint::run() calls. In infer.cu, we don't export those symbols,
// but rather one symbol for the whole template specialization, as below.
extern template int dispatch_on_fil_template_params(compute_smem_footprint, predict_params);

struct forest {
  forest(const raft::handle_t& h) : vector_leaf_(0, h.get_stream()), cat_sets_(h.get_stream()) {}

  void init_smem_size(int device) {
    /// the most shared memory a kernel can request on the GPU in question
    CUDA_CHECK(cudaDeviceGetAttribute(&max_shm_, cudaDevAttrMaxSharedMemoryPerBlockOptin, device));
    /* Our GPUs have been growing the shared memory size generation after
       generation. Eventually, a CUDA GPU might come by that supports more
       shared memory that would fit into unsigned 16-bit int. For such a GPU,
       we would have otherwise silently overflowed the index calculation due
       to short division. It would have failed cpp tests, but we might forget
       about this source of bugs, if not for the failing assert. */
    ASSERT((unsigned)max_shm_ < sizeof(float) * (unsigned)std::numeric_limits<uint16_t>::max(),
           "internal error: please use a larger type inside"
           " infer_k for column count");
  }

  void init_n_items(int device)
  {
    // searching for the most items per block while respecting the shared
    // memory limits creates a full linear programming problem.
    // solving it in a single equation looks less tractable than this
    for (bool predict_proba : {false, true}) {
      shmem_size_params& ssp_ = predict_proba ? proba_ssp_ : class_ssp_;
      ssp_.predict_proba      = predict_proba;
      shmem_size_params ssp   = ssp_;
      // if n_items was not provided, try from 1 to MAX_N_ITEMS. Otherwise, use as-is.
      int min_n_items = ssp.n_items == 0 ? 1 : ssp.n_items;
      int max_n_items =
        ssp.n_items == 0 ? (algo_ == algo_t::BATCH_TREE_REORG ? MAX_N_ITEMS : 1) : ssp.n_items;
      for (bool cols_in_shmem : {false, true}) {
        ssp.cols_in_shmem = cols_in_shmem;
        for (ssp.n_items = min_n_items; ssp.n_items <= max_n_items; ++ssp.n_items) {
          ssp.shm_sz = dispatch_on_fil_template_params(compute_smem_footprint(), ssp);
          if (ssp.shm_sz < max_shm_) ssp_ = ssp;
        }
      }
      ASSERT(max_shm_ >= ssp_.shm_sz,
             "FIL out of shared memory. Perhaps the maximum number of \n"
             "supported classes is exceeded? 5'000 would still be safe.");
    }
  }

  void init_fixed_block_count(int device, int blocks_per_sm)
  {
    int max_threads_per_sm, sm_count;
    CUDA_CHECK(
      cudaDeviceGetAttribute(&max_threads_per_sm, cudaDevAttrMaxThreadsPerMultiProcessor, device));
    blocks_per_sm = std::min(blocks_per_sm, max_threads_per_sm / FIL_TPB);
    CUDA_CHECK(cudaDeviceGetAttribute(&sm_count, cudaDevAttrMultiProcessorCount, device));
    fixed_block_count_ = blocks_per_sm * sm_count;
  }

  void init_common(const raft::handle_t& h,
                   const categorical_sets& cat_sets,
                   const std::vector<float>& vector_leaf,
                   const forest_params_t* params)
  {
    depth_                           = params->depth;
    num_trees_                       = params->num_trees;
    algo_                            = params->algo;
    output_                          = params->output;
    threshold_                       = params->threshold;
    global_bias_                     = params->global_bias;
    proba_ssp_.n_items               = params->n_items;
    proba_ssp_.log2_threads_per_tree = log2(params->threads_per_tree);
    proba_ssp_.leaf_algo             = params->leaf_algo;
    proba_ssp_.num_cols              = params->num_cols;
    proba_ssp_.num_classes           = params->num_classes;
    proba_ssp_.cats_present          = cat_sets.cats_present();
    class_ssp_                       = proba_ssp_;

    int device          = h.get_device();
    cudaStream_t stream = h.get_stream();
    init_smem_size(device);
    init_n_items(device);  // n_items takes priority over blocks_per_sm
    init_fixed_block_count(device, params->blocks_per_sm);

    // vector leaf
    if (!vector_leaf.empty()) {
      vector_leaf_.resize(vector_leaf.size(), stream);

      CUDA_CHECK(cudaMemcpyAsync(vector_leaf_.data(),
                                 vector_leaf.data(),
                                 vector_leaf.size() * sizeof(float),
                                 cudaMemcpyHostToDevice,
                                 stream));
    }

    // categorical features
    cat_sets_ = cat_sets_device_owner(cat_sets, stream);
  }

  virtual void infer(predict_params params, cudaStream_t stream) = 0;

  void predict(
    const raft::handle_t& h, float* preds, const float* data, size_t num_rows, bool predict_proba)
  {
    // Initialize prediction parameters.
    predict_params params(predict_proba ? proba_ssp_ : class_ssp_);
    params.algo     = algo_;
    params.preds    = preds;
    params.data     = data;
    params.num_rows = num_rows;
    // ignored unless predict_proba is true and algo is GROVE_PER_CLASS
    params.transform = output_;
    // fixed_block_count_ == 0 means the number of thread blocks is
    // proportional to the number of rows
    params.num_blocks = fixed_block_count_;

    /**
    The binary classification / regression (FLOAT_UNARY_BINARY) predict_proba() works as follows
      (always 2 outputs):
    RAW: output the sum of tree predictions
    AVG is set: divide by the number of trees (averaging)
    SIGMOID is set: apply sigmoid
    CLASS is set: ignored
    SOFTMAX is set: error
    write the output of the previous stages and its complement

    The binary classification / regression (FLOAT_UNARY_BINARY) predict() works as follows
      (always 1 output):
    RAW (no values set): output the sum of tree predictions
    AVG is set: divide by the number of trees (averaging)
    SIGMOID is set: apply sigmoid
    CLASS is set: apply threshold (equivalent to choosing best class)
    SOFTMAX is set: error

    The multi-class classification / regression (CATEGORICAL_LEAF) predict_proba() works as follows
      (always num_classes outputs):
    RAW (no values set): output class votes
    AVG is set: divide by the number of trees (averaging, output class probability)
    SIGMOID is set: apply sigmoid
    CLASS is set: ignored
    SOFTMAX is set: error

    The multi-class classification / regression (CATEGORICAL_LEAF) predict() works as follows
      (always 1 output):
    RAW (no values set): output the label of the class with highest probability, else output label
    0. SOFTMAX is set: error All other flags (AVG, SIGMOID, CLASS) are ignored

    The multi-class classification / regression (GROVE_PER_CLASS) predict_proba() works as follows
      (always num_classes outputs):
    RAW (no values set): output class votes
    AVG is set: divide by the number of trees (averaging, output class probability)
    SIGMOID is set: apply sigmoid; if SOFTMAX is also set: error
    CLASS is set: ignored
    SOFTMAX is set: softmax is applied after averaging and global_bias

    The multi-class classification / regression (GROVE_PER_CLASS) predict() works as follows
      (always 1 output):
    RAW (no values set): output the label of the class with highest margin,
      equal margins resolved in favor of smaller label integer
    All other flags (AVG, SIGMOID, CLASS, SOFTMAX) are ignored

    The multi-class classification / regression (VECTOR_LEAF) predict_proba() works as follows
      (always num_classes outputs):
    RAW (no values set): output class votes
    AVG is set: divide by the number of trees (averaging, output class probability)
    SIGMOID is set: apply sigmoid; if SOFTMAX is also set: error
    CLASS is set: ignored
    SOFTMAX is set: softmax is applied after averaging and global_bias
    All other flags (SIGMOID, CLASS, SOFTMAX) are ignored

    The multi-class classification / regression (VECTOR_LEAF) predict() works as follows
      (always 1 output):
    RAW (no values set): output the label of the class with highest margin,
      equal margins resolved in favor of smaller label integer
    All other flags (AVG, SIGMOID, CLASS, SOFTMAX) are ignored
    */
    output_t ot = output_;
    // Treelite applies bias before softmax, but we do after.
    // Simulating treelite order, which cancels out bias.
    // If non-proba prediction used, it still will not matter
    // for the same reason softmax will not.
    float global_bias     = (ot & output_t::SOFTMAX) != 0 ? 0.0f : global_bias_;
    bool complement_proba = false, do_transform;

    if (predict_proba) {
      // no threshold on probabilities
      ot = output_t(ot & ~output_t::CLASS);

      switch (params.leaf_algo) {
        case leaf_algo_t::FLOAT_UNARY_BINARY:
          params.num_outputs = 2;
          complement_proba   = true;
          do_transform       = true;
          break;
        case leaf_algo_t::GROVE_PER_CLASS:
          // for GROVE_PER_CLASS, averaging happens in infer_k
          ot                 = output_t(ot & ~output_t::AVG);
          params.num_outputs = params.num_classes;
          do_transform = (ot != output_t::RAW && ot != output_t::SOFTMAX) || global_bias != 0.0f;
          break;
        case leaf_algo_t::CATEGORICAL_LEAF:
          params.num_outputs = params.num_classes;
          do_transform       = ot != output_t::RAW || global_bias_ != 0.0f;
          break;
        case leaf_algo_t::VECTOR_LEAF:
          // for VECTOR_LEAF, averaging happens in infer_k
          ot                 = output_t(ot & ~output_t::AVG);
          params.num_outputs = params.num_classes;
          do_transform = (ot != output_t::RAW && ot != output_t::SOFTMAX) || global_bias != 0.0f;
          break;
        default: ASSERT(false, "internal error: predict: invalid leaf_algo %d", params.leaf_algo);
      }
    } else {
      if (params.leaf_algo == leaf_algo_t::FLOAT_UNARY_BINARY) {
        do_transform = ot != output_t::RAW || global_bias_ != 0.0f;
      } else {
        // GROVE_PER_CLASS, CATEGORICAL_LEAF: moot since choosing best class and
        // all transforms are monotonic. also, would break current code
        do_transform = false;
      }
      params.num_outputs = 1;
    }

    // Predict using the forest.
    cudaStream_t stream = h.get_stream();
    infer(params, stream);

    if (do_transform) {
      size_t num_values_to_transform = (size_t)num_rows * (size_t)params.num_outputs;
      transform_k<<<raft::ceildiv(num_values_to_transform, (size_t)FIL_TPB), FIL_TPB, 0, stream>>>(
        preds,
        num_values_to_transform,
        ot,
        num_trees_ > 0 ? (1.0f / num_trees_) : 1.0f,
        threshold_,
        global_bias,
        complement_proba);
      CUDA_CHECK(cudaPeekAtLastError());
    }
  }

  virtual void free(const raft::handle_t& h)
  {
    cat_sets_.release();
    vector_leaf_.release();
  }

  virtual ~forest() {}

  int num_trees_     = 0;
  int depth_         = 0;
  algo_t algo_       = algo_t::NAIVE;
  output_t output_   = output_t::RAW;
  float threshold_   = 0.5;
  float global_bias_ = 0;
  shmem_size_params class_ssp_, proba_ssp_;
  int fixed_block_count_ = 0;
  int max_shm_           = 0;
  // Optionally used
  rmm::device_uvector<float> vector_leaf_;
  cat_sets_device_owner cat_sets_;
};

template <typename storage_type>
<<<<<<< HEAD
struct opt_into_arch_dependent_smem : dispatch_functor<void> {
  const int MAX_SHM_STD = 48 * 1024;  // maximum architecture-independent size
=======
struct enable_smem_carveout : dispatch_functor<void> {
  static const int MAX_SHM_STD = 48 * 1024;  // maximum architecture-independent size
>>>>>>> 43967f0b
  const int max_shm;
  opt_into_arch_dependent_smem(int max_shm_) : max_shm(max_shm_) {}

  template <typename KernelParams = KernelTemplateParams<>>
  void run(predict_params p)
  {
    void (*kernel)(storage_type, predict_params) = infer_k<KernelParams::N_ITEMS,
                                                           KernelParams::LEAF_ALGO,
                                                           KernelParams::COLS_IN_SHMEM,
                                                           KernelParams::CATS_SUPPORTED,
                                                           storage_type>;
    if (p.shm_sz > MAX_SHM_STD) {
      CUDA_CHECK_NO_THROW(
        cudaFuncSetAttribute(kernel, cudaFuncAttributeMaxDynamicSharedMemorySize, max_shm));
    }
  }
};

struct dense_forest : forest {
  dense_forest(const raft::handle_t& h) : forest(h), nodes_(0, h.get_stream()) {}

  void transform_trees(const dense_node* nodes)
  {
    /* Populate node information:
       For each tree, the nodes are still stored in the breadth-first,
       left-to-right order. However, instead of storing the nodes of the same
       tree adjacently, it uses a different layout. In this layout, the roots
       of all trees (node 0) are stored first, followed by left children of
       the roots of all trees (node 1), followed by the right children of the
       roots of all trees (node 2), and so on.
    */
    int global_node = 0;
    for (int tree = 0; tree < num_trees_; ++tree) {
      int tree_node = 0;
      // the counters `level` and `branch` are not used for computing node
      // indices, they are only here to highlight the node ordering within
      // each tree
      for (int level = 0; level <= depth_; ++level) {
        for (int branch = 0; branch < 1 << level; ++branch) {
          h_nodes_[tree_node * num_trees_ + tree] = nodes[global_node];
          ++tree_node;
          ++global_node;
        }
      }
    }
  }

  void init(const raft::handle_t& h,
            const categorical_sets& cat_sets,
            const std::vector<float>& vector_leaf,
            const dense_node* nodes,
            const forest_params_t* params)
  {
    init_common(h, cat_sets, vector_leaf, params);
    if (algo_ == algo_t::NAIVE) algo_ = algo_t::BATCH_TREE_REORG;

    int num_nodes = forest_num_nodes(num_trees_, depth_);
    nodes_.resize(num_nodes, h.get_stream());
    h_nodes_.resize(num_nodes);
    if (algo_ == algo_t::NAIVE) {
      std::copy(nodes, nodes + num_nodes, h_nodes_.begin());
    } else {
      transform_trees(nodes);
    }
    CUDA_CHECK(cudaMemcpyAsync(nodes_.data(),
                               h_nodes_.data(),
                               num_nodes * sizeof(dense_node),
                               cudaMemcpyHostToDevice,
                               h.get_stream()));

    dispatch_on_fil_template_params(opt_into_arch_dependent_smem<dense_storage>(max_shm_),
                                    (predict_params)class_ssp_);
    // copy must be finished before freeing the host data
    CUDA_CHECK(cudaStreamSynchronize(h.get_stream()));
    h_nodes_.clear();
    h_nodes_.shrink_to_fit();
  }

  virtual void infer(predict_params params, cudaStream_t stream) override
  {
    dense_storage forest(cat_sets_.accessor(),
                         vector_leaf_.data(),
                         nodes_.data(),
                         num_trees_,
                         algo_ == algo_t::NAIVE ? tree_num_nodes(depth_) : 1,
                         algo_ == algo_t::NAIVE ? 1 : num_trees_);
    fil::infer(forest, params, stream);
  }

  virtual void free(const raft::handle_t& h) override
  {
    nodes_.release();
    forest::free(h);
  }

  rmm::device_uvector<dense_node> nodes_;
  thrust::host_vector<dense_node> h_nodes_;
};

template <typename node_t>
struct sparse_forest : forest {
  sparse_forest(const raft::handle_t& h)
    : forest(h), trees_(0, h.get_stream()), nodes_(0, h.get_stream())
  {
  }

  void init(const raft::handle_t& h,
            const categorical_sets& cat_sets,
            const std::vector<float>& vector_leaf,
            const int* trees,
            const node_t* nodes,
            const forest_params_t* params)
  {
    init_common(h, cat_sets, vector_leaf, params);
    if (algo_ == algo_t::ALGO_AUTO) algo_ = algo_t::NAIVE;
    depth_     = 0;  // a placeholder value
    num_nodes_ = params->num_nodes;

    // trees
    trees_.resize(num_trees_, h.get_stream());
    CUDA_CHECK(cudaMemcpyAsync(
      trees_.data(), trees, sizeof(int) * num_trees_, cudaMemcpyHostToDevice, h.get_stream()));

    // nodes
    nodes_.resize(num_nodes_, h.get_stream());
    CUDA_CHECK(cudaMemcpyAsync(
      nodes_.data(), nodes, sizeof(node_t) * num_nodes_, cudaMemcpyHostToDevice, h.get_stream()));

    dispatch_on_fil_template_params(opt_into_arch_dependent_smem<sparse_storage<node_t>>(max_shm_),
                                    (predict_params)class_ssp_);
  }

  virtual void infer(predict_params params, cudaStream_t stream) override
  {
    sparse_storage<node_t> forest(
      cat_sets_.accessor(), vector_leaf_.data(), trees_.data(), nodes_.data(), num_trees_);
    fil::infer(forest, params, stream);
  }

  void free(const raft::handle_t& h) override
  {
    forest::free(h);
    trees_.release();
    nodes_.release();
  }

  int num_nodes_ = 0;
  rmm::device_uvector<int> trees_;
  rmm::device_uvector<node_t> nodes_;
};

void check_params(const forest_params_t* params, bool dense)
{
  if (dense) {
    ASSERT(params->depth >= 0, "depth must be non-negative for dense forests");
  } else {
    ASSERT(params->num_nodes >= 0, "num_nodes must be non-negative for sparse forests");
    ASSERT(params->algo == algo_t::NAIVE || params->algo == algo_t::ALGO_AUTO,
           "only ALGO_AUTO and NAIVE algorithms are supported "
           "for sparse forests");
  }
  ASSERT(params->num_trees >= 0, "num_trees must be non-negative");
  ASSERT(params->num_cols >= 0, "num_cols must be non-negative");
  switch (params->algo) {
    case algo_t::ALGO_AUTO:
    case algo_t::NAIVE:
    case algo_t::TREE_REORG:
    case algo_t::BATCH_TREE_REORG: break;
    default: ASSERT(false, "algo should be ALGO_AUTO, NAIVE, TREE_REORG or BATCH_TREE_REORG");
  }
  switch (params->leaf_algo) {
    case leaf_algo_t::FLOAT_UNARY_BINARY:
      if ((params->output & output_t::CLASS) != 0) {
        ASSERT(params->num_classes == 2,
               "only supporting binary"
               " classification using FLOAT_UNARY_BINARY");
      } else {
        ASSERT(params->num_classes == 1,
               "num_classes must be 1 for "
               "regression");
      }
      ASSERT((params->output & output_t::SOFTMAX) == 0,
             "softmax does not make sense for leaf_algo == FLOAT_UNARY_BINARY");
      break;
    case leaf_algo_t::GROVE_PER_CLASS:
      ASSERT(params->threads_per_tree == 1, "multiclass not supported with threads_per_tree > 1");
      ASSERT(params->num_classes > 2,
             "num_classes > 2 is required for leaf_algo == GROVE_PER_CLASS");
      ASSERT(params->num_trees % params->num_classes == 0,
             "num_classes must divide num_trees evenly for GROVE_PER_CLASS");
      break;
    case leaf_algo_t::CATEGORICAL_LEAF:
      ASSERT(params->threads_per_tree == 1, "multiclass not supported with threads_per_tree > 1");
      ASSERT(params->num_classes >= 2,
             "num_classes >= 2 is required for "
             "leaf_algo == CATEGORICAL_LEAF");
      ASSERT((params->output & output_t::SOFTMAX) == 0,
             "softmax not supported for leaf_algo == CATEGORICAL_LEAF");
      break;
    case leaf_algo_t::VECTOR_LEAF:
      ASSERT(params->num_classes >= 2,
             "num_classes >= 2 is required for "
             "leaf_algo == VECTOR_LEAF");
      break;
    default:
      ASSERT(false,
             "leaf_algo must be FLOAT_UNARY_BINARY, CATEGORICAL_LEAF"
             " or GROVE_PER_CLASS");
  }
  // output_t::RAW == 0, and doesn't have a separate flag
  if ((params->output & ~output_t::ALL_SET) != 0) {
    ASSERT(false, "output should be a combination of RAW, AVG, SIGMOID, CLASS and SOFTMAX");
  }
  ASSERT(~params->output & (output_t::SIGMOID | output_t::SOFTMAX),
         "combining softmax and sigmoid is not supported");
  ASSERT(params->blocks_per_sm >= 0, "blocks_per_sm must be nonnegative");
  ASSERT(params->n_items >= 0, "n_items must be non-negative");
  ASSERT(params->threads_per_tree > 0, "threads_per_tree must be positive");
  ASSERT(thrust::detail::is_power_of_2(params->threads_per_tree),
         "threads_per_tree must be a power of 2");
  ASSERT(params->threads_per_tree <= FIL_TPB,
         "threads_per_tree must not "
         "exceed block size %d",
         FIL_TPB);
}

void init_dense(const raft::handle_t& h,
                forest_t* pf,
                const categorical_sets& cat_sets,
                const std::vector<float>& vector_leaf,
                const dense_node* nodes,
                const forest_params_t* params)
{
  check_params(params, true);
  dense_forest* f = new dense_forest(h);
  f->init(h, cat_sets, vector_leaf, nodes, params);
  *pf = f;
}

template <typename fil_node_t>
void init_sparse(const raft::handle_t& h,
                 forest_t* pf,
                 const categorical_sets& cat_sets,
                 const std::vector<float>& vector_leaf,
                 const int* trees,
                 const fil_node_t* nodes,
                 const forest_params_t* params)
{
  check_params(params, false);
  sparse_forest<fil_node_t>* f = new sparse_forest<fil_node_t>(h);
  f->init(h, cat_sets, vector_leaf, trees, nodes, params);
  *pf = f;
}

// explicit instantiations for init_sparse()
template void init_sparse<sparse_node16>(const raft::handle_t& h,
                                         forest_t* pf,
                                         const categorical_sets& cat_sets,
                                         const std::vector<float>& vector_leaf,
                                         const int* trees,
                                         const sparse_node16* nodes,
                                         const forest_params_t* params);

template void init_sparse<sparse_node8>(const raft::handle_t& h,
                                        forest_t* pf,
                                        const categorical_sets& cat_sets,
                                        const std::vector<float>& vector_leaf,
                                        const int* trees,
                                        const sparse_node8* nodes,
                                        const forest_params_t* params);

void free(const raft::handle_t& h, forest_t f)
{
  f->free(h);
  delete f;
}

void predict(const raft::handle_t& h,
             forest_t f,
             float* preds,
             const float* data,
             size_t num_rows,
             bool predict_proba)
{
  f->predict(h, preds, data, num_rows, predict_proba);
}

}  // namespace fil
}  // namespace ML<|MERGE_RESOLUTION|>--- conflicted
+++ resolved
@@ -76,7 +76,8 @@
 struct forest {
   forest(const raft::handle_t& h) : vector_leaf_(0, h.get_stream()), cat_sets_(h.get_stream()) {}
 
-  void init_smem_size(int device) {
+  void init_shmem_size(int device)
+  {
     /// the most shared memory a kernel can request on the GPU in question
     CUDA_CHECK(cudaDeviceGetAttribute(&max_shm_, cudaDevAttrMaxSharedMemoryPerBlockOptin, device));
     /* Our GPUs have been growing the shared memory size generation after
@@ -147,7 +148,7 @@
 
     int device          = h.get_device();
     cudaStream_t stream = h.get_stream();
-    init_smem_size(device);
+    init_shmem_size(device);
     init_n_items(device);  // n_items takes priority over blocks_per_sm
     init_fixed_block_count(device, params->blocks_per_sm);
 
@@ -331,26 +332,20 @@
 };
 
 template <typename storage_type>
-<<<<<<< HEAD
-struct opt_into_arch_dependent_smem : dispatch_functor<void> {
-  const int MAX_SHM_STD = 48 * 1024;  // maximum architecture-independent size
-=======
-struct enable_smem_carveout : dispatch_functor<void> {
-  static const int MAX_SHM_STD = 48 * 1024;  // maximum architecture-independent size
->>>>>>> 43967f0b
+struct opt_into_arch_dependent_shmem : dispatch_functor<void> {
   const int max_shm;
-  opt_into_arch_dependent_smem(int max_shm_) : max_shm(max_shm_) {}
-
+  opt_into_arch_dependent_shmem(int max_shm_) : max_shm(max_shm_) {}
+  
   template <typename KernelParams = KernelTemplateParams<>>
   void run(predict_params p)
   {
-    void (*kernel)(storage_type, predict_params) = infer_k<KernelParams::N_ITEMS,
-                                                           KernelParams::LEAF_ALGO,
-                                                           KernelParams::COLS_IN_SHMEM,
-                                                           KernelParams::CATS_SUPPORTED,
-                                                           storage_type>;
-    if (p.shm_sz > MAX_SHM_STD) {
-      CUDA_CHECK_NO_THROW(
+    auto kernel = infer_k<KernelParams::N_ITEMS,
+                          KernelParams::LEAF_ALGO,
+                          KernelParams::COLS_IN_SHMEM,
+                          KernelParams::CATS_SUPPORTED,
+                          storage_type>;
+    if (p.shm_sz > MAX_SHM_STD && p.shm_sz <= max_shm) {
+      CUDA_CHECK(
         cudaFuncSetAttribute(kernel, cudaFuncAttributeMaxDynamicSharedMemorySize, max_shm));
     }
   }
@@ -408,7 +403,7 @@
                                cudaMemcpyHostToDevice,
                                h.get_stream()));
 
-    dispatch_on_fil_template_params(opt_into_arch_dependent_smem<dense_storage>(max_shm_),
+    dispatch_on_fil_template_params(opt_into_arch_dependent_shmem<dense_storage>(max_shm_),
                                     (predict_params)class_ssp_);
     // copy must be finished before freeing the host data
     CUDA_CHECK(cudaStreamSynchronize(h.get_stream()));
@@ -466,7 +461,7 @@
     CUDA_CHECK(cudaMemcpyAsync(
       nodes_.data(), nodes, sizeof(node_t) * num_nodes_, cudaMemcpyHostToDevice, h.get_stream()));
 
-    dispatch_on_fil_template_params(opt_into_arch_dependent_smem<sparse_storage<node_t>>(max_shm_),
+    dispatch_on_fil_template_params(opt_into_arch_dependent_shmem<sparse_storage<node_t>>(max_shm_),
                                     (predict_params)class_ssp_);
   }
 
