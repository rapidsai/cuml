/*
 * Copyright (c) 2020-2021, NVIDIA CORPORATION.
 *
 * Licensed under the Apache License, Version 2.0 (the "License");
 * you may not use this file except in compliance with the License.
 * You may obtain a copy of the License at
 *
 *     http://www.apache.org/licenses/LICENSE-2.0
 *
 * Unless required by applicable law or agreed to in writing, software
 * distributed under the License is distributed on an "AS IS" BASIS,
 * WITHOUT WARRANTIES OR CONDITIONS OF ANY KIND, either express or implied.
 * See the License for the specific language governing permissions and
 * limitations under the License.
 */

/** @file internal.cuh cuML-internal interface to Forest Inference Library. */

#pragma once
#include <cuml/fil/fil.h>
<<<<<<< HEAD
#include <treelite/c_api.h>
#include <treelite/tree.h>
#include <bitset>
#include <iostream>
=======
>>>>>>> 208f3f7f
#include <raft/cuda_utils.cuh>
#include <raft/error.hpp>
#include <rmm/device_uvector.hpp>
#include <vector>

namespace raft {
class handle_t;
}

namespace ML {
namespace fil {

const int BITS_PER_BYTE = 8;

/// modpow2 returns a % b == a % pow(2, log2_b)
__host__ __device__ __forceinline__ int modpow2(int a, int log2_b)
{
  return a & ((1 << log2_b) - 1);
}

enum adjust_threshold_direction_t { FIL_TO_TREELITE = -1, TREELITE_TO_FIL = 1 };
void adjust_threshold(float* pthreshold,
                      int* tl_left,
                      int* tl_right,
                      bool* default_left,
                      treelite::Operator comparison_op,
                      adjust_threshold_direction_t dir);

/**
 * output_t are flags that define the output produced by the FIL predictor; a
 * valid output_t values consists of the following, combined using '|' (bitwise
 * or), which define stages, which operation in the next stage applied to the
 * output of the previous stage:
 * - one of RAW or AVG, indicating how to combine individual tree outputs into the forest output
 * - optional SIGMOID for applying the sigmoid transform
 * - optional CLASS, to output the class label
 */
enum output_t {
  /** raw output: the sum of the tree outputs; use for GBM models for
      regression, or for binary classification for the value before the
      transformation; note that this value is 0, and may be omitted
      when combined with other flags */
  RAW = 0x0,
  /** average output: divide the sum of the tree outputs by the number of trees
      before further transformations; use for random forests for regression
      and binary classification for the probability */
  AVG = 0x1,
  /** sigmoid transformation: apply 1/(1+exp(-x)) to the sum or average of tree
      outputs; use for GBM binary classification models for probability */
  SIGMOID = 0x10,
  /** output class label: either apply threshold to the output of the previous stage (for binary
     classification), or select the class with the most votes to get the class label (for
     multi-class classification).  */
  CLASS = 0x100,
  /** softmax: apply softmax to class margins when predicting probability
      in multiclass classification. Softmax is made robust by subtracting max
      from margins before applying. */
  SOFTMAX           = 0x1000,
  SIGMOID_CLASS     = SIGMOID | CLASS,
  AVG_CLASS         = AVG | CLASS,
  AVG_SIGMOID_CLASS = AVG | SIGMOID | CLASS,
  AVG_SOFTMAX       = AVG | SOFTMAX,
  AVG_CLASS_SOFTMAX = AVG | CLASS | SOFTMAX,
  ALL_SET           = AVG | SIGMOID | CLASS | SOFTMAX
};

/** val_t is the payload within a FIL leaf */
union val_t {
  /** threshold value for parent node or output value (e.g. class
      probability or regression summand) for leaf node */
  float f = NAN;
  /** class label, leaf vector index or categorical node set offset */
  int idx;
};

/** base_node contains common implementation details for dense and sparse nodes */
struct base_node {
  /** val, for parent nodes, is a threshold or category list offset. For leaf
      nodes, it is the tree prediction (see see leaf_output_t<leaf_algo_t>::T) */
  val_t val;
  /** bits encode various information about the node, with the exact nature of
      this information depending on the node type; it includes e.g. whether the
      node is a leaf or inner node, and for inner nodes, additional information,
      e.g. the default direction, feature id or child index */
  int bits;
  static const int IS_LEAF_OFFSET        = 31;
  static const int IS_LEAF_MASK          = 1 << IS_LEAF_OFFSET;
  static const int DEF_LEFT_OFFSET       = IS_LEAF_OFFSET - 1;
  static const int DEF_LEFT_MASK         = 1 << DEF_LEFT_OFFSET;
  static const int IS_CATEGORICAL_OFFSET = DEF_LEFT_OFFSET - 1;
  static const int IS_CATEGORICAL_MASK   = 1 << IS_CATEGORICAL_OFFSET;
  static const int FID_MASK              = (1 << IS_CATEGORICAL_OFFSET) - 1;
  template <class o_t>
  __host__ __device__ o_t output() const;
  __host__ __device__ int set() const { return val.idx; }
  __host__ __device__ float thresh() const { return val.f; }
  __host__ __device__ val_t split() const { return val; }
  __host__ __device__ int fid() const { return bits & FID_MASK; }
  __host__ __device__ bool def_left() const { return bits & DEF_LEFT_MASK; }
  __host__ __device__ bool is_leaf() const { return bits & IS_LEAF_MASK; }
  __host__ __device__ bool is_categorical() const { return bits & IS_CATEGORICAL_MASK; }
  __host__ __device__ base_node() : val{}, bits(0) {}
  base_node(val_t output, val_t split, int fid, bool def_left, bool is_leaf, bool is_categorical)
  {
    RAFT_EXPECTS((fid & FID_MASK) == fid, "internal error: feature ID doesn't fit into base_node");
    bits = (fid & FID_MASK) | (def_left ? DEF_LEFT_MASK : 0) | (is_leaf ? IS_LEAF_MASK : 0) |
           (is_categorical ? IS_CATEGORICAL_MASK : 0);
    if (is_leaf)
      val = output;
    else
      val = split;
  }
};

template <>
__host__ __device__ __forceinline__ float base_node::output<float>() const
{
  return val.f;
}
template <>
__host__ __device__ __forceinline__ int base_node::output<int>() const
{
  return val.idx;
}
template <>
__host__ __device__ __forceinline__ val_t base_node::output<val_t>() const
{
  return val;
}

/** dense_node is a single node of a dense forest */
// template <bool can_be_categorical>
struct alignas(8) dense_node : base_node {
  dense_node() = default;
  dense_node(val_t output, val_t split, int fid, bool def_left, bool is_leaf, bool is_categorical)
    : base_node(output, split, fid, def_left, is_leaf, is_categorical)
  {
    ASSERT(is_categorical == base_node::is_categorical(), "didn't save is_categorical right");
  }
  /** index of the left child, where curr is the index of the current node */
  __host__ __device__ int left(int curr) const { return 2 * curr + 1; }
};

/** sparse_node16 is a 16-byte node in a sparse forest */
// template <bool can_be_categorical>
struct alignas(16) sparse_node16 : base_node {
  int left_idx;
  int dummy;  // make alignment explicit and reserve for future use
  __host__ __device__ sparse_node16() : left_idx(0), dummy(0) {}
  sparse_node16(val_t output,
                val_t split,
                int fid,
                bool def_left,
                bool is_leaf,
                bool is_categorical,
                int left_index)
    : base_node(output, split, fid, def_left, is_leaf, is_categorical),
      left_idx(left_index),
      dummy(0)
  {
    ASSERT(is_categorical == base_node::is_categorical(), "didn't save is_categorical right");
  }
  __host__ __device__ int left_index() const { return left_idx; }
  /** index of the left child, where curr is the index of the current node */
  __host__ __device__ int left(int curr) const { return left_idx; }
};

/** sparse_node8 is a node of reduced size (8 bytes) in a sparse forest */
struct alignas(8) sparse_node8 : base_node {
  static const int LEFT_NUM_BITS = 16;
  static const int FID_NUM_BITS  = IS_CATEGORICAL_OFFSET - LEFT_NUM_BITS;
  static const int LEFT_OFFSET   = FID_NUM_BITS;
  static const int FID_MASK      = (1 << FID_NUM_BITS) - 1;
  static const int LEFT_MASK     = ((1 << LEFT_NUM_BITS) - 1) << LEFT_OFFSET;
  __host__ __device__ int fid() const { return bits & FID_MASK; }
  __host__ __device__ int left_index() const { return (bits & LEFT_MASK) >> LEFT_OFFSET; }
  sparse_node8() = default;
  sparse_node8(val_t output,
               val_t split,
               int fid,
               bool def_left,
               bool is_leaf,
               bool is_categorical,
               int left_index)
    : base_node(output, split, fid, def_left, is_leaf, is_categorical)
  {
    RAFT_EXPECTS((fid & FID_MASK) == fid,
                 "internal error: feature ID doesn't fit into sparse_node8");
    RAFT_EXPECTS(((left_index << LEFT_OFFSET) & LEFT_MASK) == (left_index << LEFT_OFFSET),
                 "internal error: left child index doesn't fit into sparse_node8");
    bits |= left_index << LEFT_OFFSET;
  }
  /** index of the left child, where curr is the index of the current node */
  __host__ __device__ int left(int curr) const { return left_index(); }
};

/** leaf_algo_t describes what the leaves in a FIL forest store (predict)
    and how FIL aggregates them into class margins/regression result/best class
**/
enum leaf_algo_t {
  /** storing a class probability or regression summand. We add all margins
      together and determine regression result or use threshold to determine
      one of the two classes. **/
  FLOAT_UNARY_BINARY = 0,
  /** storing a class label. Trees vote on the resulting class.
      Probabilities are just normalized votes. */
  CATEGORICAL_LEAF = 1,
  /** 1-vs-rest, or tree-per-class, where trees are assigned round-robin to
      consecutive categories and predict a floating-point margin. Used in
      Gradient Boosted Decision Trees. We sum margins for each group separately
      **/
  GROVE_PER_CLASS = 2,
  /** 1-vs-rest, or tree-per-class, where trees are assigned round-robin to
      consecutive categories and predict a floating-point margin. Used in
      Gradient Boosted Decision Trees. We sum margins for each group separately
      This is a more specific version of GROVE_PER_CLASS.
      _FEW_CLASSES means fewer (or as many) classes than threads. **/
  GROVE_PER_CLASS_FEW_CLASSES = 3,
  /** 1-vs-rest, or tree-per-class, where trees are assigned round-robin to
      consecutive categories and predict a floating-point margin. Used in
      Gradient Boosted Decision Trees. We sum margins for each group separately
      This is a more specific version of GROVE_PER_CLASS.
      _MANY_CLASSES means more classes than threads. **/
  GROVE_PER_CLASS_MANY_CLASSES = 4,
  /** Leaf contains an index into a vector of class probabilities. **/
  VECTOR_LEAF = 5,
  // to be extended
};

template <leaf_algo_t leaf_algo>
struct leaf_output_t {
};
template <>
struct leaf_output_t<leaf_algo_t::FLOAT_UNARY_BINARY> {
  typedef float T;
};
template <>
struct leaf_output_t<leaf_algo_t::CATEGORICAL_LEAF> {
  typedef int T;
};
template <>
struct leaf_output_t<leaf_algo_t::GROVE_PER_CLASS_FEW_CLASSES> {
  typedef float T;
};
template <>
struct leaf_output_t<leaf_algo_t::GROVE_PER_CLASS_MANY_CLASSES> {
  typedef float T;
};
template <>
struct leaf_output_t<leaf_algo_t::VECTOR_LEAF> {
  typedef int T;
};

/** forest_params_t are the trees to initialize the predictor */
struct forest_params_t {
  // total number of nodes; ignored for dense forests
  int num_nodes;
  // maximum depth; ignored for sparse forests
  int depth;
  // ntrees is the number of trees
  int num_trees;
  // num_cols is the number of columns in the data
  int num_cols;
  // leaf_algo determines what the leaves store (predict)
  leaf_algo_t leaf_algo;
  // algo is the inference algorithm;
  // sparse forests do not distinguish between NAIVE and TREE_REORG
  algo_t algo;
  // output is the desired output type
  output_t output;
  // threshold is used to for classification if leaf_algo == FLOAT_UNARY_BINARY && (output &
  // OUTPUT_CLASS) != 0 && !predict_proba, and is ignored otherwise
  float threshold;
  // global_bias is added to the sum of tree predictions
  // (after averaging, if it is used, but before any further transformations)
  float global_bias;
  // only used for CATEGORICAL_LEAF inference. since we're storing the
  // labels in leaves instead of the whole vector, this keeps track
  // of the number of classes
  int num_classes;
  // blocks_per_sm, if nonzero, works as a limit to improve cache hit rate for larger forests
  // suggested values (if nonzero) are from 2 to 7
  // if zero, launches ceildiv(num_rows, NITEMS) blocks
  int blocks_per_sm;
  // threads_per_tree determines how many threads work on a single tree
  // at once inside a block (sharing trees means splitting input rows)
  int threads_per_tree;
  // n_items is how many input samples (items) any thread processes. If 0 is given,
  // choose most (up to 4) that fit into shared memory.
  int n_items;
};

/// FIL_TPB is the number of threads per block to use with FIL kernels
const int FIL_TPB = 256;

const uint32_t MAX_PRECISE_INT_FLOAT = 1 << 24;  // 16'777'216

__host__ __device__ __forceinline__ int fetch_bit(const uint8_t* array, int bit)
{
  return (array[bit / BITS_PER_BYTE] >> (bit % BITS_PER_BYTE)) & 1;
}

struct cat_feature_counters {
  int max_matching = -1;
  int n_nodes      = 0;
};

struct categorical_sets {
<<<<<<< HEAD
  // arrays are const to use fast GPU read instructions by default
=======
>>>>>>> 208f3f7f
  // arrays from each node ID are concatenated first, then from all categories
  const uint8_t* bits = nullptr;
  // largest matching category in the model, per feature ID
  const int* max_matching       = nullptr;
  std::size_t bits_size         = 0;
  std::size_t max_matching_size = 0;

  __host__ __device__ __forceinline__ bool cats_present() const
  {
    // If this is constructed from cat_sets_owner, will return true
    // default-initialized will return false
    // Defining edge case: there are categorical nodes, but all have max_matching == -1
    // (all categorical nodes are empty). node.thresh() would have returned 0.0f
    // and the branch condition wouldn't have always been false (i.e branched left).
    // Alternatively, we could have converted all empty categorical nodes to
    // NAN-threshold numerical nodes.
    return max_matching != nullptr;
  }

  // set count is due to tree_idx + node_within_tree_idx are both ints, hence uint32_t result
  template <typename node_t>
  __host__ __device__ __forceinline__ int category_matches(node_t node, int category) const
  {
    // standard boolean packing. This layout has better ILP
    // node.set() is global across feature IDs and is an offset (as opposed
    // to set number). If we run out of uint32_t and we have hundreds of
    // features with similar categorical feature count, we may consider
    // storing node ID within nodes with same feature ID and look up
    // {.max_matching, .first_node_offset} = ...[feature_id]
    return category <= max_matching[node.fid()] && fetch_bit(bits + node.set(), category);
  }
  static int sizeof_mask_from_max_matching(int max_matching)
  {
    return raft::ceildiv(max_matching + 1, BITS_PER_BYTE);
  }
  int sizeof_mask(int feature_id) const
  {
    return sizeof_mask_from_max_matching(max_matching[feature_id]);
  }
};

// lets any tree determine a child index for a node in a generic fasion
// used in fil_test.cu fot its child_index() in CPU predicting
struct tree_base {
  categorical_sets cat_sets;

  template <bool CATS_SUPPORTED, typename node_t>
  __host__ __device__ __forceinline__ int child_index(const node_t& node,
                                                      int node_idx,
                                                      float val) const
  {
    bool cond;

    if (isnan(val)) {
      cond = !node.def_left();
    } else if (CATS_SUPPORTED && node.is_categorical()) {
      cond = cat_sets.category_matches(node, (int)val);
    } else {
      cond = val >= node.thresh();
    }
    return node.left(node_idx) + cond;
  }
};

// in internal.cuh, as opposed to fil_test.cu, because importing from treelite will require it
struct cat_sets_owner {
  // arrays from each node ID are concatenated first, then from all categories
  std::vector<uint8_t> bits;
<<<<<<< HEAD
  // largest matching category in the model, per feature ID. uses int because GPU code can only fit
  // int
  std::vector<int> max_matching;
  // how many categorical nodes use a given feature id. Used for model shape string.
  std::vector<std::size_t> n_nodes;
=======
  // largest matching category in the model, per feature ID
  std::vector<int> max_matching;
>>>>>>> 208f3f7f

  categorical_sets accessor() const
  {
    return {
      .bits              = bits.data(),
      .max_matching      = max_matching.data(),
      .bits_size         = bits.size(),
      .max_matching_size = max_matching.size(),
    };
  }
  cat_sets_owner() {}
  cat_sets_owner(std::vector<uint8_t> bits_, std::vector<int> max_matching_)
    : bits(bits_), max_matching(max_matching_)
  {
  }
  cat_sets_owner(const std::vector<cat_feature_counters>& cf);
};

std::ostream& operator<<(std::ostream& os, const cat_sets_owner& cso);

struct cat_sets_device_owner {
  // arrays from each node ID are concatenated first, then from all categories
  rmm::device_uvector<uint8_t> bits;
  // largest matching category in the model, per feature ID
  rmm::device_uvector<int> max_matching;

  categorical_sets accessor() const
  {
    return {
      .bits              = bits.data(),
      .max_matching      = max_matching.data(),
      .bits_size         = bits.size(),
      .max_matching_size = max_matching.size(),
    };
  }
  cat_sets_device_owner(cudaStream_t stream) : bits(0, stream), max_matching(0, stream) {}
  cat_sets_device_owner(categorical_sets cat_sets, cudaStream_t stream)
    : bits(cat_sets.bits_size, stream), max_matching(cat_sets.max_matching_size, stream)
  {
    if (cat_sets.max_matching != nullptr) {
      CUDA_CHECK(cudaMemcpyAsync(max_matching.data(),
                                 cat_sets.max_matching,
                                 max_matching.size() * sizeof(int),
                                 cudaMemcpyDefault,
                                 stream));
    }
    if (cat_sets.bits != nullptr) {
      CUDA_CHECK(cudaMemcpyAsync(
        bits.data(), cat_sets.bits, bits.size() * sizeof(uint8_t), cudaMemcpyDefault, stream));
    }
  }
  void release()
  {
    bits.release();
    max_matching.release();
  }
};

/** init_dense uses params and nodes to initialize the dense forest stored in pf
 *  @param h cuML handle used by this function
 *  @param pf pointer to where to store the newly created forest
 *  @param nodes nodes for the forest, of length
      (2**(params->depth + 1) - 1) * params->ntrees
 *  @param params pointer to parameters used to initialize the forest
 *  @param vector_leaf optional vector leaves
 */
void init_dense(const raft::handle_t& h,
                forest_t* pf,
                const categorical_sets& cat_sets,
                const std::vector<float>& vector_leaf,
                const dense_node* nodes,
                const forest_params_t* params);

/** init_sparse uses params, trees and nodes to initialize the sparse forest
 *  with sparse nodes stored in pf
 *  @tparam fil_node_t node type to use with the sparse forest;
 *    must be sparse_node16 or sparse_node8
 *  @param h cuML handle used by this function
 *  @param pf pointer to where to store the newly created forest
 *  @param trees indices of tree roots in the nodes arrray, of length params->ntrees
 *  @param nodes nodes for the forest, of length params->num_nodes
 *  @param params pointer to parameters used to initialize the forest
 *  @param vector_leaf optional vector leaves
 */
template <typename fil_node_t>
void init_sparse(const raft::handle_t& h,
                 forest_t* pf,
                 const categorical_sets& cat_sets,
                 const std::vector<float>& vector_leaf,
                 const int* trees,
                 const fil_node_t* nodes,
                 const forest_params_t* params);

}  // namespace fil

std::string output2str(fil::output_t output);
}  // namespace ML<|MERGE_RESOLUTION|>--- conflicted
+++ resolved
@@ -18,13 +18,10 @@
 
 #pragma once
 #include <cuml/fil/fil.h>
-<<<<<<< HEAD
 #include <treelite/c_api.h>
 #include <treelite/tree.h>
 #include <bitset>
 #include <iostream>
-=======
->>>>>>> 208f3f7f
 #include <raft/cuda_utils.cuh>
 #include <raft/error.hpp>
 #include <rmm/device_uvector.hpp>
@@ -44,14 +41,6 @@
 {
   return a & ((1 << log2_b) - 1);
 }
-
-enum adjust_threshold_direction_t { FIL_TO_TREELITE = -1, TREELITE_TO_FIL = 1 };
-void adjust_threshold(float* pthreshold,
-                      int* tl_left,
-                      int* tl_right,
-                      bool* default_left,
-                      treelite::Operator comparison_op,
-                      adjust_threshold_direction_t dir);
 
 /**
  * output_t are flags that define the output produced by the FIL predictor; a
@@ -333,10 +322,7 @@
 };
 
 struct categorical_sets {
-<<<<<<< HEAD
   // arrays are const to use fast GPU read instructions by default
-=======
->>>>>>> 208f3f7f
   // arrays from each node ID are concatenated first, then from all categories
   const uint8_t* bits = nullptr;
   // largest matching category in the model, per feature ID
@@ -405,16 +391,11 @@
 struct cat_sets_owner {
   // arrays from each node ID are concatenated first, then from all categories
   std::vector<uint8_t> bits;
-<<<<<<< HEAD
   // largest matching category in the model, per feature ID. uses int because GPU code can only fit
   // int
   std::vector<int> max_matching;
   // how many categorical nodes use a given feature id. Used for model shape string.
   std::vector<std::size_t> n_nodes;
-=======
-  // largest matching category in the model, per feature ID
-  std::vector<int> max_matching;
->>>>>>> 208f3f7f
 
   categorical_sets accessor() const
   {
