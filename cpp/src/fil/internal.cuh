--- conflicted
+++ resolved
@@ -18,13 +18,10 @@
 
 #pragma once
 #include <cuml/fil/fil.h>
-<<<<<<< HEAD
 #include <treelite/c_api.h>
 #include <treelite/tree.h>
 #include <bitset>
 #include <iostream>
-=======
->>>>>>> 57a6ae38
 #include <raft/cuda_utils.cuh>
 #include <raft/error.hpp>
 #include <rmm/device_uvector.hpp>
@@ -95,11 +92,7 @@
 union val_t {
   /** threshold value for parent node or output value (e.g. class
       probability or regression summand) for leaf node */
-<<<<<<< HEAD
   float f;
-=======
-  float f = NAN;
->>>>>>> 57a6ae38
   /** class label, leaf vector index or categorical node set offset */
   int idx;
 };
@@ -334,30 +327,18 @@
 }
 
 struct cat_feature_counters {
-<<<<<<< HEAD
-  int max_matching = -1, n_nodes = 0;
+  int max_matching = -1;
+  int n_nodes      = 0;
 };
 
 struct categorical_sets {
   // arrays are const to use fast GPU read instructions by default
-  // arrays from each node ID are concatenated first, then from all categories
-  const uint8_t* bits = nullptr;
-  // largest matching category in the model, per feature ID
-  const int* max_matching = nullptr;
-  std::size_t bits_size = 0, max_matching_size = 0;
-=======
-  int max_matching = -1;
-  int n_nodes      = 0;
-};
-
-struct categorical_sets {
   // arrays from each node ID are concatenated first, then from all categories
   const uint8_t* bits = nullptr;
   // largest matching category in the model, per feature ID
   const int* max_matching       = nullptr;
   std::size_t bits_size         = 0;
   std::size_t max_matching_size = 0;
->>>>>>> 57a6ae38
 
   __host__ __device__ __forceinline__ bool cats_present() const
   {
@@ -420,16 +401,11 @@
 struct cat_sets_owner {
   // arrays from each node ID are concatenated first, then from all categories
   std::vector<uint8_t> bits;
-<<<<<<< HEAD
   // largest matching category in the model, per feature ID. uses int because GPU code can only fit
   // int
   std::vector<int> max_matching;
   // how many categorical nodes use a given feature id. Used for model shape string.
   std::vector<std::size_t> n_nodes;
-=======
-  // largest matching category in the model, per feature ID
-  std::vector<int> max_matching;
->>>>>>> 57a6ae38
 
   categorical_sets accessor() const
   {
