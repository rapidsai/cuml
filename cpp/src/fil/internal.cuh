/*
 * Copyright (c) 2020-2022, NVIDIA CORPORATION.
 *
 * Licensed under the Apache License, Version 2.0 (the "License");
 * you may not use this file except in compliance with the License.
 * You may obtain a copy of the License at
 *
 *     http://www.apache.org/licenses/LICENSE-2.0
 *
 * Unless required by applicable law or agreed to in writing, software
 * distributed under the License is distributed on an "AS IS" BASIS,
 * WITHOUT WARRANTIES OR CONDITIONS OF ANY KIND, either express or implied.
 * See the License for the specific language governing permissions and
 * limitations under the License.
 */

/** @file internal.cuh cuML-internal interface to Forest Inference Library. */

#pragma once
#include <bitset>
#include <cstdint>
#include <cuml/fil/fil.h>
#include <iostream>
#include <numeric>
#include <raft/cuda_utils.cuh>
#include <raft/error.hpp>
#include <rmm/device_uvector.hpp>
#include <treelite/c_api.h>
#include <treelite/tree.h>
#include <utility>
#include <vector>

namespace raft {
class handle_t;
}

// needed for node_traits<...>
namespace treelite {
template <typename, typename>
struct ModelImpl;
}

namespace ML {
namespace fil {

const int BITS_PER_BYTE = 8;

/// modpow2 returns a % b == a % pow(2, log2_b)
__host__ __device__ __forceinline__ int modpow2(int a, int log2_b)
{
  return a & ((1 << log2_b) - 1);
}

/**
 * output_t are flags that define the output produced by the FIL predictor; a
 * valid output_t values consists of the following, combined using '|' (bitwise
 * or), which define stages, which operation in the next stage applied to the
 * output of the previous stage:
 * - one of RAW or AVG, indicating how to combine individual tree outputs into the forest output
 * - optional SIGMOID for applying the sigmoid transform
 * - optional CLASS, to output the class label
 */
enum output_t {
  /** raw output: the sum of the tree outputs; use for GBM models for
      regression, or for binary classification for the value before the
      transformation; note that this value is 0, and may be omitted
      when combined with other flags */
  RAW = 0x0,
  /** average output: divide the sum of the tree outputs by the number of trees
      before further transformations; use for random forests for regression
      and binary classification for the probability */
  AVG = 0x1,
  /** sigmoid transformation: apply 1/(1+exp(-x)) to the sum or average of tree
      outputs; use for GBM binary classification models for probability */
  SIGMOID = 0x10,
  /** output class label: either apply threshold to the output of the previous stage (for binary
     classification), or select the class with the most votes to get the class label (for
     multi-class classification).  */
  CLASS = 0x100,
  /** softmax: apply softmax to class margins when predicting probability
      in multiclass classification. Softmax is made robust by subtracting max
      from margins before applying. */
  SOFTMAX           = 0x1000,
  SIGMOID_CLASS     = SIGMOID | CLASS,
  AVG_CLASS         = AVG | CLASS,
  AVG_SIGMOID_CLASS = AVG | SIGMOID | CLASS,
  AVG_SOFTMAX       = AVG | SOFTMAX,
  AVG_CLASS_SOFTMAX = AVG | CLASS | SOFTMAX,
  ALL_SET           = AVG | SIGMOID | CLASS | SOFTMAX
};

/** val_t is the payload within a FIL leaf */
template <typename real_t>
union val_t {
  /** floating-point threshold value for parent node or output value
      (e.g. class probability or regression summand) for leaf node */
  real_t f = NAN;
  /** class label, leaf vector index or categorical node set offset */
  int idx;
};

/** base_node contains common implementation details for dense and sparse nodes */
template <typename real_t>
struct alignas(2 * sizeof(real_t)) base_node {
  using real_type = real_t;  // floating-point type
  /** val, for parent nodes, is a threshold or category list offset. For leaf
      nodes, it is the tree prediction (see see leaf_output_t<leaf_algo_t>::T) */
  val_t<real_t> val;
  /** bits encode various information about the node, with the exact nature of
      this information depending on the node type; it includes e.g. whether the
      node is a leaf or inner node, and for inner nodes, additional information,
      e.g. the default direction, feature id or child index */
  int bits;
  static const int IS_LEAF_OFFSET        = 31;
  static const int IS_LEAF_MASK          = 1 << IS_LEAF_OFFSET;
  static const int DEF_LEFT_OFFSET       = IS_LEAF_OFFSET - 1;
  static const int DEF_LEFT_MASK         = 1 << DEF_LEFT_OFFSET;
  static const int IS_CATEGORICAL_OFFSET = DEF_LEFT_OFFSET - 1;
  static const int IS_CATEGORICAL_MASK   = 1 << IS_CATEGORICAL_OFFSET;
  static const int FID_MASK              = (1 << IS_CATEGORICAL_OFFSET) - 1;
  template <class o_t>
  __host__ __device__ o_t output() const
  {
    static_assert(
      std::is_same_v<o_t, int> || std::is_same_v<o_t, real_t> || std::is_same_v<o_t, val_t<real_t>>,
      "invalid o_t type parameter in node.output()");
    if constexpr (std::is_same_v<o_t, int>) {
      return val.idx;
    } else if constexpr (std::is_same_v<o_t, real_t>) {
      return val.f;
    } else if constexpr (std::is_same_v<o_t, val_t<real_t>>) {
      return val;
    }
    // control flow should not reach here
    return o_t();
  }
  __host__ __device__ int set() const { return val.idx; }
  __host__ __device__ real_t thresh() const { return val.f; }
  __host__ __device__ val_t<real_t> split() const { return val; }
  __host__ __device__ int fid() const { return bits & FID_MASK; }
  __host__ __device__ bool def_left() const { return bits & DEF_LEFT_MASK; }
  __host__ __device__ bool is_leaf() const { return bits & IS_LEAF_MASK; }
  __host__ __device__ bool is_categorical() const { return bits & IS_CATEGORICAL_MASK; }
  __host__ __device__ base_node() : val{}, bits(0) {}
  base_node(val_t<real_t> output,
            val_t<real_t> split,
            int fid,
            bool def_left,
            bool is_leaf,
            bool is_categorical)
  {
    RAFT_EXPECTS((fid & FID_MASK) == fid, "internal error: feature ID doesn't fit into base_node");
    bits = (fid & FID_MASK) | (def_left ? DEF_LEFT_MASK : 0) | (is_leaf ? IS_LEAF_MASK : 0) |
           (is_categorical ? IS_CATEGORICAL_MASK : 0);
    if (is_leaf)
      val = output;
    else
      val = split;
  }
};

/** dense_node is a single node of a dense forest */
template <typename real_t>
struct alignas(2 * sizeof(real_t)) dense_node : base_node<real_t> {
  dense_node() = default;
  /// ignoring left_index, this is useful to unify import from treelite
  dense_node(val_t<real_t> output,
             val_t<real_t> split,
             int fid,
             bool def_left,
             bool is_leaf,
             bool is_categorical,
             int left_index = -1)
    : base_node<real_t>(output, split, fid, def_left, is_leaf, is_categorical)
  {
  }
  /** index of the left child, where curr is the index of the current node */
  __host__ __device__ int left(int curr) const { return 2 * curr + 1; }
};

/** sparse_node16 is a 16-byte node in a sparse forest */
template <typename real_t>
struct alignas(16) sparse_node16 : base_node<real_t> {
  int left_idx;
  __host__ __device__ sparse_node16() : left_idx(0) {}
  sparse_node16(val_t<real_t> output,
                val_t<real_t> split,
                int fid,
                bool def_left,
                bool is_leaf,
                bool is_categorical,
                int left_index)
    : base_node<real_t>(output, split, fid, def_left, is_leaf, is_categorical), left_idx(left_index)
  {
  }
  __host__ __device__ int left_index() const { return left_idx; }
  /** index of the left child, where curr is the index of the current node */
  __host__ __device__ int left(int curr) const { return left_idx; }
};

/** sparse_node8 is a node of reduced size (8 bytes) in a sparse forest */
struct alignas(8) sparse_node8 : base_node<float> {
  static const int LEFT_NUM_BITS = 16;
  static const int FID_NUM_BITS  = IS_CATEGORICAL_OFFSET - LEFT_NUM_BITS;
  static const int LEFT_OFFSET   = FID_NUM_BITS;
  static const int FID_MASK      = (1 << FID_NUM_BITS) - 1;
  static const int LEFT_MASK     = ((1 << LEFT_NUM_BITS) - 1) << LEFT_OFFSET;
  __host__ __device__ int fid() const { return bits & FID_MASK; }
  __host__ __device__ int left_index() const { return (bits & LEFT_MASK) >> LEFT_OFFSET; }
  sparse_node8() = default;
  sparse_node8(val_t<float> output,
               val_t<float> split,
               int fid,
               bool def_left,
               bool is_leaf,
               bool is_categorical,
               int left_index)
    : base_node<float>(output, split, fid, def_left, is_leaf, is_categorical)
  {
    RAFT_EXPECTS((fid & FID_MASK) == fid,
                 "internal error: feature ID doesn't fit into sparse_node8");
    RAFT_EXPECTS(((left_index << LEFT_OFFSET) & LEFT_MASK) == (left_index << LEFT_OFFSET),
                 "internal error: left child index doesn't fit into sparse_node8");
    bits |= left_index << LEFT_OFFSET;
  }
  /** index of the left child, where curr is the index of the current node */
  __host__ __device__ int left(int curr) const { return left_index(); }
};

template <typename node_t>
struct storage;

template <typename node_t>
struct dense_forest;
template <typename node_t>
struct sparse_forest;

template <typename node_t>
struct node_traits {
  using real_type            = typename node_t::real_type;
  using storage              = ML::fil::storage<node_t>;
  using forest               = sparse_forest<node_t>;
  static const bool IS_DENSE = false;
<<<<<<< HEAD
  static const storage_type_t storage_type_enum =
    std::is_same<sparse_node16<real_t>, node_t>() ? SPARSE : SPARSE8;
=======
  static constexpr storage_type_t storage_type_enum =
    std::is_same_v<sparse_node16<real_type>, node_t> ? SPARSE : SPARSE8;
>>>>>>> e6f6f2e1
  template <typename threshold_t, typename leaf_t>
  static void check(const treelite::ModelImpl<threshold_t, leaf_t>& model);
};

template <typename real_t>
struct node_traits<dense_node<real_t>> {
  using storage                                 = storage<dense_node<real_t>>;
  using forest                                  = dense_forest<dense_node<real_t>>;
  static const bool IS_DENSE                    = true;
  static const storage_type_t storage_type_enum = DENSE;
  template <typename threshold_t, typename leaf_t>
  static void check(const treelite::ModelImpl<threshold_t, leaf_t>& model)
  {
  }
};

/** leaf_algo_t describes what the leaves in a FIL forest store (predict)
    and how FIL aggregates them into class margins/regression result/best class
**/
enum leaf_algo_t {
  /** For iteration purposes */
  MIN_LEAF_ALGO = 0,
  /** storing a class probability or regression summand. We add all margins
      together and determine regression result or use threshold to determine
      one of the two classes. **/
  FLOAT_UNARY_BINARY = 0,
  /** storing a class label. Trees vote on the resulting class.
      Probabilities are just normalized votes. */
  CATEGORICAL_LEAF = 1,
  /** 1-vs-rest, or tree-per-class, where trees are assigned round-robin to
      consecutive categories and predict a floating-point margin. Used in
      Gradient Boosted Decision Trees. We sum margins for each group separately
      **/
  GROVE_PER_CLASS = 2,
  /** 1-vs-rest, or tree-per-class, where trees are assigned round-robin to
      consecutive categories and predict a floating-point margin. Used in
      Gradient Boosted Decision Trees. We sum margins for each group separately
      This is a more specific version of GROVE_PER_CLASS.
      _FEW_CLASSES means fewer (or as many) classes than threads. **/
  GROVE_PER_CLASS_FEW_CLASSES = 3,
  /** 1-vs-rest, or tree-per-class, where trees are assigned round-robin to
      consecutive categories and predict a floating-point margin. Used in
      Gradient Boosted Decision Trees. We sum margins for each group separately
      This is a more specific version of GROVE_PER_CLASS.
      _MANY_CLASSES means more classes than threads. **/
  GROVE_PER_CLASS_MANY_CLASSES = 4,
  /** Leaf contains an index into a vector of class probabilities. **/
  VECTOR_LEAF = 5,
  // to be extended
  MAX_LEAF_ALGO = 5
};

template <typename node_t>
struct tree;

template <leaf_algo_t leaf_algo, typename real_t>
struct leaf_output_t {
};
template <typename real_t>
struct leaf_output_t<leaf_algo_t::FLOAT_UNARY_BINARY, real_t> {
  typedef real_t T;
};
template <typename real_t>
struct leaf_output_t<leaf_algo_t::CATEGORICAL_LEAF, real_t> {
  typedef int T;
};
template <typename real_t>
struct leaf_output_t<leaf_algo_t::GROVE_PER_CLASS_FEW_CLASSES, real_t> {
  typedef real_t T;
};
template <typename real_t>
struct leaf_output_t<leaf_algo_t::GROVE_PER_CLASS_MANY_CLASSES, real_t> {
  typedef real_t T;
};
template <typename real_t>
struct leaf_output_t<leaf_algo_t::VECTOR_LEAF, real_t> {
  typedef int T;
};

/** forest_params_t are the trees to initialize the predictor */
struct forest_params_t {
  // total number of nodes; ignored for dense forests
  int num_nodes;
  // maximum depth; ignored for sparse forests
  int depth;
  // ntrees is the number of trees
  int num_trees;
  // num_cols is the number of columns in the data
  int num_cols;
  // leaf_algo determines what the leaves store (predict)
  leaf_algo_t leaf_algo;
  // algo is the inference algorithm;
  // sparse forests do not distinguish between NAIVE and TREE_REORG
  algo_t algo;
  // output is the desired output type
  output_t output;
  // threshold is used to for classification if leaf_algo == FLOAT_UNARY_BINARY && (output &
  // OUTPUT_CLASS) != 0 && !predict_proba, and is ignored otherwise
  double threshold;
  // global_bias is added to the sum of tree predictions
  // (after averaging, if it is used, but before any further transformations)
  double global_bias;
  // only used for CATEGORICAL_LEAF inference. since we're storing the
  // labels in leaves instead of the whole vector, this keeps track
  // of the number of classes
  int num_classes;
  // blocks_per_sm, if nonzero, works as a limit to improve cache hit rate for larger forests
  // suggested values (if nonzero) are from 2 to 7
  // if zero, launches ceildiv(num_rows, NITEMS) blocks
  int blocks_per_sm;
  // threads_per_tree determines how many threads work on a single tree
  // at once inside a block (sharing trees means splitting input rows)
  int threads_per_tree;
  // n_items is how many input samples (items) any thread processes. If 0 is given,
  // choose most (up to MAX_N_ITEMS) that fit into shared memory.
  int n_items;
};

/// FIL_TPB is the number of threads per block to use with FIL kernels
const int FIL_TPB = 256;

// 1 << 24 is the largest integer representable exactly as a float.
// To avoid edge cases, 16'777'214 is the most FIL will use.
constexpr std::int32_t MAX_FIL_INT_FLOAT = (1 << 24) - 2;

__host__ __device__ __forceinline__ int fetch_bit(const uint8_t* array, uint32_t bit)
{
  return (array[bit / BITS_PER_BYTE] >> (bit % BITS_PER_BYTE)) & 1;
}

struct categorical_sets {
  // arrays are const to use fast GPU read instructions by default
  // arrays from each node ID are concatenated first, then from all categories
  const uint8_t* bits = nullptr;
  // number of matching categories FIL stores in the bit array, per feature ID
  const float* fid_num_cats = nullptr;
  std::size_t bits_size     = 0;
  // either 0 or num_cols. When 0, indicates intended empty array.
  std::size_t fid_num_cats_size = 0;

  __host__ __device__ __forceinline__ bool cats_present() const
  {
    // If this is constructed from cat_sets_owner, will return true; but false by default
    // We have converted all empty categorical nodes to NAN-threshold numerical nodes.
    return fid_num_cats != nullptr;
  }

  // set count is due to tree_idx + node_within_tree_idx are both ints, hence uint32_t result
  template <typename node_t>
  __host__ __device__ __forceinline__ int category_matches(
    node_t node, typename node_t::real_type category) const
  {
    // standard boolean packing. This layout has better ILP
    // node.set() is global across feature IDs and is an offset (as opposed
    // to set number). If we run out of uint32_t and we have hundreds of
    // features with similar categorical feature count, we may consider
    // storing node ID within nodes with same feature ID and look up
    // {.fid_num_cats, .first_node_offset} = ...[feature_id]

    /* category < 0.0f or category > INT_MAX is equivalent to out-of-dictionary category
    (not matching, branch left). -0.0f represents category 0.
    If (float)(int)category != category, we will discard the fractional part.
    E.g. 3.8f represents category 3 regardless of fid_num_cats value.
    FIL will reject a model where an integer within [0, fid_num_cats] cannot be represented
    precisely as a 32-bit float.
    */
    using real_t = typename node_t::real_type;
    return category < static_cast<real_t>(fid_num_cats[node.fid()]) && category >= real_t(0) &&
           fetch_bit(bits + node.set(), static_cast<uint32_t>(static_cast<int>(category)));
  }
  static int sizeof_mask_from_num_cats(int num_cats)
  {
    return raft::ceildiv(num_cats, BITS_PER_BYTE);
  }
  int sizeof_mask(int feature_id) const
  {
    return sizeof_mask_from_num_cats(static_cast<int>(fid_num_cats[feature_id]));
  }
};

// lets any tree determine a child index for a node in a generic fasion
// used in fil_test.cu fot its child_index() in CPU predicting
struct tree_base {
  categorical_sets cat_sets;

  template <bool CATS_SUPPORTED, typename node_t>
  __host__ __device__ __forceinline__ int child_index(const node_t& node,
                                                      int node_idx,
                                                      typename node_t::real_type val) const
  {
    bool cond;

    if (isnan(val)) {
      cond = !node.def_left();
    } else if (CATS_SUPPORTED && node.is_categorical()) {
      cond = cat_sets.category_matches(node, val);
    } else {
      cond = val >= node.thresh();
    }
    return node.left(node_idx) + cond;
  }
};

// -1 means no matching categories
struct cat_feature_counters {
  int max_matching = -1;
  int n_nodes      = 0;
  static cat_feature_counters combine(cat_feature_counters a, cat_feature_counters b)
  {
    return {.max_matching = std::max(a.max_matching, b.max_matching),
            .n_nodes      = a.n_nodes + b.n_nodes};
  }
};

// used only during model import. For inference, trimmed down using cat_sets_owner::accessor()
// in internal.cuh, as opposed to fil_test.cu, because importing from treelite will require it
struct cat_sets_owner {
  // arrays from each node ID are concatenated first, then from all categories
  std::vector<uint8_t> bits;
  // largest matching category in the model, per feature ID. uses int because GPU code can only fit
  // int
  std::vector<float> fid_num_cats;
  // how many categorical nodes use a given feature id. Used for model shape string.
  std::vector<std::size_t> n_nodes;
  // per tree, size and offset of bit pool within the overall bit pool
  std::vector<std::size_t> bit_pool_offsets;

  categorical_sets accessor() const
  {
    return {
      .bits              = bits.data(),
      .fid_num_cats      = fid_num_cats.data(),
      .bits_size         = bits.size(),
      .fid_num_cats_size = fid_num_cats.size(),
    };
  }

  void consume_counters(const std::vector<cat_feature_counters>& counters)
  {
    for (cat_feature_counters cf : counters) {
      fid_num_cats.push_back(static_cast<float>(cf.max_matching + 1));
      n_nodes.push_back(cf.n_nodes);
    }
  }

  void consume_bit_pool_sizes(const std::vector<std::size_t>& bit_pool_sizes)
  {
    bit_pool_offsets.push_back(0);
    for (std::size_t i = 0; i < bit_pool_sizes.size() - 1; ++i) {
      bit_pool_offsets.push_back(bit_pool_offsets.back() + bit_pool_sizes[i]);
    }
    bits.resize(bit_pool_offsets.back() + bit_pool_sizes.back());
  }

  cat_sets_owner() {}
  cat_sets_owner(std::vector<uint8_t> bits_, std::vector<float> fid_num_cats_)
    : bits(bits_), fid_num_cats(fid_num_cats_)
  {
  }
};

std::ostream& operator<<(std::ostream& os, const cat_sets_owner& cso);

struct cat_sets_device_owner {
  // arrays from each node ID are concatenated first, then from all categories
  rmm::device_uvector<uint8_t> bits;
  // largest matching category in the model, per feature ID
  rmm::device_uvector<float> fid_num_cats;

  categorical_sets accessor() const
  {
    return {
      .bits              = bits.data(),
      .fid_num_cats      = fid_num_cats.data(),
      .bits_size         = bits.size(),
      .fid_num_cats_size = fid_num_cats.size(),
    };
  }
  cat_sets_device_owner(cudaStream_t stream) : bits(0, stream), fid_num_cats(0, stream) {}
  cat_sets_device_owner(categorical_sets cat_sets, cudaStream_t stream)
    : bits(cat_sets.bits_size, stream), fid_num_cats(cat_sets.fid_num_cats_size, stream)
  {
    ASSERT(bits.size() <= std::size_t(INT_MAX) + std::size_t(1),
           "too many categories/categorical nodes: cannot store bits offset in node");
    if (cat_sets.fid_num_cats_size > 0) {
      ASSERT(cat_sets.fid_num_cats != nullptr, "internal error: cat_sets.fid_num_cats is nil");
      RAFT_CUDA_TRY(cudaMemcpyAsync(fid_num_cats.data(),
                                    cat_sets.fid_num_cats,
                                    fid_num_cats.size() * sizeof(float),
                                    cudaMemcpyDefault,
                                    stream));
    }
    if (cat_sets.bits_size > 0) {
      ASSERT(cat_sets.bits != nullptr, "internal error: cat_sets.bits is nil");
      RAFT_CUDA_TRY(cudaMemcpyAsync(
        bits.data(), cat_sets.bits, bits.size() * sizeof(uint8_t), cudaMemcpyDefault, stream));
    }
  }
  void release()
  {
    bits.release();
    fid_num_cats.release();
  }
};

/** init uses params, trees and nodes to initialize the forest
 *  with nodes stored in pf
 *  @tparam fil_node_t node type to use with the forest;
 *    must be sparse_node16, sparse_node8 or dense_node
 *  @param h cuML handle used by this function
 *  @param pf pointer to where to store the newly created forest
 *  @param trees for sparse forests, indices of tree roots in the nodes arrray, of length
 params->ntrees; ignored for dense forests
 *  @param nodes nodes for the forest, of length params->num_nodes for sparse
      or (2**(params->depth + 1) - 1) * params->ntrees for dense forests
 *  @param params pointer to parameters used to initialize the forest
 *  @param vector_leaf optional vector leaves
 */
<<<<<<< HEAD
template <typename fil_node_t, typename real_t = typename fil_node_t::real_t>
=======
template <typename fil_node_t, typename real_t = typename fil_node_t::real_type>
>>>>>>> e6f6f2e1
void init(const raft::handle_t& h,
          forest_t<real_t>* pf,
          const categorical_sets& cat_sets,
          const std::vector<real_t>& vector_leaf,
          const int* trees,
          const fil_node_t* nodes,
          const forest_params_t* params);

struct predict_params;

}  // namespace fil

static const int MAX_SHM_STD = 48 * 1024;  // maximum architecture-independent size

std::string output2str(fil::output_t output);
}  // namespace ML<|MERGE_RESOLUTION|>--- conflicted
+++ resolved
@@ -241,13 +241,8 @@
   using storage              = ML::fil::storage<node_t>;
   using forest               = sparse_forest<node_t>;
   static const bool IS_DENSE = false;
-<<<<<<< HEAD
-  static const storage_type_t storage_type_enum =
-    std::is_same<sparse_node16<real_t>, node_t>() ? SPARSE : SPARSE8;
-=======
   static constexpr storage_type_t storage_type_enum =
     std::is_same_v<sparse_node16<real_type>, node_t> ? SPARSE : SPARSE8;
->>>>>>> e6f6f2e1
   template <typename threshold_t, typename leaf_t>
   static void check(const treelite::ModelImpl<threshold_t, leaf_t>& model);
 };
@@ -566,11 +561,7 @@
  *  @param params pointer to parameters used to initialize the forest
  *  @param vector_leaf optional vector leaves
  */
-<<<<<<< HEAD
-template <typename fil_node_t, typename real_t = typename fil_node_t::real_t>
-=======
 template <typename fil_node_t, typename real_t = typename fil_node_t::real_type>
->>>>>>> e6f6f2e1
 void init(const raft::handle_t& h,
           forest_t<real_t>* pf,
           const categorical_sets& cat_sets,
