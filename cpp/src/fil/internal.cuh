--- conflicted
+++ resolved
@@ -92,168 +92,125 @@
       node is a leaf or inner node, and for inner nodes, additional information,
       e.g. the default direction, feature id or child index */
   int bits;
-<<<<<<< HEAD
-  static const int IS_LEAF_OFFSET = 31;
-  static const int IS_LEAF_MASK = 1 << IS_LEAF_OFFSET;
+  static const int IS_LEAF_OFFSET  = 31;
+  static const int IS_LEAF_MASK    = 1 << IS_LEAF_OFFSET;
   static const int DEF_LEFT_OFFSET = 30;
-  static const int DEF_LEFT_MASK = 1 << DEF_LEFT_OFFSET;
-  static const int IS_CATEGORICAL_OFFSET = can_be_categorical ? DEF_LEFT_OFFSET - 1 : DEF_LEFT_OFFSET;
+  static const int DEF_LEFT_MASK   = 1 << DEF_LEFT_OFFSET;
+  static const int IS_CATEGORICAL_OFFSET =
+    can_be_categorical ? DEF_LEFT_OFFSET - 1 : DEF_LEFT_OFFSET;
   static const int IS_CATEGORICAL_MASK = 1 << IS_CATEGORICAL_OFFSET;
-  static const int FID_MASK = (1 << IS_CATEGORICAL_OFFSET) - 1;
+  static const int FID_MASK            = (1 << IS_CATEGORICAL_OFFSET) - 1;
   template <class o_t>
-  __host__ __device__ o_t output() const {
+  __host__ __device__ o_t output() const
+  {
     typedef std::remove_cv_t<o_t> canonical;
-    if constexpr(std::is_floating_point<canonical>())
+    if constexpr (std::is_floating_point<canonical>())
       return val.f;
-    else if constexpr(std::is_integral<canonical>())
+    else if constexpr (std::is_integral<canonical>())
       return val.idx;
     // and anything that val can be converted to
-    else return val;
+    else
+      return val;
     // no return statement at the end is not a compiler error
     // but we need one here
     return {};
-    static_assert(std::is_floating_point<canonical>() ||
-      std::is_integral<canonical>() ||
-      std::is_same<canonical, val_t>());
-=======
-  static const int FID_MASK      = (1 << 30) - 1;
-  static const int DEF_LEFT_MASK = 1 << 30;
-  static const int IS_LEAF_MASK  = 1 << 31;
-  template <class o_t>
-  __host__ __device__ o_t output() const
-  {
-    return val;
->>>>>>> 964f40ee
+    static_assert(std::is_floating_point<canonical>() || std::is_integral<canonical>() ||
+                  std::is_same<canonical, val_t>());
   }
   __host__ __device__ int set() const { return val.idx; }
   __host__ __device__ float thresh() const { return val.f; }
   __host__ __device__ int fid() const { return bits & FID_MASK; }
   __host__ __device__ bool def_left() const { return bits & DEF_LEFT_MASK; }
   __host__ __device__ bool is_leaf() const { return bits & IS_LEAF_MASK; }
-<<<<<<< HEAD
-  __host__ __device__ bool is_categorical() const {
-    return bits & IS_CATEGORICAL_MASK;
-  }
-  __host__ __device__ base_node() : val({.f = 0}), bits(0){}
-  base_node(val_t output, float thresh, int fid, bool def_left, bool is_leaf,
-            bool is_categorical) {
-    ASSERT((fid & FID_MASK) == fid,
-           "internal error: feature ID doesn't fit into base_node");
-    bits = (fid & FID_MASK) | (def_left ? DEF_LEFT_MASK : 0) |
-           (is_leaf ? IS_LEAF_MASK : 0) |
+  __host__ __device__ bool is_categorical() const { return bits & IS_CATEGORICAL_MASK; }
+  __host__ __device__ base_node() : val({.f = 0}), bits(0) {}
+  base_node(val_t output, float thresh, int fid, bool def_left, bool is_leaf, bool is_categorical)
+  {
+    ASSERT((fid & FID_MASK) == fid, "internal error: feature ID doesn't fit into base_node");
+    bits = (fid & FID_MASK) | (def_left ? DEF_LEFT_MASK : 0) | (is_leaf ? IS_LEAF_MASK : 0) |
            (is_categorical && can_be_categorical ? IS_CATEGORICAL_MASK : 0);
-=======
-  __host__ __device__ base_node() : val({.f = 0}), bits(0){};
-  base_node(val_t output, float thresh, int fid, bool def_left, bool is_leaf)
-  {
-    bits = (fid & FID_MASK) | (def_left ? DEF_LEFT_MASK : 0) | (is_leaf ? IS_LEAF_MASK : 0);
->>>>>>> 964f40ee
     if (is_leaf)
       val = output;
     else
       val.f = thresh;
   }
-  __host__ __device__ void print() const {
+  __host__ __device__ void print() const
+  {
     const char* is[] = {"is NOT", "    IS"};
     printf("{.f = %9f, .idx = %11d} fid %10d, bits %x, def %s, %s leaf, %s categorical\n",
-      val.f, val.idx, fid(), bits, def_left() ? " left" : "right", is[is_leaf()],
-      is[is_categorical()]);
+           val.f,
+           val.idx,
+           fid(),
+           bits,
+           def_left() ? " left" : "right",
+           is[is_leaf()],
+           is[is_categorical()]);
   }
 };
 
 /** dense_node is a single node of a dense forest */
-//template <bool can_be_categorical>
+// template <bool can_be_categorical>
 struct alignas(8) dense_node : base_node<true> {
   dense_node() = default;
-<<<<<<< HEAD
-  dense_node(val_t output, float thresh, int fid, bool def_left, bool is_leaf,
-             bool is_categorical)
-    : base_node<true>(output, thresh, fid, def_left, is_leaf, is_categorical) {}
-=======
-  dense_node(val_t output, float thresh, int fid, bool def_left, bool is_leaf)
-    : base_node(output, thresh, fid, def_left, is_leaf)
-  {
-  }
->>>>>>> 964f40ee
+  dense_node(val_t output, float thresh, int fid, bool def_left, bool is_leaf, bool is_categorical)
+    : base_node<true>(output, thresh, fid, def_left, is_leaf, is_categorical)
+  {
+  }
   /** index of the left child, where curr is the index of the current node */
   __host__ __device__ int left(int curr) const { return 2 * curr + 1; }
 };
 
 /** sparse_node16 is a 16-byte node in a sparse forest */
-//template <bool can_be_categorical>
+// template <bool can_be_categorical>
 struct alignas(16) sparse_node16 : base_node<true> {
   int left_idx;
   int dummy;  // make alignment explicit and reserve for future use
   __host__ __device__ sparse_node16() : left_idx(0), dummy(0) {}
-<<<<<<< HEAD
-  sparse_node16(val_t output, float thresh, int fid, bool def_left,
-                bool is_leaf, bool is_categorical, int left_index)
+  sparse_node16(val_t output,
+                float thresh,
+                int fid,
+                bool def_left,
+                bool is_leaf,
+                bool is_categorical,
+                int left_index)
     : base_node<true>(output, thresh, fid, def_left, is_leaf, is_categorical),
       left_idx(left_index),
-      dummy(0) {
+      dummy(0)
+  {
     ASSERT(!is_categorical, "who made this categorical?");
     ASSERT(is_categorical != base_node<true>::is_categorical(), "didn't save is_categorical right");
-      }
-=======
-  sparse_node16(val_t output, float thresh, int fid, bool def_left, bool is_leaf, int left_index)
-    : base_node(output, thresh, fid, def_left, is_leaf), left_idx(left_index), dummy(0)
-  {
-  }
->>>>>>> 964f40ee
+  }
   __host__ __device__ int left_index() const { return left_idx; }
   /** index of the left child, where curr is the index of the current node */
   __host__ __device__ int left(int curr) const { return left_idx; }
 };
 
 /** sparse_node8 is a node of reduced size (8 bytes) in a sparse forest */
-<<<<<<< HEAD
-//template <bool can_be_categorical>
+// template <bool can_be_categorical>
 struct alignas(8) sparse_node8 : base_node<true> {
   static const int LEFT_NUM_BITS = 16;
-  static const int FID_NUM_BITS = IS_CATEGORICAL_OFFSET - LEFT_NUM_BITS;
-  static const int LEFT_OFFSET = FID_NUM_BITS;
-  static const int FID_MASK = (1 << FID_NUM_BITS) - 1;
-  static const int LEFT_MASK = ((1 << LEFT_NUM_BITS) - 1) << LEFT_OFFSET;
+  static const int FID_NUM_BITS  = IS_CATEGORICAL_OFFSET - LEFT_NUM_BITS;
+  static const int LEFT_OFFSET   = FID_NUM_BITS;
+  static const int FID_MASK      = (1 << FID_NUM_BITS) - 1;
+  static const int LEFT_MASK     = ((1 << LEFT_NUM_BITS) - 1) << LEFT_OFFSET;
   __host__ __device__ int fid() const { return bits & FID_MASK; }
-  __host__ __device__ int left_index() const {
-    return (bits & LEFT_MASK) >> LEFT_OFFSET;
-  }
+  __host__ __device__ int left_index() const { return (bits & LEFT_MASK) >> LEFT_OFFSET; }
   sparse_node8() = default;
-  sparse_node8(val_t output, float thresh, int fid, bool def_left, bool is_leaf,
-               bool is_categorical, int left_index)
-    : base_node<true>(output, thresh, fid, def_left, is_leaf, is_categorical) {
+  sparse_node8(val_t output,
+               float thresh,
+               int fid,
+               bool def_left,
+               bool is_leaf,
+               bool is_categorical,
+               int left_index)
+    : base_node<true>(output, thresh, fid, def_left, is_leaf, is_categorical)
+  {
     bits |= left_index << LEFT_OFFSET;
     ASSERT(!is_categorical, "who made this categorical?");
     ASSERT(is_categorical != base_node<true>::is_categorical(), "didn't save is_categorical right");
-    ASSERT((fid & FID_MASK) == fid,
-           "internal error: feature ID doesn't fit into sparse_node8");
+    ASSERT((fid & FID_MASK) == fid, "internal error: feature ID doesn't fit into sparse_node8");
     ASSERT(((left_index << LEFT_OFFSET) & LEFT_MASK) == (left_index << LEFT_OFFSET),
            "internal error: left child index doesn't fit into sparse_node8");
-=======
-struct alignas(8) sparse_node8 : base_node {
-  static const int FID_NUM_BITS    = 14;
-  static const int FID_MASK        = (1 << FID_NUM_BITS) - 1;
-  static const int LEFT_OFFSET     = FID_NUM_BITS;
-  static const int LEFT_NUM_BITS   = 16;
-  static const int LEFT_MASK       = ((1 << LEFT_NUM_BITS) - 1) << LEFT_OFFSET;
-  static const int DEF_LEFT_OFFSET = LEFT_OFFSET + LEFT_NUM_BITS;
-  static const int DEF_LEFT_MASK   = 1 << DEF_LEFT_OFFSET;
-  static const int IS_LEAF_OFFSET  = 31;
-  static const int IS_LEAF_MASK    = 1 << IS_LEAF_OFFSET;
-  __host__ __device__ int fid() const { return bits & FID_MASK; }
-  __host__ __device__ bool def_left() const { return bits & DEF_LEFT_MASK; }
-  __host__ __device__ bool is_leaf() const { return bits & IS_LEAF_MASK; }
-  __host__ __device__ int left_index() const { return (bits & LEFT_MASK) >> LEFT_OFFSET; }
-  sparse_node8() = default;
-  sparse_node8(val_t output, float thresh, int fid, bool def_left, bool is_leaf, int left_index)
-  {
-    if (is_leaf)
-      val = output;
-    else
-      val.f = thresh;
-    bits = fid | left_index << LEFT_OFFSET | (def_left ? 1 : 0) << DEF_LEFT_OFFSET |
-           (is_leaf ? 1 : 0) << IS_LEAF_OFFSET;
->>>>>>> 964f40ee
   }
   /** index of the left child, where curr is the index of the current node */
   __host__ __device__ int left(int curr) const { return left_index(); }
@@ -367,8 +324,8 @@
 struct categorical_branches {
   // set count is due to tree_idx + node_within_tree_idx are both ints, hence uint32_t result
   template <typename node_t>
-  __host__ __device__ __forceinline__ int get_child(const node_t& node,
-                                                    int node_idx, float val) {
+  __host__ __device__ __forceinline__ int get_child(const node_t& node, int node_idx, float val)
+  {
     bool cond;
     if (node.is_categorical()) {
       node.print();
@@ -419,19 +376,13 @@
  *  @param vector_leaf optional vector leaves
  */
 template <typename fil_node_t>
-<<<<<<< HEAD
-void init_sparse(const raft::handle_t& h, forest_t* pf, const int* trees,
-                 const fil_node_t* nodes, const forest_params_t* params,
-                 const std::vector<float>& vector_leaf,
-                 const categorical_branches cat_branches);
-=======
 void init_sparse(const raft::handle_t& h,
                  forest_t* pf,
                  const int* trees,
                  const fil_node_t* nodes,
                  const forest_params_t* params,
-                 const std::vector<float>& vector_leaf);
->>>>>>> 964f40ee
+                 const std::vector<float>& vector_leaf,
+                 const categorical_branches cat_branches);
 
 }  // namespace fil
 }  // namespace ML