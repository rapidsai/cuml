/*
 * Copyright (c) 2020-2021, NVIDIA CORPORATION.
 *
 * Licensed under the Apache License, Version 2.0 (the "License");
 * you may not use this file except in compliance with the License.
 * You may obtain a copy of the License at
 *
 *     http://www.apache.org/licenses/LICENSE-2.0
 *
 * Unless required by applicable law or agreed to in writing, software
 * distributed under the License is distributed on an "AS IS" BASIS,
 * WITHOUT WARRANTIES OR CONDITIONS OF ANY KIND, either express or implied.
 * See the License for the specific language governing permissions and
 * limitations under the License.
 */

/** @file internal.cuh cuML-internal interface to Forest Inference Library. */

#pragma once
#include <cuml/fil/fil.h>
#include <treelite/c_api.h>
#include <treelite/tree.h>
#include <vector>

namespace raft {
class handle_t;
}

namespace ML {
namespace fil {

/// modpow2 returns a % b == a % pow(2, log2_b)
__host__ __device__ __forceinline__ int modpow2(int a, int log2_b)
{
  return a & ((1 << log2_b) - 1);
}

enum adjust_threshold_direction_t { FIL_TO_TREELITE = -1, TREELITE_TO_FIL = 1 };
void adjust_threshold(float* pthreshold,
                      int* tl_left,
                      int* tl_right,
                      bool* default_left,
                      treelite::Operator comparison_op,
                      adjust_threshold_direction_t dir);

/**
 * output_t are flags that define the output produced by the FIL predictor; a
 * valid output_t values consists of the following, combined using '|' (bitwise
 * or), which define stages, which operation in the next stage applied to the
 * output of the previous stage:
 * - one of RAW or AVG, indicating how to combine individual tree outputs into the forest output
 * - optional SIGMOID for applying the sigmoid transform
 * - optional CLASS, to output the class label
 */
enum output_t {
  /** raw output: the sum of the tree outputs; use for GBM models for
      regression, or for binary classification for the value before the
      transformation; note that this value is 0, and may be omitted
      when combined with other flags */
  RAW = 0x0,
  /** average output: divide the sum of the tree outputs by the number of trees
      before further transformations; use for random forests for regression
      and binary classification for the probability */
  AVG = 0x1,
  /** sigmoid transformation: apply 1/(1+exp(-x)) to the sum or average of tree
      outputs; use for GBM binary classification models for probability */
  SIGMOID = 0x10,
  /** output class label: either apply threshold to the output of the previous stage (for binary
     classification), or select the class with the most votes to get the class label (for
     multi-class classification).  */
  CLASS = 0x100,
  /** softmax: apply softmax to class margins when predicting probability
      in multiclass classification. Softmax is made robust by subtracting max
      from margins before applying. */
  SOFTMAX           = 0x1000,
  SIGMOID_CLASS     = SIGMOID | CLASS,
  AVG_CLASS         = AVG | CLASS,
  AVG_SIGMOID_CLASS = AVG | SIGMOID | CLASS,
  AVG_SOFTMAX       = AVG | SOFTMAX,
  AVG_CLASS_SOFTMAX = AVG | CLASS | SOFTMAX,
  ALL_SET           = AVG | SIGMOID | CLASS | SOFTMAX
};
std::string output2str(fil::output_t output);

/** val_t is the payload within a FIL leaf */
union val_t {
  /** threshold value for branch node or output value (e.g. class
      probability or regression summand) for leaf node */
<<<<<<< HEAD
  float f = NAN;
=======
  float f;
>>>>>>> d75d6208
  /** class label, leaf vector index or categorical node set offset */
  int idx;
};

/** base_node contains common implementation details for dense and sparse nodes */
template <bool can_be_categorical>
struct base_node {
  /** val, for branch nodes, is a threshold or category list offset. For leaf
      nodes, it is the tree prediction (see see leaf_output_t<leaf_algo_t>::T) */
  val_t val;
  /** bits encode various information about the node, with the exact nature of
      this information depending on the node type; it includes e.g. whether the
      node is a leaf or inner node, and for inner nodes, additional information,
      e.g. the default direction, feature id or child index */
  int bits;
<<<<<<< HEAD
  static const int IS_LEAF_OFFSET        = 31;
  static const int IS_LEAF_MASK          = 1 << IS_LEAF_OFFSET;
  static const int DEF_LEFT_OFFSET       = 30;
  static const int DEF_LEFT_MASK         = 1 << DEF_LEFT_OFFSET;
  static const int IS_CATEGORICAL_OFFSET = DEF_LEFT_OFFSET - 1;
  static const int IS_CATEGORICAL_MASK   = 1 << IS_CATEGORICAL_OFFSET;
  static const int FID_MASK              = (1 << IS_CATEGORICAL_OFFSET) - 1;
  template <class o_t>
  __host__ __device__ o_t output() const;
=======
  static const int IS_LEAF_OFFSET  = 31;
  static const int IS_LEAF_MASK    = 1 << IS_LEAF_OFFSET;
  static const int DEF_LEFT_OFFSET = 30;
  static const int DEF_LEFT_MASK   = 1 << DEF_LEFT_OFFSET;
  static const int IS_CATEGORICAL_OFFSET =
    can_be_categorical ? DEF_LEFT_OFFSET - 1 : DEF_LEFT_OFFSET;
  static const int IS_CATEGORICAL_MASK = 1 << IS_CATEGORICAL_OFFSET;
  static const int FID_MASK            = (1 << IS_CATEGORICAL_OFFSET) - 1;
  template <class o_t>
  __host__ __device__ o_t output() const
  {
    typedef std::remove_cv_t<o_t> canonical;
    if constexpr (std::is_floating_point<canonical>())
      return val.f;
    else if constexpr (std::is_integral<canonical>())
      return val.idx;
    // and anything that val can be converted to
    else
      return val;
    // no return statement at the end is not a compiler error
    // but we need one here
    return {};
    static_assert(std::is_floating_point<canonical>() || std::is_integral<canonical>() ||
                  std::is_same<canonical, val_t>());
  }
>>>>>>> d75d6208
  __host__ __device__ int set() const { return val.idx; }
  __host__ __device__ float thresh() const { return val.f; }
  __host__ __device__ val_t split() const { return val; }
  __host__ __device__ int fid() const { return bits & FID_MASK; }
  __host__ __device__ bool def_left() const { return bits & DEF_LEFT_MASK; }
  __host__ __device__ bool is_leaf() const { return bits & IS_LEAF_MASK; }
  __host__ __device__ bool is_categorical() const { return bits & IS_CATEGORICAL_MASK; }
  __host__ __device__ base_node() : val({.f = 0}), bits(0) {}
  base_node(val_t output, val_t split, int fid, bool def_left, bool is_leaf, bool is_categorical)
  {
    ASSERT((fid & FID_MASK) == fid, "internal error: feature ID doesn't fit into base_node");
    bits = (fid & FID_MASK) | (def_left ? DEF_LEFT_MASK : 0) | (is_leaf ? IS_LEAF_MASK : 0) |
<<<<<<< HEAD
           (is_categorical ? IS_CATEGORICAL_MASK : 0);
=======
           (is_categorical && can_be_categorical ? IS_CATEGORICAL_MASK : 0);
>>>>>>> d75d6208
    if (is_leaf)
      val = output;
    else
      val = split;
<<<<<<< HEAD
=======
  }
  __host__ __device__ void print() const
  {
    const char* is[] = {"is NOT", "    IS"};
    printf("{.f = %9f, .idx = %11d} fid %10d, bits %8x, def %s, %s leaf, %s categorical\n",
           val.f,
           val.idx,
           fid(),
           bits,
           def_left() ? " left" : "right",
           is[is_leaf()],
           is[is_categorical()]);
>>>>>>> d75d6208
  }
};

template <>
__host__ __device__ __forceinline__ float base_node::output<float>() const
{
  return val.f;
}
template <>
__host__ __device__ __forceinline__ int base_node::output<int>() const
{
  return val.idx;
}
template <>
__host__ __device__ __forceinline__ val_t base_node::output<val_t>() const
{
  return val;
}

/** dense_node is a single node of a dense forest */
// template <bool can_be_categorical>
struct alignas(8) dense_node : base_node<true> {
  dense_node() = default;
  dense_node(val_t output, val_t split, int fid, bool def_left, bool is_leaf, bool is_categorical)
<<<<<<< HEAD
    : base_node(output, split, fid, def_left, is_leaf, is_categorical)
=======
    : base_node<true>(output, split, fid, def_left, is_leaf, is_categorical)
>>>>>>> d75d6208
  {
    ASSERT(is_categorical == base_node<true>::is_categorical(), "didn't save is_categorical right");
  }
  /** index of the left child, where curr is the index of the current node */
  __host__ __device__ int left(int curr) const { return 2 * curr + 1; }
};

/** sparse_node16 is a 16-byte node in a sparse forest */
// template <bool can_be_categorical>
struct alignas(16) sparse_node16 : base_node<true> {
  int left_idx;
  int dummy;  // make alignment explicit and reserve for future use
  __host__ __device__ sparse_node16() : left_idx(0), dummy(0) {}
  __noinline__ sparse_node16(val_t output,
                             val_t split,
                             int fid,
                             bool def_left,
                             bool is_leaf,
                             bool is_categorical,
                             int left_index)
<<<<<<< HEAD
    : base_node(output, split, fid, def_left, is_leaf, is_categorical),
=======
    : base_node<true>(output, split, fid, def_left, is_leaf, is_categorical),
>>>>>>> d75d6208
      left_idx(left_index),
      dummy(0)
  {
    ASSERT(is_categorical == base_node<true>::is_categorical(), "didn't save is_categorical right");
  }
  __host__ __device__ int left_index() const { return left_idx; }
  /** index of the left child, where curr is the index of the current node */
  __host__ __device__ int left(int curr) const { return left_idx; }
};

/** sparse_node8 is a node of reduced size (8 bytes) in a sparse forest */
<<<<<<< HEAD
struct alignas(8) sparse_node8 : base_node {
=======
// template <bool can_be_categorical>
struct alignas(8) sparse_node8 : base_node<true> {
>>>>>>> d75d6208
  static const int LEFT_NUM_BITS = 16;
  static const int FID_NUM_BITS  = IS_CATEGORICAL_OFFSET - LEFT_NUM_BITS;
  static const int LEFT_OFFSET   = FID_NUM_BITS;
  static const int FID_MASK      = (1 << FID_NUM_BITS) - 1;
  static const int LEFT_MASK     = ((1 << LEFT_NUM_BITS) - 1) << LEFT_OFFSET;
  __host__ __device__ int fid() const { return bits & FID_MASK; }
  __host__ __device__ int left_index() const { return (bits & LEFT_MASK) >> LEFT_OFFSET; }
  sparse_node8() = default;
  sparse_node8(val_t output,
               val_t split,
               int fid,
               bool def_left,
               bool is_leaf,
               bool is_categorical,
               int left_index)
<<<<<<< HEAD
    : base_node(output, split, fid, def_left, is_leaf, is_categorical)
  {
    bits |= left_index << LEFT_OFFSET;
=======
    : base_node<true>(output, split, fid, def_left, is_leaf, is_categorical)
  {
    bits |= left_index << LEFT_OFFSET;
    ASSERT(is_categorical == base_node<true>::is_categorical(), "didn't save is_categorical right");
>>>>>>> d75d6208
    ASSERT((fid & FID_MASK) == fid, "internal error: feature ID doesn't fit into sparse_node8");
    ASSERT(((left_index << LEFT_OFFSET) & LEFT_MASK) == (left_index << LEFT_OFFSET),
           "internal error: left child index doesn't fit into sparse_node8");
  }
  /** index of the left child, where curr is the index of the current node */
  __host__ __device__ int left(int curr) const { return left_index(); }
};

/** leaf_algo_t describes what the leaves in a FIL forest store (predict)
    and how FIL aggregates them into class margins/regression result/best class
**/
enum leaf_algo_t {
  /** storing a class probability or regression summand. We add all margins
      together and determine regression result or use threshold to determine
      one of the two classes. **/
  FLOAT_UNARY_BINARY = 0,
  /** storing a class label. Trees vote on the resulting class.
      Probabilities are just normalized votes. */
  CATEGORICAL_LEAF = 1,
  /** 1-vs-rest, or tree-per-class, where trees are assigned round-robin to
      consecutive categories and predict a floating-point margin. Used in
      Gradient Boosted Decision Trees. We sum margins for each group separately
      **/
  GROVE_PER_CLASS = 2,
  /** 1-vs-rest, or tree-per-class, where trees are assigned round-robin to
      consecutive categories and predict a floating-point margin. Used in
      Gradient Boosted Decision Trees. We sum margins for each group separately
      This is a more specific version of GROVE_PER_CLASS.
      _FEW_CLASSES means fewer (or as many) classes than threads. **/
  GROVE_PER_CLASS_FEW_CLASSES = 3,
  /** 1-vs-rest, or tree-per-class, where trees are assigned round-robin to
      consecutive categories and predict a floating-point margin. Used in
      Gradient Boosted Decision Trees. We sum margins for each group separately
      This is a more specific version of GROVE_PER_CLASS.
      _MANY_CLASSES means more classes than threads. **/
  GROVE_PER_CLASS_MANY_CLASSES = 4,
  /** Leaf contains an index into a vector of class probabilities. **/
  VECTOR_LEAF = 5,
  // to be extended
};
static const char* leaf_algo_t_repr[] = {"FLOAT_UNARY_BINARY",
                                         "CATEGORICAL_LEAF",
                                         "GROVE_PER_CLASS",
                                         "GROVE_PER_CLASS_FEW_CLASSES",
                                         "GROVE_PER_CLASS_MANY_CLASSES",
                                         "VECTOR_LEAF"};

template <leaf_algo_t leaf_algo>
struct leaf_output_t {
};
template <>
struct leaf_output_t<leaf_algo_t::FLOAT_UNARY_BINARY> {
  typedef float T;
};
template <>
struct leaf_output_t<leaf_algo_t::CATEGORICAL_LEAF> {
  typedef int T;
};
template <>
struct leaf_output_t<leaf_algo_t::GROVE_PER_CLASS_FEW_CLASSES> {
  typedef float T;
};
template <>
struct leaf_output_t<leaf_algo_t::GROVE_PER_CLASS_MANY_CLASSES> {
  typedef float T;
};
template <>
struct leaf_output_t<leaf_algo_t::VECTOR_LEAF> {
  typedef int T;
};

/** forest_params_t are the trees to initialize the predictor */
struct forest_params_t {
  // total number of nodes; ignored for dense forests
  int num_nodes;
  // maximum depth; ignored for sparse forests
  int depth;
  // ntrees is the number of trees
  int num_trees;
  // num_cols is the number of columns in the data
  int num_cols;
  // leaf_algo determines what the leaves store (predict)
  leaf_algo_t leaf_algo;
  // algo is the inference algorithm;
  // sparse forests do not distinguish between NAIVE and TREE_REORG
  algo_t algo;
  // output is the desired output type
  output_t output;
  // threshold is used to for classification if leaf_algo == FLOAT_UNARY_BINARY && (output &
  // OUTPUT_CLASS) != 0 && !predict_proba, and is ignored otherwise
  float threshold;
  // global_bias is added to the sum of tree predictions
  // (after averaging, if it is used, but before any further transformations)
  float global_bias;
  // only used for CATEGORICAL_LEAF inference. since we're storing the
  // labels in leaves instead of the whole vector, this keeps track
  // of the number of classes
  int num_classes;
  // blocks_per_sm, if nonzero, works as a limit to improve cache hit rate for larger forests
  // suggested values (if nonzero) are from 2 to 7
  // if zero, launches ceildiv(num_rows, NITEMS) blocks
  int blocks_per_sm;
  // threads_per_tree determines how many threads work on a single tree
  // at once inside a block (sharing trees means splitting input rows)
  int threads_per_tree;
  // n_items is how many input samples (items) any thread processes. If 0 is given,
  // choose most (up to 4) that fit into shared memory.
  int n_items;
};

/// FIL_TPB is the number of threads per block to use with FIL kernels
const int FIL_TPB = 256;

<<<<<<< HEAD
const uint32_t max_precise_int_float = 1 << 24;  // 16'777'216

__host__ __device__ __forceinline__ bool fetch_bit(const uint8_t* array, int bit)
{
  const int bits_per_byte = 8;
  return array[bit / bits_per_byte] & (1 << bit % bits_per_byte);
}

struct cat_feature_counters {
  int max_matching = -1, n_nodes = 0;
  void reduce_with(cat_feature_counters b)
=======
static const uint32_t max_precise_int_float = 16777216;

struct cat_feature {
  int max_matching = -1, n_nodes = 0;
  void reduce_with(cat_feature b)
>>>>>>> d75d6208
  {
    max_matching = std::max(max_matching, b.max_matching);
    n_nodes += b.n_nodes;
  }
};
<<<<<<< HEAD
struct categorical_sets {
  // arrays from each node ID are concatenated first, then from all categories
  const uint8_t* bits = nullptr;
  // largest matching category in the model, per feature ID
  const int* max_matching = nullptr;
  size_t bits_size = 0, max_matching_size = 0;

  __host__ __device__ __forceinline__ bool branch_can_be_categorical() const
  {
    // If this is constructed from cat_sets_owner, will return true
    // default-initialized will return false
    // Defining edge case: there are categorical nodes, but all have max_matching == -1
    // (all categorical nodes are empty). node.thresh() would have returned 0.0f
    // and the branch condition wouldn't have always been false (i.e branched left).
    // Alternatively, we could have converted all empty categorical nodes to
    // NAN-threshold numerical nodes.
    return max_matching != nullptr;
  }

  // set count is due to tree_idx + node_within_tree_idx are both ints, hence uint32_t result
  template <bool branch_can_be_categorical, typename node_t>
  __host__ __device__ __forceinline__ int category_matches(node_t node, int category) const
  {
    // standard boolean packing. This layout has better ILP
    // node.set() is global across feature IDs and is an offset (as opposed
    // to set number). If we run out of uint32_t and we have hundreds of
    // features with similar categorical feature count, we may consider
    // storing node ID within nodes with same feature ID and look up
    // {.max_matching, .first_node_offset} = ...[feature_id]
    return category <= max_matching[node.fid()] && fetch_bit(bits + node.set(), category);
  }
  static int sizeof_mask_from_max_matching(int max_matching)
  {
    return raft::ceildiv(max_matching + 1, 8);
  }
  int sizeof_mask(int feature_id) const
  {
    return sizeof_mask_from_max_matching(max_matching[feature_id]);
  }
};

struct tree_base : categorical_sets {
  template <bool branch_can_be_categorical, typename node_t>
=======
typedef std::vector<cat_feature> v_cat_feature;
struct categorical_branches {
  // arrays from each node ID are concatenated first, then from all categories
  uint8_t* bits = nullptr;
  // largest matching category in the model, per feature ID
  int* max_matching = nullptr;
  size_t bits_size = 0, max_matching_size = 0;

  // set count is due to tree_idx + node_within_tree_idx are both ints, hence uint32_t result
  template <typename node_t>
>>>>>>> d75d6208
  __host__ __device__ __forceinline__ int get_child(const node_t& node,
                                                    int node_idx,
                                                    float val) const
  {
    bool cond;
<<<<<<< HEAD
    if (isnan(val)) {
      cond = !node.def_left();
    } else {
      if (branch_can_be_categorical && node.is_categorical())
        cond = category_matches<branch_can_be_categorical>(node, (int)val);
      else
        cond = val >= node.thresh();
    }
    return node.left(node_idx) + cond;
  }
};

// in internal.cuh, as opposed to fil_test.cu, because importing from treelite will require it
struct cat_sets_owner {
  std::vector<uint8_t> bits;
  std::vector<int> max_matching;

  operator categorical_sets() const
  {
    return {
      .bits              = bits.data(),
      .max_matching      = max_matching.data(),
      .bits_size         = bits.size(),
      .max_matching_size = max_matching.size(),
    };
  }
  cat_sets_owner() {}
  cat_sets_owner(std::vector<cat_feature_counters> cf)
  {
    max_matching.resize(cf.size());
    size_t bits_size = 0;
=======
    const char* lr[] = {"left", "right"};
    node.print();
    if (isnan(val)) {
      cond = !node.def_left();
      printf("idx %d val is nan, taking %s\n", node_idx, lr[cond]);
    } else {
      if (node.is_categorical()) {
        int category = val;
        // standard boolean packing. This layout has better ILP
        // node.set() is global across feature IDs and is an offset (as opposed
        // to set number). If we run out of uint32_t and we have hundreds of
        // features with similar categorical feature count, we may consider
        // storing node ID within nodes with same feature ID and look up
        // {.max_matching, .first_node_offset} = ...[feature_id]
         printf("for fid %d and val %f, checking categories at %d: {", node.fid(), val,
         node.set()); for (int byte = 0; byte < max_matching[node.fid()]; ++byte)
          printf("%02x ", bits[node.set() + category / 8]);
         printf("}\n");
        cond = (category <= max_matching[node.fid()]) &&
               bits[node.set() + category / 8] & (1 << category % 8);
      } else {
        cond = val >= node.thresh();
        printf("idx %d %f >= %f taking %s\n", node_idx, val, node.thresh(), lr[cond]);
      }
    }
    return node.left(node_idx) + cond;
  }
  static int sizeof_mask_from_max_matching(int max_matching)
  {
    return raft::ceildiv(max_matching + 1, 8);
  }
  int sizeof_mask(int feature_id) const
  {
    return sizeof_mask_from_max_matching(max_matching[feature_id]);
  }

  // NB! no __device__ here
  void host_allocate(v_cat_feature cf)
  {
    max_matching_size = cf.size();
    max_matching      = new int[max_matching_size];
    bits_size         = 0;
>>>>>>> d75d6208
    // feature ID
    for (int fid = 0; fid < cf.size(); ++fid) {
      ASSERT(cf[fid].max_matching >= -1,
             "@fid %d: max_matching invalid (%d)",
             fid,
             cf[fid].max_matching);
      ASSERT(cf[fid].n_nodes >= 0, "@fid %d: n_nodes invalid (%d)", fid, cf[fid].n_nodes);
<<<<<<< HEAD

      max_matching[fid] = cf[fid].max_matching;
      bits_size +=
        categorical_sets::sizeof_mask_from_max_matching(max_matching[fid]) * cf[fid].n_nodes;

=======
      max_matching[fid] = cf[fid].max_matching;
      bits_size += sizeof_mask(fid) * cf[fid].n_nodes;
>>>>>>> d75d6208
      ASSERT(bits_size <= INT_MAX,
             "@fid %d: cannot store %lu categories given `int` offsets",
             fid,
             bits_size);
    }
<<<<<<< HEAD
    bits.resize(bits_size);
=======
    bits = new uint8_t[bits_size];
  }

  // NB! no __device__ here
  void host_deallocate()
  {
    delete[] bits;
    delete[] max_matching;
  }

  void print_bits() const
  {
    printf("bits {");
    for (int byte = 0; byte < bits_size; ++byte)
      printf("%2x ", bits[byte]);
    printf("}\n");
  }

  void print_max_matching() const
  {
    printf("max_matching {");
    for (int fid = 0; fid < max_matching_size; ++fid)
      printf("%d ", max_matching[fid]);
    printf("}\n");
>>>>>>> d75d6208
  }
};

/** init_dense uses params and nodes to initialize the dense forest stored in pf
 *  @param h cuML handle used by this function
 *  @param pf pointer to where to store the newly created forest
 *  @param nodes nodes for the forest, of length
      (2**(params->depth + 1) - 1) * params->ntrees
 *  @param params pointer to parameters used to initialize the forest
 *  @param vector_leaf optional vector leaves
 */
void init_dense(const raft::handle_t& h,
                forest_t* pf,
                const dense_node* nodes,
                const forest_params_t* params,
                const std::vector<float>& vector_leaf,
<<<<<<< HEAD
                const categorical_sets& cat_sets);
=======
                const categorical_branches& cat_branches);
>>>>>>> d75d6208

/** init_sparse uses params, trees and nodes to initialize the sparse forest
 *  with sparse nodes stored in pf
 *  @tparam fil_node_t node type to use with the sparse forest;
 *    must be sparse_node16 or sparse_node8
 *  @param h cuML handle used by this function
 *  @param pf pointer to where to store the newly created forest
 *  @param trees indices of tree roots in the nodes arrray, of length params->ntrees
 *  @param nodes nodes for the forest, of length params->num_nodes
 *  @param params pointer to parameters used to initialize the forest
 *  @param vector_leaf optional vector leaves
 */
template <typename fil_node_t>
void init_sparse(const raft::handle_t& h,
                 forest_t* pf,
                 const int* trees,
                 const fil_node_t* nodes,
                 const forest_params_t* params,
                 const std::vector<float>& vector_leaf,
<<<<<<< HEAD
                 const categorical_sets& cat_sets);
=======
                 const categorical_branches& cat_branches);
>>>>>>> d75d6208

}  // namespace fil
}  // namespace ML<|MERGE_RESOLUTION|>--- conflicted
+++ resolved
@@ -86,17 +86,12 @@
 union val_t {
   /** threshold value for branch node or output value (e.g. class
       probability or regression summand) for leaf node */
-<<<<<<< HEAD
-  float f = NAN;
-=======
   float f;
->>>>>>> d75d6208
   /** class label, leaf vector index or categorical node set offset */
   int idx;
 };
 
 /** base_node contains common implementation details for dense and sparse nodes */
-template <bool can_be_categorical>
 struct base_node {
   /** val, for branch nodes, is a threshold or category list offset. For leaf
       nodes, it is the tree prediction (see see leaf_output_t<leaf_algo_t>::T) */
@@ -106,7 +101,6 @@
       node is a leaf or inner node, and for inner nodes, additional information,
       e.g. the default direction, feature id or child index */
   int bits;
-<<<<<<< HEAD
   static const int IS_LEAF_OFFSET        = 31;
   static const int IS_LEAF_MASK          = 1 << IS_LEAF_OFFSET;
   static const int DEF_LEFT_OFFSET       = 30;
@@ -116,33 +110,6 @@
   static const int FID_MASK              = (1 << IS_CATEGORICAL_OFFSET) - 1;
   template <class o_t>
   __host__ __device__ o_t output() const;
-=======
-  static const int IS_LEAF_OFFSET  = 31;
-  static const int IS_LEAF_MASK    = 1 << IS_LEAF_OFFSET;
-  static const int DEF_LEFT_OFFSET = 30;
-  static const int DEF_LEFT_MASK   = 1 << DEF_LEFT_OFFSET;
-  static const int IS_CATEGORICAL_OFFSET =
-    can_be_categorical ? DEF_LEFT_OFFSET - 1 : DEF_LEFT_OFFSET;
-  static const int IS_CATEGORICAL_MASK = 1 << IS_CATEGORICAL_OFFSET;
-  static const int FID_MASK            = (1 << IS_CATEGORICAL_OFFSET) - 1;
-  template <class o_t>
-  __host__ __device__ o_t output() const
-  {
-    typedef std::remove_cv_t<o_t> canonical;
-    if constexpr (std::is_floating_point<canonical>())
-      return val.f;
-    else if constexpr (std::is_integral<canonical>())
-      return val.idx;
-    // and anything that val can be converted to
-    else
-      return val;
-    // no return statement at the end is not a compiler error
-    // but we need one here
-    return {};
-    static_assert(std::is_floating_point<canonical>() || std::is_integral<canonical>() ||
-                  std::is_same<canonical, val_t>());
-  }
->>>>>>> d75d6208
   __host__ __device__ int set() const { return val.idx; }
   __host__ __device__ float thresh() const { return val.f; }
   __host__ __device__ val_t split() const { return val; }
@@ -155,30 +122,13 @@
   {
     ASSERT((fid & FID_MASK) == fid, "internal error: feature ID doesn't fit into base_node");
     bits = (fid & FID_MASK) | (def_left ? DEF_LEFT_MASK : 0) | (is_leaf ? IS_LEAF_MASK : 0) |
-<<<<<<< HEAD
            (is_categorical ? IS_CATEGORICAL_MASK : 0);
-=======
-           (is_categorical && can_be_categorical ? IS_CATEGORICAL_MASK : 0);
->>>>>>> d75d6208
     if (is_leaf)
+      val = output;
+    else if (is_leaf)
       val = output;
     else
       val = split;
-<<<<<<< HEAD
-=======
-  }
-  __host__ __device__ void print() const
-  {
-    const char* is[] = {"is NOT", "    IS"};
-    printf("{.f = %9f, .idx = %11d} fid %10d, bits %8x, def %s, %s leaf, %s categorical\n",
-           val.f,
-           val.idx,
-           fid(),
-           bits,
-           def_left() ? " left" : "right",
-           is[is_leaf()],
-           is[is_categorical()]);
->>>>>>> d75d6208
   }
 };
 
@@ -200,16 +150,12 @@
 
 /** dense_node is a single node of a dense forest */
 // template <bool can_be_categorical>
-struct alignas(8) dense_node : base_node<true> {
+struct alignas(8) dense_node : base_node {
   dense_node() = default;
   dense_node(val_t output, val_t split, int fid, bool def_left, bool is_leaf, bool is_categorical)
-<<<<<<< HEAD
     : base_node(output, split, fid, def_left, is_leaf, is_categorical)
-=======
-    : base_node<true>(output, split, fid, def_left, is_leaf, is_categorical)
->>>>>>> d75d6208
-  {
-    ASSERT(is_categorical == base_node<true>::is_categorical(), "didn't save is_categorical right");
+  {
+    ASSERT(is_categorical == base_node::is_categorical(), "didn't save is_categorical right");
   }
   /** index of the left child, where curr is the index of the current node */
   __host__ __device__ int left(int curr) const { return 2 * curr + 1; }
@@ -217,7 +163,7 @@
 
 /** sparse_node16 is a 16-byte node in a sparse forest */
 // template <bool can_be_categorical>
-struct alignas(16) sparse_node16 : base_node<true> {
+struct alignas(16) sparse_node16 : base_node {
   int left_idx;
   int dummy;  // make alignment explicit and reserve for future use
   __host__ __device__ sparse_node16() : left_idx(0), dummy(0) {}
@@ -228,15 +174,11 @@
                              bool is_leaf,
                              bool is_categorical,
                              int left_index)
-<<<<<<< HEAD
     : base_node(output, split, fid, def_left, is_leaf, is_categorical),
-=======
-    : base_node<true>(output, split, fid, def_left, is_leaf, is_categorical),
->>>>>>> d75d6208
       left_idx(left_index),
       dummy(0)
   {
-    ASSERT(is_categorical == base_node<true>::is_categorical(), "didn't save is_categorical right");
+    ASSERT(is_categorical == base_node::is_categorical(), "didn't save is_categorical right");
   }
   __host__ __device__ int left_index() const { return left_idx; }
   /** index of the left child, where curr is the index of the current node */
@@ -244,12 +186,7 @@
 };
 
 /** sparse_node8 is a node of reduced size (8 bytes) in a sparse forest */
-<<<<<<< HEAD
 struct alignas(8) sparse_node8 : base_node {
-=======
-// template <bool can_be_categorical>
-struct alignas(8) sparse_node8 : base_node<true> {
->>>>>>> d75d6208
   static const int LEFT_NUM_BITS = 16;
   static const int FID_NUM_BITS  = IS_CATEGORICAL_OFFSET - LEFT_NUM_BITS;
   static const int LEFT_OFFSET   = FID_NUM_BITS;
@@ -265,16 +202,9 @@
                bool is_leaf,
                bool is_categorical,
                int left_index)
-<<<<<<< HEAD
     : base_node(output, split, fid, def_left, is_leaf, is_categorical)
   {
     bits |= left_index << LEFT_OFFSET;
-=======
-    : base_node<true>(output, split, fid, def_left, is_leaf, is_categorical)
-  {
-    bits |= left_index << LEFT_OFFSET;
-    ASSERT(is_categorical == base_node<true>::is_categorical(), "didn't save is_categorical right");
->>>>>>> d75d6208
     ASSERT((fid & FID_MASK) == fid, "internal error: feature ID doesn't fit into sparse_node8");
     ASSERT(((left_index << LEFT_OFFSET) & LEFT_MASK) == (left_index << LEFT_OFFSET),
            "internal error: left child index doesn't fit into sparse_node8");
@@ -388,7 +318,6 @@
 /// FIL_TPB is the number of threads per block to use with FIL kernels
 const int FIL_TPB = 256;
 
-<<<<<<< HEAD
 const uint32_t max_precise_int_float = 1 << 24;  // 16'777'216
 
 __host__ __device__ __forceinline__ bool fetch_bit(const uint8_t* array, int bit)
@@ -400,19 +329,11 @@
 struct cat_feature_counters {
   int max_matching = -1, n_nodes = 0;
   void reduce_with(cat_feature_counters b)
-=======
-static const uint32_t max_precise_int_float = 16777216;
-
-struct cat_feature {
-  int max_matching = -1, n_nodes = 0;
-  void reduce_with(cat_feature b)
->>>>>>> d75d6208
   {
     max_matching = std::max(max_matching, b.max_matching);
     n_nodes += b.n_nodes;
   }
 };
-<<<<<<< HEAD
 struct categorical_sets {
   // arrays from each node ID are concatenated first, then from all categories
   const uint8_t* bits = nullptr;
@@ -442,6 +363,11 @@
     // features with similar categorical feature count, we may consider
     // storing node ID within nodes with same feature ID and look up
     // {.max_matching, .first_node_offset} = ...[feature_id]
+    printf(
+      "for fid %d and category %d, checking categories at %d: {", node.fid(), category, node.set());
+    for (int byte = 0; byte < max_matching[node.fid()]; ++byte)
+      printf("%02x ", bits[node.set() + category / 8]);
+    printf("}\n");
     return category <= max_matching[node.fid()] && fetch_bit(bits + node.set(), category);
   }
   static int sizeof_mask_from_max_matching(int max_matching)
@@ -456,31 +382,21 @@
 
 struct tree_base : categorical_sets {
   template <bool branch_can_be_categorical, typename node_t>
-=======
-typedef std::vector<cat_feature> v_cat_feature;
-struct categorical_branches {
-  // arrays from each node ID are concatenated first, then from all categories
-  uint8_t* bits = nullptr;
-  // largest matching category in the model, per feature ID
-  int* max_matching = nullptr;
-  size_t bits_size = 0, max_matching_size = 0;
-
-  // set count is due to tree_idx + node_within_tree_idx are both ints, hence uint32_t result
-  template <typename node_t>
->>>>>>> d75d6208
   __host__ __device__ __forceinline__ int get_child(const node_t& node,
                                                     int node_idx,
                                                     float val) const
   {
+    const char* lr[] = {"left", "right"};
     bool cond;
-<<<<<<< HEAD
     if (isnan(val)) {
       cond = !node.def_left();
+      printf("idx %d val is nan, taking %s\n", node_idx, lr[cond]);
     } else {
       if (branch_can_be_categorical && node.is_categorical())
         cond = category_matches<branch_can_be_categorical>(node, (int)val);
       else
         cond = val >= node.thresh();
+      printf("idx %d %f >= %f taking %s\n", node_idx, val, node.thresh(), lr[cond]);
     }
     return node.left(node_idx) + cond;
   }
@@ -505,50 +421,6 @@
   {
     max_matching.resize(cf.size());
     size_t bits_size = 0;
-=======
-    const char* lr[] = {"left", "right"};
-    node.print();
-    if (isnan(val)) {
-      cond = !node.def_left();
-      printf("idx %d val is nan, taking %s\n", node_idx, lr[cond]);
-    } else {
-      if (node.is_categorical()) {
-        int category = val;
-        // standard boolean packing. This layout has better ILP
-        // node.set() is global across feature IDs and is an offset (as opposed
-        // to set number). If we run out of uint32_t and we have hundreds of
-        // features with similar categorical feature count, we may consider
-        // storing node ID within nodes with same feature ID and look up
-        // {.max_matching, .first_node_offset} = ...[feature_id]
-         printf("for fid %d and val %f, checking categories at %d: {", node.fid(), val,
-         node.set()); for (int byte = 0; byte < max_matching[node.fid()]; ++byte)
-          printf("%02x ", bits[node.set() + category / 8]);
-         printf("}\n");
-        cond = (category <= max_matching[node.fid()]) &&
-               bits[node.set() + category / 8] & (1 << category % 8);
-      } else {
-        cond = val >= node.thresh();
-        printf("idx %d %f >= %f taking %s\n", node_idx, val, node.thresh(), lr[cond]);
-      }
-    }
-    return node.left(node_idx) + cond;
-  }
-  static int sizeof_mask_from_max_matching(int max_matching)
-  {
-    return raft::ceildiv(max_matching + 1, 8);
-  }
-  int sizeof_mask(int feature_id) const
-  {
-    return sizeof_mask_from_max_matching(max_matching[feature_id]);
-  }
-
-  // NB! no __device__ here
-  void host_allocate(v_cat_feature cf)
-  {
-    max_matching_size = cf.size();
-    max_matching      = new int[max_matching_size];
-    bits_size         = 0;
->>>>>>> d75d6208
     // feature ID
     for (int fid = 0; fid < cf.size(); ++fid) {
       ASSERT(cf[fid].max_matching >= -1,
@@ -556,38 +428,23 @@
              fid,
              cf[fid].max_matching);
       ASSERT(cf[fid].n_nodes >= 0, "@fid %d: n_nodes invalid (%d)", fid, cf[fid].n_nodes);
-<<<<<<< HEAD
 
       max_matching[fid] = cf[fid].max_matching;
       bits_size +=
         categorical_sets::sizeof_mask_from_max_matching(max_matching[fid]) * cf[fid].n_nodes;
 
-=======
-      max_matching[fid] = cf[fid].max_matching;
-      bits_size += sizeof_mask(fid) * cf[fid].n_nodes;
->>>>>>> d75d6208
       ASSERT(bits_size <= INT_MAX,
              "@fid %d: cannot store %lu categories given `int` offsets",
              fid,
              bits_size);
     }
-<<<<<<< HEAD
     bits.resize(bits_size);
-=======
-    bits = new uint8_t[bits_size];
-  }
-
-  // NB! no __device__ here
-  void host_deallocate()
-  {
-    delete[] bits;
-    delete[] max_matching;
   }
 
   void print_bits() const
   {
     printf("bits {");
-    for (int byte = 0; byte < bits_size; ++byte)
+    for (int byte = 0; byte < bits.size(); ++byte)
       printf("%2x ", bits[byte]);
     printf("}\n");
   }
@@ -595,10 +452,9 @@
   void print_max_matching() const
   {
     printf("max_matching {");
-    for (int fid = 0; fid < max_matching_size; ++fid)
+    for (int fid = 0; fid < max_matching.size(); ++fid)
       printf("%d ", max_matching[fid]);
     printf("}\n");
->>>>>>> d75d6208
   }
 };
 
@@ -615,11 +471,7 @@
                 const dense_node* nodes,
                 const forest_params_t* params,
                 const std::vector<float>& vector_leaf,
-<<<<<<< HEAD
                 const categorical_sets& cat_sets);
-=======
-                const categorical_branches& cat_branches);
->>>>>>> d75d6208
 
 /** init_sparse uses params, trees and nodes to initialize the sparse forest
  *  with sparse nodes stored in pf
@@ -639,11 +491,7 @@
                  const fil_node_t* nodes,
                  const forest_params_t* params,
                  const std::vector<float>& vector_leaf,
-<<<<<<< HEAD
                  const categorical_sets& cat_sets);
-=======
-                 const categorical_branches& cat_branches);
->>>>>>> d75d6208
 
 }  // namespace fil
 }  // namespace ML