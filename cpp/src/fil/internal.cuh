/*
 * Copyright (c) 2020-2021, NVIDIA CORPORATION.
 *
 * Licensed under the Apache License, Version 2.0 (the "License");
 * you may not use this file except in compliance with the License.
 * You may obtain a copy of the License at
 *
 *     http://www.apache.org/licenses/LICENSE-2.0
 *
 * Unless required by applicable law or agreed to in writing, software
 * distributed under the License is distributed on an "AS IS" BASIS,
 * WITHOUT WARRANTIES OR CONDITIONS OF ANY KIND, either express or implied.
 * See the License for the specific language governing permissions and
 * limitations under the License.
 */

/** @file internal.cuh cuML-internal interface to Forest Inference Library. */

#pragma once
#include <cuml/fil/fil.h>
#include <treelite/c_api.h>
#include <treelite/tree.h>
#include <raft/cuda_utils.cuh>
#include <raft/error.hpp>
#include <vector>

namespace raft {
class handle_t;
}

namespace ML {
namespace fil {

template <typename T>
__host__ __device__ void print_rl(const T* v, std::size_t size, const char* name, int inc)
{
  return;
  auto print_until = [=](T last, size_t last_idx, size_t i) {
    if (last_idx != i - 1)
      printf("[%lu..%lu]->%u..%u ", last_idx, i - 1, last, v[i - 1]);
    else
      printf("[%lu]->%u ", last_idx, last);
  };
  printf("%s {", name);
  T last               = v[0];
  std::size_t last_idx = 0;
  for (std::size_t i = 1; i < size; ++i)
    if (v[i] != last + (i - last_idx) * inc) {
      print_until(last, last_idx, i);
      last     = v[i];
      last_idx = i;
    }
  print_until(last, last_idx, size);
  printf("}\n");
}

const int BITS_PER_BYTE = 8;

/// modpow2 returns a % b == a % pow(2, log2_b)
__host__ __device__ __forceinline__ int modpow2(int a, int log2_b)
{
  return a & ((1 << log2_b) - 1);
}

enum adjust_threshold_direction_t { FIL_TO_TREELITE = -1, TREELITE_TO_FIL = 1 };
void adjust_threshold(float* pthreshold,
                      int* tl_left,
                      int* tl_right,
                      bool* default_left,
                      treelite::Operator comparison_op,
                      adjust_threshold_direction_t dir);

/**
 * output_t are flags that define the output produced by the FIL predictor; a
 * valid output_t values consists of the following, combined using '|' (bitwise
 * or), which define stages, which operation in the next stage applied to the
 * output of the previous stage:
 * - one of RAW or AVG, indicating how to combine individual tree outputs into the forest output
 * - optional SIGMOID for applying the sigmoid transform
 * - optional CLASS, to output the class label
 */
enum output_t {
  /** raw output: the sum of the tree outputs; use for GBM models for
      regression, or for binary classification for the value before the
      transformation; note that this value is 0, and may be omitted
      when combined with other flags */
  RAW = 0x0,
  /** average output: divide the sum of the tree outputs by the number of trees
      before further transformations; use for random forests for regression
      and binary classification for the probability */
  AVG = 0x1,
  /** sigmoid transformation: apply 1/(1+exp(-x)) to the sum or average of tree
      outputs; use for GBM binary classification models for probability */
  SIGMOID = 0x10,
  /** output class label: either apply threshold to the output of the previous stage (for binary
     classification), or select the class with the most votes to get the class label (for
     multi-class classification).  */
  CLASS = 0x100,
  /** softmax: apply softmax to class margins when predicting probability
      in multiclass classification. Softmax is made robust by subtracting max
      from margins before applying. */
  SOFTMAX           = 0x1000,
  SIGMOID_CLASS     = SIGMOID | CLASS,
  AVG_CLASS         = AVG | CLASS,
  AVG_SIGMOID_CLASS = AVG | SIGMOID | CLASS,
  AVG_SOFTMAX       = AVG | SOFTMAX,
  AVG_CLASS_SOFTMAX = AVG | CLASS | SOFTMAX,
  ALL_SET           = AVG | SIGMOID | CLASS | SOFTMAX
};
std::string output2str(fil::output_t output);

/** val_t is the payload within a FIL leaf */
union val_t {
  /** threshold value for parent node or output value (e.g. class
      probability or regression summand) for leaf node */
  float f;
  /** class label, leaf vector index or categorical node set offset */
  int idx;
};

/** base_node contains common implementation details for dense and sparse nodes */
struct base_node {
  /** val, for parent nodes, is a threshold or category list offset. For leaf
      nodes, it is the tree prediction (see see leaf_output_t<leaf_algo_t>::T) */
  val_t val;
  /** bits encode various information about the node, with the exact nature of
      this information depending on the node type; it includes e.g. whether the
      node is a leaf or inner node, and for inner nodes, additional information,
      e.g. the default direction, feature id or child index */
  int bits;
  static const int IS_LEAF_OFFSET        = 31;
  static const int IS_LEAF_MASK          = 1 << IS_LEAF_OFFSET;
  static const int DEF_LEFT_OFFSET       = IS_LEAF_OFFSET - 1;
  static const int DEF_LEFT_MASK         = 1 << DEF_LEFT_OFFSET;
  static const int IS_CATEGORICAL_OFFSET = DEF_LEFT_OFFSET - 1;
  static const int IS_CATEGORICAL_MASK   = 1 << IS_CATEGORICAL_OFFSET;
  static const int FID_MASK              = (1 << IS_CATEGORICAL_OFFSET) - 1;
  template <class o_t>
  __host__ __device__ o_t output() const;
  __host__ __device__ int set() const { return val.idx; }
  __host__ __device__ float thresh() const { return val.f; }
  __host__ __device__ val_t split() const { return val; }
  __host__ __device__ int fid() const { return bits & FID_MASK; }
  __host__ __device__ bool def_left() const { return bits & DEF_LEFT_MASK; }
  __host__ __device__ bool is_leaf() const { return bits & IS_LEAF_MASK; }
  __host__ __device__ bool is_categorical() const { return bits & IS_CATEGORICAL_MASK; }
  __host__ __device__ base_node() : val{}, bits(0) {}
  base_node(val_t output, val_t split, int fid, bool def_left, bool is_leaf, bool is_categorical)
  {
    RAFT_EXPECTS((fid & FID_MASK) == fid, "internal error: feature ID doesn't fit into base_node");
    bits = (fid & FID_MASK) | (def_left ? DEF_LEFT_MASK : 0) | (is_leaf ? IS_LEAF_MASK : 0) |
           (is_categorical ? IS_CATEGORICAL_MASK : 0);
    if (is_leaf)
      val = output;
    else if (is_leaf)
      val = output;
    else
      val = split;
  }
  __host__ __device__ void print() const
  {
    return;
    const char* is[] = {"is NOT", "    IS"};
    const char* lr[] = {" left", "right"};
    printf("{.f = %9f, .idx = %11d} fid %10d, bits %8x, def %s, %s leaf, %s categorical\n",
           val.f,
           val.idx,
           fid(),
           set(),
           lr[def_left()],
           is[is_leaf()],
           is[is_categorical()]);
  }
};

template <>
__host__ __device__ __forceinline__ float base_node::output<float>() const
{
  return val.f;
}
template <>
__host__ __device__ __forceinline__ int base_node::output<int>() const
{
  return val.idx;
}
template <>
__host__ __device__ __forceinline__ val_t base_node::output<val_t>() const
{
  return val;
}

/** dense_node is a single node of a dense forest */
// template <bool can_be_categorical>
struct alignas(8) dense_node : base_node {
  dense_node() = default;
  dense_node(val_t output, val_t split, int fid, bool def_left, bool is_leaf, bool is_categorical)
    : base_node(output, split, fid, def_left, is_leaf, is_categorical)
  {
    ASSERT(is_categorical == base_node::is_categorical(), "didn't save is_categorical right");
  }
  /** index of the left child, where curr is the index of the current node */
  __host__ __device__ int left(int curr) const { return 2 * curr + 1; }
};

/** sparse_node16 is a 16-byte node in a sparse forest */
// template <bool can_be_categorical>
struct alignas(16) sparse_node16 : base_node {
  int left_idx;
  int dummy;  // make alignment explicit and reserve for future use
  __host__ __device__ sparse_node16() : left_idx(0), dummy(0) {}
  sparse_node16(val_t output,
                val_t split,
                int fid,
                bool def_left,
                bool is_leaf,
                bool is_categorical,
                int left_index)
    : base_node(output, split, fid, def_left, is_leaf, is_categorical),
      left_idx(left_index),
      dummy(0)
  {
    ASSERT(is_categorical == base_node::is_categorical(), "didn't save is_categorical right");
  }
  __host__ __device__ int left_index() const { return left_idx; }
  /** index of the left child, where curr is the index of the current node */
  __host__ __device__ int left(int curr) const { return left_idx; }
};

/** sparse_node8 is a node of reduced size (8 bytes) in a sparse forest */
struct alignas(8) sparse_node8 : base_node {
  static const int LEFT_NUM_BITS = 16;
  static const int FID_NUM_BITS  = IS_CATEGORICAL_OFFSET - LEFT_NUM_BITS;
  static const int LEFT_OFFSET   = FID_NUM_BITS;
  static const int FID_MASK      = (1 << FID_NUM_BITS) - 1;
  static const int LEFT_MASK     = ((1 << LEFT_NUM_BITS) - 1) << LEFT_OFFSET;
  __host__ __device__ int fid() const { return bits & FID_MASK; }
  __host__ __device__ int left_index() const { return (bits & LEFT_MASK) >> LEFT_OFFSET; }
  sparse_node8() = default;
  sparse_node8(val_t output,
               val_t split,
               int fid,
               bool def_left,
               bool is_leaf,
               bool is_categorical,
               int left_index)
    : base_node(output, split, fid, def_left, is_leaf, is_categorical)
  {
    RAFT_EXPECTS((fid & FID_MASK) == fid,
                 "internal error: feature ID doesn't fit into sparse_node8");
    RAFT_EXPECTS(((left_index << LEFT_OFFSET) & LEFT_MASK) == (left_index << LEFT_OFFSET),
                 "internal error: left child index doesn't fit into sparse_node8");
    bits |= left_index << LEFT_OFFSET;
  }
  /** index of the left child, where curr is the index of the current node */
  __host__ __device__ int left(int curr) const { return left_index(); }
};

/** leaf_algo_t describes what the leaves in a FIL forest store (predict)
    and how FIL aggregates them into class margins/regression result/best class
**/
enum leaf_algo_t {
  /** storing a class probability or regression summand. We add all margins
      together and determine regression result or use threshold to determine
      one of the two classes. **/
  FLOAT_UNARY_BINARY = 0,
  /** storing a class label. Trees vote on the resulting class.
      Probabilities are just normalized votes. */
  CATEGORICAL_LEAF = 1,
  /** 1-vs-rest, or tree-per-class, where trees are assigned round-robin to
      consecutive categories and predict a floating-point margin. Used in
      Gradient Boosted Decision Trees. We sum margins for each group separately
      **/
  GROVE_PER_CLASS = 2,
  /** 1-vs-rest, or tree-per-class, where trees are assigned round-robin to
      consecutive categories and predict a floating-point margin. Used in
      Gradient Boosted Decision Trees. We sum margins for each group separately
      This is a more specific version of GROVE_PER_CLASS.
      _FEW_CLASSES means fewer (or as many) classes than threads. **/
  GROVE_PER_CLASS_FEW_CLASSES = 3,
  /** 1-vs-rest, or tree-per-class, where trees are assigned round-robin to
      consecutive categories and predict a floating-point margin. Used in
      Gradient Boosted Decision Trees. We sum margins for each group separately
      This is a more specific version of GROVE_PER_CLASS.
      _MANY_CLASSES means more classes than threads. **/
  GROVE_PER_CLASS_MANY_CLASSES = 4,
  /** Leaf contains an index into a vector of class probabilities. **/
  VECTOR_LEAF = 5,
  // to be extended
};
static const char* leaf_algo_t_repr[] = {"FLOAT_UNARY_BINARY",
                                         "CATEGORICAL_LEAF",
                                         "GROVE_PER_CLASS",
                                         "GROVE_PER_CLASS_FEW_CLASSES",
                                         "GROVE_PER_CLASS_MANY_CLASSES",
                                         "VECTOR_LEAF"};

template <leaf_algo_t leaf_algo>
struct leaf_output_t {
};
template <>
struct leaf_output_t<leaf_algo_t::FLOAT_UNARY_BINARY> {
  typedef float T;
};
template <>
struct leaf_output_t<leaf_algo_t::CATEGORICAL_LEAF> {
  typedef int T;
};
template <>
struct leaf_output_t<leaf_algo_t::GROVE_PER_CLASS_FEW_CLASSES> {
  typedef float T;
};
template <>
struct leaf_output_t<leaf_algo_t::GROVE_PER_CLASS_MANY_CLASSES> {
  typedef float T;
};
template <>
struct leaf_output_t<leaf_algo_t::VECTOR_LEAF> {
  typedef int T;
};

/** forest_params_t are the trees to initialize the predictor */
struct forest_params_t {
  // total number of nodes; ignored for dense forests
  int num_nodes;
  // maximum depth; ignored for sparse forests
  int depth;
  // ntrees is the number of trees
  int num_trees;
  // num_cols is the number of columns in the data
  int num_cols;
  // leaf_algo determines what the leaves store (predict)
  leaf_algo_t leaf_algo;
  // algo is the inference algorithm;
  // sparse forests do not distinguish between NAIVE and TREE_REORG
  algo_t algo;
  // output is the desired output type
  output_t output;
  // threshold is used to for classification if leaf_algo == FLOAT_UNARY_BINARY && (output &
  // OUTPUT_CLASS) != 0 && !predict_proba, and is ignored otherwise
  float threshold;
  // global_bias is added to the sum of tree predictions
  // (after averaging, if it is used, but before any further transformations)
  float global_bias;
  // only used for CATEGORICAL_LEAF inference. since we're storing the
  // labels in leaves instead of the whole vector, this keeps track
  // of the number of classes
  int num_classes;
  // blocks_per_sm, if nonzero, works as a limit to improve cache hit rate for larger forests
  // suggested values (if nonzero) are from 2 to 7
  // if zero, launches ceildiv(num_rows, NITEMS) blocks
  int blocks_per_sm;
  // threads_per_tree determines how many threads work on a single tree
  // at once inside a block (sharing trees means splitting input rows)
  int threads_per_tree;
  // n_items is how many input samples (items) any thread processes. If 0 is given,
  // choose most (up to 4) that fit into shared memory.
  int n_items;
};

/// FIL_TPB is the number of threads per block to use with FIL kernels
const int FIL_TPB = 256;

const uint32_t MAX_PRECISE_INT_FLOAT = 1 << 24;  // 16'777'216

__host__ __device__ __forceinline__ int fetch_bit(const uint8_t* array, int bit)
{
  return (array[bit / BITS_PER_BYTE] >> (bit % BITS_PER_BYTE)) & 1;
}

struct cat_feature_counters {
  int max_matching = -1, n_nodes = 0;
};

struct categorical_sets {
  // arrays are const to use fast GPU read instructions by default
  // arrays from each node ID are concatenated first, then from all categories
  const uint8_t* bits = nullptr;
  // largest matching category in the model, per feature ID
  const int* max_matching = nullptr;
  std::size_t bits_size = 0, max_matching_size = 0;

  __host__ __device__ __forceinline__ bool cats_present() const
  {
    // If this is constructed from cat_sets_owner, will return true
    // default-initialized will return false
    // Defining edge case: there are categorical nodes, but all have max_matching == -1
    // (all categorical nodes are empty). node.thresh() would have returned 0.0f
    // and the branch condition wouldn't have always been false (i.e branched left).
    // Alternatively, we could have converted all empty categorical nodes to
    // NAN-threshold numerical nodes.
    return max_matching != nullptr;
  }

  // set count is due to tree_idx + node_within_tree_idx are both ints, hence uint32_t result
  template <typename node_t>
  __host__ __device__ __forceinline__ int category_matches(node_t node, int category) const
  {
    // standard boolean packing. This layout has better ILP
    // node.set() is global across feature IDs and is an offset (as opposed
    // to set number). If we run out of uint32_t and we have hundreds of
    // features with similar categorical feature count, we may consider
    // storing node ID within nodes with same feature ID and look up
    // {.max_matching, .first_node_offset} = ...[feature_id]
    // printf(
    //  "for fid %d and category %d, checking categories at %d:", node.fid(), category, node.set());
    print_rl(bits + node.set(), max_matching[node.fid()] + 1, "bits", 0);
    return category <= max_matching[node.fid()] && fetch_bit(bits + node.set(), category);
  }
  static int sizeof_mask_from_max_matching(int max_matching)
  {
    return raft::ceildiv(max_matching + 1, BITS_PER_BYTE);
  }
  int sizeof_mask(int feature_id) const
  {
    return sizeof_mask_from_max_matching(max_matching[feature_id]);
  }
};

struct tree_base {
  categorical_sets sets;

  template <bool CATS_SUPPORTED, typename node_t>
  __host__ __device__ __forceinline__ int child_index(const node_t& node,
                                                      int node_idx,
                                                      float val) const
  {
    const char* lr[] = {" left", "right"};
    bool cond;

    if (isnan(val)) {
      cond = !node.def_left();
      // printf("idx %d val is nan, taking %s\n", node_idx, lr[cond]);
    } else if (CATS_SUPPORTED && node.is_categorical()) {
      cond = sets.category_matches(node, (int)val);
      // printf("idx %d taking %s\n", node_idx, lr[cond]);
    } else {
      cond = val >= node.thresh();
      // printf("idx %d %f >= %f taking %s\n", node_idx, val, node.thresh(), lr[cond]);
    }
    return node.left(node_idx) + cond;
  }
};

// in internal.cuh, as opposed to fil_test.cu, because importing from treelite will require it
struct cat_sets_owner {
  // arrays from each node ID are concatenated first, then from all categories
  std::vector<uint8_t> bits;
  // largest matching category in the model, per feature ID
  std::vector<int> max_matching;

  categorical_sets accessor() const
  {
    return {
      .bits              = bits.data(),
      .max_matching      = max_matching.data(),
      .bits_size         = bits.size(),
      .max_matching_size = max_matching.size(),
    };
  }
  cat_sets_owner() {}
  cat_sets_owner(std::vector<uint8_t> bits_, std::vector<int> max_matching_)
    : bits(bits_), max_matching(max_matching_)
  {
  }
<<<<<<< HEAD

  void print_bits() const
  {
    return;
    printf("bits {");
    int last             = -1;
    std::size_t last_idx = ULONG_MAX;
    for (std::size_t byte = 0; byte < bits.size(); ++byte)
      if (bits[byte] != last) {
        if (last != -1) printf("[%lu..%lu]->%2x ", last_idx, byte - 1lu, last);
        last     = bits[byte];
        last_idx = byte;
      }
    printf("}\n");
  }

  void print_max_matching() const
  {
    return;
    printf("max_matching {");
    for (std::size_t fid = 0; fid < max_matching.size(); ++fid)
      printf("%d ", max_matching[fid]);
    printf("}\n");
  }
=======
  cat_sets_owner(const std::vector<cat_feature_counters>& cf);
>>>>>>> 0b1421c8
};

std::ostream& operator<<(std::ostream& os, const cat_sets_owner& cso);

/** init_dense uses params and nodes to initialize the dense forest stored in pf
 *  @param h cuML handle used by this function
 *  @param pf pointer to where to store the newly created forest
 *  @param nodes nodes for the forest, of length
      (2**(params->depth + 1) - 1) * params->ntrees
 *  @param params pointer to parameters used to initialize the forest
 *  @param vector_leaf optional vector leaves
 */
void init_dense(const raft::handle_t& h,
                forest_t* pf,
                const categorical_sets& cat_sets,
                const std::vector<float>& vector_leaf,
                const dense_node* nodes,
                const forest_params_t* params);

/** init_sparse uses params, trees and nodes to initialize the sparse forest
 *  with sparse nodes stored in pf
 *  @tparam fil_node_t node type to use with the sparse forest;
 *    must be sparse_node16 or sparse_node8
 *  @param h cuML handle used by this function
 *  @param pf pointer to where to store the newly created forest
 *  @param trees indices of tree roots in the nodes arrray, of length params->ntrees
 *  @param nodes nodes for the forest, of length params->num_nodes
 *  @param params pointer to parameters used to initialize the forest
 *  @param vector_leaf optional vector leaves
 */
template <typename fil_node_t>
void init_sparse(const raft::handle_t& h,
                 forest_t* pf,
                 const categorical_sets& cat_sets,
                 const std::vector<float>& vector_leaf,
                 const int* trees,
                 const fil_node_t* nodes,
                 const forest_params_t* params);

}  // namespace fil
}  // namespace ML<|MERGE_RESOLUTION|>--- conflicted
+++ resolved
@@ -462,34 +462,7 @@
     : bits(bits_), max_matching(max_matching_)
   {
   }
-<<<<<<< HEAD
-
-  void print_bits() const
-  {
-    return;
-    printf("bits {");
-    int last             = -1;
-    std::size_t last_idx = ULONG_MAX;
-    for (std::size_t byte = 0; byte < bits.size(); ++byte)
-      if (bits[byte] != last) {
-        if (last != -1) printf("[%lu..%lu]->%2x ", last_idx, byte - 1lu, last);
-        last     = bits[byte];
-        last_idx = byte;
-      }
-    printf("}\n");
-  }
-
-  void print_max_matching() const
-  {
-    return;
-    printf("max_matching {");
-    for (std::size_t fid = 0; fid < max_matching.size(); ++fid)
-      printf("%d ", max_matching[fid]);
-    printf("}\n");
-  }
-=======
   cat_sets_owner(const std::vector<cat_feature_counters>& cf);
->>>>>>> 0b1421c8
 };
 
 std::ostream& operator<<(std::ostream& os, const cat_sets_owner& cso);
