--- conflicted
+++ resolved
@@ -351,14 +351,9 @@
   } else {
     ASSERT(false, "only numerical and categorical split nodes are supported");
   }
-<<<<<<< HEAD
   bool default_left = tree.DefaultLeft(tl_node_id) ^ swap_child_nodes;
   fil_node_t node(val_t{}, split, feature_id, default_left, false, is_categorical, fil_left_child);
   return conversion_state<fil_node_t>{node, swap_child_nodes};
-=======
-  fil_node_t node(val_t{}, split, feature_id, default_left, false, is_categorical, fil_left_child);
-  return conversion_state<fil_node_t>{node, tl_left, tl_right};
->>>>>>> fe38a39f
 }
 
 template <typename fil_node_t, typename T, typename L>
@@ -371,7 +366,6 @@
              std::size_t* leaf_counter,
              cat_sets_owner* cat_sets)
 {
-<<<<<<< HEAD
   // needed if the node is sparse, to place within memory for the FIL tree
   int sparse_index = 1;
   walk_tree(
@@ -398,41 +392,6 @@
                           vector_leaf,
                           leaf_counter);
     });
-=======
-  typedef std::pair<int, int> pair_t;
-  std::stack<pair_t> stack;
-  // needed if the node is sparse, to place within memory for the FIL tree
-  int sparse_index = root + 1;
-  stack.push(pair_t(tree_root(tree), 0));
-  while (!stack.empty()) {
-    const pair_t& top = stack.top();
-    int node_id       = top.first;
-    int cur           = top.second;
-    stack.pop();
-
-    while (!tree.IsLeaf(node_id)) {
-      // reserve space for child nodes
-      // left is the offset of the left child node relative to the tree root
-      // in the array of all nodes of the FIL sparse forest
-      int left = node_traits<fil_node_t>::IS_DENSE ? 2 * cur + 1 : sparse_index - root;
-      sparse_index += 2;
-      conversion_state<fil_node_t> cs = tl2fil_inner_node<fil_node_t>(
-        left, tree, node_id, cat_sets, &cat_sets->bit_pool_offsets[tree_idx]);
-      nodes[root + cur] = cs.node;
-      // push child nodes into the stack
-      stack.push(pair_t(cs.tl_right, left + 1));
-      // stack.push(pair_t(tl_left, left));
-      node_id = cs.tl_left;
-      cur     = left;
-    }
-
-    // leaf node
-    nodes[root + cur] = fil_node_t({}, {}, 0, false, true, false, 0);
-    tl2fil_leaf_payload(
-      &nodes[root + cur], root + cur, tree, node_id, forest_params, vector_leaf, leaf_counter);
-  }
-
->>>>>>> fe38a39f
   return root;
 }
 
@@ -630,27 +589,6 @@
 
   void init()
   {
-<<<<<<< HEAD
-    tl2fil_common(&params_, model_, &tl_params_);
-    node_traits<fil_node_t>::check(model_);
-
-    size_t num_trees = model_.trees.size();
-
-    roots_.reserve(num_trees + 1);
-    roots_.push_back(0);
-    for (size_t i = 0; i < num_trees; ++i) {
-      int num_nodes = node_traits<fil_node_t>::IS_DENSE ? tree_num_nodes(params_.depth)
-                                                        : model_.trees[i].num_nodes;
-      roots_.push_back(num_nodes + roots_.back());
-    }
-    size_t total_nodes = roots_.back();
-    roots_.pop_back();
-
-    if (params_.leaf_algo == VECTOR_LEAF) {
-      size_t max_leaves = node_traits<fil_node_t>::IS_DENSE
-                            ? num_trees * (tree_num_nodes(params_.depth) + 1) / 2
-                            : (total_nodes + num_trees) / 2;
-=======
     static const bool IS_DENSE = node_traits<fil_node_t>::IS_DENSE;
     tl2fil_common(&params_, model_, &tl_params_);
     node_traits<fil_node_t>::check(model_);
@@ -667,7 +605,6 @@
     if (params_.leaf_algo == VECTOR_LEAF) {
       std::size_t max_leaves = IS_DENSE ? num_trees * (tree_num_nodes(params_.depth) + 1) / 2
                                         : (total_nodes + num_trees) / 2;
->>>>>>> fe38a39f
       vector_leaf_.resize(max_leaves * params_.num_classes);
     }
 
