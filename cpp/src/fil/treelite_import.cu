/*
 * Copyright (c) 2019-2021, NVIDIA CORPORATION.
 *
 * Licensed under the Apache License, Version 2.0 (the "License");
 * you may not use this file except in compliance with the License.
 * You may obtain a copy of the License at
 *
 *     http://www.apache.org/licenses/LICENSE-2.0
 *
 * Unless required by applicable law or agreed to in writing, software
 * distributed under the License is distributed on an "AS IS" BASIS,
 * WITHOUT WARRANTIES OR CONDITIONS OF ANY KIND, either express or implied.
 * See the License for the specific language governing permissions and
 * limitations under the License.
 */

/** @file treelite_import.cu converts from treelite format to a FIL-centric CPU-RAM format, so that
 * fil.cu can make a `forest` object out of it. */

#include "common.cuh"    // for num_trees, tree_num_nodes
#include "internal.cuh"  // for MAX_FIL_INT_FLOAT, BITS_PER_BYTE, cat_feature_counters, cat_sets, cat_sets_owner, categorical_sets, leaf_algo_t

#include <cuml/fil/fil.h>  // for algo_t, from_treelite, storage_type_repr, storage_type_t, treelite_params_t
#include <cuml/fil/fnv_hash.h>     // for fowler_noll_vo_fingerprint64_32
#include <cuml/common/logger.hpp>  // for CUML_LOG_WARN

#include <raft/cudart_utils.h>  // for CUDA_CHECK
#include <raft/error.hpp>       // for ASSERT
#include <raft/handle.hpp>      // for handle_t

#include <treelite/base.h>   // for Operator, SplitFeatureType, kGE, kGT, kLE, kLT, kNumerical
#include <treelite/c_api.h>  // for ModelHandle
#include <treelite/tree.h>   // for Tree

#include <omp.h>  // for omp

#include <algorithm>    // for std::max
#include <bitset>       // for std::bitset
#include <cmath>        // for NAN
#include <cstddef>      // for std::size_t
#include <cstdint>      // for uint8_t
#include <iosfwd>       // for ios, stringstream
#include <stack>        // for std::stack
#include <string>       // for std::string
#include <type_traits>  // for std::is_same

namespace ML {
namespace fil {

namespace tl = treelite;

std::ostream& operator<<(std::ostream& os, const cat_sets_owner& cso)
{
  os << "\nbits { ";
  for (uint8_t b : cso.bits) {
    os << std::bitset<BITS_PER_BYTE>(b) << " ";
  }
  os << " }\nmax_matching {";
  for (float fid_num_cats : cso.fid_num_cats) {
    os << static_cast<int>(fid_num_cats) - 1 << " ";
  }
  os << " }";
  return os;
}

template <typename T, typename L>
int tree_root(const tl::Tree<T, L>& tree)
{
  return 0;  // Treelite format assumes that the root is 0
}

template <typename T, typename L>
inline int max_depth(const tl::Tree<T, L>& tree)
{
  // trees of this depth aren't used, so it most likely means bad input data,
  // e.g. cycles in the forest
  const int DEPTH_LIMIT = 500;
  int root_index        = tree_root(tree);
  typedef std::pair<int, int> pair_t;
  std::stack<pair_t> stack;
  stack.push(pair_t(root_index, 0));
  int max_depth = 0;
  while (!stack.empty()) {
    const pair_t& pair = stack.top();
    int node_id        = pair.first;
    int depth          = pair.second;
    stack.pop();
    while (!tree.IsLeaf(node_id)) {
      stack.push(pair_t(tree.LeftChild(node_id), depth + 1));
      node_id = tree.RightChild(node_id);
      depth++;
      ASSERT(depth < DEPTH_LIMIT, "depth limit reached, might be a cycle in the tree");
    }
    // only need to update depth for leaves
    max_depth = std::max(max_depth, depth);
  }
  return max_depth;
}

template <typename T, typename L>
int max_depth(const tl::ModelImpl<T, L>& model)
{
  int depth         = 0;
  const auto& trees = model.trees;
#pragma omp parallel for reduction(max : depth)
  for (size_t i = 0; i < trees.size(); ++i) {
    const auto& tree = trees[i];
    depth            = std::max(depth, max_depth(tree));
  }
  return depth;
}

void elementwise_combine(std::vector<cat_feature_counters>& dst,
                         const std::vector<cat_feature_counters>& extra)
{
  std::transform(dst.begin(), dst.end(), extra.begin(), dst.begin(), cat_feature_counters::combine);
}

// constructs a vector of size n_cols (number of features, or columns) from a Treelite tree,
// where each feature has a maximum matching category and node count (from this tree alone).
template <typename T, typename L>
inline std::vector<cat_feature_counters> cat_counter_vec(const tl::Tree<T, L>& tree, int n_cols)
{
  std::vector<cat_feature_counters> res(n_cols);
  std::stack<int> stack;
  stack.push(tree_root(tree));
  while (!stack.empty()) {
    int node_id = stack.top();
    stack.pop();
    while (!tree.IsLeaf(node_id)) {
      if (tree.SplitType(node_id) == tl::SplitFeatureType::kCategorical) {
        std::vector<std::uint32_t> mmv = tree.MatchingCategories(node_id);
        int max_matching_cat;
        if (mmv.size() > 0) {
          // in `struct cat_feature_counters` and GPU structures, max matching category is an int
          // cast is safe because all precise int floats fit into ints, which are asserted to be 32
          // bits
          max_matching_cat = mmv.back();
          ASSERT(max_matching_cat <= MAX_FIL_INT_FLOAT,
                 "FIL cannot infer on "
                 "more than %d matching categories",
                 MAX_FIL_INT_FLOAT);
        } else {
          max_matching_cat = -1;
        }
        cat_feature_counters& counters = res[tree.SplitIndex(node_id)];
        counters =
          cat_feature_counters::combine(counters, cat_feature_counters{max_matching_cat, 1});
      }
      stack.push(tree.LeftChild(node_id));
      node_id = tree.RightChild(node_id);
    }
  }
  return res;
}

// computes overall categorical bit pool size for a tree imported from the Treelite tree
template <typename T, typename L>
inline std::size_t bit_pool_size(const tl::Tree<T, L>& tree, const categorical_sets& cat_sets)
{
  std::size_t size = 0;
  std::stack<int> stack;
  stack.push(tree_root(tree));
  while (!stack.empty()) {
    int node_id = stack.top();
    stack.pop();
    while (!tree.IsLeaf(node_id)) {
      if (tree.SplitType(node_id) == tl::SplitFeatureType::kCategorical &&
          tree.MatchingCategories(node_id).size() > 0) {
        int fid = tree.SplitIndex(node_id);
        size += cat_sets.sizeof_mask(fid);
      }
      stack.push(tree.LeftChild(node_id));
      node_id = tree.RightChild(node_id);
    }
  }
  return size;
}

template <typename T, typename L>
cat_sets_owner allocate_cat_sets_owner(const tl::ModelImpl<T, L>& model)
{
#pragma omp declare reduction(cat_counter_vec_red : std::vector<cat_feature_counters> \
      : elementwise_combine(omp_out, omp_in))                 \
    initializer(omp_priv = omp_orig)
  const auto& trees = model.trees;
  cat_sets_owner cat_sets;
  std::vector<cat_feature_counters> counters(model.num_feature);
#pragma omp parallel for reduction(cat_counter_vec_red : counters)
  for (std::size_t i = 0; i < trees.size(); ++i) {
    elementwise_combine(counters, cat_counter_vec(trees[i], model.num_feature));
  }
  cat_sets.consume_counters(counters);
  std::vector<std::size_t> bit_pool_sizes(trees.size());
#pragma omp parallel for
  for (std::size_t i = 0; i < trees.size(); ++i) {
    bit_pool_sizes[i] = bit_pool_size(trees[i], cat_sets.accessor());
  }
  cat_sets.consume_bit_pool_sizes(bit_pool_sizes);
  return cat_sets;
}

void adjust_threshold(
  float* pthreshold, int* tl_left, int* tl_right, bool* default_left, tl::Operator comparison_op)
{
  // in treelite (take left node if val [op] threshold),
  // the meaning of the condition is reversed compared to FIL;
  // thus, "<" in treelite corresonds to comparison ">=" used by FIL
  // https://github.com/dmlc/treelite/blob/master/include/treelite/tree.h#L243
  if (isnan(*pthreshold)) {
    std::swap(*tl_left, *tl_right);
    *default_left = !*default_left;
    return;
  }
  switch (comparison_op) {
    case tl::Operator::kLT: break;
    case tl::Operator::kLE:
      // x <= y is equivalent to x < y', where y' is the next representable float
      *pthreshold = std::nextafterf(*pthreshold, std::numeric_limits<float>::infinity());
      break;
    case tl::Operator::kGT:
      // x > y is equivalent to x >= y', where y' is the next representable float
      // left and right still need to be swapped
      *pthreshold = std::nextafterf(*pthreshold, std::numeric_limits<float>::infinity());
    case tl::Operator::kGE:
      // swap left and right
      std::swap(*tl_left, *tl_right);
      *default_left = !*default_left;
      break;
    default: ASSERT(false, "only <, >, <= and >= comparisons are supported");
  }
}

/** if the vector consists of zeros and a single one, return the position
for the one (assumed class label). Else, asserts false.
If the vector contains a NAN, asserts false */
template <typename L>
int find_class_label_from_one_hot(L* vector, int len)
{
  bool found_label = false;
  int out;
  for (int i = 0; i < len; ++i) {
    if (vector[i] == static_cast<L>(1.0)) {
      ASSERT(!found_label, "label vector contains multiple 1.0f");
      out         = i;
      found_label = true;
    } else {
      ASSERT(vector[i] == static_cast<L>(0.0),
             "label vector contains values other than 0.0 and 1.0");
    }
  }
  ASSERT(found_label, "did not find 1.0f in vector");
  return out;
}

template <typename fil_node_t, typename T, typename L>
void tl2fil_leaf_payload(fil_node_t* fil_node,
                         int fil_node_id,
                         const tl::Tree<T, L>& tl_tree,
                         int tl_node_id,
                         const forest_params_t& forest_params,
                         std::vector<float>* vector_leaf,
                         size_t* leaf_counter)
{
  auto vec = tl_tree.LeafVector(tl_node_id);
  switch (forest_params.leaf_algo) {
    case leaf_algo_t::CATEGORICAL_LEAF:
      ASSERT(vec.size() == static_cast<std::size_t>(forest_params.num_classes),
             "inconsistent number of classes in treelite leaves");
      fil_node->val.idx = find_class_label_from_one_hot(&vec[0], vec.size());
      break;
    case leaf_algo_t::VECTOR_LEAF: {
      ASSERT(vec.size() == static_cast<std::size_t>(forest_params.num_classes),
             "inconsistent number of classes in treelite leaves");
      fil_node->val.idx = *leaf_counter;
      for (int k = 0; k < forest_params.num_classes; k++) {
        (*vector_leaf)[*leaf_counter * forest_params.num_classes + k] = vec[k];
      }
      (*leaf_counter)++;
      break;
    }
    case leaf_algo_t::FLOAT_UNARY_BINARY:
    case leaf_algo_t::GROVE_PER_CLASS:
      fil_node->val.f = static_cast<float>(tl_tree.LeafValue(tl_node_id));
      ASSERT(!tl_tree.HasLeafVector(tl_node_id),
             "some but not all treelite leaves have leaf_vector()");
      break;
    default: ASSERT(false, "internal error: invalid leaf_algo");
  };
}

template <typename fil_node_t>
struct conversion_state {
  fil_node_t node;
  int tl_left;
  int tl_right;
};

// modifies cat_sets
template <typename fil_node_t, typename T, typename L>
conversion_state<fil_node_t> tl2fil_inner_node(int fil_left_child,
                                               const tl::Tree<T, L>& tree,
                                               int tl_node_id,
                                               const forest_params_t& forest_params,
                                               cat_sets_owner* cat_sets,
                                               std::size_t* bit_pool_offset)
{
  int tl_left = tree.LeftChild(tl_node_id), tl_right = tree.RightChild(tl_node_id);
  val_t split         = {.f = NAN};  // yes there's a default initializer already
  int feature_id      = tree.SplitIndex(tl_node_id);
  bool is_categorical = tree.SplitType(tl_node_id) == tl::SplitFeatureType::kCategorical &&
                        tree.MatchingCategories(tl_node_id).size() > 0;
  bool default_left = tree.DefaultLeft(tl_node_id);
  if (tree.SplitType(tl_node_id) == tl::SplitFeatureType::kNumerical) {
    split.f = static_cast<float>(tree.Threshold(tl_node_id));
    adjust_threshold(&split.f, &tl_left, &tl_right, &default_left, tree.ComparisonOp(tl_node_id));
  } else if (tree.SplitType(tl_node_id) == tl::SplitFeatureType::kCategorical) {
    // for FIL, the list of categories is always for the right child
    if (!tree.CategoriesListRightChild(tl_node_id)) {
      std::swap(tl_left, tl_right);
      default_left = !default_left;
    }
    if (tree.MatchingCategories(tl_node_id).size() > 0) {
      int sizeof_mask = cat_sets->accessor().sizeof_mask(feature_id);
      split.idx       = *bit_pool_offset;
      *bit_pool_offset += sizeof_mask;
      // cat_sets->bits have been zero-initialized
      uint8_t* bits = &cat_sets->bits[split.idx];
      for (std::uint32_t category : tree.MatchingCategories(tl_node_id)) {
        bits[category / BITS_PER_BYTE] |= 1 << (category % BITS_PER_BYTE);
      }
    } else {
      // always branch left in FIL. Already accounted for Treelite branching direction above.
      split.f = NAN;
    }
  } else {
    ASSERT(false, "only numerical and categorical split nodes are supported");
  }
  fil_node_t node(val_t{}, split, feature_id, default_left, false, is_categorical, fil_left_child);
  return conversion_state<fil_node_t>{node, tl_left, tl_right};
}

template <typename fil_node_t, typename T, typename L>
int tree2fil(std::vector<fil_node_t>& nodes,
             int root,
             const tl::Tree<T, L>& tree,
             std::size_t tree_idx,
             const forest_params_t& forest_params,
             std::vector<float>* vector_leaf,
             std::size_t* leaf_counter,
             cat_sets_owner* cat_sets)
{
  typedef std::pair<int, int> pair_t;
  std::stack<pair_t> stack;
  int sparse_index = root + 1;
  stack.push(pair_t(tree_root(tree), 0));
  while (!stack.empty()) {
    const pair_t& top = stack.top();
    int node_id       = top.first;
    int cur           = top.second;
    stack.pop();

    while (!tree.IsLeaf(node_id)) {
      // reserve space for child nodes
      // left is the offset of the left child node relative to the tree root
      // in the array of all nodes of the FIL sparse forest
      int left = node_traits<fil_node_t>::IS_DENSE ? 2 * cur + 1 : sparse_index - root;
      sparse_index += 2;
      conversion_state<fil_node_t> cs = tl2fil_inner_node<fil_node_t>(
        left, tree, node_id, forest_params, cat_sets, &cat_sets->bit_pool_offsets[tree_idx]);
      nodes[root + cur] = cs.node;
      // push child nodes into the stack
      stack.push(pair_t(cs.tl_right, left + 1));
      // stack.push(pair_t(tl_left, left));
      node_id = cs.tl_left;
      cur     = left;
    }

    // leaf node
    nodes[root + cur] = fil_node_t({}, {}, 0, false, true, false, 0);
    tl2fil_leaf_payload(
      &nodes[root + cur], root + cur, tree, node_id, forest_params, vector_leaf, leaf_counter);
  }

  return root;
}

struct level_entry {
  int n_branch_nodes, n_leaves;
};
typedef std::pair<int, int> pair_t;
// hist has branch and leaf count given depth
template <typename T, typename L>
inline void tree_depth_hist(const tl::Tree<T, L>& tree, std::vector<level_entry>& hist)
{
  std::stack<pair_t> stack;  // {tl_id, depth}
  stack.push({tree_root(tree), 0});
  while (!stack.empty()) {
    const pair_t& top = stack.top();
    int node_id       = top.first;
    int depth         = top.second;
    stack.pop();

    while (!tree.IsLeaf(node_id)) {
      if (static_cast<std::size_t>(depth) >= hist.size()) hist.resize(depth + 1, {0, 0});
      hist[depth].n_branch_nodes++;
      stack.push({tree.LeftChild(node_id), depth + 1});
      node_id = tree.RightChild(node_id);
      depth++;
    }

    if (static_cast<std::size_t>(depth) >= hist.size()) hist.resize(depth + 1, {0, 0});
    hist[depth].n_leaves++;
  }
}

template <typename T, typename L>
std::stringstream depth_hist_and_max(const tl::ModelImpl<T, L>& model)
{
  using namespace std;
  vector<level_entry> hist;
  for (const auto& tree : model.trees)
    tree_depth_hist(tree, hist);

  int min_leaf_depth = -1, leaves_times_depth = 0, total_branches = 0, total_leaves = 0;
  stringstream forest_shape;
  ios default_state(nullptr);
  default_state.copyfmt(forest_shape);
  forest_shape << "Depth histogram:" << endl << "depth branches leaves   nodes" << endl;
  for (std::size_t level = 0; level < hist.size(); ++level) {
    level_entry e = hist[level];
    forest_shape << setw(5) << level << setw(9) << e.n_branch_nodes << setw(7) << e.n_leaves
                 << setw(8) << e.n_branch_nodes + e.n_leaves << endl;
    forest_shape.copyfmt(default_state);
    if (e.n_leaves && min_leaf_depth == -1) min_leaf_depth = level;
    leaves_times_depth += e.n_leaves * level;
    total_branches += e.n_branch_nodes;
    total_leaves += e.n_leaves;
  }
  int total_nodes = total_branches + total_leaves;
  forest_shape << "Total: branches: " << total_branches << " leaves: " << total_leaves
               << " nodes: " << total_nodes << endl;
  forest_shape << "Avg nodes per tree: " << setprecision(2)
               << total_nodes / (float)hist[0].n_branch_nodes << endl;
  forest_shape.copyfmt(default_state);
  forest_shape << "Leaf depth: min: " << min_leaf_depth << " avg: " << setprecision(2) << fixed
               << leaves_times_depth / (float)total_leaves << " max: " << hist.size() - 1 << endl;
  forest_shape.copyfmt(default_state);

  vector<char> hist_bytes(hist.size() * sizeof(hist[0]));
  memcpy(&hist_bytes[0], &hist[0], hist_bytes.size());
  // std::hash does not promise to not be identity. Xoring plain numbers which
  // add up to one another erases information, hence, std::hash is unsuitable here
  forest_shape << "Depth histogram fingerprint: " << hex
               << fowler_noll_vo_fingerprint64_32(hist_bytes.begin(), hist_bytes.end()) << endl;
  forest_shape.copyfmt(default_state);

  return forest_shape;
}

template <typename T, typename L>
size_t tl_leaf_vector_size(const tl::ModelImpl<T, L>& model)
{
  const tl::Tree<T, L>& tree = model.trees[0];
  int node_key;
  for (node_key = tree_root(tree); !tree.IsLeaf(node_key); node_key = tree.RightChild(node_key))
    ;
  if (tree.HasLeafVector(node_key)) return tree.LeafVector(node_key).size();
  return 0;
}

// tl2fil_common is the part of conversion from a treelite model
// common for dense and sparse forests
template <typename T, typename L>
void tl2fil_common(forest_params_t* params,
                   const tl::ModelImpl<T, L>& model,
                   const treelite_params_t* tl_params)
{
  // fill in forest-indendent params
  params->algo      = tl_params->algo;
  params->threshold = tl_params->threshold;

  // fill in forest-dependent params
  params->depth = max_depth(model);  // also checks for cycles

  const tl::ModelParam& param = model.param;

  // assuming either all leaves use the .leaf_vector() or all leaves use .leaf_value()
  size_t leaf_vec_size = tl_leaf_vector_size(model);
  std::string pred_transform(param.pred_transform);
  if (leaf_vec_size > 0) {
    ASSERT(leaf_vec_size == model.task_param.num_class, "treelite model inconsistent");
    params->num_classes = leaf_vec_size;
    params->leaf_algo   = leaf_algo_t::VECTOR_LEAF;

    ASSERT(pred_transform == "max_index" || pred_transform == "identity_multiclass",
           "only max_index and identity_multiclass values of pred_transform "
           "are supported for multi-class models");

  } else {
    if (model.task_param.num_class > 1) {
      params->num_classes = static_cast<int>(model.task_param.num_class);
      ASSERT(tl_params->output_class, "output_class==true is required for multi-class models");
      ASSERT(pred_transform == "identity_multiclass" || pred_transform == "max_index" ||
               pred_transform == "softmax" || pred_transform == "multiclass_ova",
             "only identity_multiclass, max_index, multiclass_ova and softmax "
             "values of pred_transform are supported for xgboost-style "
             "multi-class classification models.");
      // this function should not know how many threads per block will be used
      params->leaf_algo = leaf_algo_t::GROVE_PER_CLASS;
    } else {
      params->num_classes = tl_params->output_class ? 2 : 1;
      ASSERT(pred_transform == "sigmoid" || pred_transform == "identity",
             "only sigmoid and identity values of pred_transform "
             "are supported for binary classification and regression models.");
      params->leaf_algo = leaf_algo_t::FLOAT_UNARY_BINARY;
    }
  }

  params->num_cols = model.num_feature;

  ASSERT(param.sigmoid_alpha == 1.0f, "sigmoid_alpha not supported");
  params->global_bias = param.global_bias;
  params->output      = output_t::RAW;
  /** output_t::CLASS denotes using a threshold in FIL, when
      predict_proba == false. For all multiclass models, the best class is
      selected using argmax instead. This happens when either
      leaf_algo == CATEGORICAL_LEAF or num_classes > 2.
  **/
  if (tl_params->output_class && params->leaf_algo != CATEGORICAL_LEAF &&
      params->num_classes <= 2) {
    params->output = output_t(params->output | output_t::CLASS);
  }
  // "random forest" in treelite means tree output averaging
  if (model.average_tree_output) { params->output = output_t(params->output | output_t::AVG); }
  if (pred_transform == "sigmoid" || pred_transform == "multiclass_ova") {
    params->output = output_t(params->output | output_t::SIGMOID);
  }
  if (pred_transform == "softmax") params->output = output_t(params->output | output_t::SOFTMAX);
  params->num_trees        = model.trees.size();
  params->blocks_per_sm    = tl_params->blocks_per_sm;
  params->threads_per_tree = tl_params->threads_per_tree;
  params->n_items          = tl_params->n_items;
}

<<<<<<< HEAD
template <typename node_t>
template <typename threshold_t, typename leaf_t>
void node_traits<node_t>::check(const treelite::ModelImpl<threshold_t, leaf_t>& model) {
  if constexpr(!std::is_same<node_t, sparse_node8>()) return;
  const int MAX_FEATURES   = 1 << sparse_node8::FID_NUM_BITS;
  const int MAX_TREE_NODES = (1 << sparse_node8::LEFT_NUM_BITS) - 1;
  // check the number of features
  int num_features = model.num_feature;
  ASSERT(num_features <= MAX_FEATURES,
         "model has %d features, "
         "but only %d supported for 8-byte sparse nodes",
         num_features,
         MAX_FEATURES);

  // check the number of tree nodes
  const std::vector<tl::Tree<threshold_t, leaf_t>>& trees = model.trees;
  for (std::size_t i = 0; i < trees.size(); ++i) {
    int num_nodes = trees[i].num_nodes;
    ASSERT(num_nodes <= MAX_TREE_NODES,
           "tree %zu has %d nodes, "
=======
template <typename fil_node_t>
struct tl2fil_sparse_check_t {
  template <typename threshold_t, typename leaf_t>
  static void check(const tl::ModelImpl<threshold_t, leaf_t>& model)
  {
    ASSERT(false,
           "internal error: "
           "only a specialization of this template should be used");
  }
};

template <>
struct tl2fil_sparse_check_t<dense_node> {
  // no extra check for dense nodes
  template <typename threshold_t, typename leaf_t>
  static void check(const tl::ModelImpl<threshold_t, leaf_t>& model)
  {
  }
};

template <>
struct tl2fil_sparse_check_t<sparse_node16> {
  // no extra check for 16-byte sparse nodes
  template <typename threshold_t, typename leaf_t>
  static void check(const tl::ModelImpl<threshold_t, leaf_t>& model)
  {
  }
};

template <>
struct tl2fil_sparse_check_t<sparse_node8> {
  static const int MAX_FEATURES   = 1 << sparse_node8::FID_NUM_BITS;
  static const int MAX_TREE_NODES = (1 << sparse_node8::LEFT_NUM_BITS) - 1;
  template <typename threshold_t, typename leaf_t>
  static void check(const tl::ModelImpl<threshold_t, leaf_t>& model)
  {
    // check the number of features
    int num_features = model.num_feature;
    ASSERT(num_features <= MAX_FEATURES,
           "model has %d features, "
>>>>>>> d6d0ece8
           "but only %d supported for 8-byte sparse nodes",
           i,
           num_nodes,
           MAX_TREE_NODES);
  }
}

template <typename fil_node_t, typename threshold_t, typename leaf_t>
struct tl2fil_t {
  std::vector<int> trees;
  std::vector<fil_node_t> nodes;
  std::vector<float> vector_leaf;
  forest_params_t params;
  cat_sets_owner cat_sets;
  const tl::ModelImpl<threshold_t, leaf_t>& model;
  const treelite_params_t& tl_params;

  tl2fil_t(const tl::ModelImpl<threshold_t, leaf_t>& model_, const treelite_params_t& tl_params_)
    : model(model_), tl_params(tl_params_)
  {
    tl2fil_common(&params, model, &tl_params);
    node_traits<fil_node_t>::check(model);

    size_t num_trees = model.trees.size();

    trees.reserve(num_trees + 1);
    trees.push_back(0);
    for (size_t i = 0; i < num_trees; ++i) {
      int num_nodes =
        node_traits<fil_node_t>::IS_DENSE ? tree_num_nodes(params.depth) : model.trees[i].num_nodes;
      trees.push_back(num_nodes + trees.back());
    }
    size_t total_nodes = trees.back();
    trees.pop_back();

    if (params.leaf_algo == VECTOR_LEAF) {
      size_t max_leaves = node_traits<fil_node_t>::IS_DENSE
                            ? num_trees * (tree_num_nodes(params.depth) + 1) / 2
                            : (total_nodes + num_trees) / 2;
      vector_leaf.resize(max_leaves * params.num_classes);
    }

    cat_sets = allocate_cat_sets_owner(model);
    nodes.resize(total_nodes);

// convert the nodes
#pragma omp parallel for
    for (std::size_t i = 0; i < num_trees; ++i) {
      // Max number of leaves processed so far
      size_t leaf_counter = (trees[i] + i) / 2;
      tree2fil(nodes, trees[i], model.trees[i], i, params, &vector_leaf, &leaf_counter, &cat_sets);
    }

    params.num_nodes = nodes.size();
  }

  void init_gpu(const raft::handle_t& handle, forest_t* pforest, storage_type_t storage_type)
  {
    init(handle, pforest, cat_sets.accessor(), vector_leaf, trees.data(), nodes.data(), &params);
    // sync is necessary as nodes are used in init(),
    // but destructed at the end of this function
    CUDA_CHECK(cudaStreamSynchronize(handle.get_stream()));
    if (tl_params.pforest_shape_str) {
      *tl_params.pforest_shape_str = sprintf_shape(model, storage_type, nodes, trees, cat_sets);
    }
  }
};

template <typename threshold_t, typename leaf_t>
void from_treelite(const raft::handle_t& handle,
                   forest_t* pforest,
                   const tl::ModelImpl<threshold_t, leaf_t>& model,
                   const treelite_params_t* tl_params)
{
  // Invariants on threshold and leaf types
  static_assert(std::is_same<threshold_t, float>::value || std::is_same<threshold_t, double>::value,
                "Model must contain float32 or float64 thresholds for splits");
  ASSERT((std::is_same<leaf_t, float>::value || std::is_same<leaf_t, double>::value),
         "Models with integer leaf output are not yet supported");
  // Display appropriate warnings when float64 values are being casted into
  // float32, as FIL only supports inferencing with float32 for the time being
  if (std::is_same<threshold_t, double>::value || std::is_same<leaf_t, double>::value) {
    CUML_LOG_WARN(
      "Casting all thresholds and leaf values to float32, as FIL currently "
      "doesn't support inferencing models with float64 values. "
      "This may lead to predictions with reduced accuracy.");
  }

  storage_type_t storage_type = tl_params->storage_type;
  // build dense trees by default
  if (storage_type == storage_type_t::AUTO) {
    if (tl_params->algo == algo_t::ALGO_AUTO || tl_params->algo == algo_t::NAIVE) {
      int depth = max_depth(model);
      // max 2**25 dense nodes, 256 MiB dense model size. Categorical mask size is unlimited and not
      // affected by storage format.
      const int LOG2_MAX_DENSE_NODES = 25;
      int log2_num_dense_nodes       = depth + 1 + int(ceil(std::log2(model.trees.size())));
      storage_type = log2_num_dense_nodes > LOG2_MAX_DENSE_NODES ? storage_type_t::SPARSE
                                                                 : storage_type_t::DENSE;
    } else {
      // only dense storage is supported for other algorithms
      storage_type = storage_type_t::DENSE;
    }
  }

  switch (storage_type) {
    case storage_type_t::DENSE: {
      tl2fil_t<dense_node, threshold_t, leaf_t> tl2fil(model, *tl_params);
      tl2fil.init_gpu(handle, pforest, storage_type);
      break;
    }
    case storage_type_t::SPARSE: {
      tl2fil_t<sparse_node16, threshold_t, leaf_t> tl2fil(model, *tl_params);
      tl2fil.init_gpu(handle, pforest, storage_type);
      break;
    }
    case storage_type_t::SPARSE8: {
      tl2fil_t<sparse_node8, threshold_t, leaf_t> tl2fil(model, *tl_params);
      tl2fil.init_gpu(handle, pforest, storage_type);
      break;
    }
    default: ASSERT(false, "tl_params->sparse must be one of AUTO, DENSE or SPARSE");
  }
}

void from_treelite(const raft::handle_t& handle,
                   forest_t* pforest,
                   ModelHandle model,
                   const treelite_params_t* tl_params)
{
  const tl::Model& model_ref = *(tl::Model*)model;
  model_ref.Dispatch([&](const auto& model_inner) {
    // model_inner is of the concrete type tl::ModelImpl<threshold_t, leaf_t>
    from_treelite(handle, pforest, model_inner, tl_params);
  });
}

// allocates caller-owned char* using malloc()
template <typename threshold_t, typename leaf_t, typename node_t>
char* sprintf_shape(const tl::ModelImpl<threshold_t, leaf_t>& model,
                    storage_type_t storage,
                    const std::vector<node_t>& nodes,
                    const std::vector<int>& trees,
                    const cat_sets_owner cat_sets)
{
  std::stringstream forest_shape = depth_hist_and_max(model);
  double size_mb = (trees.size() * sizeof(trees.front()) + nodes.size() * sizeof(nodes.front()) +
                    cat_sets.bits.size()) /
                   1e6;
  forest_shape << storage_type_repr[storage] << " model size " << std::setprecision(2) << size_mb
               << " MB" << std::endl;
  if (cat_sets.bits.size() > 0) {
    forest_shape << "number of categorical nodes for each feature id: {";
    std::size_t total_cat_nodes = 0;
    for (std::size_t n : cat_sets.n_nodes) {
      forest_shape << n << " ";
      total_cat_nodes += n;
    }
    forest_shape << "}" << std::endl << "total categorical nodes: " << total_cat_nodes << std::endl;
    forest_shape << "maximum matching category for each feature id: {";
    for (float fid_num_cats : cat_sets.fid_num_cats)
      forest_shape << static_cast<int>(fid_num_cats) - 1 << " ";
    forest_shape << "}" << std::endl;
  }
  // stream may be discontiguous
  std::string forest_shape_str = forest_shape.str();
  // now copy to a non-owning allocation
  char* shape_out = (char*)malloc(forest_shape_str.size() + 1);  // incl. \0
  memcpy((void*)shape_out, forest_shape_str.c_str(), forest_shape_str.size() + 1);
  return shape_out;
}

}  // namespace fil
}  // namespace ML<|MERGE_RESOLUTION|>--- conflicted
+++ resolved
@@ -543,7 +543,6 @@
   params->n_items          = tl_params->n_items;
 }
 
-<<<<<<< HEAD
 template <typename node_t>
 template <typename threshold_t, typename leaf_t>
 void node_traits<node_t>::check(const treelite::ModelImpl<threshold_t, leaf_t>& model) {
@@ -564,48 +563,6 @@
     int num_nodes = trees[i].num_nodes;
     ASSERT(num_nodes <= MAX_TREE_NODES,
            "tree %zu has %d nodes, "
-=======
-template <typename fil_node_t>
-struct tl2fil_sparse_check_t {
-  template <typename threshold_t, typename leaf_t>
-  static void check(const tl::ModelImpl<threshold_t, leaf_t>& model)
-  {
-    ASSERT(false,
-           "internal error: "
-           "only a specialization of this template should be used");
-  }
-};
-
-template <>
-struct tl2fil_sparse_check_t<dense_node> {
-  // no extra check for dense nodes
-  template <typename threshold_t, typename leaf_t>
-  static void check(const tl::ModelImpl<threshold_t, leaf_t>& model)
-  {
-  }
-};
-
-template <>
-struct tl2fil_sparse_check_t<sparse_node16> {
-  // no extra check for 16-byte sparse nodes
-  template <typename threshold_t, typename leaf_t>
-  static void check(const tl::ModelImpl<threshold_t, leaf_t>& model)
-  {
-  }
-};
-
-template <>
-struct tl2fil_sparse_check_t<sparse_node8> {
-  static const int MAX_FEATURES   = 1 << sparse_node8::FID_NUM_BITS;
-  static const int MAX_TREE_NODES = (1 << sparse_node8::LEFT_NUM_BITS) - 1;
-  template <typename threshold_t, typename leaf_t>
-  static void check(const tl::ModelImpl<threshold_t, leaf_t>& model)
-  {
-    // check the number of features
-    int num_features = model.num_feature;
-    ASSERT(num_features <= MAX_FEATURES,
-           "model has %d features, "
->>>>>>> d6d0ece8
            "but only %d supported for 8-byte sparse nodes",
            i,
            num_nodes,
