--- conflicted
+++ resolved
@@ -47,18 +47,12 @@
  * @param[in] random_state: Set this to -1 for pure random intializations or >= 0 for reproducible outputs.
  * @param[in] initialize_embeddings: Whether to overwrite the current Y vector with random noise.
  */
-<<<<<<< HEAD
-void Exact_TSNE(float *VAL, const int *COL, const int *ROW, const int NNZ,
-                const raft::handle_t &handle, float *Y, const int n,
-                const int dim, const float early_exaggeration = 12.0f,
-                const float late_exaggeration = 1.0f,
-=======
 template <typename value_idx, typename value_t>
 void Exact_TSNE(value_t *VAL, const value_idx *COL, const value_idx *ROW,
                 const value_idx NNZ, const raft::handle_t &handle, value_t *Y,
                 const value_idx n, const value_idx dim,
                 const float early_exaggeration = 12.0f,
->>>>>>> 416e85de
+                const float late_exaggeration = 1.0f,
                 const int exaggeration_iter = 250, const float min_gain = 0.01f,
                 const float pre_learning_rate = 200.0f,
                 const float post_learning_rate = 500.0f,
