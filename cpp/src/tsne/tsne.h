--- conflicted
+++ resolved
@@ -4,178 +4,6 @@
 #pragma once
 
 namespace ML {
-<<<<<<< HEAD
-using namespace ML;
-using namespace MLCommon;
-
-
-void TSNE(const cumlHandle &handle, const float *X,
-  float *Y, const int n, const int p,
-	const int n_components = 2,
-	int n_neighbors = 90,
-	const float perplexity = 30.0f,
-	const int perplexity_epochs = 100,
-	const int perplexity_tol = 1e-5,
-	const float early_exaggeration = 12.0f,
-	const int exaggeration_iter = 250,
-	const float min_gain = 0.01f,
-	const float eta = 500.0f,
-	const int epochs = 500,
-	const float pre_momentum = 0.8,
-	const float post_momentum = 0.5,
-	const long long seed = -1,
-	const bool intialize_embeddings = true)
-{
-  auto d_alloc = handle.getDeviceAllocator();
-
-  cudaStream_t stream = handle.getStream();
-
-  	assert(n > 0 && p > 0 && n_components > 0 && n_neighbors > 0);
-  	if (n_neighbors > n) n_neighbors = n;
-
-	// Some preliminary intializations for cuBLAS and cuML
-	DEBUG("[Info]	Create cuBLAS and cuML handles.\n");
-	const int k = n_components;
-	cublasHandle_t BLAS = handle.getImpl().getCublasHandle();
-
-	const float neg2 = -2.0f, beta = 0.0f, one = 1.0f;
-
-
-	// Get distances
-	DEBUG("[Info]	Get distances\n");
-	float *distances = (float*)d_alloc->allocate(n * n_neighbors * sizeof(float), stream);
-	long *indices = (long*)d_alloc->allocate(sizeof(long)*n*n_neighbors, stream);
-	get_distances(X, n, p, indices, distances, n_neighbors, stream);
-
-
-	// Get perplexity
-	DEBUG("[Info]	Get perplexity\n");
-	float *P = (float*) d_alloc->allocate(sizeof(float)*n*n_neighbors, stream); //cmalloc(sizeof(float)*n*n_neighbors, false);
-	float P_sum = determine_sigmas(distances, P, perplexity, perplexity_epochs, perplexity_tol, n, n_neighbors);
-	d_alloc->deallocate(distances, n*n_neighbors*sizeof(float), stream);
-	DEBUG("[Info]	P_sum = %f\n", P_sum);
-
-
-	// Convert data to COO layout
-	DEBUG("[Info]	Convert to COO layout and symmetrize\n");
-	COO_t<float> P_PT;
-	symmetrize_perplexity(P, indices, &P_PT, n, n_neighbors, P_sum, early_exaggeration, stream);
-
-
-	// Allocate data [NOTICE all Fortran Contiguous]
-	DEBUG("[Info]	Malloc data and space\n");
-	float *noise = (float*)d_alloc->allocate(sizeof(float)*n, stream);
-	random_vector(noise, -0.003f, 0.003f, n, seed, stream);
-
-	if (intialize_embeddings) {
-		random_vector(Y, -0.1f, 0.1f, n*k, seed, stream);
-	}
-
-
-	float *Q = (float*) d_alloc->allocate(sizeof(float)*n*n, stream);
-	float *norm = (float*) d_alloc->allocate(sizeof(float)*n, stream);
-	float *Q_sum = (float*) d_alloc->allocate(sizeof(float)*n, stream);
-	float *sum = (float*) d_alloc->allocate(sizeof(float), stream);
-
-	float *attract = (float*) d_alloc->allocate(sizeof(float)*n*k, stream);
-	float *repel = (float*) d_alloc->allocate(sizeof(float)*n*k, stream);
-	
-	float *iY = (float*) d_alloc->allocate(sizeof(float)*n*k, stream);
-	float *gains = (float*) d_alloc->allocate(sizeof(float)*n*k, stream);
-
-
-	// Do gradient updates
-	float momentum = pre_momentum;
-	float Z;
-	int error;
-
-	DEBUG("[Info]	Start iterations\n");
-	for (int iter = 0; iter < epochs; iter++) {
-
-		if (iter == 100) 
-			momentum = post_momentum;
-
-		if (iter == exaggeration_iter) {
-			float div = 1.0f / early_exaggeration;
-			inplace_multiply(P_PT.vals, P_PT.nnz, div);
-		}
-
-		// Get norm(Y)
-		get_norm(Y, norm, n, k);
-		#if IF_DEBUG
-			printf("[Info]	Norm(y)\n\n");
-			std::cout << MLCommon::arr2Str(norm, 20, "norm", stream) << std::endl;
-		#endif
-
-		// Do -2 * (Y @ Y.T)
-		if (error = cublasSsyrk(BLAS, CUBLAS_FILL_MODE_LOWER, CUBLAS_OP_N, n, k, &neg2, 
-			Y, n, &beta, Q, n)) {
-			DEBUG("[ERROR]	Error from BLAS = %d", error);
-			break;
-		}
-		#if IF_DEBUG
-			printf("[Info]	Y @ Y.T\n\n");
-      std::cout << MLCommon::arr2Str(Q, 20, "YYT", stream) << std::endl;
-		#endif
-
-		// Form T = 1 / (1+d)
-		Z = form_t_distribution(Q, norm, n, Q_sum, sum);
-		DEBUG("[Info]	Z =  %lf iter = %d\n", Z, iter);
-		#if IF_DEBUG
-			printf("[Info]	Q 1/(1+d)\n\n");
-			std::cout << MLCommon::arr2Str(Q, 20, "QQ", stream);
-
-			printf("[Info]	Q_sum\n\n");
-			std::cout << MLCommon::arr2Str(Q_sum, 20, "Q_sum", stream);
-
-			// float sum_;
-			// cudaMemcpy(&sum_, sum, sizeof(float), cudaMemcpyDeviceToHost);
-			// printf("[Info]	sum again = %lf\n\n", sum_);
-		#endif
-
-		// Compute attractive forces with COO matrix
-		attractive_forces(P_PT.vals, P_PT.cols, P_PT.rows, Q, Y, attract, P_PT.nnz, n, k);
-
-		// Change Q to Q**2 for repulsion
-		postprocess_Q(Q, Q_sum, n);
-
-		// Compute repel_1 = Q @ Y
-		if (error = cublasSsymm(BLAS, CUBLAS_SIDE_LEFT, CUBLAS_FILL_MODE_LOWER, n, k, 
-					&one, Q, n, Y, n, &beta, repel, n)) {
-			DEBUG("[ERROR]	Error from BLAS = %d", error);
-			break;
-		}
-
-		// Repel_2 = mean contributions yi - yj
-		// Repel = Repel_1 - Repel_2
-		repel_minus_QY(repel, Q_sum, Y, n, k);
-
-		// Integrate forces with momentum
-		apply_forces(attract, repel, Y, iY, noise, gains, n, k, Z, min_gain, momentum, eta);
-
-		// #if IF_DEBUG
-		// 	break;
-		// #endif
-	}
-
-	P_PT.destroy();
-
-  d_alloc->deallocate(noise, sizeof(float)*n, stream);
-
-  d_alloc->deallocate(Q, sizeof(float)*n*n, stream);
-  d_alloc->deallocate(norm, sizeof(float)*n, stream);
-  d_alloc->deallocate(Q_sum, sizeof(float)*n, stream);
-  d_alloc->deallocate(sum, sizeof(float), stream);
-
-  d_alloc->deallocate(attract, sizeof(float)*n*k, stream);
-  d_alloc->deallocate(repel, sizeof(float)*n*k, stream);
-
-  d_alloc->deallocate(iY, sizeof(float)*n*k, stream);
-  d_alloc->deallocate(gains, sizeof(float)*n*k, stream);
-}
-
-=======
->>>>>>> 04165114
 
 void TSNE(const cumlHandle &handle, const float *X, float *Y, const int n,
           const int p, const int n_components = 2, const int n_neighbors = 90,
@@ -185,5 +13,5 @@
           const int exaggeration_iter = 250, const float min_gain = 0.01f,
           const float eta = 500.0f, const int epochs = 150,
           const float pre_momentum = 0.8, const float post_momentum = 0.5,
-          const long long seed = -1);
+          const long long seed = -1, const bool initialize_embeddings = true);
 }