--- conflicted
+++ resolved
@@ -66,7 +66,6 @@
   std::vector<float*> input_vec = {input.X};
   std::vector<int> sizes_vec    = {input.n};
 
-<<<<<<< HEAD
   /**
  * std::vector<float *> &input, std::vector<int> &sizes,
                      IntType D, float *search_items, IntType n, int64_t *res_I,
@@ -88,21 +87,6 @@
                                                            true,
                                                            nullptr,
                                                            DEFAULT_DISTANCE_METRIC);
-=======
-  raft::spatial::knn::brute_force_knn(handle,
-                                      input_vec,
-                                      sizes_vec,
-                                      input.d,
-                                      input.X,
-                                      input.n,
-                                      k_graph.knn_indices,
-                                      k_graph.knn_dists,
-                                      k_graph.n_neighbors,
-                                      true,
-                                      true,
-                                      nullptr,
-                                      DEFAULT_DISTANCE_METRIC);
->>>>>>> 42303fbf
 }
 
 // dense, int32 indices
