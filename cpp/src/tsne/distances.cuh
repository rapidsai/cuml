--- conflicted
+++ resolved
@@ -91,14 +91,9 @@
  * @param[in] stream: The GPU stream.
  * @param[in] handle: The GPU handle.
  */
-<<<<<<< HEAD
 template <int TPB_X = 32>
 void symmetrize_perplexity(float *P, int64_t *indices, const int n, const int k,
-                           const float P_sum, const float exaggeration,
-=======
-void symmetrize_perplexity(float *P, long *indices, const int n, const int k,
                            const float exaggeration,
->>>>>>> d8b47656
                            MLCommon::Sparse::COO<float> *COO_Matrix,
                            cudaStream_t stream, const raft::handle_t &handle) {
   // Perform (P + P.T) / P_sum * early_exaggeration
