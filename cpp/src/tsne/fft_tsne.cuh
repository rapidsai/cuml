--- conflicted
+++ resolved
@@ -74,7 +74,8 @@
 }
 
 template <typename value_t, typename value_idx>
-std::pair<value_t, value_t> min_max(const value_t *Y, const value_idx &n, cudaStream_t stream) {
+std::pair<value_t, value_t> min_max(const value_t *Y, const value_idx &n,
+                                    cudaStream_t stream) {
   value_t min_h, max_h;
 
   rmm::device_uvector<value_t> min_d(1, stream);
@@ -87,9 +88,10 @@
   raft::update_host(&max_h, max_d.data(), 1, stream);
 
   auto nthreads = 1024;
-  auto nblocks = raft::ceildiv(n, (value_idx) nthreads);
-
-  min_max_kernel<<<nblocks, nthreads, 0, stream>>>(Y, n, min_d.data(), max_d.data());
+  auto nblocks = raft::ceildiv(n, (value_idx)nthreads);
+
+  min_max_kernel<<<nblocks, nthreads, 0, stream>>>(Y, n, min_d.data(),
+                                                   max_d.data());
 
   raft::update_host(&min_h, min_d.data(), 1, stream);
   raft::update_host(&max_h, max_d.data(), 1, stream);
@@ -269,9 +271,6 @@
   }
 
   for (int iter = 0; iter < max_iter; iter++) {
-<<<<<<< HEAD
-
-=======
     CUDA_CHECK(cudaStreamSynchronize(stream));
     CUDA_CHECK(cudaPeekAtLastError());
 
@@ -288,7 +287,6 @@
     int num_blocks = raft::ceildiv(n, (value_idx)num_threads);
     FFT::compute_chargesQij<<<num_blocks, num_threads, 0, stream>>>(
       chargesQij_device.data(), Y, Y + n, n, n_terms);
->>>>>>> 715d9b53
 
     if (iter == exaggeration_iter) {
       momentum = post_momentum;
@@ -304,27 +302,10 @@
     MLCommon::LinAlg::zero(attractive_forces_device.data(),
                            attractive_forces_device.size(), stream);
 
-<<<<<<< HEAD
-    MLCommon::LinAlg::zero(w_coefficients_device.data(),
-                           w_coefficients_device.size(), stream);
-    MLCommon::LinAlg::zero(potentialsQij_device.data(),
-                           potentialsQij_device.size(), stream);
-    // TODO is this necessary inside the loop? IntegrationKernel zeros it.
-    MLCommon::LinAlg::zero(attractive_forces_device.data(),
-                           attractive_forces_device.size(), stream);
-
     auto minmax_pair = min_max(Y, n * 2, stream);
     auto min_coord = minmax_pair.first;
     auto max_coord = minmax_pair.second;
 
-=======
-    auto y_thrust = thrust::device_pointer_cast(Y);
-    auto minimax_iter = thrust::minmax_element(thrust::cuda::par.on(stream),
-                                               y_thrust, y_thrust + n * 2);
-
-    value_t min_coord = *minimax_iter.first;
-    value_t max_coord = *minimax_iter.second;
->>>>>>> 715d9b53
     value_t box_width =
       (max_coord - min_coord) / static_cast<value_t>(n_boxes_per_dim);
 
