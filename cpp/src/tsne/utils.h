--- conflicted
+++ resolved
@@ -128,7 +128,6 @@
 #define cmalloc cuda_malloc
 
 // ###################### Creates a random uniform vector ######################
-<<<<<<< HEAD
 void
 random_vector(float *vector, const float minimum, const float maximum, const int size, 
     long long seed, cuda_stream_t stream = 0)
@@ -141,21 +140,6 @@
     }
     Random::Rng random(seed);
     random.uniform<float>(vector, size, minimum, maximum, stream);
-=======
-void random_vector(float *X, const float minimum, const float maximum,
-                   const int size, long long seed,
-                   const bool garbage_collect = true,
-                   cuda_stream_t stream = 0) {
-  if (seed < 0) {
-    // Get random seed based on time of day
-    struct timeval tp;
-    gettimeofday(&tp, NULL);
-    seed = tp.tv_sec * 1000 + tp.tv_usec;
-  }
-
-  Random::Rng random(seed);
-  random.uniform<float>(X, size, minimum, maximum, stream);
->>>>>>> 04165114
 }
 
 // end namespace ML
