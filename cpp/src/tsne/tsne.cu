--- conflicted
+++ resolved
@@ -27,16 +27,10 @@
 
 namespace ML {
 
-<<<<<<< HEAD
-void TSNE_fit(const cumlHandle &handle, const float *X, float *Y, const int n,
+void TSNE_fit(const raft::handle_t &handle, const float *X, float *Y, const int n,
               const int p, int64_t *knn_indices, float *knn_dists,
               const int dim, int n_neighbors, const float theta,
               const float epssq, float perplexity,
-=======
-void TSNE_fit(const raft::handle_t &handle, const float *X, float *Y,
-              const int n, const int p, const int dim, int n_neighbors,
-              const float theta, const float epssq, float perplexity,
->>>>>>> d8b47656
               const int perplexity_max_iter, const float perplexity_tol,
               const float early_exaggeration, const int exaggeration_iter,
               const float min_gain, const float pre_learning_rate,
@@ -111,17 +105,9 @@
   // Optimal perplexity
   CUML_LOG_DEBUG("Searching for optimal perplexity via bisection search.");
   MLCommon::device_buffer<float> P(d_alloc, stream, n * n_neighbors);
-<<<<<<< HEAD
-  const float P_sum = TSNE::perplexity_search(
+  TSNE::perplexity_search(
     knn_dists, P.data(), perplexity, perplexity_max_iter, perplexity_tol, n,
     n_neighbors, handle);
-  CUML_LOG_DEBUG("Perplexity sum = %f", P_sum);
-=======
-  TSNE::perplexity_search(distances.data(), P.data(), perplexity,
-                          perplexity_max_iter, perplexity_tol, n, n_neighbors,
-                          handle);
-  distances.release(stream);
->>>>>>> d8b47656
   //---------------------------------------------------
   END_TIMER(PerplexityTime);
 
@@ -129,11 +115,7 @@
   //---------------------------------------------------
   // Convert data to COO layout
   MLCommon::Sparse::COO<float> COO_Matrix(d_alloc, stream);
-<<<<<<< HEAD
-  TSNE::symmetrize_perplexity(P.data(), knn_indices, n, n_neighbors, P_sum,
-=======
-  TSNE::symmetrize_perplexity(P.data(), indices.data(), n, n_neighbors,
->>>>>>> d8b47656
+  TSNE::symmetrize_perplexity(P.data(), knn_indices, n, n_neighbors,
                               early_exaggeration, &COO_Matrix, stream, handle);
   P.release(stream);
   if (knn_indices_b) delete knn_indices_b;
