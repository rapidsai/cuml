--- conflicted
+++ resolved
@@ -1,170 +1,4 @@
 /*
- * Copyright (c) 2019, NVIDIA CORPORATION.
- *
- * Licensed under the Apache License, Version 2.0 (the "License");
- * you may not use this file except in compliance with the License.
- * You may obtain a copy of the License at
- *
- *     http://www.apache.org/licenses/LICENSE-2.0
- *
- * Unless required by applicable law or agreed to in writing, software
- * distributed under the License is distributed on an "AS IS" BASIS,
- * WITHOUT WARRANTIES OR CONDITIONS OF ANY KIND, either express or implied.
- * See the License for the specific language governing permissions and
- * limitations under the License.
- */
-
-#pragma once
-#include <treelite/c_api.h>
-#include <map>
-#include <string>
-#include "decisiontree/decisiontree.hpp"
-
-namespace ML {
-
-enum RF_type {
-  CLASSIFICATION,
-  REGRESSION,
-};
-
-struct RF_metrics {
-  RF_type rf_type;
-
-  // Classification metrics
-  float accuracy;
-
-  // Regression metrics
-  double mean_abs_error;
-  double mean_squared_error;
-  double median_abs_error;
-};
-
-RF_metrics set_all_rf_metrics(RF_type rf_type, float accuracy,
-                              double mean_abs_error, double mean_squared_error,
-                              double median_abs_error);
-RF_metrics set_rf_metrics_classification(float accuracy);
-RF_metrics set_rf_metrics_regression(double mean_abs_error,
-                                     double mean_squared_error,
-                                     double median_abs_error);
-void print(const RF_metrics rf_metrics);
-
-struct RF_params {
-  /**
-   * Number of decision trees in the random forest.
-   */
-  int n_trees;
-  /**
-   * Control bootstrapping. If set, each tree in the forest is built on a
-   * bootstrapped sample with replacement.
-   * If false, sampling without replacement is done.
-   */
-  bool bootstrap;
-  /**
-   * Ratio of dataset rows used while fitting each tree.
-   */
-  float rows_sample;
-  /**
-   * Decision tree training hyper parameter struct.
-   */
-  /**
-   * Number of concurrent GPU streams for parallel tree building.
-   * Each stream is independently managed by CPU thread.
-   * N streams need N times RF workspace. 
-   */
-  int n_streams;
-  DecisionTree::DecisionTreeParams tree_params;
-};
-
-void set_rf_params(RF_params& params, int cfg_n_trees = 1,
-                   bool cfg_bootstrap = true, float cfg_rows_sample = 1.0f,
-                   int cfg_n_streams = 8);
-void set_all_rf_params(RF_params& params, int cfg_n_trees, bool cfg_bootstrap,
-                       float cfg_rows_sample, int cfg_n_streams,
-                       DecisionTree::DecisionTreeParams cfg_tree_params);
-void validity_check(const RF_params rf_params);
-void print(const RF_params rf_params);
-
-/* Update labels so they are unique from 0 to n_unique_vals.
-   Create an old_label to new_label map per random forest.
-*/
-void preprocess_labels(int n_rows, std::vector<int>& labels,
-                       std::map<int, int>& labels_map, bool verbose = false);
-
-/* Revert preprocessing effect, if needed. */
-void postprocess_labels(int n_rows, std::vector<int>& labels,
-                        std::map<int, int>& labels_map, bool verbose = false);
-
-template <class T, class L>
-struct RandomForestMetaData {
-  DecisionTree::TreeMetaDataNode<T, L>* trees;
-  RF_params rf_params;
-  //TODO can add prepare, train time, if needed
-};
-
-template <class T, class L>
-void null_trees_ptr(RandomForestMetaData<T, L>*& forest);
-
-template <class T, class L>
-void print_rf_summary(const RandomForestMetaData<T, L>* forest);
-
-template <class T, class L>
-void print_rf_detailed(const RandomForestMetaData<T, L>* forest);
-
-template <class T, class L>
-void build_treelite_forest(ModelHandle* model,
-                           const RandomForestMetaData<T, L>* forest,
-                           int num_features, int task_category);
-
-void save_model(ModelHandle model, const char* file_name);
-
-<<<<<<< HEAD
-=======
-// ----------------------------- Classification ----------------------------------- //
-
-typedef RandomForestMetaData<float, int> RandomForestClassifierF;
-typedef RandomForestMetaData<double, int> RandomForestClassifierD;
-
-void fit(const cumlHandle& user_handle, RandomForestClassifierF*& forest,
-         float* input, int n_rows, int n_cols, int* labels, int n_unique_labels,
-         RF_params rf_params);
-void fit(const cumlHandle& user_handle, RandomForestClassifierD*& forest,
-         double* input, int n_rows, int n_cols, int* labels,
-         int n_unique_labels, RF_params rf_params);
-
-void predict(const cumlHandle& user_handle,
-             const RandomForestClassifierF* forest, const float* input,
-             int n_rows, int n_cols, int* predictions, bool verbose = false);
-void predict(const cumlHandle& user_handle,
-             const RandomForestClassifierD* forest, const double* input,
-             int n_rows, int n_cols, int* predictions, bool verbose = false);
-
-void predictGetAll(const cumlHandle& user_handle,
-                   const RandomForestClassifierF* forest, const float* input,
-                   int n_rows, int n_cols, int* predictions,
-                   bool verbose = false);
-void predictGetAll(const cumlHandle& user_handle,
-                   const RandomForestClassifierD* forest, const double* input,
-                   int n_rows, int n_cols, int* predictions,
-                   bool verbose = false);
-
-RF_metrics score(const cumlHandle& user_handle,
-                 const RandomForestClassifierF* forest, const float* input,
-                 const int* ref_labels, int n_rows, int n_cols,
-                 int* predictions, bool verbose = false);
-RF_metrics score(const cumlHandle& user_handle,
-                 const RandomForestClassifierD* forest, const double* input,
-                 const int* ref_labels, int n_rows, int n_cols,
-                 int* predictions, bool verbose = false);
-
-RF_params set_rf_class_obj(int max_depth, int max_leaves, float max_features,
-                           int n_bins, int split_algo, int min_rows_per_node,
-                           bool bootstrap_features, bool bootstrap, int n_trees,
-                           float rows_sample, CRITERION split_criterion,
-                           bool quantile_per_tree, int cfg_n_streams);
-
-// ----------------------------- Regression ----------------------------------- //
-
-typedef RandomForestMetaData<float, float> RandomForestRegressorF; /*
  * Copyright (c) 2019, NVIDIA CORPORATION.
  *
  * Licensed under the Apache License, Version 2.0 (the "License");
@@ -280,9 +114,6 @@
                            const RandomForestMetaData<T, L>* forest,
                            int num_features, int task_category);
 
-void save_model(ModelHandle model, char* file_name);
-
->>>>>>> 1abc04bf
 // ----------------------------- Classification ----------------------------------- //
 
 typedef RandomForestMetaData<float, int> RandomForestClassifierF;
@@ -326,6 +157,8 @@
                            float rows_sample, CRITERION split_criterion,
                            bool quantile_per_tree, int cfg_n_streams);
 
+void save_model(ModelHandle model, const char* file_name);
+
 // ----------------------------- Regression ----------------------------------- //
 
 typedef RandomForestMetaData<float, float> RandomForestRegressorF;
@@ -353,30 +186,4 @@
                  const RandomForestRegressorD* forest, const double* input,
                  const double* ref_labels, int n_rows, int n_cols,
                  double* predictions, bool verbose = false);
-};  // namespace ML
-
-typedef RandomForestMetaData<double, double> RandomForestRegressorD;
-
-void fit(const cumlHandle& user_handle, RandomForestRegressorF*& forest,
-         float* input, int n_rows, int n_cols, float* labels,
-         RF_params rf_params);
-void fit(const cumlHandle& user_handle, RandomForestRegressorD*& forest,
-         double* input, int n_rows, int n_cols, double* labels,
-         RF_params rf_params);
-
-void predict(const cumlHandle& user_handle,
-             const RandomForestRegressorF* forest, const float* input,
-             int n_rows, int n_cols, float* predictions, bool verbose = false);
-void predict(const cumlHandle& user_handle,
-             const RandomForestRegressorD* forest, const double* input,
-             int n_rows, int n_cols, double* predictions, bool verbose = false);
-
-RF_metrics score(const cumlHandle& user_handle,
-                 const RandomForestRegressorF* forest, const float* input,
-                 const float* ref_labels, int n_rows, int n_cols,
-                 float* predictions, bool verbose = false);
-RF_metrics score(const cumlHandle& user_handle,
-                 const RandomForestRegressorD* forest, const double* input,
-                 const double* ref_labels, int n_rows, int n_cols,
-                 double* predictions, bool verbose = false);
 };  // namespace ML