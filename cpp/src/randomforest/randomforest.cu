--- conflicted
+++ resolved
@@ -18,10 +18,7 @@
 #else
 #define omp_get_max_threads() 1
 #endif
-<<<<<<< HEAD
-=======
 #include <fil/fil.h>
->>>>>>> 43233a27
 #include <treelite/tree.h>
 #include "randomforest.hpp"
 #include "randomforest_impl.cuh"
@@ -309,15 +306,12 @@
 
   TREELITE_CHECK(TreeliteModelBuilderCommitModel(model_builder, model));
   TREELITE_CHECK(TreeliteDeleteModelBuilder(model_builder));
-<<<<<<< HEAD
+
   std::cout << " ModelHandle model : " << *model << std::endl << std::flush;
-=======
->>>>>>> 43233a27
   tl::Model& tl_mod = *(tl::Model*)*model;
   std::cout << " model num_features in c++ : " << tl_mod.num_feature
             << std::endl
             << std::flush;
-<<<<<<< HEAD
   TreeliteExportProtobufModel("./moved_model.buffer", *model);
 }
 
@@ -329,13 +323,6 @@
             << std::flush;
   TreeliteExportProtobufModel(
     "/home/nfs/saljain/wtf/cuml/cpp/temp_model.buffer", model);
-=======
-
-  TREELITE_CHECK(
-    TreeliteExportProtobufModel("/home/nfs/saljain/rf_fil/cuml/cpp", *model));
-  // std::cout << " model tree protobuf val : " << val << std::endl << std::flush;
-  return *model;
->>>>>>> 43233a27
 }
 
 /**
