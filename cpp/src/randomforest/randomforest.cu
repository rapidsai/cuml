/*
 * Copyright (c) 2019-2025, NVIDIA CORPORATION.
 *
 * Licensed under the Apache License, Version 2.0 (the "License");
 * you may not use this file except in compliance with the License.
 * You may obtain a copy of the License at
 *
 *  http://www.apache.org/licenses/LICENSE-2.0
 *
 * Unless required by applicable law or agreed to in writing, software
 * distributed under the License is distributed on an "AS IS" BASIS,
 * WITHOUT WARRANTIES OR CONDITIONS OF ANY KIND, either express or implied.
 * See the License for the specific language governing permissions and
 * limitations under the License.
 */

#include "randomforest.cuh"

#include <cuml/common/logger.hpp>
#include <cuml/ensemble/randomforest.hpp>
#include <cuml/tree/flatnode.h>

#include <raft/core/error.hpp>
#include <raft/core/handle.hpp>

#include <treelite/c_api.h>
#include <treelite/enum/task_type.h>
#include <treelite/tree.h>

#include <algorithm>
#include <cstddef>
#include <cstdio>
#include <cstring>
#include <fstream>
#include <iostream>
#include <iterator>
#include <memory>
#include <string>
#include <type_traits>
#include <variant>
#include <vector>

namespace ML {

using namespace MLCommon;
using namespace std;
namespace tl = treelite;

/**
 * @brief Set RF_metrics.
 * @param[in] rf_type: Random Forest type: classification or regression
 * @param[in] cfg_accuracy: accuracy.
 * @param[in] mean_abs_error: mean absolute error.
 * @param[in] mean_squared_error: mean squared error.
 * @param[in] median_abs_error: median absolute error.
 * @return RF_metrics struct with classification or regression score.
 */
RF_metrics set_all_rf_metrics(RF_type rf_type,
                              float accuracy,
                              double mean_abs_error,
                              double mean_squared_error,
                              double median_abs_error)
{
  RF_metrics rf_metrics;
  rf_metrics.rf_type            = rf_type;
  rf_metrics.accuracy           = accuracy;
  rf_metrics.mean_abs_error     = mean_abs_error;
  rf_metrics.mean_squared_error = mean_squared_error;
  rf_metrics.median_abs_error   = median_abs_error;
  return rf_metrics;
}

/**
 * @brief Set RF_metrics for classification.
 * @param[in] cfg_accuracy: accuracy.
 * @return RF_metrics struct with classification score.
 */
RF_metrics set_rf_metrics_classification(float accuracy)
{
  return set_all_rf_metrics(RF_type::CLASSIFICATION, accuracy, -1.0, -1.0, -1.0);
}

/**
 * @brief Set RF_metrics for regression.
 * @param[in] mean_abs_error: mean absolute error.
 * @param[in] mean_squared_error: mean squared error.
 * @param[in] median_abs_error: median absolute error.
 * @return RF_metrics struct with regression score.
 */
RF_metrics set_rf_metrics_regression(double mean_abs_error,
                                     double mean_squared_error,
                                     double median_abs_error)
{
  return set_all_rf_metrics(
    RF_type::REGRESSION, -1.0, mean_abs_error, mean_squared_error, median_abs_error);
}

/**
 * @brief Print either accuracy metric for classification, or mean absolute error,
 *   mean squared error, and median absolute error metrics for regression.
 * @param[in] rf_metrics: random forest metrics to print.
 */
void print(const RF_metrics rf_metrics)
{
  if (rf_metrics.rf_type == RF_type::CLASSIFICATION) {
    CUML_LOG_DEBUG("Accuracy: %f", rf_metrics.accuracy);
  } else if (rf_metrics.rf_type == RF_type::REGRESSION) {
    CUML_LOG_DEBUG("Mean Absolute Error: %f", rf_metrics.mean_abs_error);
    CUML_LOG_DEBUG("Mean Squared Error: %f", rf_metrics.mean_squared_error);
    CUML_LOG_DEBUG("Median Absolute Error: %f", rf_metrics.median_abs_error);
  }
}

/**
 * @brief Update labels so they are unique from 0 to n_unique_labels values.
 *   Create/update an old label to new label map per random forest.
 * @param[in] n_rows: number of rows (labels)
 * @param[in,out] labels: 1D labels array to be changed in-place.
 * @param[in,out] labels_map: map of old label values to new ones.
 * @param[in] verbosity: verbosity level for logging messages during execution
 */
void preprocess_labels(int n_rows,
                       std::vector<int>& labels,
                       std::map<int, int>& labels_map,
                       rapids_logger::level_enum verbosity)
{
  std::pair<std::map<int, int>::iterator, bool> ret;
  int n_unique_labels = 0;
  ML::default_logger().set_level(verbosity);

  CUML_LOG_DEBUG("Preprocessing labels");
  for (int i = 0; i < n_rows; i++) {
    ret = labels_map.insert(std::pair<int, int>(labels[i], n_unique_labels));
    if (ret.second) { n_unique_labels += 1; }
    auto prev = labels[i];
    labels[i] = ret.first->second;  // Update labels **IN-PLACE**
    CUML_LOG_DEBUG("Mapping %d to %d", prev, labels[i]);
  }
  CUML_LOG_DEBUG("Finished preprocessing labels");
}

/**
 * @brief Revert label preprocessing effect, if needed.
 * @param[in] n_rows: number of rows (labels)
 * @param[in,out] labels: 1D labels array to be changed in-place.
 * @param[in] labels_map: map of old to new label values used during preprocessing.
 * @param[in] verbosity: verbosity level for logging messages during execution
 */
void postprocess_labels(int n_rows,
                        std::vector<int>& labels,
                        std::map<int, int>& labels_map,
                        rapids_logger::level_enum verbosity)
{
  ML::default_logger().set_level(verbosity);
  CUML_LOG_DEBUG("Postrocessing labels");
  std::map<int, int>::iterator it;
  int n_unique_cnt = labels_map.size();
  std::vector<int> reverse_map;
  reverse_map.resize(n_unique_cnt);
  for (auto it = labels_map.begin(); it != labels_map.end(); it++) {
    reverse_map[it->second] = it->first;
  }

  for (int i = 0; i < n_rows; i++) {
    auto prev = labels[i];
    labels[i] = reverse_map[prev];
    CUML_LOG_DEBUG("Mapping %d back to %d", prev, labels[i]);
  }
  CUML_LOG_DEBUG("Finished postprocessing labels");
}

/**
 * @brief Deletes RandomForestMetaData object
 * @param[in] forest: CPU pointer to RandomForestMetaData.
 */
template <class T, class L>
void delete_rf_metadata(RandomForestMetaData<T, L>* forest)
{
  delete forest;
}

template <class T, class L>
std::string _get_rf_text(const RandomForestMetaData<T, L>* forest, bool summary)
{
  if (!forest) {
    return "Empty forest";
  } else {
    default_logger().set_pattern("%v");
    std::ostringstream oss;
    oss << "Forest has " << forest->rf_params.n_trees << " trees, "
        << "max_depth " << forest->rf_params.tree_params.max_depth << ", and max_leaves "
        << forest->rf_params.tree_params.max_leaves << "\n";
    for (int i = 0; i < forest->rf_params.n_trees; i++) {
      oss << "Tree #" << i << "\n";
      if (summary) {
        oss << DT::get_tree_summary_text<T, L>(forest->trees[i].get()) << "\n";
      } else {
        oss << DT::get_tree_text<T, L>(forest->trees[i].get()) << "\n";
      }
    }
    default_logger().set_pattern(default_pattern());
    return oss.str();
  }
}

template <class T, class L>
std::string _get_rf_json(const RandomForestMetaData<T, L>* forest)
{
  if (!forest) { return "[]"; }
  std::ostringstream oss;
  oss << "[\n";
  for (int i = 0; i < forest->rf_params.n_trees; i++) {
    oss << DT::get_tree_json<T, L>(forest->trees[i].get());
    if (i < forest->rf_params.n_trees - 1) { oss << ",\n"; }
  }
  oss << "\n]";
  return oss.str();
}

/**
 * @brief Print summary for all trees in the random forest.
 * @tparam T: data type for input data (float or double).
 * @tparam L: data type for labels (int type for classification, T type for regression).
 * @param[in] forest: CPU pointer to RandomForestMetaData struct.
 */
template <class T, class L>
std::string get_rf_summary_text(const RandomForestMetaData<T, L>* forest)
{
  return _get_rf_text(forest, true);
}

/**
 * @brief Print detailed view of all trees in the random forest.
 * @tparam T: data type for input data (float or double).
 * @tparam L: data type for labels (int type for classification, T type for regression).
 * @param[in] forest: CPU pointer to RandomForestMetaData struct.
 */
template <class T, class L>
std::string get_rf_detailed_text(const RandomForestMetaData<T, L>* forest)
{
  return _get_rf_text(forest, false);
}

template <class T, class L>
std::string get_rf_json(const RandomForestMetaData<T, L>* forest)
{
  return _get_rf_json(forest);
}

template <class T, class L>
void build_treelite_forest(TreeliteModelHandle* model_handle,
                           const RandomForestMetaData<T, L>* forest,
                           int num_features)
{
  auto model                          = tl::Model::Create<T, T>();
  tl::ModelPreset<T, T>& model_preset = std::get<tl::ModelPreset<T, T>>(model->variant_);

  // Determine number of outputs
  ASSERT(forest->trees.size() == forest->rf_params.n_trees, "Inconsistent number of trees.");
  ASSERT(forest->trees.size() > 0, "Empty forest.");
  int num_outputs = forest->trees.front()->num_outputs;
  ASSERT(num_outputs > 0, "Invalid forest");
  for (const auto& tree : forest->trees) {
    ASSERT(num_outputs == tree->num_outputs, "Invalid forest");
  }

  if constexpr (std::is_integral_v<L>) {
    num_outputs = std::max(num_outputs, 2);
    // Ensure that num_outputs is at least 2
    model->task_type     = tl::TaskType::kMultiClf;
    model->postprocessor = "identity_multiclass";
  } else {
    ASSERT(num_outputs == 1, "Only one variable expected for regression problem.");
    model->task_type     = tl::TaskType::kRegressor;
    model->postprocessor = "identity";
  }

  model->num_target        = 1;
  model->num_class         = std::vector<std::int32_t>{static_cast<std::int32_t>(num_outputs)};
  model->leaf_vector_shape = std::vector<std::int32_t>{1, static_cast<std::int32_t>(num_outputs)};
  model->target_id         = std::vector<std::int32_t>(forest->rf_params.n_trees, 0);
  model->class_id =
    std::vector<std::int32_t>(forest->rf_params.n_trees, (std::is_integral_v<L> ? -1 : 0));
  model->num_feature         = num_features;
  model->average_tree_output = true;
  model->base_scores         = std::vector<double>(num_outputs, 0.0);
  model->SetTreeLimit(forest->rf_params.n_trees);

#pragma omp parallel for
  for (int i = 0; i < forest->rf_params.n_trees; i++) {
    auto rf_tree = forest->trees[i];

    if (rf_tree->sparsetree.size() != 0) {
      model_preset.trees[i] = DT::build_treelite_tree<T, L>(*rf_tree, num_outputs);
    }
  }

  *model_handle = static_cast<TreeliteModelHandle>(model.release());
}

/**
 * @brief Compares the trees present in concatenated treelite forest with the trees
 *   of the forests present in the different workers. If there is a difference in the two
 *   then an error statement will be thrown.
 * @param[in] tree_from_concatenated_forest: Tree info from the concatenated forest.
 * @param[in] tree_from_individual_forest: Tree info from the forest present in each worker.
 */
template <class T, class L>
void compare_trees(tl::Tree<T, L>& tree_from_concatenated_forest,
                   tl::Tree<T, L>& tree_from_individual_forest)
{
  ASSERT(tree_from_concatenated_forest.num_nodes == tree_from_individual_forest.num_nodes,
         "Error! Mismatch the number of nodes present in a tree in the "
         "concatenated forest and"
         " the tree present in the individual forests");
  for (int each_node = 0; each_node < tree_from_concatenated_forest.num_nodes; each_node++) {
    ASSERT(tree_from_concatenated_forest.IsLeaf(each_node) ==
             tree_from_individual_forest.IsLeaf(each_node),
           "Error! mismatch in the position of a leaf between concatenated "
           "forest and the"
           " individual forests ");
    ASSERT(tree_from_concatenated_forest.LeafValue(each_node) ==
             tree_from_individual_forest.LeafValue(each_node),
           "Error! leaf value mismatch between concatenated forest and the"
           " individual forests ");
    ASSERT(tree_from_concatenated_forest.RightChild(each_node) ==
             tree_from_individual_forest.RightChild(each_node),
           "Error! mismatch in the position of the node between concatenated "
           "forest and the"
           " individual forests ");
    ASSERT(tree_from_concatenated_forest.LeftChild(each_node) ==
             tree_from_individual_forest.LeftChild(each_node),
           "Error! mismatch in the position of the node between concatenated "
           "forest and the"
           " individual forests ");
    ASSERT(tree_from_concatenated_forest.SplitIndex(each_node) ==
             tree_from_individual_forest.SplitIndex(each_node),
           "Error! split index value mismatch between concatenated forest and the"
           " individual forests ");
  }
}

/**
 * @defgroup RandomForestClassificationFit Random Forest Classification - Fit function
 * @brief Build (i.e., fit, train) random forest classifier for input data.
 * @param[in] user_handle: raft::handle_t
 * @param[in,out] forest: CPU pointer to RandomForestMetaData object. User allocated.
 * @param[in] input: train data (n_rows samples, n_cols features) in column major format,
 *   excluding labels. Device pointer.
 * @param[in] n_rows: number of training data samples.
 * @param[in] n_cols: number of features (i.e., columns) excluding target feature.
 * @param[in] labels: 1D array of target features (int only), with one label per
 *   training sample. Device pointer.
 *   Assumption: labels were preprocessed to map to ascending numbers from 0;
 *   needed for current gini impl. in decision tree
 * @param[in] n_unique_labels: #unique label values (known during preprocessing)
 * @param[in] rf_params: Random Forest training hyper parameter struct.
 * @param[in] verbosity: verbosity level for logging messages during execution
 * @{
 */
void fit(const raft::handle_t& user_handle,
         RandomForestClassifierF* forest,
         float* input,
         int n_rows,
         int n_cols,
         int* labels,
         int n_unique_labels,
         RF_params rf_params,
         rapids_logger::level_enum verbosity)
{
  raft::common::nvtx::range fun_scope("RF::fit @randomforest.cu");
  ML::default_logger().set_level(verbosity);
  ASSERT(forest->trees.empty(), "Cannot fit an existing forest.");
  forest->trees.resize(rf_params.n_trees);
  forest->rf_params = rf_params;

  std::shared_ptr<RandomForest<float, int>> rf_classifier =
    std::make_shared<RandomForest<float, int>>(rf_params, RF_type::CLASSIFICATION);
  rf_classifier->fit(user_handle, input, n_rows, n_cols, labels, n_unique_labels, forest);
}

void fit(const raft::handle_t& user_handle,
         RandomForestClassifierD* forest,
         double* input,
         int n_rows,
         int n_cols,
         int* labels,
         int n_unique_labels,
         RF_params rf_params,
         rapids_logger::level_enum verbosity)
{
  raft::common::nvtx::range fun_scope("RF::fit @randomforest.cu");
  ML::default_logger().set_level(verbosity);
  ASSERT(forest->trees.empty(), "Cannot fit an existing forest.");
  forest->trees.resize(rf_params.n_trees);
  forest->rf_params = rf_params;

  std::shared_ptr<RandomForest<double, int>> rf_classifier =
    std::make_shared<RandomForest<double, int>>(rf_params, RF_type::CLASSIFICATION);
  rf_classifier->fit(user_handle, input, n_rows, n_cols, labels, n_unique_labels, forest);
}

template <typename value_t, typename label_t>
void fit_treelite(const raft::handle_t& user_handle,
                  TreeliteModelHandle* model,
                  value_t* input,
                  int n_rows,
                  int n_cols,
                  label_t* labels,
                  int n_unique_labels,
                  RF_params rf_params,
                  rapids_logger::level_enum verbosity)
{
  RandomForestMetaData<value_t, label_t> metadata;
  fit(user_handle, &metadata, input, n_rows, n_cols, labels, n_unique_labels, rf_params, verbosity);
  build_treelite_forest(model, &metadata, n_cols);
}

/** @} */

/**
 * @defgroup RandomForestClassificationPredict Random Forest Classification - Predict function
 * @brief Predict target feature for input data; n-ary classification for
     single feature supported.
 * @param[in] user_handle: raft::handle_t.
 * @param[in] forest: CPU pointer to RandomForestMetaData object.
 *   The user should have previously called fit to build the random forest.
 * @param[in] input: test data (n_rows samples, n_cols features) in row major format. GPU pointer.
 * @param[in] n_rows: number of  data samples.
 * @param[in] n_cols: number of features (excluding target feature).
 * @param[in, out] predictions: n_rows predicted labels. GPU pointer, user allocated.
 * @param[in] verbosity: verbosity level for logging messages during execution
 * @{
 */
void predict(const raft::handle_t& user_handle,
             const RandomForestClassifierF* forest,
             const float* input,
             int n_rows,
             int n_cols,
             int* predictions,
             rapids_logger::level_enum verbosity)
{
  ASSERT(!forest->trees.empty(), "Cannot predict! No trees in the forest.");
  std::shared_ptr<RandomForest<float, int>> rf_classifier =
    std::make_shared<RandomForest<float, int>>(forest->rf_params, RF_type::CLASSIFICATION);
  rf_classifier->predict(user_handle, input, n_rows, n_cols, predictions, forest, verbosity);
}

void predict(const raft::handle_t& user_handle,
             const RandomForestClassifierD* forest,
             const double* input,
             int n_rows,
             int n_cols,
             int* predictions,
             rapids_logger::level_enum verbosity)
{
  ASSERT(!forest->trees.empty(), "Cannot predict! No trees in the forest.");
  std::shared_ptr<RandomForest<double, int>> rf_classifier =
    std::make_shared<RandomForest<double, int>>(forest->rf_params, RF_type::CLASSIFICATION);
  rf_classifier->predict(user_handle, input, n_rows, n_cols, predictions, forest, verbosity);
}

/**
 * @defgroup RandomForestClassificationScore Random Forest Classification - Score function
 * @brief Compare predicted features validate against ref_labels.
 * @param[in] user_handle: raft::handle_t.
 * @param[in] forest: CPU pointer to RandomForestMetaData object.
 *   The user should have previously called fit to build the random forest.
 * @param[in] input: test data (n_rows samples, n_cols features) in row major format. GPU pointer.
 * @param[in] ref_labels: label values for cross validation (n_rows elements); GPU pointer.
 * @param[in] n_rows: number of  data samples.
 * @param[in] n_cols: number of features (excluding target feature).
 * @param[in] predictions: n_rows predicted labels. GPU pointer, user allocated.
 * @param[in] verbosity: verbosity level for logging messages during execution
 * @return RF_metrics struct with classification score (i.e., accuracy)
 * @{
 */
RF_metrics score(const raft::handle_t& user_handle,
                 const RandomForestClassifierF* forest,
                 const int* ref_labels,
                 int n_rows,
                 const int* predictions,
                 rapids_logger::level_enum verbosity)
{
  RF_metrics classification_score = RandomForest<float, int>::score(
    user_handle, ref_labels, n_rows, predictions, verbosity, RF_type::CLASSIFICATION);
  return classification_score;
}

RF_metrics score(const raft::handle_t& user_handle,
                 const RandomForestClassifierD* forest,
                 const int* ref_labels,
                 int n_rows,
                 const int* predictions,
                 rapids_logger::level_enum verbosity)
{
  RF_metrics classification_score = RandomForest<double, int>::score(
    user_handle, ref_labels, n_rows, predictions, verbosity, RF_type::CLASSIFICATION);
  return classification_score;
}

/**
 * @brief Check validity of all random forest hyper-parameters.
 * @param[in] rf_params: random forest hyper-parameters
 */
void validity_check(const RF_params rf_params)
{
  ASSERT((rf_params.n_trees > 0), "Invalid n_trees %d", rf_params.n_trees);
  ASSERT((rf_params.max_samples > 0) && (rf_params.max_samples <= 1.0),
         "max_samples value %f outside permitted (0, 1] range",
         rf_params.max_samples);
}

RF_params set_rf_params(int max_depth,
                        int max_leaves,
                        float max_features,
                        int max_n_bins,
                        int min_samples_leaf,
                        int min_samples_split,
                        float min_impurity_decrease,
                        bool bootstrap,
                        int n_trees,
                        float max_samples,
                        uint64_t seed,
                        CRITERION split_criterion,
                        int cfg_n_streams,
                        int max_batch_size,
                        bool oob_score,
                        bool compute_feature_importance)
{
  DT::DecisionTreeParams tree_params;
  DT::set_tree_params(tree_params,
                      max_depth,
                      max_leaves,
                      max_features,
                      max_n_bins,
                      min_samples_leaf,
                      min_samples_split,
                      min_impurity_decrease,
                      split_criterion,
                      max_batch_size);
  RF_params rf_params;
  rf_params.n_trees     = n_trees;
  rf_params.bootstrap   = bootstrap;
  rf_params.max_samples = max_samples;
  rf_params.seed        = seed;
  rf_params.n_streams   = min(cfg_n_streams, omp_get_max_threads());
  if (n_trees < rf_params.n_streams) rf_params.n_streams = n_trees;
  rf_params.tree_params = tree_params;
  rf_params.oob_score = oob_score;
  rf_params.compute_feature_importance = compute_feature_importance;
  validity_check(rf_params);
  return rf_params;
}

/** @} */

/**
 * @defgroup RandomForestRegressorFit Random Forest Regression - Fit function
 * @brief Build (i.e., fit, train) random forest regressor for input data.
 * @param[in] user_handle: raft::handle_t
 * @param[in,out] forest: CPU pointer to RandomForestMetaData object. User allocated.
 * @param[in] input: train data (n_rows samples, n_cols features) in column major format,
 *   excluding labels. Device pointer.
 * @param[in] n_rows: number of training data samples.
 * @param[in] n_cols: number of features (i.e., columns) excluding target feature.
 * @param[in] labels: 1D array of target features (float or double), with one label per
 *   training sample. Device pointer.
 * @param[in] rf_params: Random Forest training hyper parameter struct.
 * @param[in] verbosity: verbosity level for logging messages during execution
 * @{
 */
void fit(const raft::handle_t& user_handle,
         RandomForestRegressorF* forest,
         float* input,
         int n_rows,
         int n_cols,
         float* labels,
         RF_params rf_params,
         rapids_logger::level_enum verbosity)
{
  raft::common::nvtx::range fun_scope("RF::fit @randomforest.cu");
  ML::default_logger().set_level(verbosity);
  ASSERT(forest->trees.empty(), "Cannot fit an existing forest.");
  forest->trees.resize(rf_params.n_trees);
  forest->rf_params = rf_params;

  std::shared_ptr<RandomForest<float, float>> rf_regressor =
    std::make_shared<RandomForest<float, float>>(rf_params, RF_type::REGRESSION);
  rf_regressor->fit(user_handle, input, n_rows, n_cols, labels, 1, forest);
}

void fit(const raft::handle_t& user_handle,
         RandomForestRegressorD* forest,
         double* input,
         int n_rows,
         int n_cols,
         double* labels,
         RF_params rf_params,
         rapids_logger::level_enum verbosity)
{
  raft::common::nvtx::range fun_scope("RF::fit @randomforest.cu");
  ML::default_logger().set_level(verbosity);
  ASSERT(forest->trees.empty(), "Cannot fit an existing forest.");
  forest->trees.resize(rf_params.n_trees);
  forest->rf_params = rf_params;

  std::shared_ptr<RandomForest<double, double>> rf_regressor =
    std::make_shared<RandomForest<double, double>>(rf_params, RF_type::REGRESSION);
  rf_regressor->fit(user_handle, input, n_rows, n_cols, labels, 1, forest);
}

template <typename value_t, typename label_t>
void fit_treelite(const raft::handle_t& user_handle,
                  TreeliteModelHandle* model,
                  value_t* input,
                  int n_rows,
                  int n_cols,
                  label_t* labels,
                  RF_params rf_params,
                  rapids_logger::level_enum verbosity)
{
  RandomForestMetaData<value_t, label_t> metadata;
  fit(user_handle, &metadata, input, n_rows, n_cols, labels, rf_params, verbosity);
  build_treelite_forest(model, &metadata, n_cols);
}

/** @} */

/**
 * @defgroup RandomForestRegressorPredict Random Forest Regression - Predict function
 * @brief Predict target feature for input data; regression for single feature supported.
 * @param[in] user_handle: raft::handle_t.
 * @param[in] forest: CPU pointer to RandomForestMetaData object.
 *   The user should have previously called fit to build the random forest.
 * @param[in] input: test data (n_rows samples, n_cols features) in row major format. GPU pointer.
 * @param[in] n_rows: number of  data samples.
 * @param[in] n_cols: number of features (excluding target feature).
 * @param[in, out] predictions: n_rows predicted labels. GPU pointer, user allocated.
 * @param[in] verbosity: verbosity level for logging messages during execution
 * @{
 */
void predict(const raft::handle_t& user_handle,
             const RandomForestRegressorF* forest,
             const float* input,
             int n_rows,
             int n_cols,
             float* predictions,
             rapids_logger::level_enum verbosity)
{
  std::shared_ptr<RandomForest<float, float>> rf_regressor =
    std::make_shared<RandomForest<float, float>>(forest->rf_params, RF_type::REGRESSION);
  rf_regressor->predict(user_handle, input, n_rows, n_cols, predictions, forest, verbosity);
}

void predict(const raft::handle_t& user_handle,
             const RandomForestRegressorD* forest,
             const double* input,
             int n_rows,
             int n_cols,
             double* predictions,
             rapids_logger::level_enum verbosity)
{
  std::shared_ptr<RandomForest<double, double>> rf_regressor =
    std::make_shared<RandomForest<double, double>>(forest->rf_params, RF_type::REGRESSION);
  rf_regressor->predict(user_handle, input, n_rows, n_cols, predictions, forest, verbosity);
}
/** @} */

/**
 * @defgroup RandomForestRegressorScore Random Forest Regression - Score function
 * @brief Predict target feature for input data and validate against ref_labels.
 * @param[in] user_handle: raft::handle_t.
 * @param[in] forest: CPU pointer to RandomForestMetaData object.
 *   The user should have previously called fit to build the random forest.
 * @param[in] input: test data (n_rows samples, n_cols features) in row major format. GPU pointer.
 * @param[in] ref_labels: label values for cross validation (n_rows elements); GPU pointer.
 * @param[in] n_rows: number of  data samples.
 * @param[in] n_cols: number of features (excluding target feature).
 * @param[in] predictions: n_rows predicted labels. GPU pointer, user allocated.
 * @param[in] verbosity: verbosity level for logging messages during execution
 * @return RF_metrics struct with regression score (i.e., mean absolute error,
 *   mean squared error, median absolute error)
 * @{
 */
RF_metrics score(const raft::handle_t& user_handle,
                 const RandomForestRegressorF* forest,
                 const float* ref_labels,
                 int n_rows,
                 const float* predictions,
                 rapids_logger::level_enum verbosity)
{
  RF_metrics regression_score = RandomForest<float, float>::score(
    user_handle, ref_labels, n_rows, predictions, verbosity, RF_type::REGRESSION);

  return regression_score;
}

RF_metrics score(const raft::handle_t& user_handle,
                 const RandomForestRegressorD* forest,
                 const double* ref_labels,
                 int n_rows,
                 const double* predictions,
                 rapids_logger::level_enum verbosity)
{
  RF_metrics regression_score = RandomForest<double, double>::score(
    user_handle, ref_labels, n_rows, predictions, verbosity, RF_type::REGRESSION);
  return regression_score;
}
/** @} */

// Functions' specializations
/**
 * @brief Get the out-of-bag score of the trained RandomForest model.
 * @tparam T: data type for input data (float or double).
 * @tparam L: data type for labels (int type for classification, T type for regression).
 * @param[in] forest: CPU pointer to RandomForestMetaData
 * @return OOB score (-1 if not computed)
 */
template <class T, class L>
double get_oob_score(const RandomForestMetaData<T, L>* forest)
{
  return forest->oob_score;
}

/**
 * @brief Get the feature importances of the trained RandomForest model.
 * @tparam T: data type for input data (float or double).
 * @tparam L: data type for labels (int type for classification, T type for regression).
 * @param[in] forest: CPU pointer to RandomForestMetaData
 * @return Vector of feature importances
 */
template <class T, class L>
std::vector<T> get_feature_importances(const RandomForestMetaData<T, L>* forest)
{
  return forest->feature_importances;
}

template std::string get_rf_summary_text<float, int>(const RandomForestClassifierF* forest);
template std::string get_rf_summary_text<double, int>(const RandomForestClassifierD* forest);
template std::string get_rf_summary_text<float, float>(const RandomForestRegressorF* forest);
template std::string get_rf_summary_text<double, double>(const RandomForestRegressorD* forest);

template std::string get_rf_detailed_text<float, int>(const RandomForestClassifierF* forest);
template std::string get_rf_detailed_text<double, int>(const RandomForestClassifierD* forest);
template std::string get_rf_detailed_text<float, float>(const RandomForestRegressorF* forest);
template std::string get_rf_detailed_text<double, double>(const RandomForestRegressorD* forest);

template std::string get_rf_json<float, int>(const RandomForestClassifierF* forest);
template std::string get_rf_json<double, int>(const RandomForestClassifierD* forest);
template std::string get_rf_json<float, float>(const RandomForestRegressorF* forest);
template std::string get_rf_json<double, double>(const RandomForestRegressorD* forest);

template void delete_rf_metadata<float, int>(RandomForestClassifierF* forest);
template void delete_rf_metadata<double, int>(RandomForestClassifierD* forest);
template void delete_rf_metadata<float, float>(RandomForestRegressorF* forest);
template void delete_rf_metadata<double, double>(RandomForestRegressorD* forest);

template void build_treelite_forest<float, int>(TreeliteModelHandle* model,
                                                const RandomForestMetaData<float, int>* forest,
                                                int num_features);
template void build_treelite_forest<double, int>(TreeliteModelHandle* model,
                                                 const RandomForestMetaData<double, int>* forest,
                                                 int num_features);
template void build_treelite_forest<float, float>(TreeliteModelHandle* model,
                                                  const RandomForestMetaData<float, float>* forest,
                                                  int num_features);
template void build_treelite_forest<double, double>(
  TreeliteModelHandle* model, const RandomForestMetaData<double, double>* forest, int num_features);

<<<<<<< HEAD
template double get_oob_score<float, int>(const RandomForestClassifierF* forest);
template double get_oob_score<double, int>(const RandomForestClassifierD* forest);
template double get_oob_score<float, float>(const RandomForestRegressorF* forest);
template double get_oob_score<double, double>(const RandomForestRegressorD* forest);

template std::vector<float> get_feature_importances<float, int>(const RandomForestClassifierF* forest);
template std::vector<double> get_feature_importances<double, int>(const RandomForestClassifierD* forest);
template std::vector<float> get_feature_importances<float, float>(const RandomForestRegressorF* forest);
template std::vector<double> get_feature_importances<double, double>(const RandomForestRegressorD* forest);
=======
template void fit_treelite<float, int>(const raft::handle_t& user_handle,
                                       TreeliteModelHandle* model,
                                       float* input,
                                       int n_rows,
                                       int n_cols,
                                       int* labels,
                                       int n_unique_labels,
                                       RF_params rf_params,
                                       rapids_logger::level_enum verbosity);
template void fit_treelite<double, int>(const raft::handle_t& user_handle,
                                        TreeliteModelHandle* model,
                                        double* input,
                                        int n_rows,
                                        int n_cols,
                                        int* labels,
                                        int n_unique_labels,
                                        RF_params rf_params,
                                        rapids_logger::level_enum verbosity);
template void fit_treelite<float, float>(const raft::handle_t& user_handle,
                                         TreeliteModelHandle* model,
                                         float* input,
                                         int n_rows,
                                         int n_cols,
                                         float* labels,
                                         RF_params rf_params,
                                         rapids_logger::level_enum verbosity);
template void fit_treelite<double, double>(const raft::handle_t& user_handle,
                                           TreeliteModelHandle* model,
                                           double* input,
                                           int n_rows,
                                           int n_cols,
                                           double* labels,
                                           RF_params rf_params,
                                           rapids_logger::level_enum verbosity);

>>>>>>> 948c546e
}  // End namespace ML<|MERGE_RESOLUTION|>--- conflicted
+++ resolved
@@ -768,17 +768,6 @@
 template void build_treelite_forest<double, double>(
   TreeliteModelHandle* model, const RandomForestMetaData<double, double>* forest, int num_features);
 
-<<<<<<< HEAD
-template double get_oob_score<float, int>(const RandomForestClassifierF* forest);
-template double get_oob_score<double, int>(const RandomForestClassifierD* forest);
-template double get_oob_score<float, float>(const RandomForestRegressorF* forest);
-template double get_oob_score<double, double>(const RandomForestRegressorD* forest);
-
-template std::vector<float> get_feature_importances<float, int>(const RandomForestClassifierF* forest);
-template std::vector<double> get_feature_importances<double, int>(const RandomForestClassifierD* forest);
-template std::vector<float> get_feature_importances<float, float>(const RandomForestRegressorF* forest);
-template std::vector<double> get_feature_importances<double, double>(const RandomForestRegressorD* forest);
-=======
 template void fit_treelite<float, int>(const raft::handle_t& user_handle,
                                        TreeliteModelHandle* model,
                                        float* input,
@@ -814,5 +803,14 @@
                                            RF_params rf_params,
                                            rapids_logger::level_enum verbosity);
 
->>>>>>> 948c546e
+
+template double get_oob_score<float, int>(const RandomForestClassifierF* forest);
+template double get_oob_score<double, int>(const RandomForestClassifierD* forest);
+template double get_oob_score<float, float>(const RandomForestRegressorF* forest);
+template double get_oob_score<double, double>(const RandomForestRegressorD* forest);
+
+template std::vector<float> get_feature_importances<float, int>(const RandomForestClassifierF* forest);
+template std::vector<double> get_feature_importances<double, int>(const RandomForestClassifierD* forest);
+template std::vector<float> get_feature_importances<float, float>(const RandomForestRegressorF* forest);
+template std::vector<double> get_feature_importances<double, double>(const RandomForestRegressorD* forest);
 }  // End namespace ML