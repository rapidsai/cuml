/*
 * Copyright (c) 2019, NVIDIA CORPORATION.
 *
 * Licensed under the Apache License, Version 2.0 (the "License");
 * you may not use this file except in compliance with the License.
 * You may obtain a copy of the License at
 *
 *  http://www.apache.org/licenses/LICENSE-2.0
 *
 * Unless required by applicable law or agreed to in writing, software
 * distributed under the License is distributed on an "AS IS" BASIS,
 * WITHOUT WARRANTIES OR CONDITIONS OF ANY KIND, either express or implied.
 * See the License for the specific language governing permissions and
 * limitations under the License.
 */
#ifdef _OPENMP
#include <omp.h>
#else
#define omp_get_max_threads() 1
#endif
#include <treelite/tree.h>
#include "randomforest.hpp"
#include "randomforest_impl.cuh"

namespace ML {

using namespace MLCommon;
namespace tl = treelite;

/**
 * @brief Set RF_metrics.
 * @param[in] rf_type: Random Forest type: classification or regression
 * @param[in] cfg_accuracy: accuracy.
 * @param[in] mean_abs_error: mean absolute error.
 * @param[in] mean_squared_error: mean squared error.
 * @param[in] median_abs_error: median absolute error.
 * @return RF_metrics struct with classification or regression score.
 */
RF_metrics set_all_rf_metrics(RF_type rf_type, float accuracy,
                              double mean_abs_error, double mean_squared_error,
                              double median_abs_error) {
  RF_metrics rf_metrics;
  rf_metrics.rf_type = rf_type;
  rf_metrics.accuracy = accuracy;
  rf_metrics.mean_abs_error = mean_abs_error;
  rf_metrics.mean_squared_error = mean_squared_error;
  rf_metrics.median_abs_error = median_abs_error;
  return rf_metrics;
}

/**
 * @brief Set RF_metrics for classification.
 * @param[in] cfg_accuracy: accuracy.
 * @return RF_metrics struct with classification score.
 */
RF_metrics set_rf_metrics_classification(float accuracy) {
  return set_all_rf_metrics(RF_type::CLASSIFICATION, accuracy, -1.0, -1.0,
                            -1.0);
}

/**
 * @brief Set RF_metrics for regression.
 * @param[in] mean_abs_error: mean absolute error.
 * @param[in] mean_squared_error: mean squared error.
 * @param[in] median_abs_error: median absolute error.
 * @return RF_metrics struct with regression score.
 */
RF_metrics set_rf_metrics_regression(double mean_abs_error,
                                     double mean_squared_error,
                                     double median_abs_error) {
  return set_all_rf_metrics(RF_type::REGRESSION, -1.0, mean_abs_error,
                            mean_squared_error, median_abs_error);
}

/**
 * @brief Print either accuracy metric for classification, or mean absolute error,
 *   mean squared error, and median absolute error metrics for regression.
 * @param[in] rf_metrics: random forest metrics to print.
 */
void print(const RF_metrics rf_metrics) {
  if (rf_metrics.rf_type == RF_type::CLASSIFICATION) {
    std::cout << "Accuracy: " << rf_metrics.accuracy << std::endl;
  } else if (rf_metrics.rf_type == RF_type::REGRESSION) {
    std::cout << "Mean Absolute Error: " << rf_metrics.mean_abs_error
              << std::endl;
    std::cout << "Mean Squared Error: " << rf_metrics.mean_squared_error
              << std::endl;
    std::cout << "Median Absolute Error: " << rf_metrics.median_abs_error
              << std::endl;
  }
}

/**
 * @brief Update labels so they are unique from 0 to n_unique_labels values.
 *   Create/update an old label to new label map per random forest.
 * @param[in] n_rows: number of rows (labels)
 * @param[in,out] labels: 1D labels array to be changed in-place.
 * @param[in,out] labels_map: map of old label values to new ones.
 * @param[in] verbose: debugging flag.
 */
void preprocess_labels(int n_rows, std::vector<int>& labels,
                       std::map<int, int>& labels_map, bool verbose) {
  std::pair<std::map<int, int>::iterator, bool> ret;
  int n_unique_labels = 0;

  if (verbose) std::cout << "Preprocessing labels\n";
  for (int i = 0; i < n_rows; i++) {
    ret = labels_map.insert(std::pair<int, int>(labels[i], n_unique_labels));
    if (ret.second) {
      n_unique_labels += 1;
    }
    if (verbose) std::cout << "Mapping " << labels[i] << " to ";
    labels[i] = ret.first->second;  //Update labels **IN-PLACE**
    if (verbose) std::cout << labels[i] << std::endl;
  }
  if (verbose) std::cout << "Finished preprocessing labels\n";
}

/**
 * @brief Revert label preprocessing effect, if needed.
 * @param[in] n_rows: number of rows (labels)
 * @param[in,out] labels: 1D labels array to be changed in-place.
 * @param[in] labels_map: map of old to new label values used during preprocessing.
 * @param[in] verbose: debugging flag.
 */
void postprocess_labels(int n_rows, std::vector<int>& labels,
                        std::map<int, int>& labels_map, bool verbose) {
  if (verbose) std::cout << "Postrocessing labels\n";
  std::map<int, int>::iterator it;
  int n_unique_cnt = labels_map.size();
  std::vector<int> reverse_map;
  reverse_map.resize(n_unique_cnt);
  for (auto it = labels_map.begin(); it != labels_map.end(); it++) {
    reverse_map[it->second] = it->first;
  }

  for (int i = 0; i < n_rows; i++) {
    if (verbose)
      std::cout << "Mapping " << labels[i] << " back to "
                << reverse_map[labels[i]] << std::endl;
    labels[i] = reverse_map[labels[i]];
  }
  if (verbose) std::cout << "Finished postrocessing labels\n";
}

/**
 * @brief Set RF_params parameters members; use default tree parameters.
 * @param[in,out] params: update with random forest parameters
 * @param[in] cfg_n_trees: number of trees; default 1
 * @param[in] cfg_bootstrap: bootstrapping; default true
 * @param[in] cfg_rows_sample: rows sample; default 1.0f
 * @param[in] cfg_n_streams: No of parallel CUDA for training forest
 */
void set_rf_params(RF_params& params, int cfg_n_trees, bool cfg_bootstrap,
                   float cfg_rows_sample, int cfg_n_streams) {
  params.n_trees = cfg_n_trees;
  params.bootstrap = cfg_bootstrap;
  params.rows_sample = cfg_rows_sample;
  params.n_streams = min(cfg_n_streams, omp_get_max_threads());
  if (params.n_streams == cfg_n_streams) {
    std::cout << "Warning! Max setting Max streams to max openmp threads "
              << omp_get_max_threads() << std::endl;
  }
  if (cfg_n_trees < params.n_streams) params.n_streams = cfg_n_trees;
  set_tree_params(params.tree_params);  // use default tree params
}

/**
 * @brief Set all RF_params parameters members, including tree parameters.
 * @param[in,out] params: update with random forest parameters
 * @param[in] cfg_n_trees: number of trees
 * @param[in] cfg_bootstrap: bootstrapping
 * @param[in] cfg_rows_sample: rows sample
 * @param[in] cfg_n_streams: No of parallel CUDA for training forest
 * @param[in] cfg_tree_params: tree parameters
 */
void set_all_rf_params(RF_params& params, int cfg_n_trees, bool cfg_bootstrap,
                       float cfg_rows_sample, int cfg_n_streams,
                       DecisionTree::DecisionTreeParams cfg_tree_params) {
  params.n_trees = cfg_n_trees;
  params.bootstrap = cfg_bootstrap;
  params.rows_sample = cfg_rows_sample;
  params.n_streams = min(cfg_n_streams, omp_get_max_threads());
  if (cfg_n_trees < params.n_streams) params.n_streams = cfg_n_trees;
  set_tree_params(params.tree_params);  // use input tree params
  params.tree_params = cfg_tree_params;
}

/**
 * @brief Check validity of all random forest hyper-parameters.
 * @param[in] rf_params: random forest hyper-parameters
 */
void validity_check(const RF_params rf_params) {
  ASSERT((rf_params.n_trees > 0), "Invalid n_trees %d", rf_params.n_trees);
  ASSERT((rf_params.rows_sample > 0) && (rf_params.rows_sample <= 1.0),
         "rows_sample value %f outside permitted (0, 1] range",
         rf_params.rows_sample);
  DecisionTree::validity_check(rf_params.tree_params);
}

/**
 * @brief Print all random forest hyper-parameters.
 * @param[in] rf_params: random forest hyper-parameters
 */
void print(const RF_params rf_params) {
  std::cout << "n_trees: " << rf_params.n_trees << std::endl;
  std::cout << "bootstrap: " << rf_params.bootstrap << std::endl;
  std::cout << "rows_sample: " << rf_params.rows_sample << std::endl;
  std::cout << "n_streams: " << rf_params.n_streams << std::endl;
  DecisionTree::print(rf_params.tree_params);
}

/**
 * @brief Set the trees pointer of RandomForestMetaData to nullptr.
 * @param[in, out] forest: CPU pointer to RandomForestMetaData.
 */
template <class T, class L>
void null_trees_ptr(RandomForestMetaData<T, L>*& forest) {
  forest->trees = nullptr;
}

/**
 * @brief Print summary for all trees in the random forest.
 * @tparam T: data type for input data (float or double).
 * @tparam L: data type for labels (int type for classification, T type for regression).
 * @param[in] forest: CPU pointer to RandomForestMetaData struct.
 */
template <class T, class L>
void print_rf_summary(const RandomForestMetaData<T, L>* forest) {
  if (!forest || !forest->trees) {
    std::cout << "Empty forest" << std::endl;
  } else {
    std::cout << "Forest has " << forest->rf_params.n_trees
              << " trees, max_depth "
              << forest->rf_params.tree_params.max_depth;
    std::cout << ", and max_leaves " << forest->rf_params.tree_params.max_leaves
              << std::endl;
    for (int i = 0; i < forest->rf_params.n_trees; i++) {
      std::cout << "Tree #" << i << std::endl;
      DecisionTree::print_tree_summary<T, L>(&(forest->trees[i]));
    }
  }
}

/**
 * @brief Print detailed view of all trees in the random forest.
 * @tparam T: data type for input data (float or double).
 * @tparam L: data type for labels (int type for classification, T type for regression).
 * @param[in] forest: CPU pointer to RandomForestMetaData struct.
 */
template <class T, class L>
void print_rf_detailed(const RandomForestMetaData<T, L>* forest) {
  if (!forest || !forest->trees) {
    std::cout << "Empty forest" << std::endl;
  } else {
    std::cout << "Forest has " << forest->rf_params.n_trees
              << " trees, max_depth "
              << forest->rf_params.tree_params.max_depth;
    std::cout << ", and max_leaves " << forest->rf_params.tree_params.max_leaves
              << std::endl;
    for (int i = 0; i < forest->rf_params.n_trees; i++) {
      std::cout << "Tree #" << i << std::endl;
      DecisionTree::print_tree<T, L>(&(forest->trees[i]));
    }
  }
}

template <class T, class L>
void build_treelite_forest(ModelHandle* model,
                           const RandomForestMetaData<T, L>* forest,
                           int num_features, int task_category) {
  // Non-zero value here for random forest models.
  // The value should be set to 0 if the model is gradient boosted trees.
  int random_forest_flag = 1;
  ModelBuilderHandle model_builder;
  // num_output_group is 1 for binary classification and regression
  // num_output_group is #class for multiclass classification which is the same as task_category
  int num_output_group = task_category > 2 ? task_category : 1;
  TREELITE_CHECK(TreeliteCreateModelBuilder(
    num_features, num_output_group, random_forest_flag, &model_builder));

  if (task_category > 2) {
    // Multi-class classification
    TREELITE_CHECK(TreeliteModelBuilderSetModelParam(
      model_builder, "pred_transform", "max_index"));
  }

  for (int i = 0; i < forest->rf_params.n_trees; i++) {
    DecisionTree::TreeMetaDataNode<T, L>* tree_ptr = &forest->trees[i];
    TreeBuilderHandle tree_builder;

    TREELITE_CHECK(TreeliteCreateTreeBuilder(&tree_builder));
    if (tree_ptr->sparsetree.size() != 0) {
      DecisionTree::build_treelite_tree<T, L>(tree_builder, tree_ptr,
                                              num_output_group);

      // The third argument -1 means append to the end of the tree list.
      TREELITE_CHECK(
        TreeliteModelBuilderInsertTree(model_builder, tree_builder, -1));
    }
  }

  TREELITE_CHECK(TreeliteModelBuilderCommitModel(model_builder, model));
  TREELITE_CHECK(TreeliteDeleteModelBuilder(model_builder));
}

<<<<<<< HEAD
void save_model(ModelHandle model) {
=======
void save_model(ModelHandle model, char* file_name) {
>>>>>>> 0ae4b89a
  std::cout << " ModelHandle model : " << model << std::endl << std::flush;
  tl::Model& tl_mod = *(tl::Model*)model;
  std::cout << " model num_features in c++ : " << tl_mod.num_feature
            << std::endl
            << std::flush;
<<<<<<< HEAD
  TreeliteExportProtobufModel(model);
=======
  TreeliteExportProtobufModel(file_name, model);
>>>>>>> 0ae4b89a
}

/**
 * @defgroup Random Forest Classification - Fit function
 * @brief Build (i.e., fit, train) random forest classifier for input data.
 * @param[in] user_handle: cumlHandle
 * @param[in,out] forest: CPU pointer to RandomForestMetaData object. User allocated.
 * @param[in] input: train data (n_rows samples, n_cols features) in column major format,
 *   excluding labels. Device pointer.
 * @param[in] n_rows: number of training data samples.
 * @param[in] n_cols: number of features (i.e., columns) excluding target feature.
 * @param[in] labels: 1D array of target features (int only), with one label per
 *   training sample. Device pointer.
 *   Assumption: labels were preprocessed to map to ascending numbers from 0;
 *   needed for current gini impl. in decision tree
 * @param[in] n_unique_labels: #unique label values (known during preprocessing)
 * @param[in] rf_params: Random Forest training hyper parameter struct.
 * @{
 */
void fit(const cumlHandle& user_handle, RandomForestClassifierF*& forest,
         float* input, int n_rows, int n_cols, int* labels, int n_unique_labels,
         RF_params rf_params) {
  ASSERT(!forest->trees, "Cannot fit an existing forest.");
  forest->trees =
    new DecisionTree::TreeMetaDataNode<float, int>[rf_params.n_trees];
  forest->rf_params = rf_params;

  std::shared_ptr<rfClassifier<float>> rf_classifier =
    std::make_shared<rfClassifier<float>>(rf_params);
  rf_classifier->fit(user_handle, input, n_rows, n_cols, labels,
                     n_unique_labels, forest);
}

void fit(const cumlHandle& user_handle, RandomForestClassifierD*& forest,
         double* input, int n_rows, int n_cols, int* labels,
         int n_unique_labels, RF_params rf_params) {
  ASSERT(!forest->trees, "Cannot fit an existing forest.");
  forest->trees =
    new DecisionTree::TreeMetaDataNode<double, int>[rf_params.n_trees];
  forest->rf_params = rf_params;

  std::shared_ptr<rfClassifier<double>> rf_classifier =
    std::make_shared<rfClassifier<double>>(rf_params);
  rf_classifier->fit(user_handle, input, n_rows, n_cols, labels,
                     n_unique_labels, forest);
}
/** @} */

/**
 * @defgroup Random Forest Classification - Predict function
 * @brief Predict target feature for input data; n-ary classification for
     single feature supported.
 * @param[in] user_handle: cumlHandle.
 * @param[in] forest: CPU pointer to RandomForestMetaData object.
 *   The user should have previously called fit to build the random forest.
 * @param[in] input: test data (n_rows samples, n_cols features) in row major format. GPU pointer.
 * @param[in] n_rows: number of  data samples.
 * @param[in] n_cols: number of features (excluding target feature).
 * @param[in, out] predictions: n_rows predicted labels. GPU pointer, user allocated.
 * @param[in] verbose: flag for debugging purposes.
 * @{
 */
void predict(const cumlHandle& user_handle,
             const RandomForestClassifierF* forest, const float* input,
             int n_rows, int n_cols, int* predictions, bool verbose) {
  ASSERT(forest->trees, "Cannot predict! No trees in the forest.");
  std::shared_ptr<rfClassifier<float>> rf_classifier =
    std::make_shared<rfClassifier<float>>(forest->rf_params);
  rf_classifier->predict(user_handle, input, n_rows, n_cols, predictions,
                         forest, verbose);
}

void predict(const cumlHandle& user_handle,
             const RandomForestClassifierD* forest, const double* input,
             int n_rows, int n_cols, int* predictions, bool verbose) {
  ASSERT(forest->trees, "Cannot predict! No trees in the forest.");
  std::shared_ptr<rfClassifier<double>> rf_classifier =
    std::make_shared<rfClassifier<double>>(forest->rf_params);
  rf_classifier->predict(user_handle, input, n_rows, n_cols, predictions,
                         forest, verbose);
}
/** @} */

/**
 * @defgroup Random Forest Classification - Predict function
 * @brief Predict target feature for input data; n-ary classification for
     single feature supported.
 * @param[in] user_handle: cumlHandle.
 * @param[in] forest: CPU pointer to RandomForestMetaData object.
 *   The user should have previously called fit to build the random forest.
 * @param[in] input: test data (n_rows samples, n_cols features) in row major format. GPU pointer.
 * @param[in] n_rows: number of  data samples.
 * @param[in] n_cols: number of features (excluding target feature).
 * @param[in, out] predictions: n_rows predicted labels. GPU pointer, user allocated.
 * @param[in] verbose: flag for debugging purposes.
 * @{
 */
void predictGetAll(const cumlHandle& user_handle,
                   const RandomForestClassifierF* forest, const float* input,
                   int n_rows, int n_cols, int* predictions, bool verbose) {
  ASSERT(forest->trees, "Cannot predict! No trees in the forest.");
  std::shared_ptr<rfClassifier<float>> rf_classifier =
    std::make_shared<rfClassifier<float>>(forest->rf_params);
  rf_classifier->predictGetAll(user_handle, input, n_rows, n_cols, predictions,
                               forest, verbose);
}

void predictGetAll(const cumlHandle& user_handle,
                   const RandomForestClassifierD* forest, const double* input,
                   int n_rows, int n_cols, int* predictions, bool verbose) {
  ASSERT(forest->trees, "Cannot predict! No trees in the forest.");
  std::shared_ptr<rfClassifier<double>> rf_classifier =
    std::make_shared<rfClassifier<double>>(forest->rf_params);
  rf_classifier->predictGetAll(user_handle, input, n_rows, n_cols, predictions,
                               forest, verbose);
}
/** @} */

/**
 * @defgroup Random Forest Classification - Score function
 * @brief Predict target feature for input data and validate against ref_labels.
 * @param[in] user_handle: cumlHandle.
 * @param[in] forest: CPU pointer to RandomForestMetaData object.
 *   The user should have previously called fit to build the random forest.
 * @param[in] input: test data (n_rows samples, n_cols features) in row major format. GPU pointer.
 * @param[in] ref_labels: label values for cross validation (n_rows elements); GPU pointer.
 * @param[in] n_rows: number of  data samples.
 * @param[in] n_cols: number of features (excluding target feature).
 * @param[in, out] predictions: n_rows predicted labels. GPU pointer, user allocated.
 * @param[in] verbose: flag for debugging purposes.
 * @return RF_metrics struct with classification score (i.e., accuracy)
 * @{
 */
RF_metrics score(const cumlHandle& user_handle,
                 const RandomForestClassifierF* forest, const float* input,
                 const int* ref_labels, int n_rows, int n_cols,
                 int* predictions, bool verbose) {
  ASSERT(forest->trees, "Cannot predict! No trees in the forest.");
  std::shared_ptr<rfClassifier<float>> rf_classifier =
    std::make_shared<rfClassifier<float>>(forest->rf_params);
  RF_metrics classification_score =
    rf_classifier->score(user_handle, input, ref_labels, n_rows, n_cols,
                         predictions, forest, verbose);
  return classification_score;
}

RF_metrics score(const cumlHandle& user_handle,
                 const RandomForestClassifierD* forest, const double* input,
                 const int* ref_labels, int n_rows, int n_cols,
                 int* predictions, bool verbose) {
  ASSERT(forest->trees, "Cannot predict! No trees in the forest.");
  std::shared_ptr<rfClassifier<double>> rf_classifier =
    std::make_shared<rfClassifier<double>>(forest->rf_params);
  RF_metrics classification_score =
    rf_classifier->score(user_handle, input, ref_labels, n_rows, n_cols,
                         predictions, forest, verbose);
  return classification_score;
}
/** @} */

RF_params set_rf_class_obj(int max_depth, int max_leaves, float max_features,
                           int n_bins, int split_algo, int min_rows_per_node,
                           bool bootstrap_features, bool bootstrap, int n_trees,
                           float rows_sample, CRITERION split_criterion,
                           bool quantile_per_tree, int cfg_n_streams) {
  DecisionTree::DecisionTreeParams tree_params;
  DecisionTree::set_tree_params(
    tree_params, max_depth, max_leaves, max_features, n_bins, split_algo,
    min_rows_per_node, bootstrap_features, split_criterion, quantile_per_tree);
  RF_params rf_params;
  set_all_rf_params(rf_params, n_trees, bootstrap, rows_sample, cfg_n_streams,
                    tree_params);
  return rf_params;
}

/**
 * @defgroup Random Forest Regression - Fit function
 * @brief Build (i.e., fit, train) random forest regressor for input data.
 * @param[in] user_handle: cumlHandle
 * @param[in,out] forest: CPU pointer to RandomForestMetaData object. User allocated.
 * @param[in] input: train data (n_rows samples, n_cols features) in column major format,
 *   excluding labels. Device pointer.
 * @param[in] n_rows: number of training data samples.
 * @param[in] n_cols: number of features (i.e., columns) excluding target feature.
 * @param[in] labels: 1D array of target features (float or double), with one label per
 *   training sample. Device pointer.
 * @param[in] rf_params: Random Forest training hyper parameter struct.
 * @{
 */
void fit(const cumlHandle& user_handle, RandomForestRegressorF*& forest,
         float* input, int n_rows, int n_cols, float* labels,
         RF_params rf_params) {
  ASSERT(!forest->trees, "Cannot fit an existing forest.");
  forest->trees =
    new DecisionTree::TreeMetaDataNode<float, float>[rf_params.n_trees];
  forest->rf_params = rf_params;

  std::shared_ptr<rfRegressor<float>> rf_regressor =
    std::make_shared<rfRegressor<float>>(rf_params);
  rf_regressor->fit(user_handle, input, n_rows, n_cols, labels, forest);
}

void fit(const cumlHandle& user_handle, RandomForestRegressorD*& forest,
         double* input, int n_rows, int n_cols, double* labels,
         RF_params rf_params) {
  ASSERT(!forest->trees, "Cannot fit an existing forest.");
  forest->trees =
    new DecisionTree::TreeMetaDataNode<double, double>[rf_params.n_trees];
  forest->rf_params = rf_params;

  std::shared_ptr<rfRegressor<double>> rf_regressor =
    std::make_shared<rfRegressor<double>>(rf_params);
  rf_regressor->fit(user_handle, input, n_rows, n_cols, labels, forest);
}
/** @} */

/**
 * @defgroup Random Forest Regression - Predict function
 * @brief Predict target feature for input data; regression for single feature supported.
 * @param[in] user_handle: cumlHandle.
 * @param[in] forest: CPU pointer to RandomForestMetaData object.
 *   The user should have previously called fit to build the random forest.
 * @param[in] input: test data (n_rows samples, n_cols features) in row major format. GPU pointer.
 * @param[in] n_rows: number of  data samples.
 * @param[in] n_cols: number of features (excluding target feature).
 * @param[in, out] predictions: n_rows predicted labels. GPU pointer, user allocated.
 * @param[in] verbose: flag for debugging purposes.
 * @{
 */
void predict(const cumlHandle& user_handle,
             const RandomForestRegressorF* forest, const float* input,
             int n_rows, int n_cols, float* predictions, bool verbose) {
  ASSERT(forest->trees, "Cannot predict! No trees in the forest.");
  std::shared_ptr<rfRegressor<float>> rf_regressor =
    std::make_shared<rfRegressor<float>>(forest->rf_params);
  rf_regressor->predict(user_handle, input, n_rows, n_cols, predictions, forest,
                        verbose);
}

void predict(const cumlHandle& user_handle,
             const RandomForestRegressorD* forest, const double* input,
             int n_rows, int n_cols, double* predictions, bool verbose) {
  ASSERT(forest->trees, "Cannot predict! No trees in the forest.");
  std::shared_ptr<rfRegressor<double>> rf_regressor =
    std::make_shared<rfRegressor<double>>(forest->rf_params);
  rf_regressor->predict(user_handle, input, n_rows, n_cols, predictions, forest,
                        verbose);
}
/** @} */

/**
 * @defgroup Random Forest Regression - Score function
 * @brief Predict target feature for input data and validate against ref_labels.
 * @param[in] user_handle: cumlHandle.
 * @param[in] forest: CPU pointer to RandomForestMetaData object.
 *   The user should have previously called fit to build the random forest.
 * @param[in] input: test data (n_rows samples, n_cols features) in row major format. GPU pointer.
 * @param[in] ref_labels: label values for cross validation (n_rows elements); GPU pointer.
 * @param[in] n_rows: number of  data samples.
 * @param[in] n_cols: number of features (excluding target feature).
 * @param[in, out] predictions: n_rows predicted labels. GPU pointer, user allocated.
 * @param[in] verbose: flag for debugging purposes.
 * @return RF_metrics struct with regression score (i.e., mean absolute error,
 *   mean squared error, median absolute error)
 * @{
 */
RF_metrics score(const cumlHandle& user_handle,
                 const RandomForestRegressorF* forest, const float* input,
                 const float* ref_labels, int n_rows, int n_cols,
                 float* predictions, bool verbose) {
  ASSERT(forest->trees, "Cannot predict! No trees in the forest.");
  std::shared_ptr<rfRegressor<float>> rf_regressor =
    std::make_shared<rfRegressor<float>>(forest->rf_params);
  RF_metrics regression_score =
    rf_regressor->score(user_handle, input, ref_labels, n_rows, n_cols,
                        predictions, forest, verbose);
  return regression_score;
}

RF_metrics score(const cumlHandle& user_handle,
                 const RandomForestRegressorD* forest, const double* input,
                 const double* ref_labels, int n_rows, int n_cols,
                 double* predictions, bool verbose) {
  ASSERT(forest->trees, "Cannot predict! No trees in the forest.");
  std::shared_ptr<rfRegressor<double>> rf_regressor =
    std::make_shared<rfRegressor<double>>(forest->rf_params);
  RF_metrics regression_score =
    rf_regressor->score(user_handle, input, ref_labels, n_rows, n_cols,
                        predictions, forest, verbose);
  return regression_score;
}
/** @} */

// Functions' specializations
template void print_rf_summary<float, int>(
  const RandomForestClassifierF* forest);
template void print_rf_summary<double, int>(
  const RandomForestClassifierD* forest);
template void print_rf_summary<float, float>(
  const RandomForestRegressorF* forest);
template void print_rf_summary<double, double>(
  const RandomForestRegressorD* forest);

template void print_rf_detailed<float, int>(
  const RandomForestClassifierF* forest);
template void print_rf_detailed<double, int>(
  const RandomForestClassifierD* forest);
template void print_rf_detailed<float, float>(
  const RandomForestRegressorF* forest);
template void print_rf_detailed<double, double>(
  const RandomForestRegressorD* forest);

template void null_trees_ptr<float, int>(RandomForestClassifierF*& forest);
template void null_trees_ptr<double, int>(RandomForestClassifierD*& forest);
template void null_trees_ptr<float, float>(RandomForestRegressorF*& forest);
template void null_trees_ptr<double, double>(RandomForestRegressorD*& forest);

template void build_treelite_forest<float, int>(
  ModelHandle* model, const RandomForestMetaData<float, int>* forest,
  int num_features, int task_category);
template void build_treelite_forest<double, int>(
  ModelHandle* model, const RandomForestMetaData<double, int>* forest,
  int num_features, int task_category);
template void build_treelite_forest<float, float>(
  ModelHandle* model, const RandomForestMetaData<float, float>* forest,
  int num_features, int task_category);
template void build_treelite_forest<double, double>(
  ModelHandle* model, const RandomForestMetaData<double, double>* forest,
  int num_features, int task_category);
}  // End namespace ML<|MERGE_RESOLUTION|>--- conflicted
+++ resolved
@@ -304,21 +304,14 @@
   TREELITE_CHECK(TreeliteDeleteModelBuilder(model_builder));
 }
 
-<<<<<<< HEAD
 void save_model(ModelHandle model) {
-=======
-void save_model(ModelHandle model, char* file_name) {
->>>>>>> 0ae4b89a
   std::cout << " ModelHandle model : " << model << std::endl << std::flush;
   tl::Model& tl_mod = *(tl::Model*)model;
   std::cout << " model num_features in c++ : " << tl_mod.num_feature
             << std::endl
             << std::flush;
-<<<<<<< HEAD
-  TreeliteExportProtobufModel(model);
-=======
+  file_name = './model.buffer'
   TreeliteExportProtobufModel(file_name, model);
->>>>>>> 0ae4b89a
 }
 
 /**
