/*
 * Copyright (c) 2019-2021, NVIDIA CORPORATION.
 *
 * Licensed under the Apache License, Version 2.0 (the "License");
 * you may not use this file except in compliance with the License.
 * You may obtain a copy of the License at
 *
 *  http://www.apache.org/licenses/LICENSE-2.0
 *
 * Unless required by applicable law or agreed to in writing, software
 * distributed under the License is distributed on an "AS IS" BASIS,
 * WITHOUT WARRANTIES OR CONDITIONS OF ANY KIND, either express or implied.
 * See the License for the specific language governing permissions and
 * limitations under the License.
 */
#ifdef _OPENMP
#include <omp.h>
#else
#define omp_get_max_threads() 1
#endif
#include <cuml/tree/flatnode.h>
#include <treelite/c_api.h>
#include <treelite/tree.h>
#include <cstdio>
#include <cstring>
#include <cuml/common/logger.hpp>
#include <cuml/ensemble/randomforest.hpp>
#include <fstream>
#include <iostream>
#include <raft/error.hpp>
#include <string>
#include <vector>

#include "randomforest_impl.cuh"

namespace ML {

using namespace MLCommon;
using namespace std;
namespace tl = treelite;

/**
 * @brief Set RF_metrics.
 * @param[in] rf_type: Random Forest type: classification or regression
 * @param[in] cfg_accuracy: accuracy.
 * @param[in] mean_abs_error: mean absolute error.
 * @param[in] mean_squared_error: mean squared error.
 * @param[in] median_abs_error: median absolute error.
 * @return RF_metrics struct with classification or regression score.
 */
RF_metrics set_all_rf_metrics(RF_type rf_type, float accuracy,
                              double mean_abs_error, double mean_squared_error,
                              double median_abs_error) {
  RF_metrics rf_metrics;
  rf_metrics.rf_type = rf_type;
  rf_metrics.accuracy = accuracy;
  rf_metrics.mean_abs_error = mean_abs_error;
  rf_metrics.mean_squared_error = mean_squared_error;
  rf_metrics.median_abs_error = median_abs_error;
  return rf_metrics;
}

/**
 * @brief Set RF_metrics for classification.
 * @param[in] cfg_accuracy: accuracy.
 * @return RF_metrics struct with classification score.
 */
RF_metrics set_rf_metrics_classification(float accuracy) {
  return set_all_rf_metrics(RF_type::CLASSIFICATION, accuracy, -1.0, -1.0,
                            -1.0);
}

/**
 * @brief Set RF_metrics for regression.
 * @param[in] mean_abs_error: mean absolute error.
 * @param[in] mean_squared_error: mean squared error.
 * @param[in] median_abs_error: median absolute error.
 * @return RF_metrics struct with regression score.
 */
RF_metrics set_rf_metrics_regression(double mean_abs_error,
                                     double mean_squared_error,
                                     double median_abs_error) {
  return set_all_rf_metrics(RF_type::REGRESSION, -1.0, mean_abs_error,
                            mean_squared_error, median_abs_error);
}

/**
 * @brief Print either accuracy metric for classification, or mean absolute error,
 *   mean squared error, and median absolute error metrics for regression.
 * @param[in] rf_metrics: random forest metrics to print.
 */
void print(const RF_metrics rf_metrics) {
  if (rf_metrics.rf_type == RF_type::CLASSIFICATION) {
    CUML_LOG_DEBUG("Accuracy: %f", rf_metrics.accuracy);
  } else if (rf_metrics.rf_type == RF_type::REGRESSION) {
    CUML_LOG_DEBUG("Mean Absolute Error: %f", rf_metrics.mean_abs_error);
    CUML_LOG_DEBUG("Mean Squared Error: %f", rf_metrics.mean_squared_error);
    CUML_LOG_DEBUG("Median Absolute Error: %f", rf_metrics.median_abs_error);
  }
}

/**
 * @brief Update labels so they are unique from 0 to n_unique_labels values.
 *   Create/update an old label to new label map per random forest.
 * @param[in] n_rows: number of rows (labels)
 * @param[in,out] labels: 1D labels array to be changed in-place.
 * @param[in,out] labels_map: map of old label values to new ones.
 * @param[in] verbosity: verbosity level for logging messages during execution
 */
void preprocess_labels(int n_rows, std::vector<int>& labels,
                       std::map<int, int>& labels_map, int verbosity) {
  std::pair<std::map<int, int>::iterator, bool> ret;
  int n_unique_labels = 0;
  ML::Logger::get().setLevel(verbosity);

  CUML_LOG_DEBUG("Preprocessing labels");
  for (int i = 0; i < n_rows; i++) {
    ret = labels_map.insert(std::pair<int, int>(labels[i], n_unique_labels));
    if (ret.second) {
      n_unique_labels += 1;
    }
    auto prev = labels[i];
    labels[i] = ret.first->second;  //Update labels **IN-PLACE**
    CUML_LOG_DEBUG("Mapping %d to %d", prev, labels[i]);
  }
  CUML_LOG_DEBUG("Finished preprocessing labels");
}

/**
 * @brief Revert label preprocessing effect, if needed.
 * @param[in] n_rows: number of rows (labels)
 * @param[in,out] labels: 1D labels array to be changed in-place.
 * @param[in] labels_map: map of old to new label values used during preprocessing.
 * @param[in] verbosity: verbosity level for logging messages during execution
 */
void postprocess_labels(int n_rows, std::vector<int>& labels,
                        std::map<int, int>& labels_map, int verbosity) {
  ML::Logger::get().setLevel(verbosity);
  CUML_LOG_DEBUG("Postrocessing labels");
  std::map<int, int>::iterator it;
  int n_unique_cnt = labels_map.size();
  std::vector<int> reverse_map;
  reverse_map.resize(n_unique_cnt);
  for (auto it = labels_map.begin(); it != labels_map.end(); it++) {
    reverse_map[it->second] = it->first;
  }

  for (int i = 0; i < n_rows; i++) {
    auto prev = labels[i];
    labels[i] = reverse_map[prev];
    CUML_LOG_DEBUG("Mapping %d back to %d", prev, labels[i]);
  }
  CUML_LOG_DEBUG("Finished postrocessing labels");
}

/**
<<<<<<< HEAD
=======
 * @brief Set RF_params parameters members; use default tree parameters.
 * @param[in,out] params: update with random forest parameters
 * @param[in] cfg_n_trees: number of trees; default 1
 * @param[in] cfg_bootstrap: bootstrapping; default true
 * @param[in] cfg_max_samples: rows sample; default 1.0f
 * @param[in] cfg_n_streams: No of parallel CUDA for training forest
 */
void set_rf_params(RF_params& params, int cfg_n_trees, bool cfg_bootstrap,
                   float cfg_max_samples, uint64_t cfg_seed,
                   int cfg_n_streams) {
  params.n_trees = cfg_n_trees;
  params.bootstrap = cfg_bootstrap;
  params.max_samples = cfg_max_samples;
  params.seed = cfg_seed;
  params.n_streams = min(cfg_n_streams, omp_get_max_threads());
  if (params.n_streams == cfg_n_streams) {
    CUML_LOG_WARN("Warning! Max setting Max streams to max openmp threads %d",
                  omp_get_max_threads());
  }
  if (cfg_n_trees < params.n_streams) params.n_streams = cfg_n_trees;
  set_tree_params(params.tree_params);  // use default tree params
}

/**
 * @brief Set all RF_params parameters members, including tree parameters.
 * @param[in,out] params: update with random forest parameters
 * @param[in] cfg_n_trees: number of trees
 * @param[in] cfg_bootstrap: bootstrapping
 * @param[in] cfg_max_samples: rows sample
 * @param[in] cfg_n_streams: No of parallel CUDA for training forest
 * @param[in] cfg_tree_params: tree parameters
 */
void set_all_rf_params(RF_params& params, int cfg_n_trees, bool cfg_bootstrap,
                       float cfg_max_samples, uint64_t cfg_seed,
                       int cfg_n_streams,
                       DecisionTree::DecisionTreeParams cfg_tree_params) {
  params.n_trees = cfg_n_trees;
  params.bootstrap = cfg_bootstrap;
  params.max_samples = cfg_max_samples;
  params.seed = cfg_seed;
  params.n_streams = min(cfg_n_streams, omp_get_max_threads());
  if (cfg_n_trees < params.n_streams) params.n_streams = cfg_n_trees;
  set_tree_params(params.tree_params);  // use input tree params
  params.tree_params = cfg_tree_params;
}

/**
>>>>>>> a3c62b14
 * @brief Check validity of all random forest hyper-parameters.
 * @param[in] rf_params: random forest hyper-parameters
 */
void validity_check(const RF_params rf_params) {
  ASSERT((rf_params.n_trees > 0), "Invalid n_trees %d", rf_params.n_trees);
  ASSERT((rf_params.max_samples > 0) && (rf_params.max_samples <= 1.0),
         "max_samples value %f outside permitted (0, 1] range",
         rf_params.max_samples);
  DecisionTree::validity_check(rf_params.tree_params);
}

/**
 * @brief Print all random forest hyper-parameters.
 * @param[in] rf_params: random forest hyper-parameters
 */
void print(const RF_params rf_params) {
  ML::PatternSetter _("%v");
  CUML_LOG_DEBUG("n_trees: %d", rf_params.n_trees);
  CUML_LOG_DEBUG("bootstrap: %d", rf_params.bootstrap);
  CUML_LOG_DEBUG("max_samples: %f", rf_params.max_samples);
  CUML_LOG_DEBUG("n_streams: %d", rf_params.n_streams);
  DecisionTree::print(rf_params.tree_params);
}

/**
 * @brief Set the trees pointer of RandomForestMetaData to nullptr.
 * @param[in, out] forest: CPU pointer to RandomForestMetaData.
 */
template <class T, class L>
void null_trees_ptr(RandomForestMetaData<T, L>*& forest) {
  forest->trees = nullptr;
}

/**
 * @brief Deletes RandomForestMetaData object
 * @param[in] forest: CPU pointer to RandomForestMetaData.
 */
template <class T, class L>
void delete_rf_metadata(RandomForestMetaData<T, L>* forest) {
  delete forest;
}

template <class T, class L>
std::string _get_rf_text(const RandomForestMetaData<T, L>* forest,
                         bool summary) {
  ML::PatternSetter _("%v");
  if (!forest || !forest->trees) {
    return "Empty forest";
  } else {
    std::ostringstream oss;
    oss << "Forest has " << forest->rf_params.n_trees << " trees, "
        << "max_depth " << forest->rf_params.tree_params.max_depth
        << ", and max_leaves " << forest->rf_params.tree_params.max_leaves
        << "\n";
    for (int i = 0; i < forest->rf_params.n_trees; i++) {
      oss << "Tree #" << i << "\n";
      if (summary) {
        oss << DecisionTree::get_tree_summary_text<T, L>(&(forest->trees[i]))
            << "\n";
      } else {
        oss << DecisionTree::get_tree_text<T, L>(&(forest->trees[i])) << "\n";
      }
    }
    return oss.str();
  }
}

template <class T, class L>
std::string _get_rf_json(const RandomForestMetaData<T, L>* forest) {
  if (!forest || !forest->trees) {
    return "[]";
  }
  std::ostringstream oss;
  oss << "[\n";
  for (int i = 0; i < forest->rf_params.n_trees; i++) {
    oss << DecisionTree::get_tree_json<T, L>(&(forest->trees[i]));
    if (i < forest->rf_params.n_trees - 1) {
      oss << ",\n";
    }
  }
  oss << "\n]";
  return oss.str();
}

/**
 * @brief Print summary for all trees in the random forest.
 * @tparam T: data type for input data (float or double).
 * @tparam L: data type for labels (int type for classification, T type for regression).
 * @param[in] forest: CPU pointer to RandomForestMetaData struct.
 */
template <class T, class L>
std::string get_rf_summary_text(const RandomForestMetaData<T, L>* forest) {
  return _get_rf_text(forest, true);
}

/**
 * @brief Print detailed view of all trees in the random forest.
 * @tparam T: data type for input data (float or double).
 * @tparam L: data type for labels (int type for classification, T type for regression).
 * @param[in] forest: CPU pointer to RandomForestMetaData struct.
 */
template <class T, class L>
std::string get_rf_detailed_text(const RandomForestMetaData<T, L>* forest) {
  return _get_rf_text(forest, false);
}

template <class T, class L>
std::string get_rf_json(const RandomForestMetaData<T, L>* forest) {
  return _get_rf_json(forest);
}

template <class T, class L>
void build_treelite_forest(ModelHandle* model_handle,
                           const RandomForestMetaData<T, L>* forest,
                           int num_features, int task_category) {
  auto parent_model = tl::Model::Create<T, T>();
  tl::ModelImpl<T, T>* model =
    dynamic_cast<tl::ModelImpl<T, T>*>(parent_model.get());
  ASSERT(model != nullptr, "Invalid downcast to tl::ModelImpl");

  unsigned int num_class;
  if (task_category > 2) {
    // Multi-class classification
    num_class = task_category;
    model->task_type = tl::TaskType::kMultiClfProbDistLeaf;
    std::strcpy(model->param.pred_transform, "max_index");
  } else {
    // Binary classification or regression
    num_class = 1;
    model->task_type = tl::TaskType::kBinaryClfRegr;
  }

  model->task_param = tl::TaskParameter{tl::TaskParameter::OutputType::kFloat,
                                        false, num_class, num_class};
  model->num_feature = num_features;
  model->average_tree_output = true;
  model->SetTreeLimit(forest->rf_params.n_trees);

  std::vector<Node_ID_info<T, L>> working_queue_1;
  std::vector<Node_ID_info<T, L>> working_queue_2;

#pragma omp parallel for private(working_queue_1, working_queue_2)
  for (int i = 0; i < forest->rf_params.n_trees; i++) {
    DecisionTree::TreeMetaDataNode<T, L>& rf_tree = forest->trees[i];

    if (rf_tree.sparsetree.size() != 0) {
      model->trees[i] = DecisionTree::build_treelite_tree<T, L>(
        rf_tree, num_class, working_queue_1, working_queue_2);
    }
  }

  *model_handle = static_cast<ModelHandle>(parent_model.release());
}

/**
 * @brief Compares the trees present in concatenated treelite forest with the trees
 *   of the forests present in the different workers. If there is a difference in the two
 *   then an error statement will be thrown.
 * @param[in] tree_from_concatenated_forest: Tree info from the concatenated forest.
 * @param[in] tree_from_individual_forest: Tree info from the forest present in each worker.
 */
template <class T, class L>
void compare_trees(tl::Tree<T, L>& tree_from_concatenated_forest,
                   tl::Tree<T, L>& tree_from_individual_forest) {
  ASSERT(tree_from_concatenated_forest.num_nodes ==
           tree_from_individual_forest.num_nodes,
         "Error! Mismatch the number of nodes present in a tree in the "
         "concatenated forest and"
         " the tree present in the individual forests");
  for (int each_node = 0; each_node < tree_from_concatenated_forest.num_nodes;
       each_node++) {
    ASSERT(tree_from_concatenated_forest.IsLeaf(each_node) ==
             tree_from_individual_forest.IsLeaf(each_node),
           "Error! mismatch in the position of a leaf between concatenated "
           "forest and the"
           " individual forests ");
    ASSERT(tree_from_concatenated_forest.LeafValue(each_node) ==
             tree_from_individual_forest.LeafValue(each_node),
           "Error! leaf value mismatch between concatenated forest and the"
           " individual forests ");
    ASSERT(tree_from_concatenated_forest.RightChild(each_node) ==
             tree_from_individual_forest.RightChild(each_node),
           "Error! mismatch in the position of the node between concatenated "
           "forest and the"
           " individual forests ");
    ASSERT(tree_from_concatenated_forest.LeftChild(each_node) ==
             tree_from_individual_forest.LeftChild(each_node),
           "Error! mismatch in the position of the node between concatenated "
           "forest and the"
           " individual forests ");
    ASSERT(
      tree_from_concatenated_forest.SplitIndex(each_node) ==
        tree_from_individual_forest.SplitIndex(each_node),
      "Error! split index value mismatch between concatenated forest and the"
      " individual forests ");
  }
}

/**
 * @brief Compares the concatenated treelite model with the information of the forest
 *   present in the different workers. If there is a difference in the two then an error
 *   statement will be thrown.
 * @param[in] concat_tree_handle: ModelHandle for the concatenated forest.
 * @param[in] treelite_handles: List containing ModelHandles for the forest present in
 *   each worker.
 */
void compare_concat_forest_to_subforests(
  ModelHandle concat_tree_handle, std::vector<ModelHandle> treelite_handles) {
  size_t concat_forest;
  size_t total_num_trees = 0;
  for (int forest_idx = 0; forest_idx < treelite_handles.size(); forest_idx++) {
    size_t num_trees_each_forest;
    TREELITE_CHECK(TreeliteQueryNumTree(treelite_handles[forest_idx],
                                        &num_trees_each_forest));
    total_num_trees = total_num_trees + num_trees_each_forest;
  }

  TREELITE_CHECK(TreeliteQueryNumTree(concat_tree_handle, &concat_forest));

  ASSERT(
    concat_forest == total_num_trees,
    "Error! the number of trees in the concatenated forest and the sum "
    "of the trees present in the forests present in each worker are not equal");

  int concat_mod_tree_num = 0;
  tl::Model& concat_model = *(tl::Model*)(concat_tree_handle);
  for (int forest_idx = 0; forest_idx < treelite_handles.size(); forest_idx++) {
    tl::Model& model = *(tl::Model*)(treelite_handles[forest_idx]);

    ASSERT(
      concat_model.GetThresholdType() == model.GetThresholdType(),
      "Error! Concatenated forest does not have the same threshold type as "
      "the individual forests");
    ASSERT(
      concat_model.GetLeafOutputType() == model.GetLeafOutputType(),
      "Error! Concatenated forest does not have the same leaf output type as "
      "the individual forests");
    ASSERT(
      concat_model.num_feature == model.num_feature,
      "Error! number of features mismatch between concatenated forest and the"
      " individual forests");
    ASSERT(concat_model.task_param.num_class == model.task_param.num_class,
           "Error! number of classes mismatch between concatenated forest "
           "and the individual forests ");
    ASSERT(concat_model.average_tree_output == model.average_tree_output,
           "Error! average_tree_output flag value mismatch between "
           "concatenated forest and the individual forests");

    model.Dispatch([&concat_mod_tree_num, &concat_model](auto& model_inner) {
      // model_inner is of the concrete type tl::ModelImpl<T, L>
      using model_type = std::remove_reference_t<decltype(model_inner)>;
      auto& concat_model_inner = dynamic_cast<model_type&>(concat_model);
      for (int indiv_trees = 0; indiv_trees < model_inner.trees.size();
           indiv_trees++) {
        compare_trees(
          concat_model_inner.trees[concat_mod_tree_num + indiv_trees],
          model_inner.trees[indiv_trees]);
      }
      concat_mod_tree_num = concat_mod_tree_num + model_inner.trees.size();
    });
  }
}

/**
 * @brief Concatenates the forest information present in different workers to
 *  create a single forest. This concatenated forest is stored in a new treelite model.
 *  The model created is owned by and must be freed by the user.
 * @param[in] concat_tree_handle: ModelHandle for the concatenated forest.
 * @param[in] treelite_handles: List containing ModelHandles for the forest present in
 *   each worker.
 */
ModelHandle concatenate_trees(std::vector<ModelHandle> treelite_handles) {
  tl::Model& first_model = *(tl::Model*)treelite_handles[0];
  tl::Model* concat_model =
    first_model.Dispatch([&treelite_handles](auto& first_model_inner) {
      // first_model_inner is of the concrete type tl::ModelImpl<T, L>
      using model_type = std::remove_reference_t<decltype(first_model_inner)>;
      auto* concat_model = dynamic_cast<model_type*>(
        tl::Model::Create(first_model_inner.GetThresholdType(),
                          first_model_inner.GetLeafOutputType())
          .release());
      for (int forest_idx = 0; forest_idx < treelite_handles.size();
           forest_idx++) {
        tl::Model& model = *(tl::Model*)treelite_handles[forest_idx];
        auto& model_inner = dynamic_cast<model_type&>(model);
        for (const auto& tree : model_inner.trees) {
          concat_model->trees.push_back(tree.Clone());
        }
      }
      concat_model->num_feature = first_model_inner.num_feature;
      concat_model->task_param = first_model_inner.task_param;
      concat_model->average_tree_output = first_model_inner.average_tree_output;
      concat_model->param = first_model_inner.param;
      return static_cast<tl::Model*>(concat_model);
    });
  return concat_model;
}

/**
 * @defgroup Random Forest Classification - Fit function
 * @brief Build (i.e., fit, train) random forest classifier for input data.
 * @param[in] user_handle: raft::handle_t
 * @param[in,out] forest: CPU pointer to RandomForestMetaData object. User allocated.
 * @param[in] input: train data (n_rows samples, n_cols features) in column major format,
 *   excluding labels. Device pointer.
 * @param[in] n_rows: number of training data samples.
 * @param[in] n_cols: number of features (i.e., columns) excluding target feature.
 * @param[in] labels: 1D array of target features (int only), with one label per
 *   training sample. Device pointer.
 *   Assumption: labels were preprocessed to map to ascending numbers from 0;
 *   needed for current gini impl. in decision tree
 * @param[in] n_unique_labels: #unique label values (known during preprocessing)
 * @param[in] rf_params: Random Forest training hyper parameter struct.
 * @param[in] verbosity: verbosity level for logging messages during execution
 * @{
 */
void fit(const raft::handle_t& user_handle, RandomForestClassifierF*& forest,
         float* input, int n_rows, int n_cols, int* labels, int n_unique_labels,
         RF_params rf_params, int verbosity) {
  ML::Logger::get().setLevel(verbosity);
  ASSERT(!forest->trees, "Cannot fit an existing forest.");
  forest->trees =
    new DecisionTree::TreeMetaDataNode<float, int>[rf_params.n_trees];
  forest->rf_params = rf_params;

  std::shared_ptr<rfClassifier<float>> rf_classifier =
    std::make_shared<rfClassifier<float>>(rf_params);
  rf_classifier->fit(user_handle, input, n_rows, n_cols, labels,
                     n_unique_labels, forest);
}

void fit(const raft::handle_t& user_handle, RandomForestClassifierD*& forest,
         double* input, int n_rows, int n_cols, int* labels,
         int n_unique_labels, RF_params rf_params, int verbosity) {
  ML::Logger::get().setLevel(verbosity);
  ASSERT(!forest->trees, "Cannot fit an existing forest.");
  forest->trees =
    new DecisionTree::TreeMetaDataNode<double, int>[rf_params.n_trees];
  forest->rf_params = rf_params;

  std::shared_ptr<rfClassifier<double>> rf_classifier =
    std::make_shared<rfClassifier<double>>(rf_params);
  rf_classifier->fit(user_handle, input, n_rows, n_cols, labels,
                     n_unique_labels, forest);
}
/** @} */

/**
 * @defgroup Random Forest Classification - Predict function
 * @brief Predict target feature for input data; n-ary classification for
     single feature supported.
 * @param[in] user_handle: raft::handle_t.
 * @param[in] forest: CPU pointer to RandomForestMetaData object.
 *   The user should have previously called fit to build the random forest.
 * @param[in] input: test data (n_rows samples, n_cols features) in row major format. GPU pointer.
 * @param[in] n_rows: number of  data samples.
 * @param[in] n_cols: number of features (excluding target feature).
 * @param[in, out] predictions: n_rows predicted labels. GPU pointer, user allocated.
 * @param[in] verbosity: verbosity level for logging messages during execution
 * @{
 */
void predict(const raft::handle_t& user_handle,
             const RandomForestClassifierF* forest, const float* input,
             int n_rows, int n_cols, int* predictions, int verbosity) {
  ASSERT(forest->trees, "Cannot predict! No trees in the forest.");
  std::shared_ptr<rfClassifier<float>> rf_classifier =
    std::make_shared<rfClassifier<float>>(forest->rf_params);
  rf_classifier->predict(user_handle, input, n_rows, n_cols, predictions,
                         forest, verbosity);
}

void predict(const raft::handle_t& user_handle,
             const RandomForestClassifierD* forest, const double* input,
             int n_rows, int n_cols, int* predictions, int verbosity) {
  ASSERT(forest->trees, "Cannot predict! No trees in the forest.");
  std::shared_ptr<rfClassifier<double>> rf_classifier =
    std::make_shared<rfClassifier<double>>(forest->rf_params);
  rf_classifier->predict(user_handle, input, n_rows, n_cols, predictions,
                         forest, verbosity);
}
/** @} */

/**
 * @defgroup Random Forest Classification - Predict function
 * @brief Predict target feature for input data; n-ary classification for
     single feature supported.
 * @param[in] user_handle: raft::handle_t.
 * @param[in] forest: CPU pointer to RandomForestMetaData object.
 *   The user should have previously called fit to build the random forest.
 * @param[in] input: test data (n_rows samples, n_cols features) in row major format. GPU pointer.
 * @param[in] n_rows: number of  data samples.
 * @param[in] n_cols: number of features (excluding target feature).
 * @param[in, out] predictions: n_rows predicted labels. GPU pointer, user allocated.
 * @param[in] verbosity: verbosity level for logging messages during execution
 * @{
 */
void predictGetAll(const raft::handle_t& user_handle,
                   const RandomForestClassifierF* forest, const float* input,
                   int n_rows, int n_cols, int* predictions, int verbosity) {
  ASSERT(forest->trees, "Cannot predict! No trees in the forest.");
  std::shared_ptr<rfClassifier<float>> rf_classifier =
    std::make_shared<rfClassifier<float>>(forest->rf_params);
  rf_classifier->predictGetAll(user_handle, input, n_rows, n_cols, predictions,
                               forest, verbosity);
}

void predictGetAll(const raft::handle_t& user_handle,
                   const RandomForestClassifierD* forest, const double* input,
                   int n_rows, int n_cols, int* predictions, int verbosity) {
  ASSERT(forest->trees, "Cannot predict! No trees in the forest.");
  std::shared_ptr<rfClassifier<double>> rf_classifier =
    std::make_shared<rfClassifier<double>>(forest->rf_params);
  rf_classifier->predictGetAll(user_handle, input, n_rows, n_cols, predictions,
                               forest, verbosity);
}
/** @} */

/**
 * @defgroup Random Forest Classification - Score function
 * @brief Compare predicted features validate against ref_labels.
 * @param[in] user_handle: raft::handle_t.
 * @param[in] forest: CPU pointer to RandomForestMetaData object.
 *   The user should have previously called fit to build the random forest.
 * @param[in] input: test data (n_rows samples, n_cols features) in row major format. GPU pointer.
 * @param[in] ref_labels: label values for cross validation (n_rows elements); GPU pointer.
 * @param[in] n_rows: number of  data samples.
 * @param[in] n_cols: number of features (excluding target feature).
 * @param[in] predictions: n_rows predicted labels. GPU pointer, user allocated.
 * @param[in] verbosity: verbosity level for logging messages during execution
 * @return RF_metrics struct with classification score (i.e., accuracy)
 * @{
 */
RF_metrics score(const raft::handle_t& user_handle,
                 const RandomForestClassifierF* forest, const int* ref_labels,
                 int n_rows, const int* predictions, int verbosity) {
  RF_metrics classification_score = rfClassifier<float>::score(
    user_handle, ref_labels, n_rows, predictions, verbosity);
  return classification_score;
}

RF_metrics score(const raft::handle_t& user_handle,
                 const RandomForestClassifierD* forest, const int* ref_labels,
                 int n_rows, const int* predictions, int verbosity) {
  RF_metrics classification_score = rfClassifier<double>::score(
    user_handle, ref_labels, n_rows, predictions, verbosity);
  return classification_score;
}

<<<<<<< HEAD
RF_params set_rf_params(int max_depth, int max_leaves, float max_features,
                        int n_bins, int split_algo, int min_samples_leaf,
                        int min_samples_split, float min_impurity_decrease,
                        bool bootstrap_features, bool bootstrap, int n_trees,
                        float max_samples, int seed, CRITERION split_criterion,
                        bool quantile_per_tree, int cfg_n_streams,
                        bool use_experimental_backend, int max_batch_size) {
=======
RF_params set_rf_class_obj(int max_depth, int max_leaves, float max_features,
                           int n_bins, int split_algo, int min_samples_leaf,
                           int min_samples_split, float min_impurity_decrease,
                           bool bootstrap_features, bool bootstrap, int n_trees,
                           float max_samples, uint64_t seed,
                           CRITERION split_criterion, bool quantile_per_tree,
                           int cfg_n_streams, bool use_experimental_backend,
                           int max_batch_size) {
>>>>>>> a3c62b14
  DecisionTree::DecisionTreeParams tree_params;
  DecisionTree::set_tree_params(
    tree_params, max_depth, max_leaves, max_features, n_bins, split_algo,
    min_samples_leaf, min_samples_split, min_impurity_decrease,
    bootstrap_features, split_criterion, quantile_per_tree,
    use_experimental_backend, max_batch_size);
  RF_params rf_params;
  rf_params.n_trees = n_trees;
  rf_params.bootstrap = bootstrap;
  rf_params.max_samples = max_samples;
  rf_params.seed = seed;
  rf_params.n_streams = min(cfg_n_streams, omp_get_max_threads());
  if (n_trees < rf_params.n_streams) rf_params.n_streams = n_trees;
  rf_params.tree_params = tree_params;
  return rf_params;
}

/** @} */

/**
 * @defgroup Random Forest Regression - Fit function
 * @brief Build (i.e., fit, train) random forest regressor for input data.
 * @param[in] user_handle: raft::handle_t
 * @param[in,out] forest: CPU pointer to RandomForestMetaData object. User allocated.
 * @param[in] input: train data (n_rows samples, n_cols features) in column major format,
 *   excluding labels. Device pointer.
 * @param[in] n_rows: number of training data samples.
 * @param[in] n_cols: number of features (i.e., columns) excluding target feature.
 * @param[in] labels: 1D array of target features (float or double), with one label per
 *   training sample. Device pointer.
 * @param[in] rf_params: Random Forest training hyper parameter struct.
 * @param[in] verbosity: verbosity level for logging messages during execution
 * @{
 */
void fit(const raft::handle_t& user_handle, RandomForestRegressorF*& forest,
         float* input, int n_rows, int n_cols, float* labels,
         RF_params rf_params, int verbosity) {
  ML::Logger::get().setLevel(verbosity);
  ASSERT(!forest->trees, "Cannot fit an existing forest.");
  forest->trees =
    new DecisionTree::TreeMetaDataNode<float, float>[rf_params.n_trees];
  forest->rf_params = rf_params;

  std::shared_ptr<rfRegressor<float>> rf_regressor =
    std::make_shared<rfRegressor<float>>(rf_params);
  rf_regressor->fit(user_handle, input, n_rows, n_cols, labels, forest);
}

void fit(const raft::handle_t& user_handle, RandomForestRegressorD*& forest,
         double* input, int n_rows, int n_cols, double* labels,
         RF_params rf_params, int verbosity) {
  ML::Logger::get().setLevel(verbosity);
  ASSERT(!forest->trees, "Cannot fit an existing forest.");
  forest->trees =
    new DecisionTree::TreeMetaDataNode<double, double>[rf_params.n_trees];
  forest->rf_params = rf_params;

  std::shared_ptr<rfRegressor<double>> rf_regressor =
    std::make_shared<rfRegressor<double>>(rf_params);
  rf_regressor->fit(user_handle, input, n_rows, n_cols, labels, forest);
}
/** @} */

/**
 * @defgroup Random Forest Regression - Predict function
 * @brief Predict target feature for input data; regression for single feature supported.
 * @param[in] user_handle: raft::handle_t.
 * @param[in] forest: CPU pointer to RandomForestMetaData object.
 *   The user should have previously called fit to build the random forest.
 * @param[in] input: test data (n_rows samples, n_cols features) in row major format. GPU pointer.
 * @param[in] n_rows: number of  data samples.
 * @param[in] n_cols: number of features (excluding target feature).
 * @param[in, out] predictions: n_rows predicted labels. GPU pointer, user allocated.
 * @param[in] verbosity: verbosity level for logging messages during execution
 * @{
 */
void predict(const raft::handle_t& user_handle,
             const RandomForestRegressorF* forest, const float* input,
             int n_rows, int n_cols, float* predictions, int verbosity) {
  ASSERT(forest->trees, "Cannot predict! No trees in the forest.");
  std::shared_ptr<rfRegressor<float>> rf_regressor =
    std::make_shared<rfRegressor<float>>(forest->rf_params);
  rf_regressor->predict(user_handle, input, n_rows, n_cols, predictions, forest,
                        verbosity);
}

void predict(const raft::handle_t& user_handle,
             const RandomForestRegressorD* forest, const double* input,
             int n_rows, int n_cols, double* predictions, int verbosity) {
  ASSERT(forest->trees, "Cannot predict! No trees in the forest.");
  std::shared_ptr<rfRegressor<double>> rf_regressor =
    std::make_shared<rfRegressor<double>>(forest->rf_params);
  rf_regressor->predict(user_handle, input, n_rows, n_cols, predictions, forest,
                        verbosity);
}
/** @} */

/**
 * @defgroup Random Forest Regression - Score function
 * @brief Predict target feature for input data and validate against ref_labels.
 * @param[in] user_handle: raft::handle_t.
 * @param[in] forest: CPU pointer to RandomForestMetaData object.
 *   The user should have previously called fit to build the random forest.
 * @param[in] input: test data (n_rows samples, n_cols features) in row major format. GPU pointer.
 * @param[in] ref_labels: label values for cross validation (n_rows elements); GPU pointer.
 * @param[in] n_rows: number of  data samples.
 * @param[in] n_cols: number of features (excluding target feature).
 * @param[in] predictions: n_rows predicted labels. GPU pointer, user allocated.
 * @param[in] verbosity: verbosity level for logging messages during execution
 * @return RF_metrics struct with regression score (i.e., mean absolute error,
 *   mean squared error, median absolute error)
 * @{
 */
RF_metrics score(const raft::handle_t& user_handle,
                 const RandomForestRegressorF* forest, const float* ref_labels,
                 int n_rows, const float* predictions, int verbosity) {
  RF_metrics regression_score = rfRegressor<float>::score(
    user_handle, ref_labels, n_rows, predictions, verbosity);

  return regression_score;
}

RF_metrics score(const raft::handle_t& user_handle,
                 const RandomForestRegressorD* forest, const double* ref_labels,
                 int n_rows, const double* predictions, int verbosity) {
  RF_metrics regression_score = rfRegressor<double>::score(
    user_handle, ref_labels, n_rows, predictions, verbosity);
  return regression_score;
}
/** @} */

// Functions' specializations
template std::string get_rf_summary_text<float, int>(
  const RandomForestClassifierF* forest);
template std::string get_rf_summary_text<double, int>(
  const RandomForestClassifierD* forest);
template std::string get_rf_summary_text<float, float>(
  const RandomForestRegressorF* forest);
template std::string get_rf_summary_text<double, double>(
  const RandomForestRegressorD* forest);

template std::string get_rf_detailed_text<float, int>(
  const RandomForestClassifierF* forest);
template std::string get_rf_detailed_text<double, int>(
  const RandomForestClassifierD* forest);
template std::string get_rf_detailed_text<float, float>(
  const RandomForestRegressorF* forest);
template std::string get_rf_detailed_text<double, double>(
  const RandomForestRegressorD* forest);

template std::string get_rf_json<float, int>(
  const RandomForestClassifierF* forest);
template std::string get_rf_json<double, int>(
  const RandomForestClassifierD* forest);
template std::string get_rf_json<float, float>(
  const RandomForestRegressorF* forest);
template std::string get_rf_json<double, double>(
  const RandomForestRegressorD* forest);

template void null_trees_ptr<float, int>(RandomForestClassifierF*& forest);
template void null_trees_ptr<double, int>(RandomForestClassifierD*& forest);
template void null_trees_ptr<float, float>(RandomForestRegressorF*& forest);
template void null_trees_ptr<double, double>(RandomForestRegressorD*& forest);

template void delete_rf_metadata<float, int>(RandomForestClassifierF* forest);
template void delete_rf_metadata<double, int>(RandomForestClassifierD* forest);
template void delete_rf_metadata<float, float>(RandomForestRegressorF* forest);
template void delete_rf_metadata<double, double>(
  RandomForestRegressorD* forest);

template void build_treelite_forest<float, int>(
  ModelHandle* model, const RandomForestMetaData<float, int>* forest,
  int num_features, int task_category);
template void build_treelite_forest<double, int>(
  ModelHandle* model, const RandomForestMetaData<double, int>* forest,
  int num_features, int task_category);
template void build_treelite_forest<float, float>(
  ModelHandle* model, const RandomForestMetaData<float, float>* forest,
  int num_features, int task_category);
template void build_treelite_forest<double, double>(
  ModelHandle* model, const RandomForestMetaData<double, double>* forest,
  int num_features, int task_category);
}  // End namespace ML<|MERGE_RESOLUTION|>--- conflicted
+++ resolved
@@ -154,56 +154,6 @@
 }
 
 /**
-<<<<<<< HEAD
-=======
- * @brief Set RF_params parameters members; use default tree parameters.
- * @param[in,out] params: update with random forest parameters
- * @param[in] cfg_n_trees: number of trees; default 1
- * @param[in] cfg_bootstrap: bootstrapping; default true
- * @param[in] cfg_max_samples: rows sample; default 1.0f
- * @param[in] cfg_n_streams: No of parallel CUDA for training forest
- */
-void set_rf_params(RF_params& params, int cfg_n_trees, bool cfg_bootstrap,
-                   float cfg_max_samples, uint64_t cfg_seed,
-                   int cfg_n_streams) {
-  params.n_trees = cfg_n_trees;
-  params.bootstrap = cfg_bootstrap;
-  params.max_samples = cfg_max_samples;
-  params.seed = cfg_seed;
-  params.n_streams = min(cfg_n_streams, omp_get_max_threads());
-  if (params.n_streams == cfg_n_streams) {
-    CUML_LOG_WARN("Warning! Max setting Max streams to max openmp threads %d",
-                  omp_get_max_threads());
-  }
-  if (cfg_n_trees < params.n_streams) params.n_streams = cfg_n_trees;
-  set_tree_params(params.tree_params);  // use default tree params
-}
-
-/**
- * @brief Set all RF_params parameters members, including tree parameters.
- * @param[in,out] params: update with random forest parameters
- * @param[in] cfg_n_trees: number of trees
- * @param[in] cfg_bootstrap: bootstrapping
- * @param[in] cfg_max_samples: rows sample
- * @param[in] cfg_n_streams: No of parallel CUDA for training forest
- * @param[in] cfg_tree_params: tree parameters
- */
-void set_all_rf_params(RF_params& params, int cfg_n_trees, bool cfg_bootstrap,
-                       float cfg_max_samples, uint64_t cfg_seed,
-                       int cfg_n_streams,
-                       DecisionTree::DecisionTreeParams cfg_tree_params) {
-  params.n_trees = cfg_n_trees;
-  params.bootstrap = cfg_bootstrap;
-  params.max_samples = cfg_max_samples;
-  params.seed = cfg_seed;
-  params.n_streams = min(cfg_n_streams, omp_get_max_threads());
-  if (cfg_n_trees < params.n_streams) params.n_streams = cfg_n_trees;
-  set_tree_params(params.tree_params);  // use input tree params
-  params.tree_params = cfg_tree_params;
-}
-
-/**
->>>>>>> a3c62b14
  * @brief Check validity of all random forest hyper-parameters.
  * @param[in] rf_params: random forest hyper-parameters
  */
@@ -652,24 +602,13 @@
   return classification_score;
 }
 
-<<<<<<< HEAD
 RF_params set_rf_params(int max_depth, int max_leaves, float max_features,
                         int n_bins, int split_algo, int min_samples_leaf,
                         int min_samples_split, float min_impurity_decrease,
                         bool bootstrap_features, bool bootstrap, int n_trees,
-                        float max_samples, int seed, CRITERION split_criterion,
+                        float max_samples, uint64_t seed, CRITERION split_criterion,
                         bool quantile_per_tree, int cfg_n_streams,
                         bool use_experimental_backend, int max_batch_size) {
-=======
-RF_params set_rf_class_obj(int max_depth, int max_leaves, float max_features,
-                           int n_bins, int split_algo, int min_samples_leaf,
-                           int min_samples_split, float min_impurity_decrease,
-                           bool bootstrap_features, bool bootstrap, int n_trees,
-                           float max_samples, uint64_t seed,
-                           CRITERION split_criterion, bool quantile_per_tree,
-                           int cfg_n_streams, bool use_experimental_backend,
-                           int max_batch_size) {
->>>>>>> a3c62b14
   DecisionTree::DecisionTreeParams tree_params;
   DecisionTree::set_tree_params(
     tree_params, max_depth, max_leaves, max_features, n_bins, split_algo,
