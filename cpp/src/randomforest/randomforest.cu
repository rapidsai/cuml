--- conflicted
+++ resolved
@@ -27,10 +27,7 @@
 
 using namespace MLCommon;
 namespace tl = treelite;
-<<<<<<< HEAD
-
-=======
->>>>>>> ba942055
+
 /**
  * @brief Set RF_metrics.
  * @param[in] rf_type: Random Forest type: classification or regression
@@ -313,21 +310,11 @@
   std::cout << " model num_features in c++ : " << tl_mod.num_feature
             << std::endl
             << std::flush;
-<<<<<<< HEAD
-  CompilerHandle compiler;
-  // "ast_navive" is the default compiler treelite used in their Python code.
-  TREELITE_CHECK(TreeliteCompilerCreate("ast_native", &compiler));
-
-  // Generate C code in the directory specified below.
-  // The parallel comilplation is disabled. To enable it, one needs to specify parallel_comp of CompilerHandle.
-  // Treelite will create a directory if it doesn't exist.
-  // TREELITE_CHECK(TreeliteExportProtobufModel("./my.buffer", *model));
-=======
+
   TREELITE_CHECK(
     TreeliteExportProtobufModel("/home/nfs/saljain/rf_fil/cuml/cpp", *model));
   // std::cout << " model tree protobuf val : " << val << std::endl << std::flush;
   return *model;
->>>>>>> ba942055
 }
 
 /**
