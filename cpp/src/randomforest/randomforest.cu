--- conflicted
+++ resolved
@@ -159,11 +159,7 @@
  * @param[in] cfg_n_streams: No of parallel CUDA for training forest
  */
 void set_rf_params(RF_params& params, int cfg_n_trees, bool cfg_bootstrap,
-<<<<<<< HEAD
-                   float cfg_rows_sample, uint64_t cfg_seed, int cfg_n_streams) {
-=======
-                   float cfg_max_samples, int cfg_seed, int cfg_n_streams) {
->>>>>>> efdb230a
+                   float cfg_max_samples, uint64_t cfg_seed, int cfg_n_streams) {
   params.n_trees = cfg_n_trees;
   params.bootstrap = cfg_bootstrap;
   params.max_samples = cfg_max_samples;
@@ -187,11 +183,7 @@
  * @param[in] cfg_tree_params: tree parameters
  */
 void set_all_rf_params(RF_params& params, int cfg_n_trees, bool cfg_bootstrap,
-<<<<<<< HEAD
-                       float cfg_rows_sample, uint64_t cfg_seed, int cfg_n_streams,
-=======
-                       float cfg_max_samples, int cfg_seed, int cfg_n_streams,
->>>>>>> efdb230a
+                       float cfg_max_samples, uint64_t cfg_seed, int cfg_n_streams,
                        DecisionTree::DecisionTreeParams cfg_tree_params) {
   params.n_trees = cfg_n_trees;
   params.bootstrap = cfg_bootstrap;
@@ -661,11 +653,7 @@
                            int n_bins, int split_algo, int min_samples_leaf,
                            int min_samples_split, float min_impurity_decrease,
                            bool bootstrap_features, bool bootstrap, int n_trees,
-<<<<<<< HEAD
-                           float rows_sample, uint64_t seed,
-=======
-                           float max_samples, int seed,
->>>>>>> efdb230a
+                           float max_samples, uint64_t seed,
                            CRITERION split_criterion, bool quantile_per_tree,
                            int cfg_n_streams, bool use_experimental_backend,
                            int max_batch_size) {
