--- conflicted
+++ resolved
@@ -283,18 +283,12 @@
       tempmem[i].reset();
     }
   }
-<<<<<<< HEAD
   if (this->rf_params.tree_params.use_experimental_backend) {
     global_quantiles_buffer->release(handle.get_stream());
     delete global_quantiles_buffer;
   }
   CUDA_CHECK(cudaStreamSynchronize(handle.get_stream()));
-=======
-
-  CUDA_CHECK(cudaStreamSynchronize(user_handle.get_stream()));
-
   ML::POP_RANGE();
->>>>>>> a3bfb36e
 }
 
 /**
