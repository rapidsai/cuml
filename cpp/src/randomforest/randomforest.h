/*
 * Copyright (c) 2019, NVIDIA CORPORATION.
 *
 * Licensed under the Apache License, Version 2.0 (the "License");
 * you may not use this file except in compliance with the License.
 * You may obtain a copy of the License at
 *
 *     http://www.apache.org/licenses/LICENSE-2.0
 *
 * Unless required by applicable law or agreed to in writing, software
 * distributed under the License is distributed on an "AS IS" BASIS,
 * WITHOUT WARRANTIES OR CONDITIONS OF ANY KIND, either express or implied.
 * See the License for the specific language governing permissions and
 * limitations under the License.
 */

#pragma once
#include <map>
#include "decisiontree/decisiontree.h"

namespace ML {

enum RF_type {
  CLASSIFICATION,
  REGRESSION,
};

struct RF_metrics {
  RF_type rf_type;

  // Classification metrics
  float accuracy = -1.0f;

  // Regression metrics
  double mean_abs_error = -1.0;
  double mean_squared_error = -1.0;
  double median_abs_error = -1.0;

  RF_metrics(float cfg_accuracy);
  RF_metrics(double cfg_mean_abs_error, double cfg_mean_squared_error,
             double cfg_median_abs_error);
  void print();
};

struct RF_params {
  /**
   * Control bootstrapping. If set, each tree in the forest is built on a bootstrapped sample with replacement.
   * If false, sampling without replacement is done.
   */
  bool bootstrap = true;
  /**
   * Control bootstrapping for features. If features are drawn with or without replacement
   */
  bool bootstrap_features = false;
  /**
   * Number of decision trees in the random forest.
   */
  int n_trees;
  /**
   * Ratio of dataset rows used while fitting each tree.
   */
  float rows_sample = 1.0f;
  /**
   * Decision tree training hyper parameter struct.
   */
  DecisionTree::DecisionTreeParams tree_params;

  RF_params();
  RF_params(int cfg_n_trees);
  RF_params(bool cfg_bootstrap, bool cfg_bootstrap_features, int cfg_n_trees,
            float cfg_rows_sample);
  RF_params(bool cfg_bootstrap, bool cfg_bootstrap_features, int cfg_n_trees,
            float cfg_rows_sample,
            DecisionTree::DecisionTreeParams cfg_tree_params);
  void validity_check() const;
  void print() const;
};

/* Update labels so they are unique from 0 to n_unique_vals.
   		Create an old_label to new_label map per random forest.
*/
void preprocess_labels(int n_rows, std::vector<int>& labels,
                       std::map<int, int>& labels_map, bool verbose = false);

/* Revert preprocessing effect, if needed. */
void postprocess_labels(int n_rows, std::vector<int>& labels,
                        std::map<int, int>& labels_map, bool verbose = false);

template <class T, class L>
class rf {
 protected:
  RF_params rf_params;
  int rf_type;
  virtual const DecisionTree::DecisionTreeBase<T, L>* get_trees_ptr() const = 0;
  virtual ~rf() = default;
  void prepare_fit_per_tree(const ML::cumlHandle_impl& handle, int tree_id,
                            int n_rows, int n_sampled_rows,
                            unsigned int* selected_rows,
                            unsigned int* sorted_selected_rows,
                            char* rows_temp_storage, size_t temp_storage_bytes);

  void error_checking(const T* input, L* predictions, int n_rows, int n_cols,
                      bool is_predict) const;

 public:
  rf(RF_params cfg_rf_params, int cfg_rf_type = RF_type::CLASSIFICATION);

  int get_ntrees();
  void print_rf_summary();
  void print_rf_detailed();
};

template <class T>
class rfClassifier : public rf<T, int> {
 private:
  DecisionTree::DecisionTreeClassifier<T>* trees = nullptr;
  const DecisionTree::DecisionTreeClassifier<T>* get_trees_ptr() const;

 public:
  rfClassifier(RF_params cfg_rf_params);
  ~rfClassifier();

  void fit(const cumlHandle& user_handle, T* input, int n_rows, int n_cols,
           int* labels, int n_unique_labels);
  void predict(const cumlHandle& user_handle, const T* input, int n_rows,
               int n_cols, int* predictions, bool verbose = false) const;
  RF_metrics score(const cumlHandle& user_handle, const T* input,
                   const int* ref_labels, int n_rows, int n_cols,
                   int* predictions, bool verbose = false) const;
};

template <class T>
class rfRegressor : public rf<T, T> {
 private:
  DecisionTree::DecisionTreeRegressor<T>* trees = nullptr;
  const DecisionTree::DecisionTreeRegressor<T>* get_trees_ptr() const;

 public:
  rfRegressor(RF_params cfg_rf_params);
  ~rfRegressor();

  void fit(const cumlHandle& user_handle, T* input, int n_rows, int n_cols,
           T* labels);
  void predict(const cumlHandle& user_handle, const T* input, int n_rows,
               int n_cols, T* predictions, bool verbose = false) const;
  RF_metrics cross_validate(const cumlHandle& user_handle, const T* input,
                            const T* ref_labels, int n_rows, int n_cols,
                            T* predictions, bool verbose = false) const;
};

// Stateless API functions: fit, predict and cross_validate.

// ----------------------------- Classification ----------------------------------- //

void fit(const cumlHandle& user_handle, rfClassifier<float>* rf_classifier,
         float* input, int n_rows, int n_cols, int* labels,
         int n_unique_labels);
void fit(const cumlHandle& user_handle, rfClassifier<double>* rf_classifier,
         double* input, int n_rows, int n_cols, int* labels,
         int n_unique_labels);

void predict(const cumlHandle& user_handle,
             const rfClassifier<float>* rf_classifier, const float* input,
             int n_rows, int n_cols, int* predictions, bool verbose = false);
void predict(const cumlHandle& user_handle,
             const rfClassifier<double>* rf_classifier, const double* input,
             int n_rows, int n_cols, int* predictions, bool verbose = false);

RF_metrics score(const cumlHandle& user_handle,
                 const rfClassifier<float>* rf_classifier, const float* input,
                 const int* ref_labels, int n_rows, int n_cols,
                 int* predictions, bool verbose = false);
RF_metrics score(const cumlHandle& user_handle,
                 const rfClassifier<double>* rf_classifier, const double* input,
                 const int* ref_labels, int n_rows, int n_cols,
                 int* predictions, bool verbose = false);

RF_params set_rf_class_obj(int max_depth, int max_leaves, float max_features,
                           int n_bins, int split_algo, int min_rows_per_node,
                           bool bootstrap_features, bool bootstrap, int n_trees,
<<<<<<< HEAD
                           int rows_sample, CRITERION split_criterion,
                           bool quantile_per_tree);
=======
                           float rows_sample, CRITERION split_criterion);
>>>>>>> a3d637e9

// ----------------------------- Regression ----------------------------------- //

void fit(const cumlHandle& user_handle, rfRegressor<float>* rf_regressor,
         float* input, int n_rows, int n_cols, float* labels);
void fit(const cumlHandle& user_handle, rfRegressor<double>* rf_regressor,
         double* input, int n_rows, int n_cols, double* labels);

void predict(const cumlHandle& user_handle,
             const rfRegressor<float>* rf_regressor, const float* input,
             int n_rows, int n_cols, float* predictions, bool verbose = false);
void predict(const cumlHandle& user_handle,
             const rfRegressor<double>* rf_regressor, const double* input,
             int n_rows, int n_cols, double* predictions, bool verbose = false);

RF_metrics cross_validate(const cumlHandle& user_handle,
                          const rfRegressor<float>* rf_regressor,
                          const float* input, const float* ref_labels,
                          int n_rows, int n_cols, float* predictions,
                          bool verbose = false);
RF_metrics cross_validate(const cumlHandle& user_handle,
                          const rfRegressor<double>* rf_regressor,
                          const double* input, const double* ref_labels,
                          int n_rows, int n_cols, double* predictions,
                          bool verbose = false);

};  // namespace ML<|MERGE_RESOLUTION|>--- conflicted
+++ resolved
@@ -178,12 +178,8 @@
 RF_params set_rf_class_obj(int max_depth, int max_leaves, float max_features,
                            int n_bins, int split_algo, int min_rows_per_node,
                            bool bootstrap_features, bool bootstrap, int n_trees,
-<<<<<<< HEAD
-                           int rows_sample, CRITERION split_criterion,
+                           float rows_sample, CRITERION split_criterion,
                            bool quantile_per_tree);
-=======
-                           float rows_sample, CRITERION split_criterion);
->>>>>>> a3d637e9
 
 // ----------------------------- Regression ----------------------------------- //
 
