--- conflicted
+++ resolved
@@ -148,14 +148,10 @@
                             T* predictions, bool verbose = false) const;
 };
 
-<<<<<<< HEAD
 // Stateless API functions: fit, predict and cross_validate.
 
 // ----------------------------- Classification ----------------------------------- //
 
-=======
-// Stateless API functions: fit, predict and score.
->>>>>>> 9dd15916
 void fit(const cumlHandle& user_handle, rfClassifier<float>* rf_classifier,
          float* input, int n_rows, int n_cols, int* labels,
          int n_unique_labels);
