/*
 * Copyright (c) 2019-2021, NVIDIA CORPORATION.
 *
 * Licensed under the Apache License, Version 2.0 (the "License");
 * you may not use this file except in compliance with the License.
 * You may obtain a copy of the License at
 *
 *     http://www.apache.org/licenses/LICENSE-2.0
 *
 * Unless required by applicable law or agreed to in writing, software
 * distributed under the License is distributed on an "AS IS" BASIS,
 * WITHOUT WARRANTIES OR CONDITIONS OF ANY KIND, either express or implied.
 * See the License for the specific language governing permissions and
 * limitations under the License.
 */

#pragma once

#include <common/nvtx.hpp>

#include <decisiontree/treelite_util.h>
<<<<<<< HEAD
#include <decisiontree/batched-levelalgo/quantile.cuh>
=======
#include <raft/cudart_utils.h>
>>>>>>> 903d5765
#include <decisiontree/decisiontree.cuh>

#include <cuml/common/logger.hpp>
#include <cuml/ensemble/randomforest.hpp>

#include <metrics/scores.cuh>
#include <raft/random/rng.cuh>
#include <random/permute.cuh>

#include <raft/cudart_utils.h>
#include <raft/mr/device/allocator.hpp>
#include <raft/random/rng.cuh>

#ifdef _OPENMP
#include <omp.h>
#else
#define omp_get_thread_num()  0
#define omp_get_max_threads() 1
#endif

#include <map>

namespace ML {

template <class T, class L>
class RandomForest {
 protected:
  RF_params rf_params;  // structure containing RF hyperparameters
  int rf_type;          // 0 for classification 1 for regression

<<<<<<< HEAD
  void get_row_sample(int tree_id,
                      int n_rows,
                      MLCommon::device_buffer<int>* selected_rows,
                      const cudaStream_t stream,
                      const std::shared_ptr<raft::mr::device::allocator> device_allocator)
=======
  /**
   * @brief Sample row IDs for tree fitting and bootstrap if requested.
   * @param[in] tree_id: unique tree ID
   * @param[in] n_rows: total number of data samples.
   * @param[in] n_sampled_rows: number of rows used for training
   * @param[in, out] selected_rows: already allocated array w/ row IDs
   * @param[in] num_sms: No of SM in current GPU
   * @param[in] stream: Current cuda stream
   */
  void prepare_fit_per_tree(int tree_id,
                            int n_rows,
                            int n_sampled_rows,
                            unsigned int* selected_rows,
                            const int num_sms,
                            const cudaStream_t stream)
>>>>>>> 903d5765
  {
    ML::PUSH_RANGE("bootstrapping row IDs @randomforest.cuh");

    // Hash these together so they are uncorrelated
    auto rs = DT::fnv1a32_basis;
    rs      = DT::fnv1a32(rs, rf_params.seed);
    rs      = DT::fnv1a32(rs, tree_id);
    raft::random::Rng rng(rs, raft::random::GeneratorType::GenKiss99);
    if (rf_params.bootstrap) {
      // Use bootstrapped sample set
      rng.uniformInt<int>(selected_rows->data(), selected_rows->size(), 0, n_rows, stream);

    } else {
      // Use all the samples from the dataset
      thrust::sequence(thrust::cuda::par.on(stream), selected_rows->begin(), selected_rows->end());
    }
    ML::POP_RANGE();
  }

  void error_checking(const T* input, L* predictions, int n_rows, int n_cols, bool predict) const
  {
    if (predict) {
      ASSERT(predictions != nullptr, "Error! User has not allocated memory for predictions.");
    }
    ASSERT((n_rows > 0), "Invalid n_rows %d", n_rows);
    ASSERT((n_cols > 0), "Invalid n_cols %d", n_cols);

    bool input_is_dev_ptr = DT::is_dev_ptr(input);
    bool preds_is_dev_ptr = DT::is_dev_ptr(predictions);

    if (!input_is_dev_ptr || (input_is_dev_ptr != preds_is_dev_ptr)) {
      ASSERT(false,
             "RF Error: Expected both input and labels/predictions to be GPU "
             "pointers");
    }
  }

 public:
  /**
   * @brief Construct RandomForest object.
   * @param[in] cfg_rf_params: Random forest hyper-parameter struct.
   * @param[in] cfg_rf_type: Task type: 0 for classification, 1 for regression
   */
  RandomForest(RF_params cfg_rf_params, int cfg_rf_type = RF_type::CLASSIFICATION)
    : rf_params(cfg_rf_params), rf_type(cfg_rf_type){};

  /**
   * @brief Build (i.e., fit, train) random forest for input data.
   * @param[in] user_handle: raft::handle_t
   * @param[in] input: train data (n_rows samples, n_cols features) in column major format,
   *   excluding labels. Device pointer.
   * @param[in] n_rows: number of training data samples.
   * @param[in] n_cols: number of features (i.e., columns) excluding target feature.
   * @param[in] labels: 1D array of target predictions/labels. Device Pointer.
            For classification task, only labels of type int are supported.
              Assumption: labels were preprocessed to map to ascending numbers from 0;
              needed for current gini impl in decision tree
            For regression task, the labels (predictions) can be float or double data type.
  * @param[in] n_unique_labels: (meaningful only for classification) #unique label values (known
  during preprocessing)
  * @param[in] forest: CPU point to RandomForestMetaData struct.
  */
  void fit(const raft::handle_t& user_handle,
           const T* input,
           int n_rows,
           int n_cols,
           L* labels,
           int n_unique_labels,
           RandomForestMetaData<T, L>*& forest)
  {
    ML::PUSH_RANGE("RandomForest::fit @randomforest.cuh");
    this->error_checking(input, labels, n_rows, n_cols, false);
    const raft::handle_t& handle = user_handle;
    int n_sampled_rows           = 0;
    if (this->rf_params.bootstrap) {
      n_sampled_rows = std::round(this->rf_params.max_samples * n_rows);
    } else {
      if (this->rf_params.max_samples != 1.0) {
        CUML_LOG_WARN(
          "If bootstrap sampling is disabled, max_samples value is ignored and "
          "whole dataset is used for building each tree");
        this->rf_params.max_samples = 1.0;
      }
      n_sampled_rows = n_rows;
    }
    int n_streams = this->rf_params.n_streams;
    ASSERT(n_streams <= handle.get_num_internal_streams(),
           "rf_params.n_streams (=%d) should be <= raft::handle_t.n_streams (=%d)",
           n_streams,
           handle.get_num_internal_streams());

    // Select n_sampled_rows (with replacement) numbers from [0, n_rows) per tree.
    // selected_rows: randomly generated IDs for bootstrapped samples (w/ replacement); a device
    // ptr.
<<<<<<< HEAD
    // Use a deque instead of vector because it can be used on objects with a deleted copy
    // constructor
    std::deque<MLCommon::device_buffer<int>> selected_rows;
    for (int i = 0; i < n_streams; i++) {
      selected_rows.emplace_back(
        handle.get_device_allocator(), handle.get_internal_stream(i), n_sampled_rows);
    }

    auto global_quantiles =
      DT::computeQuantiles(this->rf_params.tree_params.n_bins, input, n_rows, n_cols, handle);
=======
    std::vector<rmm::device_uvector<unsigned int>> selected_rows;
    for (int i = 0; i < n_streams; i++) {
      auto s = handle.get_internal_stream(i);
      selected_rows.emplace_back(n_sampled_rows, s);
    }
    auto quantile_size = this->rf_params.tree_params.n_bins * n_cols;
    rmm::device_uvector<T> global_quantiles(quantile_size, handle.get_stream());

    // Preprocess once only per forest
    // Using batched backend
    // allocate space for d_global_quantiles
    DT::computeQuantiles(global_quantiles.data(),
                         this->rf_params.tree_params.n_bins,
                         input,
                         n_rows,
                         n_cols,
                         handle.get_stream());
>>>>>>> 903d5765
    CUDA_CHECK(cudaStreamSynchronize(handle.get_stream()));

#pragma omp parallel for num_threads(n_streams)
    for (int i = 0; i < this->rf_params.n_trees; i++) {
<<<<<<< HEAD
      int stream_id = omp_get_thread_num();

      this->get_row_sample(i,
                           n_rows,
                           &selected_rows[stream_id],
                           handle.get_internal_stream(stream_id),
                           handle.get_device_allocator());
=======
      int stream_id        = omp_get_thread_num();
      unsigned int* rowids = selected_rows[stream_id].data();

      this->prepare_fit_per_tree(i,
                                 n_rows,
                                 n_sampled_rows,
                                 rowids,
                                 raft::getMultiProcessorCount(),
                                 handle.get_internal_stream(stream_id));
>>>>>>> 903d5765

      /* Build individual tree in the forest.
        - input is a pointer to orig data that have n_cols features and n_rows rows.
        - n_sampled_rows: # rows sampled for tree's bootstrap sample.
        - sorted_selected_rows: points to a list of row #s (w/ n_sampled_rows elements)
          used to build the bootstrapped sample.
          Expectation: Each tree node will contain (a) # n_sampled_rows and
          (b) a pointer to a list of row numbers w.r.t original data.
      */

      forest->trees[i] = DT::DecisionTree::fit(handle,
                                               input,
                                               n_cols,
                                               n_rows,
                                               labels,
                                               &selected_rows[stream_id],
                                               n_unique_labels,
                                               this->rf_params.tree_params,
                                               this->rf_params.seed,
                                               global_quantiles,
                                               i);
    }
<<<<<<< HEAD
    // Cleanup
    for (int i = 0; i < n_streams; i++) {
      auto s = handle.get_internal_stream(i);
      CUDA_CHECK(cudaStreamSynchronize(s));
    }
=======
>>>>>>> 903d5765
    CUDA_CHECK(cudaStreamSynchronize(handle.get_stream()));
    ML::POP_RANGE();
  }

  /**
   * @brief Predict target feature for input data
   * @param[in] user_handle: raft::handle_t.
   * @param[in] input: test data (n_rows samples, n_cols features) in row major format. GPU pointer.
   * @param[in] n_rows: number of  data samples.
   * @param[in] n_cols: number of features (excluding target feature).
   * @param[in, out] predictions: n_rows predicted labels. GPU pointer, user allocated.
   * @param[in] verbosity: verbosity level for logging messages during execution
   */
  void predict(const raft::handle_t& user_handle,
               const T* input,
               int n_rows,
               int n_cols,
               L* predictions,
               const RandomForestMetaData<T, L>* forest,
               int verbosity) const
  {
    ML::Logger::get().setLevel(verbosity);
    this->error_checking(input, predictions, n_rows, n_cols, true);
    std::vector<L> h_predictions(n_rows);
    cudaStream_t stream = user_handle.get_stream();

    std::vector<T> h_input(n_rows * n_cols);
    raft::update_host(h_input.data(), input, n_rows * n_cols, stream);
    CUDA_CHECK(cudaStreamSynchronize(stream));

    int row_size = n_cols;

    ML::PatternSetter _("%v");
    for (int row_id = 0; row_id < n_rows; row_id++) {
      if (ML::Logger::get().shouldLogFor(CUML_LEVEL_DEBUG)) {
        std::stringstream ss;
        ss << "Predict for sample: ";
        for (int i = 0; i < n_cols; i++)
          ss << h_input[row_id * row_size + i] << ", ";
        CUML_LOG_DEBUG(ss.str().c_str());
      }

      if (rf_type == RF_type::CLASSIFICATION) {  // classification task: use 'majority' prediction
        std::map<int, int> prediction_to_cnt;
        std::pair<std::map<int, int>::iterator, bool> ret;
        int max_cnt_so_far      = 0;
        int majority_prediction = -1;

        for (int i = 0; i < this->rf_params.n_trees; i++) {
          L prediction;
          DT::DecisionTree::predict(user_handle,
                                    forest->trees[i].get(),
                                    &h_input[row_id * row_size],
                                    1,
                                    n_cols,
                                    &prediction,
                                    verbosity);
          ret = prediction_to_cnt.insert(std::pair<int, int>(prediction, 1));
          if (!(ret.second)) { ret.first->second += 1; }
          // Break ties with smaller label
          if (max_cnt_so_far < ret.first->second ||
              (max_cnt_so_far == ret.first->second && ret.first->first < majority_prediction)) {
            max_cnt_so_far      = ret.first->second;
            majority_prediction = ret.first->first;
          }
        }

        h_predictions[row_id] = majority_prediction;
      } else {  // regression task: use 'average' prediction
        L sum_predictions = 0;
        for (int i = 0; i < this->rf_params.n_trees; i++) {
          L prediction;
          DT::DecisionTree::predict(user_handle,
                                    forest->trees[i].get(),
                                    &h_input[row_id * row_size],
                                    1,
                                    n_cols,
                                    &prediction,
                                    verbosity);
          sum_predictions += prediction;
        }
        // Random forest's prediction is the arithmetic mean of all its decision tree predictions.
        h_predictions[row_id] = sum_predictions / this->rf_params.n_trees;
      }
    }

    raft::update_device(predictions, h_predictions.data(), n_rows, stream);
    CUDA_CHECK(cudaStreamSynchronize(stream));
  }

  /**
   * @brief Predict target feature for input data and score against ref_labels.
   * @param[in] user_handle: raft::handle_t.
   * @param[in] input: test data (n_rows samples, n_cols features) in row major format. GPU pointer.
   * @param[in] ref_labels: label values for cross validation (n_rows elements); GPU pointer.
   * @param[in] n_rows: number of  data samples.
   * @param[in] n_cols: number of features (excluding target feature).
   * @param[in] predictions: n_rows predicted labels. GPU pointer, user allocated.
   * @param[in] verbosity: verbosity level for logging messages during execution
   * @param[in] rf_type: task type: 0 for classification, 1 for regression
   */
  static RF_metrics score(const raft::handle_t& user_handle,
                          const L* ref_labels,
                          int n_rows,
                          const L* predictions,
                          int verbosity,
                          int rf_type = RF_type::CLASSIFICATION)
  {
    ML::Logger::get().setLevel(verbosity);
    cudaStream_t stream = user_handle.get_stream();
    RF_metrics stats;
    if (rf_type == RF_type::CLASSIFICATION) {  // task classifiation: get classification metrics
      float accuracy = MLCommon::Score::accuracy_score(predictions, ref_labels, n_rows, stream);
      stats          = set_rf_metrics_classification(accuracy);
      if (ML::Logger::get().shouldLogFor(CUML_LEVEL_DEBUG)) print(stats);

      /* TODO: Potentially augment RF_metrics w/ more metrics (e.g., precision, F1, etc.).
        For non binary classification problems (i.e., one target and  > 2 labels), need avg.
        for each of these metrics */
    } else {  // regression task: get regression metrics
      double mean_abs_error, mean_squared_error, median_abs_error;
      MLCommon::Score::regression_metrics(predictions,
                                          ref_labels,
                                          n_rows,
                                          stream,
                                          mean_abs_error,
                                          mean_squared_error,
                                          median_abs_error);
      stats = set_rf_metrics_regression(mean_abs_error, mean_squared_error, median_abs_error);
      if (ML::Logger::get().shouldLogFor(CUML_LEVEL_DEBUG)) print(stats);
    }

    return stats;
  }
};

// class specializations
template class RandomForest<float, int>;
template class RandomForest<float, float>;
template class RandomForest<double, int>;
template class RandomForest<double, double>;

}  // End namespace ML<|MERGE_RESOLUTION|>--- conflicted
+++ resolved
@@ -19,11 +19,7 @@
 #include <common/nvtx.hpp>
 
 #include <decisiontree/treelite_util.h>
-<<<<<<< HEAD
 #include <decisiontree/batched-levelalgo/quantile.cuh>
-=======
-#include <raft/cudart_utils.h>
->>>>>>> 903d5765
 #include <decisiontree/decisiontree.cuh>
 
 #include <cuml/common/logger.hpp>
@@ -54,29 +50,10 @@
   RF_params rf_params;  // structure containing RF hyperparameters
   int rf_type;          // 0 for classification 1 for regression
 
-<<<<<<< HEAD
   void get_row_sample(int tree_id,
                       int n_rows,
-                      MLCommon::device_buffer<int>* selected_rows,
-                      const cudaStream_t stream,
-                      const std::shared_ptr<raft::mr::device::allocator> device_allocator)
-=======
-  /**
-   * @brief Sample row IDs for tree fitting and bootstrap if requested.
-   * @param[in] tree_id: unique tree ID
-   * @param[in] n_rows: total number of data samples.
-   * @param[in] n_sampled_rows: number of rows used for training
-   * @param[in, out] selected_rows: already allocated array w/ row IDs
-   * @param[in] num_sms: No of SM in current GPU
-   * @param[in] stream: Current cuda stream
-   */
-  void prepare_fit_per_tree(int tree_id,
-                            int n_rows,
-                            int n_sampled_rows,
-                            unsigned int* selected_rows,
-                            const int num_sms,
-                            const cudaStream_t stream)
->>>>>>> 903d5765
+                      rmm::device_uvector<int>* selected_rows,
+                      const cudaStream_t stream)
   {
     ML::PUSH_RANGE("bootstrapping row IDs @randomforest.cuh");
 
@@ -171,59 +148,23 @@
     // Select n_sampled_rows (with replacement) numbers from [0, n_rows) per tree.
     // selected_rows: randomly generated IDs for bootstrapped samples (w/ replacement); a device
     // ptr.
-<<<<<<< HEAD
     // Use a deque instead of vector because it can be used on objects with a deleted copy
     // constructor
-    std::deque<MLCommon::device_buffer<int>> selected_rows;
+    std::deque<rmm::device_uvector<int>> selected_rows;
     for (int i = 0; i < n_streams; i++) {
-      selected_rows.emplace_back(
-        handle.get_device_allocator(), handle.get_internal_stream(i), n_sampled_rows);
+      selected_rows.emplace_back(n_sampled_rows, handle.get_internal_stream(i));
     }
 
     auto global_quantiles =
       DT::computeQuantiles(this->rf_params.tree_params.n_bins, input, n_rows, n_cols, handle);
-=======
-    std::vector<rmm::device_uvector<unsigned int>> selected_rows;
-    for (int i = 0; i < n_streams; i++) {
-      auto s = handle.get_internal_stream(i);
-      selected_rows.emplace_back(n_sampled_rows, s);
-    }
-    auto quantile_size = this->rf_params.tree_params.n_bins * n_cols;
-    rmm::device_uvector<T> global_quantiles(quantile_size, handle.get_stream());
-
-    // Preprocess once only per forest
-    // Using batched backend
-    // allocate space for d_global_quantiles
-    DT::computeQuantiles(global_quantiles.data(),
-                         this->rf_params.tree_params.n_bins,
-                         input,
-                         n_rows,
-                         n_cols,
-                         handle.get_stream());
->>>>>>> 903d5765
     CUDA_CHECK(cudaStreamSynchronize(handle.get_stream()));
 
 #pragma omp parallel for num_threads(n_streams)
     for (int i = 0; i < this->rf_params.n_trees; i++) {
-<<<<<<< HEAD
       int stream_id = omp_get_thread_num();
 
-      this->get_row_sample(i,
-                           n_rows,
-                           &selected_rows[stream_id],
-                           handle.get_internal_stream(stream_id),
-                           handle.get_device_allocator());
-=======
-      int stream_id        = omp_get_thread_num();
-      unsigned int* rowids = selected_rows[stream_id].data();
-
-      this->prepare_fit_per_tree(i,
-                                 n_rows,
-                                 n_sampled_rows,
-                                 rowids,
-                                 raft::getMultiProcessorCount(),
-                                 handle.get_internal_stream(stream_id));
->>>>>>> 903d5765
+      this->get_row_sample(
+        i, n_rows, &selected_rows[stream_id], handle.get_internal_stream(stream_id));
 
       /* Build individual tree in the forest.
         - input is a pointer to orig data that have n_cols features and n_rows rows.
@@ -246,14 +187,11 @@
                                                global_quantiles,
                                                i);
     }
-<<<<<<< HEAD
     // Cleanup
     for (int i = 0; i < n_streams; i++) {
       auto s = handle.get_internal_stream(i);
       CUDA_CHECK(cudaStreamSynchronize(s));
     }
-=======
->>>>>>> 903d5765
     CUDA_CHECK(cudaStreamSynchronize(handle.get_stream()));
     ML::POP_RANGE();
   }
