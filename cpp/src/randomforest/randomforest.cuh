--- conflicted
+++ resolved
@@ -52,21 +52,10 @@
 
   void get_row_sample(int tree_id,
                       int n_rows,
-<<<<<<< HEAD
-                      MLCommon::device_buffer<std::size_t>* selected_rows,
-                      const cudaStream_t stream,
-                      const std::shared_ptr<raft::mr::device::allocator> device_allocator)
-  {
-    ML::PUSH_RANGE("bootstrapping row IDs @randomforest.cuh");
-    // TODO(Rory): this is not a good way to set the seed
-    // Incrementing seed changes only one tree in the whole ensemble
-    int rs = rf_params.seed + tree_id;
-=======
                       rmm::device_uvector<int>* selected_rows,
                       const cudaStream_t stream)
   {
     ML::PUSH_RANGE("bootstrapping row IDs @randomforest.cuh");
->>>>>>> 0e770fa5
 
     // Hash these together so they are uncorrelated
     auto rs = DT::fnv1a32_basis;
@@ -75,11 +64,7 @@
     raft::random::Rng rng(rs, raft::random::GeneratorType::GenKiss99);
     if (rf_params.bootstrap) {
       // Use bootstrapped sample set
-<<<<<<< HEAD
-      rng.uniformInt<std::size_t>(selected_rows->data(), selected_rows->size(), 0, n_rows, stream);
-=======
       rng.uniformInt<int>(selected_rows->data(), selected_rows->size(), 0, n_rows, stream);
->>>>>>> 0e770fa5
 
     } else {
       // Use all the samples from the dataset
@@ -165,23 +150,11 @@
     // ptr.
     // Use a deque instead of vector because it can be used on objects with a deleted copy
     // constructor
-<<<<<<< HEAD
-    std::deque<MLCommon::device_buffer<std::size_t>> selected_rows;
-    for (int i = 0; i < n_streams; i++) {
-      selected_rows.emplace_back(
-        handle.get_device_allocator(), handle.get_internal_stream(i), n_sampled_rows);
-    }
-
-    // Preprocess once only per forest
-    // Using batched backend
-    // allocate space for d_global_quantiles
-=======
     std::deque<rmm::device_uvector<int>> selected_rows;
     for (int i = 0; i < n_streams; i++) {
       selected_rows.emplace_back(n_sampled_rows, handle.get_internal_stream(i));
     }
 
->>>>>>> 0e770fa5
     auto global_quantiles =
       DT::computeQuantiles(this->rf_params.tree_params.n_bins, input, n_rows, n_cols, handle);
     CUDA_CHECK(cudaStreamSynchronize(handle.get_stream()));
@@ -190,16 +163,8 @@
     for (int i = 0; i < this->rf_params.n_trees; i++) {
       int stream_id = omp_get_thread_num();
 
-<<<<<<< HEAD
-      this->get_row_sample(i,
-                           n_rows,
-                           &selected_rows[stream_id],
-                           handle.get_internal_stream(stream_id),
-                           handle.get_device_allocator());
-=======
       this->get_row_sample(
         i, n_rows, &selected_rows[stream_id], handle.get_internal_stream(stream_id));
->>>>>>> 0e770fa5
 
       /* Build individual tree in the forest.
         - input is a pointer to orig data that have n_cols features and n_rows rows.
@@ -210,19 +175,6 @@
           (b) a pointer to a list of row numbers w.r.t original data.
       */
 
-<<<<<<< HEAD
-      forest->trees[i] = *DT::DecisionTree::fit(handle,
-                                                input,
-                                                n_cols,
-                                                n_rows,
-                                                labels,
-                                                &selected_rows[stream_id],
-                                                n_unique_labels,
-                                                this->rf_params.tree_params,
-                                                this->rf_params.seed,
-                                                global_quantiles,
-                                                i);
-=======
       forest->trees[i] = DT::DecisionTree::fit(handle,
                                                input,
                                                n_cols,
@@ -234,7 +186,6 @@
                                                this->rf_params.seed,
                                                global_quantiles,
                                                i);
->>>>>>> 0e770fa5
     }
     // Cleanup
     for (int i = 0; i < n_streams; i++) {
@@ -275,25 +226,24 @@
 
     ML::PatternSetter _("%v");
     for (int row_id = 0; row_id < n_rows; row_id++) {
-      std::vector<T> row_prediction(forest->trees[0].num_outputs);
+      std::vector<T> row_prediction(forest->trees[0]->num_outputs);
       for (int i = 0; i < this->rf_params.n_trees; i++) {
         DT::DecisionTree::predict(user_handle,
-                                  forest->trees[i],
+                                  *forest->trees[i],
                                   &h_input[row_id * row_size],
                                   1,
                                   n_cols,
                                   row_prediction.data(),
-                                  forest->trees[i].num_outputs,
+                                  forest->trees[i]->num_outputs,
                                   verbosity);
       }
-      for (int k = 0; k < forest->trees[0].num_outputs; k++) {
+      for (int k = 0; k < forest->trees[0]->num_outputs; k++) {
         row_prediction[k] /= this->rf_params.n_trees;
       }
       if (rf_type == RF_type::CLASSIFICATION) {  // classification task: use 'majority' prediction
-<<<<<<< HEAD
         L best_class = 0;
-        T best_prob   = 0.0;
-        for (int k = 0; k < forest->trees[0].num_outputs; k++) {
+        T best_prob  = 0.0;
+        for (int k = 0; k < forest->trees[0]->num_outputs; k++) {
           if (row_prediction[k] > best_prob) {
             best_class = k;
             best_prob  = row_prediction[k];
@@ -303,48 +253,6 @@
         h_predictions[row_id] = best_class;
       } else {
         h_predictions[row_id] = row_prediction[0];
-=======
-        std::map<int, int> prediction_to_cnt;
-        std::pair<std::map<int, int>::iterator, bool> ret;
-        int max_cnt_so_far      = 0;
-        int majority_prediction = -1;
-
-        for (int i = 0; i < this->rf_params.n_trees; i++) {
-          L prediction;
-          DT::DecisionTree::predict(user_handle,
-                                    forest->trees[i].get(),
-                                    &h_input[row_id * row_size],
-                                    1,
-                                    n_cols,
-                                    &prediction,
-                                    verbosity);
-          ret = prediction_to_cnt.insert(std::pair<int, int>(prediction, 1));
-          if (!(ret.second)) { ret.first->second += 1; }
-          // Break ties with smaller label
-          if (max_cnt_so_far < ret.first->second ||
-              (max_cnt_so_far == ret.first->second && ret.first->first < majority_prediction)) {
-            max_cnt_so_far      = ret.first->second;
-            majority_prediction = ret.first->first;
-          }
-        }
-
-        h_predictions[row_id] = majority_prediction;
-      } else {  // regression task: use 'average' prediction
-        L sum_predictions = 0;
-        for (int i = 0; i < this->rf_params.n_trees; i++) {
-          L prediction;
-          DT::DecisionTree::predict(user_handle,
-                                    forest->trees[i].get(),
-                                    &h_input[row_id * row_size],
-                                    1,
-                                    n_cols,
-                                    &prediction,
-                                    verbosity);
-          sum_predictions += prediction;
-        }
-        // Random forest's prediction is the arithmetic mean of all its decision tree predictions.
-        h_predictions[row_id] = sum_predictions / this->rf_params.n_trees;
->>>>>>> 0e770fa5
       }
     }
 
