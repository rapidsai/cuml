/*
 * Copyright (c) 2019-2022, NVIDIA CORPORATION.
 *
 * Licensed under the Apache License, Version 2.0 (the "License");
 * you may not use this file except in compliance with the License.
 * You may obtain a copy of the License at
 *
 *     http://www.apache.org/licenses/LICENSE-2.0
 *
 * Unless required by applicable law or agreed to in writing, software
 * distributed under the License is distributed on an "AS IS" BASIS,
 * WITHOUT WARRANTIES OR CONDITIONS OF ANY KIND, either express or implied.
 * See the License for the specific language governing permissions and
 * limitations under the License.
 */

#pragma once

#include <raft/common/nvtx.hpp>

#include <decisiontree/batched-levelalgo/quantiles.cuh>
#include <decisiontree/decisiontree.cuh>
#include <decisiontree/treelite_util.h>

#include <metrics/scores.cuh>
#include <raft/random/rng.hpp>
#include <random/permute.cuh>

#include <raft/cudart_utils.h>
#include <raft/mr/device/allocator.hpp>
#include <raft/random/rng.hpp>

#ifdef _OPENMP
#include <omp.h>
#else
#define omp_get_thread_num()  0
#define omp_get_max_threads() 1
#endif

#include <map>

namespace ML {

template <class T, class L>
class RandomForest {
 protected:
  RF_params rf_params;  // structure containing RF hyperparameters
  int rf_type;          // 0 for classification 1 for regression

  void get_row_sample(int tree_id,
                      int n_rows,
                      rmm::device_uvector<int>* selected_rows,
                      const cudaStream_t stream)
  {
    raft::common::nvtx::range fun_scope("bootstrapping row IDs @randomforest.cuh");

    // Hash these together so they are uncorrelated
    auto rs = DT::fnv1a32_basis;
    rs      = DT::fnv1a32(rs, rf_params.seed);
    rs      = DT::fnv1a32(rs, tree_id);
    raft::random::Rng rng(rs, raft::random::GeneratorType::GenKiss99);
    if (rf_params.bootstrap) {
      // Use bootstrapped sample set
      rng.uniformInt<int>(selected_rows->data(), selected_rows->size(), 0, n_rows, stream);

    } else {
      // Use all the samples from the dataset
      thrust::sequence(thrust::cuda::par.on(stream), selected_rows->begin(), selected_rows->end());
    }
  }

  void error_checking(const T* input, L* predictions, int n_rows, int n_cols, bool predict) const
  {
    if (predict) {
      ASSERT(predictions != nullptr, "Error! User has not allocated memory for predictions.");
    }
    ASSERT((n_rows > 0), "Invalid n_rows %d", n_rows);
    ASSERT((n_cols > 0), "Invalid n_cols %d", n_cols);

    bool input_is_dev_ptr = DT::is_dev_ptr(input);
    bool preds_is_dev_ptr = DT::is_dev_ptr(predictions);

    if (!input_is_dev_ptr || (input_is_dev_ptr != preds_is_dev_ptr)) {
      ASSERT(false,
             "RF Error: Expected both input and labels/predictions to be GPU "
             "pointers");
    }
  }

 public:
  /**
   * @brief Construct RandomForest object.
   * @param[in] cfg_rf_params: Random forest hyper-parameter struct.
   * @param[in] cfg_rf_type: Task type: 0 for classification, 1 for regression
   */
  RandomForest(RF_params cfg_rf_params, int cfg_rf_type = RF_type::CLASSIFICATION)
    : rf_params(cfg_rf_params), rf_type(cfg_rf_type){};

  /**
   * @brief Build (i.e., fit, train) random forest for input data.
   * @param[in] user_handle: raft::handle_t
   * @param[in] input: train data (n_rows samples, n_cols features) in column major format,
   *   excluding labels. Device pointer.
   * @param[in] n_rows: number of training data samples.
   * @param[in] n_cols: number of features (i.e., columns) excluding target feature.
   * @param[in] labels: 1D array of target predictions/labels. Device Pointer.
            For classification task, only labels of type int are supported.
              Assumption: labels were preprocessed to map to ascending numbers from 0;
              needed for current gini impl in decision tree
            For regression task, the labels (predictions) can be float or double data type.
  * @param[in] n_unique_labels: (meaningful only for classification) #unique label values (known
  during preprocessing)
  * @param[in] forest: CPU point to RandomForestMetaData struct.
  */
  void fit(const raft::handle_t& user_handle,
           const T* input,
           int n_rows,
           int n_cols,
           L* labels,
           int n_unique_labels,
           RandomForestMetaData<T, L>*& forest)
  {
    raft::common::nvtx::range fun_scope("RandomForest::fit @randomforest.cuh");
    this->error_checking(input, labels, n_rows, n_cols, false);
    const raft::handle_t& handle = user_handle;
    int n_sampled_rows           = 0;
    if (this->rf_params.bootstrap) {
      n_sampled_rows = std::round(this->rf_params.max_samples * n_rows);
    } else {
      if (this->rf_params.max_samples != 1.0) {
        CUML_LOG_WARN(
          "If bootstrap sampling is disabled, max_samples value is ignored and "
          "whole dataset is used for building each tree");
        this->rf_params.max_samples = 1.0;
      }
      n_sampled_rows = n_rows;
    }
    int n_streams = this->rf_params.n_streams;
    ASSERT(static_cast<std::size_t>(n_streams) <= handle.get_stream_pool_size(),
           "rf_params.n_streams (=%d) should be <= raft::handle_t.n_streams (=%lu)",
           n_streams,
           handle.get_stream_pool_size());

    // computing the quantiles: last two return values are shared pointers to device memory
    // encapsulated by quantiles struct
    auto [quantiles, quantiles_array, n_bins_array] =
      DT::computeQuantiles(handle, input, this->rf_params.tree_params.max_n_bins, n_rows, n_cols);

    // n_streams should not be less than n_trees
    if (this->rf_params.n_trees < n_streams) n_streams = this->rf_params.n_trees;

    // Select n_sampled_rows (with replacement) numbers from [0, n_rows) per tree.
    // selected_rows: randomly generated IDs for bootstrapped samples (w/ replacement); a device
    // ptr.
    // Use a deque instead of vector because it can be used on objects with a deleted copy
    // constructor
    std::deque<rmm::device_uvector<int>> selected_rows;
    for (int i = 0; i < n_streams; i++) {
      selected_rows.emplace_back(n_sampled_rows, handle.get_stream_from_stream_pool(i));
    }

<<<<<<< HEAD
    auto global_quantiles =
      DT::computeQuantiles(this->rf_params.tree_params.n_bins, input, n_rows, n_cols, handle);
    handle.sync_stream(handle.get_stream());

=======
>>>>>>> f95e93b8
#pragma omp parallel for num_threads(n_streams)
    for (int i = 0; i < this->rf_params.n_trees; i++) {
      int stream_id = omp_get_thread_num();
      auto s        = handle.get_stream_from_stream_pool(i);

      this->get_row_sample(i, n_rows, &selected_rows[stream_id], s);

      /* Build individual tree in the forest.
        - input is a pointer to orig data that have n_cols features and n_rows rows.
        - n_sampled_rows: # rows sampled for tree's bootstrap sample.
        - sorted_selected_rows: points to a list of row #s (w/ n_sampled_rows elements)
          used to build the bootstrapped sample.
          Expectation: Each tree node will contain (a) # n_sampled_rows and
          (b) a pointer to a list of row numbers w.r.t original data.
      */

      forest->trees[i] = DT::DecisionTree::fit(handle,
                                               s,
                                               input,
                                               n_cols,
                                               n_rows,
                                               labels,
                                               &selected_rows[stream_id],
                                               n_unique_labels,
                                               this->rf_params.tree_params,
                                               this->rf_params.seed,
                                               quantiles,
                                               i);
    }
    // Cleanup
    handle.sync_stream_pool();
    handle.sync_stream(handle.get_stream());
  }

  /**
   * @brief Predict target feature for input data
   * @param[in] user_handle: raft::handle_t.
   * @param[in] input: test data (n_rows samples, n_cols features) in row major format. GPU pointer.
   * @param[in] n_rows: number of  data samples.
   * @param[in] n_cols: number of features (excluding target feature).
   * @param[in, out] predictions: n_rows predicted labels. GPU pointer, user allocated.
   * @param[in] verbosity: verbosity level for logging messages during execution
   */
  void predict(const raft::handle_t& user_handle,
               const T* input,
               int n_rows,
               int n_cols,
               L* predictions,
               const RandomForestMetaData<T, L>* forest,
               int verbosity) const
  {
    ML::Logger::get().setLevel(verbosity);
    this->error_checking(input, predictions, n_rows, n_cols, true);
    std::vector<L> h_predictions(n_rows);
    cudaStream_t stream = user_handle.get_stream();

    std::vector<T> h_input(n_rows * n_cols);
    raft::update_host(h_input.data(), input, n_rows * n_cols, stream);
    user_handle.sync_stream(stream);

    int row_size = n_cols;

    ML::PatternSetter _("%v");
    for (int row_id = 0; row_id < n_rows; row_id++) {
      std::vector<T> row_prediction(forest->trees[0]->num_outputs);
      for (int i = 0; i < this->rf_params.n_trees; i++) {
        DT::DecisionTree::predict(user_handle,
                                  *forest->trees[i],
                                  &h_input[row_id * row_size],
                                  1,
                                  n_cols,
                                  row_prediction.data(),
                                  forest->trees[i]->num_outputs,
                                  verbosity);
      }
      for (int k = 0; k < forest->trees[0]->num_outputs; k++) {
        row_prediction[k] /= this->rf_params.n_trees;
      }
      if (rf_type == RF_type::CLASSIFICATION) {  // classification task: use 'majority' prediction
        L best_class = 0;
        T best_prob  = 0.0;
        for (int k = 0; k < forest->trees[0]->num_outputs; k++) {
          if (row_prediction[k] > best_prob) {
            best_class = k;
            best_prob  = row_prediction[k];
          }
        }

        h_predictions[row_id] = best_class;
      } else {
        h_predictions[row_id] = row_prediction[0];
      }
    }

    raft::update_device(predictions, h_predictions.data(), n_rows, stream);
    user_handle.sync_stream(stream);
  }

  /**
   * @brief Predict target feature for input data and score against ref_labels.
   * @param[in] user_handle: raft::handle_t.
   * @param[in] input: test data (n_rows samples, n_cols features) in row major format. GPU pointer.
   * @param[in] ref_labels: label values for cross validation (n_rows elements); GPU pointer.
   * @param[in] n_rows: number of  data samples.
   * @param[in] n_cols: number of features (excluding target feature).
   * @param[in] predictions: n_rows predicted labels. GPU pointer, user allocated.
   * @param[in] verbosity: verbosity level for logging messages during execution
   * @param[in] rf_type: task type: 0 for classification, 1 for regression
   */
  static RF_metrics score(const raft::handle_t& user_handle,
                          const L* ref_labels,
                          int n_rows,
                          const L* predictions,
                          int verbosity,
                          int rf_type = RF_type::CLASSIFICATION)
  {
    ML::Logger::get().setLevel(verbosity);
    cudaStream_t stream = user_handle.get_stream();
    RF_metrics stats;
    if (rf_type == RF_type::CLASSIFICATION) {  // task classifiation: get classification metrics
      float accuracy = MLCommon::Score::accuracy_score(predictions, ref_labels, n_rows, stream);
      stats          = set_rf_metrics_classification(accuracy);
      if (ML::Logger::get().shouldLogFor(CUML_LEVEL_DEBUG)) print(stats);

      /* TODO: Potentially augment RF_metrics w/ more metrics (e.g., precision, F1, etc.).
        For non binary classification problems (i.e., one target and  > 2 labels), need avg.
        for each of these metrics */
    } else {  // regression task: get regression metrics
      double mean_abs_error, mean_squared_error, median_abs_error;
      MLCommon::Score::regression_metrics(predictions,
                                          ref_labels,
                                          n_rows,
                                          stream,
                                          mean_abs_error,
                                          mean_squared_error,
                                          median_abs_error);
      stats = set_rf_metrics_regression(mean_abs_error, mean_squared_error, median_abs_error);
      if (ML::Logger::get().shouldLogFor(CUML_LEVEL_DEBUG)) print(stats);
    }

    return stats;
  }
};

// class specializations
template class RandomForest<float, int>;
template class RandomForest<float, float>;
template class RandomForest<double, int>;
template class RandomForest<double, double>;

}  // End namespace ML<|MERGE_RESOLUTION|>--- conflicted
+++ resolved
@@ -159,13 +159,6 @@
       selected_rows.emplace_back(n_sampled_rows, handle.get_stream_from_stream_pool(i));
     }
 
-<<<<<<< HEAD
-    auto global_quantiles =
-      DT::computeQuantiles(this->rf_params.tree_params.n_bins, input, n_rows, n_cols, handle);
-    handle.sync_stream(handle.get_stream());
-
-=======
->>>>>>> f95e93b8
 #pragma omp parallel for num_threads(n_streams)
     for (int i = 0; i < this->rf_params.n_trees; i++) {
       int stream_id = omp_get_thread_num();
@@ -197,7 +190,7 @@
     }
     // Cleanup
     handle.sync_stream_pool();
-    handle.sync_stream(handle.get_stream());
+    handle.sync_stream();
   }
 
   /**
