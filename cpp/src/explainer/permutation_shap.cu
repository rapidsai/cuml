--- conflicted
+++ resolved
@@ -14,18 +14,12 @@
  * limitations under the License.
  */
 
+#include <cuml/common/utils.hpp>
 #include <cuml/explainer/permutation_shap.hpp>
 
 #include <raft/core/handle.hpp>
 #include <raft/util/cudart_utils.hpp>
 
-<<<<<<< HEAD
-#include <cuml/common/utils.hpp>
-
-#include <cuml/explainer/permutation_shap.hpp>
-
-=======
->>>>>>> 6b6952e7
 namespace ML {
 namespace Explainer {
 
