/*
 * Copyright (c) 2018-2019, NVIDIA CORPORATION.
 *
 * Licensed under the Apache License, Version 2.0 (the "License");
 * you may not use this file except in compliance with the License.
 * You may obtain a copy of the License at
 *
 *     http://www.apache.org/licenses/LICENSE-2.0
 *
 * Unless required by applicable law or agreed to in writing, software
 * distributed under the License is distributed on an "AS IS" BASIS,
 * WITHOUT WARRANTIES OR CONDITIONS OF ANY KIND, either express or implied.
 * See the License for the specific language governing permissions and
 * limitations under the License.
 */

#include <cuml/random_projection/rproj_c.h>
#include "rproj.cuh"

namespace ML {

<<<<<<< HEAD
template void RPROJfit(const cumlHandle& handle, rand_mat<float>* random_matrix,
                       paramsRPROJ* params);
template void RPROJfit(const cumlHandle& handle,
=======
using namespace MLCommon;

template void RPROJfit(const raft::handle_t& handle,
                       rand_mat<float>* random_matrix, paramsRPROJ* params);
template void RPROJfit(const raft::handle_t& handle,
>>>>>>> ec20eafe
                       rand_mat<double>* random_matrix, paramsRPROJ* params);
template void RPROJtransform(const raft::handle_t& handle, float* input,
                             rand_mat<float>* random_matrix, float* output,
                             paramsRPROJ* params);
template void RPROJtransform(const raft::handle_t& handle, double* input,
                             rand_mat<double>* random_matrix, double* output,
                             paramsRPROJ* params);

};  // namespace ML<|MERGE_RESOLUTION|>--- conflicted
+++ resolved
@@ -19,17 +19,11 @@
 
 namespace ML {
 
-<<<<<<< HEAD
-template void RPROJfit(const cumlHandle& handle, rand_mat<float>* random_matrix,
-                       paramsRPROJ* params);
-template void RPROJfit(const cumlHandle& handle,
-=======
 using namespace MLCommon;
 
 template void RPROJfit(const raft::handle_t& handle,
                        rand_mat<float>* random_matrix, paramsRPROJ* params);
 template void RPROJfit(const raft::handle_t& handle,
->>>>>>> ec20eafe
                        rand_mat<double>* random_matrix, paramsRPROJ* params);
 template void RPROJtransform(const raft::handle_t& handle, float* input,
                              rand_mat<float>* random_matrix, float* output,
