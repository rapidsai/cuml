/*
 * Copyright (c) 2019-2021, NVIDIA CORPORATION.
 *
 * Licensed under the Apache License, Version 2.0 (the "License");
 * you may not use this file except in compliance with the License.
 * You may obtain a copy of the License at
 *
 *     http://www.apache.org/licenses/LICENSE-2.0
 *
 * Unless required by applicable law or agreed to in writing, software
 * distributed under the License is distributed on an "AS IS" BASIS,
 * WITHOUT WARRANTIES OR CONDITIONS OF ANY KIND, either express or implied.
 * See the License for the specific language governing permissions and
 * limitations under the License.
 */

<<<<<<< HEAD
#include <raft/cudart_utils.h>
=======
#include "tsvd.cuh"

#include <cuml/common/device_buffer.hpp>
>>>>>>> e977f3e4
#include <cuml/decomposition/sign_flip_mg.hpp>
#include <cuml/decomposition/tsvd.hpp>
#include <cuml/decomposition/tsvd_mg.hpp>

#include <opg/linalg/mm_aTa.hpp>
#include <opg/stats/mean.hpp>
#include <opg/stats/mean_center.hpp>
#include <opg/stats/stddev.hpp>

#include <raft/cudart_utils.h>
#include <raft/comms/comms.hpp>
#include <raft/cuda_utils.cuh>
#include <raft/linalg/eltwise.cuh>
#include <raft/matrix/math.cuh>
#include <raft/stats/mean_center.cuh>

#include <cstddef>

using namespace MLCommon;

namespace ML {
namespace TSVD {
namespace opg {

template <typename T>
void fit_impl(raft::handle_t& handle,
              std::vector<Matrix::Data<T>*>& input_data,
              Matrix::PartDescriptor& input_desc,
              T* components,
              T* singular_vals,
              paramsTSVD prms,
              cudaStream_t* streams,
              int n_streams,
              bool verbose)
{
  const auto& comm             = handle.get_comms();
  cublasHandle_t cublas_handle = handle.get_cublas_handle();

  // This variable should be updated to use `size_t`
  // Reference issue https://github.com/rapidsai/cuml/issues/2459
  int len = prms.n_cols * prms.n_cols;

  rmm::device_uvector<T> cov_data(len, streams[0]);
  size_t cov_data_size = cov_data.size();
  Matrix::Data<T> cov{cov_data.data(), cov_data_size};

  LinAlg::opg::mm_aTa(handle, cov, input_data, input_desc, streams, n_streams);

  rmm::device_uvector<T> components_all(len, streams[0]);
  rmm::device_uvector<T> explained_var_all(prms.n_cols, streams[0]);

  ML::calEig(handle, cov.ptr, components_all.data(), explained_var_all.data(), prms, streams[0]);

  raft::matrix::truncZeroOrigin(
    components_all.data(), prms.n_cols, components, prms.n_components, prms.n_cols, streams[0]);

  T scalar = T(1);
  raft::matrix::seqRoot(
    explained_var_all.data(), singular_vals, scalar, prms.n_components, streams[0]);
}

/**
 * @brief performs MNMG fit operation for the tsvd
 * @input param handle: the internal cuml handle object
 * @input param rank_sizes: includes all the partition size information for the rank
 * @input param n_parts: number of partitions
 * @input param input: input data
 * @output param components: principal components of the input data
 * @output param singular_vals: singular values of the data
 * @input param prms: data structure that includes all the parameters from input size to algorithm
 * @input param verbose
 */
template <typename T>
void fit_impl(raft::handle_t& handle,
              Matrix::RankSizePair** rank_sizes,
              size_t n_parts,
              Matrix::Data<T>** input,
              T* components,
              T* singular_vals,
              paramsTSVD prms,
              bool verbose)
{
  int rank = handle.get_comms().get_rank();

  std::vector<Matrix::RankSizePair*> ranksAndSizes(rank_sizes, rank_sizes + n_parts);

  std::vector<Matrix::Data<T>*> input_data(input, input + n_parts);
  Matrix::PartDescriptor input_desc(prms.n_rows, prms.n_cols, ranksAndSizes, rank);

  // TODO: These streams should come from raft::handle_t
  int n_streams = n_parts;
  cudaStream_t streams[n_streams];
  for (int i = 0; i < n_streams; i++) {
    CUDA_CHECK(cudaStreamCreate(&streams[i]));
  }

  fit_impl(
    handle, input_data, input_desc, components, singular_vals, prms, streams, n_streams, verbose);

  for (int i = 0; i < n_streams; i++) {
    CUDA_CHECK(cudaStreamSynchronize(streams[i]));
  }

  for (int i = 0; i < n_streams; i++) {
    CUDA_CHECK(cudaStreamDestroy(streams[i]));
  }
}

template <typename T>
void transform_impl(raft::handle_t& handle,
                    std::vector<Matrix::Data<T>*>& input,
                    Matrix::PartDescriptor input_desc,
                    T* components,
                    std::vector<Matrix::Data<T>*>& trans_input,
                    paramsTSVD prms,
                    cudaStream_t* streams,
                    int n_streams,
                    bool verbose)
{
  int rank = handle.get_comms().get_rank();

<<<<<<< HEAD
  cublasHandle_t cublas_h = handle.get_cublas_handle();
=======
  const auto allocator = handle.get_device_allocator();
>>>>>>> e977f3e4

  std::vector<Matrix::RankSizePair*> local_blocks = input_desc.blocksOwnedBy(rank);

  for (std::size_t i = 0; i < input.size(); i++) {
    int si = i % n_streams;

    T alpha = T(1);
    T beta  = T(0);
    raft::linalg::gemm(handle,
                       input[i]->ptr,
                       local_blocks[i]->size,
                       size_t(prms.n_cols),
                       components,
                       trans_input[i]->ptr,
                       local_blocks[i]->size,
                       int(prms.n_components),
                       CUBLAS_OP_N,
                       CUBLAS_OP_T,
                       alpha,
                       beta,
                       streams[si]);
  }

  for (int i = 0; i < n_streams; i++) {
    CUDA_CHECK(cudaStreamSynchronize(streams[i]));
  }
}

/**
 * @brief performs MNMG transform operation for the tsvd.
 * @input param handle: the internal cuml handle object
 * @input param rank_sizes: includes all the partition size information for the rank
 * @input param n_parts: number of partitions
 * @input param input: input data
 * @input param components: principal components of the input data
 * @output param trans_input: transformed input data
 * @input param prms: data structure that includes all the parameters from input size to algorithm
 * @input param verbose
 */
template <typename T>
void transform_impl(raft::handle_t& handle,
                    Matrix::RankSizePair** rank_sizes,
                    size_t n_parts,
                    Matrix::Data<T>** input,
                    T* components,
                    Matrix::Data<T>** trans_input,
                    paramsTSVD prms,
                    bool verbose)
{
  int rank = handle.get_comms().get_rank();

  std::vector<Matrix::RankSizePair*> ranksAndSizes(rank_sizes, rank_sizes + n_parts);
  std::vector<Matrix::Data<T>*> input_data(input, input + n_parts);
  Matrix::PartDescriptor input_desc(prms.n_rows, prms.n_cols, ranksAndSizes, rank);
  std::vector<Matrix::Data<T>*> trans_data(trans_input, trans_input + n_parts);

  // TODO: These streams should come from raft::handle_t
  int n_streams = n_parts;
  cudaStream_t streams[n_streams];
  for (int i = 0; i < n_streams; i++) {
    CUDA_CHECK(cudaStreamCreate(&streams[i]));
  }

  transform_impl(
    handle, input_data, input_desc, components, trans_data, prms, streams, n_streams, verbose);

  for (int i = 0; i < n_streams; i++) {
    CUDA_CHECK(cudaStreamSynchronize(streams[i]));
  }

  for (int i = 0; i < n_streams; i++) {
    CUDA_CHECK(cudaStreamDestroy(streams[i]));
  }
}

template <typename T>
void inverse_transform_impl(raft::handle_t& handle,
                            std::vector<Matrix::Data<T>*>& trans_input,
                            Matrix::PartDescriptor trans_input_desc,
                            T* components,
                            std::vector<Matrix::Data<T>*>& input,
                            paramsTSVD prms,
                            cudaStream_t* streams,
                            int n_streams,
                            bool verbose)
{
<<<<<<< HEAD
  cublasHandle_t cublas_h                         = handle.get_cublas_handle();
=======
  const auto allocator                            = handle.get_device_allocator();
>>>>>>> e977f3e4
  std::vector<Matrix::RankSizePair*> local_blocks = trans_input_desc.partsToRanks;

  for (std::size_t i = 0; i < local_blocks.size(); i++) {
    int si  = i % n_streams;
    T alpha = T(1);
    T beta  = T(0);

    raft::linalg::gemm(handle,
                       trans_input[i]->ptr,
                       local_blocks[i]->size,
                       size_t(prms.n_components),
                       components,
                       input[i]->ptr,
                       local_blocks[i]->size,
                       prms.n_cols,
                       CUBLAS_OP_N,
                       CUBLAS_OP_N,
                       alpha,
                       beta,
                       streams[si]);
  }

  for (int i = 0; i < n_streams; i++) {
    CUDA_CHECK(cudaStreamSynchronize(streams[i]));
  }
}

/**
 * @brief performs MNMG inverse transform operation for the output.
 * @input param handle: the internal cuml handle object
 * @input param rank_sizes: includes all the partition size information for the rank
 * @input param n_parts: number of partitions
 * @input param trans_input: transformed input data
 * @input param components: principal components of the input data
 * @output param input: input data
 * @input param prms: data structure that includes all the parameters from input size to algorithm
 * @input param verbose
 */
template <typename T>
void inverse_transform_impl(raft::handle_t& handle,
                            Matrix::RankSizePair** rank_sizes,
                            size_t n_parts,
                            Matrix::Data<T>** trans_input,
                            T* components,
                            Matrix::Data<T>** input,
                            paramsTSVD prms,
                            bool verbose)
{
  int rank = handle.get_comms().get_rank();

  std::vector<Matrix::RankSizePair*> ranksAndSizes(rank_sizes, rank_sizes + n_parts);
  Matrix::PartDescriptor trans_desc(prms.n_rows, prms.n_components, ranksAndSizes, rank);
  std::vector<Matrix::Data<T>*> trans_data(trans_input, trans_input + n_parts);

  std::vector<Matrix::Data<T>*> input_data(input, input + n_parts);

  // TODO: These streams should come from raft::handle_t
  int n_streams = n_parts;
  cudaStream_t streams[n_streams];
  for (int i = 0; i < n_streams; i++) {
    CUDA_CHECK(cudaStreamCreate(&streams[i]));
  }

  inverse_transform_impl(
    handle, trans_data, trans_desc, components, input_data, prms, streams, n_streams, verbose);

  for (int i = 0; i < n_streams; i++) {
    CUDA_CHECK(cudaStreamSynchronize(streams[i]));
  }

  for (int i = 0; i < n_streams; i++) {
    CUDA_CHECK(cudaStreamDestroy(streams[i]));
  }
}

/**
 * @brief performs MNMG fit and transform operation for the tsvd.
 * @input param handle: the internal cuml handle object
 * @input param rank_sizes: includes all the partition size information for the rank
 * @input param n_parts: number of partitions
 * @input param input: input data
 * @output param trans_input: transformed input data
 * @output param components: principal components of the input data
 * @output param explained_var: explained var
 * @output param explained_var_ratio: the explained var ratio
 * @output param singular_vals: singular values of the data
 * @input param prms: data structure that includes all the parameters from input size to algorithm
 * @input param verbose
 */
template <typename T>
void fit_transform_impl(raft::handle_t& handle,
                        std::vector<Matrix::Data<T>*>& input_data,
                        Matrix::PartDescriptor& input_desc,
                        std::vector<Matrix::Data<T>*>& trans_data,
                        Matrix::PartDescriptor& trans_desc,
                        T* components,
                        T* explained_var,
                        T* explained_var_ratio,
                        T* singular_vals,
                        paramsTSVD prms,
                        bool verbose)
{
  int rank = handle.get_comms().get_rank();

  // TODO: These streams should come from raft::handle_t
  int n_streams = input_desc.blocksOwnedBy(rank).size();
  ;
  cudaStream_t streams[n_streams];
  for (int i = 0; i < n_streams; i++) {
    CUDA_CHECK(cudaStreamCreate(&streams[i]));
  }

  fit_impl(
    handle, input_data, input_desc, components, singular_vals, prms, streams, n_streams, verbose);

  transform_impl(
    handle, input_data, input_desc, components, trans_data, prms, streams, n_streams, verbose);

  PCA::opg::sign_flip(
    handle, trans_data, input_desc, components, prms.n_components, streams, n_streams);

  rmm::device_uvector<T> mu_trans(prms.n_components, streams[0]);
  Matrix::Data<T> mu_trans_data{mu_trans.data(), size_t(prms.n_components)};

  Stats::opg::mean(handle, mu_trans_data, trans_data, trans_desc, streams, n_streams);

  Matrix::Data<T> explained_var_data{explained_var, size_t(prms.n_components)};

  Stats::opg::var(
    handle, explained_var_data, trans_data, trans_desc, mu_trans_data.ptr, streams, n_streams);

  rmm::device_uvector<T> mu(prms.n_rows, streams[0]);
  Matrix::Data<T> mu_data{mu.data(), size_t(prms.n_rows)};

  Stats::opg::mean(handle, mu_data, input_data, input_desc, streams, n_streams);

  rmm::device_uvector<T> var_input(prms.n_rows, streams[0]);
  Matrix::Data<T> var_input_data{var_input.data(), size_t(prms.n_rows)};

  Stats::opg::var(handle, var_input_data, input_data, input_desc, mu_data.ptr, streams, n_streams);

  rmm::device_uvector<T> total_vars(1, streams[0]);
  raft::stats::sum(total_vars.data(), var_input_data.ptr, 1, prms.n_cols, false, streams[0]);

  T total_vars_h;
  raft::update_host(&total_vars_h, total_vars.data(), 1, streams[0]);
  CUDA_CHECK(cudaStreamSynchronize(streams[0]));
  T scalar = T(1) / total_vars_h;

  raft::linalg::scalarMultiply(
    explained_var_ratio, explained_var, scalar, prms.n_components, streams[0]);

  for (int i = 0; i < n_streams; i++) {
    CUDA_CHECK(cudaStreamSynchronize(streams[i]));
  }

  for (int i = 0; i < n_streams; i++) {
    CUDA_CHECK(cudaStreamDestroy(streams[i]));
  }
}

void fit(raft::handle_t& handle,
         Matrix::RankSizePair** rank_sizes,
         size_t n_parts,
         Matrix::floatData_t** input,
         float* components,
         float* singular_vals,
         paramsTSVD prms,
         bool verbose)
{
  fit_impl(handle, rank_sizes, n_parts, input, components, singular_vals, prms, verbose);
}

void fit(raft::handle_t& handle,
         Matrix::RankSizePair** rank_sizes,
         size_t n_parts,
         Matrix::doubleData_t** input,
         double* components,
         double* singular_vals,
         paramsTSVD prms,
         bool verbose)
{
  fit_impl(handle, rank_sizes, n_parts, input, components, singular_vals, prms, verbose);
}

void fit_transform(raft::handle_t& handle,
                   std::vector<Matrix::Data<float>*>& input_data,
                   Matrix::PartDescriptor& input_desc,
                   std::vector<Matrix::Data<float>*>& trans_data,
                   Matrix::PartDescriptor& trans_desc,
                   float* components,
                   float* explained_var,
                   float* explained_var_ratio,
                   float* singular_vals,
                   paramsTSVD prms,
                   bool verbose)
{
  fit_transform_impl(handle,
                     input_data,
                     input_desc,
                     trans_data,
                     trans_desc,
                     components,
                     explained_var,
                     explained_var_ratio,
                     singular_vals,
                     prms,
                     verbose);
}

void fit_transform(raft::handle_t& handle,
                   std::vector<Matrix::Data<double>*>& input_data,
                   Matrix::PartDescriptor& input_desc,
                   std::vector<Matrix::Data<double>*>& trans_data,
                   Matrix::PartDescriptor& trans_desc,
                   double* components,
                   double* explained_var,
                   double* explained_var_ratio,
                   double* singular_vals,
                   paramsTSVD prms,
                   bool verbose)
{
  fit_transform_impl(handle,
                     input_data,
                     input_desc,
                     trans_data,
                     trans_desc,
                     components,
                     explained_var,
                     explained_var_ratio,
                     singular_vals,
                     prms,
                     verbose);
}

void transform(raft::handle_t& handle,
               Matrix::RankSizePair** rank_sizes,
               size_t n_parts,
               Matrix::Data<float>** input,
               float* components,
               Matrix::Data<float>** trans_input,
               paramsTSVD prms,
               bool verbose)
{
  transform_impl(handle, rank_sizes, n_parts, input, components, trans_input, prms, verbose);
}

void transform(raft::handle_t& handle,
               Matrix::RankSizePair** rank_sizes,
               size_t n_parts,
               Matrix::Data<double>** input,
               double* components,
               Matrix::Data<double>** trans_input,
               paramsTSVD prms,
               bool verbose)
{
  transform_impl(handle, rank_sizes, n_parts, input, components, trans_input, prms, verbose);
}

void inverse_transform(raft::handle_t& handle,
                       Matrix::RankSizePair** rank_sizes,
                       size_t n_parts,
                       Matrix::Data<float>** trans_input,
                       float* components,
                       Matrix::Data<float>** input,
                       paramsTSVD prms,
                       bool verbose)
{
  inverse_transform_impl(
    handle, rank_sizes, n_parts, trans_input, components, input, prms, verbose);
}

void inverse_transform(raft::handle_t& handle,
                       Matrix::RankSizePair** rank_sizes,
                       size_t n_parts,
                       Matrix::Data<double>** trans_input,
                       double* components,
                       Matrix::Data<double>** input,
                       paramsTSVD prms,
                       bool verbose)
{
  inverse_transform_impl(
    handle, rank_sizes, n_parts, trans_input, components, input, prms, verbose);
}

}  // namespace opg
}  // namespace TSVD
}  // namespace ML<|MERGE_RESOLUTION|>--- conflicted
+++ resolved
@@ -14,13 +14,8 @@
  * limitations under the License.
  */
 
-<<<<<<< HEAD
-#include <raft/cudart_utils.h>
-=======
 #include "tsvd.cuh"
 
-#include <cuml/common/device_buffer.hpp>
->>>>>>> e977f3e4
 #include <cuml/decomposition/sign_flip_mg.hpp>
 #include <cuml/decomposition/tsvd.hpp>
 #include <cuml/decomposition/tsvd_mg.hpp>
@@ -141,12 +136,6 @@
                     bool verbose)
 {
   int rank = handle.get_comms().get_rank();
-
-<<<<<<< HEAD
-  cublasHandle_t cublas_h = handle.get_cublas_handle();
-=======
-  const auto allocator = handle.get_device_allocator();
->>>>>>> e977f3e4
 
   std::vector<Matrix::RankSizePair*> local_blocks = input_desc.blocksOwnedBy(rank);
 
@@ -233,11 +222,6 @@
                             int n_streams,
                             bool verbose)
 {
-<<<<<<< HEAD
-  cublasHandle_t cublas_h                         = handle.get_cublas_handle();
-=======
-  const auto allocator                            = handle.get_device_allocator();
->>>>>>> e977f3e4
   std::vector<Matrix::RankSizePair*> local_blocks = trans_input_desc.partsToRanks;
 
   for (std::size_t i = 0; i < local_blocks.size(); i++) {
