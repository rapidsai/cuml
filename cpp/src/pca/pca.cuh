--- conflicted
+++ resolved
@@ -174,22 +174,13 @@
     "Parameter n_components: number of components cannot be less than one");
 
   if (prms.whiten) {
-<<<<<<< HEAD
-    math_t scalar = math_t(1 / sqrt(prms.n_rows - 1));
+    math_t sqrt_n_samples = sqrt(prms.n_rows - 1);
+    math_t scalar = prms.n_rows - 1 > 0 ? math_t(1 / sqrt_n_samples) : 0;
     raft::linalg::scalarMultiply(components, components, scalar,
                                  prms.n_rows * prms.n_components, stream);
     raft::matrix::matrixVectorBinaryMultSkipZero(components, singular_vals,
                                                  prms.n_rows, prms.n_components,
                                                  true, true, stream);
-=======
-    math_t sqrt_n_samples = sqrt(prms.n_rows - 1);
-    math_t scalar = prms.n_rows - 1 > 0 ? math_t(1 / sqrt_n_samples) : 0;
-    LinAlg::scalarMultiply(components, components, scalar,
-                           prms.n_rows * prms.n_components, stream);
-    Matrix::matrixVectorBinaryMultSkipZero(components, singular_vals,
-                                           prms.n_rows, prms.n_components, true,
-                                           true, stream);
->>>>>>> 29245dd3
   }
 
   tsvdInverseTransform(handle, trans_input, components, input, prms, stream);
@@ -197,22 +188,13 @@
                            true, stream);
 
   if (prms.whiten) {
-<<<<<<< HEAD
     raft::matrix::matrixVectorBinaryDivSkipZero(components, singular_vals,
                                                 prms.n_rows, prms.n_components,
                                                 true, true, stream);
-    math_t scalar = math_t(sqrt(prms.n_rows - 1));
-    raft::linalg::scalarMultiply(components, components, scalar,
-                                 prms.n_rows * prms.n_components, stream);
-=======
-    Matrix::matrixVectorBinaryDivSkipZero(components, singular_vals,
-                                          prms.n_rows, prms.n_components, true,
-                                          true, stream);
     math_t sqrt_n_samples = sqrt(prms.n_rows - 1);
     math_t scalar = prms.n_rows - 1 > 0 ? math_t(1 / sqrt_n_samples) : 0;
-    LinAlg::scalarMultiply(components, components, scalar,
-                           prms.n_rows * prms.n_components, stream);
->>>>>>> 29245dd3
+    raft::linalg::scalarMultiply(components, components, scalar,
+                                 prms.n_rows * prms.n_components, stream);
   }
 }
 
@@ -268,22 +250,13 @@
                            true, stream);
 
   if (prms.whiten) {
-<<<<<<< HEAD
     raft::matrix::matrixVectorBinaryMultSkipZero(components, singular_vals,
                                                  prms.n_rows, prms.n_components,
                                                  true, true, stream);
-    math_t scalar = math_t(1 / sqrt(prms.n_rows - 1));
-    raft::linalg::scalarMultiply(components, components, scalar,
-                                 prms.n_rows * prms.n_components, stream);
-=======
-    Matrix::matrixVectorBinaryMultSkipZero(components, singular_vals,
-                                           prms.n_rows, prms.n_components, true,
-                                           true, stream);
     math_t sqrt_n_samples = sqrt(prms.n_rows - 1);
     math_t scalar = prms.n_rows - 1 > 0 ? math_t(1 / sqrt_n_samples) : 0;
-    LinAlg::scalarMultiply(components, components, scalar,
-                           prms.n_rows * prms.n_components, stream);
->>>>>>> 29245dd3
+    raft::linalg::scalarMultiply(components, components, scalar,
+                                 prms.n_rows * prms.n_components, stream);
   }
 }
 
