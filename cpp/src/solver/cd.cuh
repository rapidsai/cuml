--- conflicted
+++ resolved
@@ -189,9 +189,7 @@
                         mu_labels.data(),
                         norm2_input.data(),
                         fit_intercept,
-<<<<<<< HEAD
                         normalize,
-                        stream,
                         sample_weight);
   }
   if (sample_weight != nullptr) {
@@ -205,9 +203,6 @@
       stream,
       labels,
       sample_weight);
-=======
-                        normalize);
->>>>>>> 9418e654
   }
 
   std::vector<int> ri(n_cols);
