--- conflicted
+++ resolved
@@ -25,31 +25,20 @@
 #include <raft/core/cudart_utils.hpp>
 #include <raft/core/nvtx.hpp>
 #include <raft/cuda_utils.cuh>
-<<<<<<< HEAD
-=======
-#include <raft/cudart_utils.h>
->>>>>>> 78ba4e84
 #include <raft/linalg/add.cuh>
 #include <raft/linalg/axpy.cuh>
 #include <raft/linalg/eltwise.cuh>
 #include <raft/linalg/gemm.cuh>
 #include <raft/linalg/gemv.cuh>
-<<<<<<< HEAD
-#include <raft/linalg/multiply.cuh>
-=======
 #include <raft/linalg/map.cuh>
 #include <raft/linalg/multiply.cuh>
 #include <raft/linalg/power.cuh>
 #include <raft/linalg/sqrt.cuh>
->>>>>>> 78ba4e84
 #include <raft/linalg/subtract.cuh>
 #include <raft/linalg/unary_op.cuh>
 #include <raft/matrix/math.cuh>
 #include <raft/matrix/matrix.cuh>
-<<<<<<< HEAD
-=======
 #include <raft/stats/sum.cuh>
->>>>>>> 78ba4e84
 
 namespace ML {
 namespace Solver {
@@ -172,16 +161,7 @@
   rmm::device_uvector<math_t> mu_input(0, stream);
   rmm::device_uvector<math_t> mu_labels(0, stream);
   rmm::device_uvector<math_t> norm2_input(0, stream);
-  math_t h_sum_sw = 0;
-
-  if (sample_weight != nullptr) {
-    rmm::device_scalar<math_t> sum_sw(stream);
-    raft::stats::sum(sum_sw.data(), sample_weight, 1, n_rows, true, stream);
-    raft::update_host(&h_sum_sw, sum_sw.data(), 1, stream);
-
-    raft::linalg::multiplyScalar(
-      sample_weight, sample_weight, (math_t)n_rows / h_sum_sw, n_rows, stream);
-  }
+
   if (fit_intercept) {
     mu_input.resize(n_cols, stream);
     mu_labels.resize(1, stream);
