--- conflicted
+++ resolved
@@ -184,14 +184,9 @@
 
   // Precompute the residual
   if (normalize) {
-<<<<<<< HEAD
     // if we normalized the data, we know sample variance for each column is 1,
     // thus no need to compute the norm again.
     math_t scalar = math_t(n_rows) + l2_alpha;
-=======
-    // if we normalized the data during preprocessing, no need to compute the norm again.
-    math_t scalar = math_t(1.0) + l2_alpha;
->>>>>>> 06b1f929
     raft::matrix::setValue(squared.data(), squared.data(), scalar, n_cols, stream);
   } else {
     raft::linalg::colNorm(
