--- conflicted
+++ resolved
@@ -149,17 +149,10 @@
       math_t *squared_loc = squared.data() + ci;
       math_t *input_col_loc = input + (ci * n_rows);
 
-<<<<<<< HEAD
-      LinAlg::multiplyScalar(pred.data(), input_col_loc, h_coef[ci], n_rows,
-                             stream);
-      LinAlg::add(residual.data(), residual.data(), pred.data(), n_rows,
-                  stream);
-=======
       raft::linalg::multiplyScalar(pred.data(), input_col_loc, h_coef[ci],
                                    n_rows, stream);
       raft::linalg::add(residual.data(), residual.data(), pred.data(), n_rows,
                         stream);
->>>>>>> 95a73050
       raft::linalg::gemm(handle, input_col_loc, n_rows, 1, residual.data(),
                          coef_loc, 1, 1, CUBLAS_OP_T, CUBLAS_OP_N, stream);
 
