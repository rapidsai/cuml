--- conflicted
+++ resolved
@@ -14,13 +14,8 @@
  * limitations under the License.
  */
 
-<<<<<<< HEAD
-#include <raft/cudart_utils.h>
-=======
 #include "shuffle.h"
 
-#include <cuml/common/device_buffer.hpp>
->>>>>>> e977f3e4
 #include <cuml/linear_model/preprocess_mg.hpp>
 #include <cuml/solvers/cd_mg.hpp>
 
@@ -39,13 +34,9 @@
 #include <raft/linalg/subtract.cuh>
 #include <raft/matrix/math.cuh>
 #include <raft/matrix/matrix.cuh>
-<<<<<<< HEAD
 #include "shuffle.h"
-=======
-#include <raft/mr/device/allocator.hpp>
 
 #include <cstddef>
->>>>>>> e977f3e4
 
 using namespace MLCommon;
 
@@ -71,13 +62,7 @@
               int n_streams,
               bool verbose)
 {
-<<<<<<< HEAD
-  const auto& comm             = handle.get_comms();
-  cublasHandle_t cublas_handle = handle.get_cublas_handle();
-=======
-  const auto& comm     = handle.get_comms();
-  const auto allocator = handle.get_device_allocator();
->>>>>>> e977f3e4
+  const auto& comm = handle.get_comms();
 
   std::vector<Matrix::RankSizePair*> partsToRanks = input_desc.blocksOwnedBy(comm.get_rank());
 
