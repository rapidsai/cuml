--- conflicted
+++ resolved
@@ -15,11 +15,7 @@
 #=============================================================================
 
 cmake_minimum_required(VERSION 3.20.1 FATAL_ERROR)
-<<<<<<< HEAD
 file(DOWNLOAD https://raw.githubusercontent.com/rapidsai/rapids-cmake/branch-22.06/RAPIDS.cmake
-=======
-file(DOWNLOAD https://raw.githubusercontent.com/rapidsai/rapids-cmake/branch-22.04/RAPIDS.cmake
->>>>>>> 0a0fa13d
     ${CMAKE_BINARY_DIR}/RAPIDS.cmake)
 include(${CMAKE_BINARY_DIR}/RAPIDS.cmake)
 include(rapids-cmake)
@@ -485,6 +481,7 @@
                CXX_STANDARD_REQUIRED               ON
                CUDA_STANDARD                       17
                CUDA_STANDARD_REQUIRED              ON
+               POSITION_INDEPENDENT_CODE           ON
                INTERFACE_POSITION_INDEPENDENT_CODE ON
   )
 
