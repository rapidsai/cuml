--- conflicted
+++ resolved
@@ -605,23 +605,9 @@
   )
 
   target_link_libraries(${CUML_CPP_TARGET}
-<<<<<<< HEAD
-    PUBLIC
-      raft::raft
-      $<$<BOOL:${CUML_USE_RAFT_NN}>:raft::nn>
-      $<$<BOOL:${CUML_USE_RAFT_DIST}>:raft::distance>
-    PRIVATE
-      $<$<BOOL:${LINK_CUFFT}>:CUDA::cufft${_ctk_static_suffix_cufft}>
-      ${TREELITE_LIBS}
-      $<$<BOOL:${treeshap_algo}>:GPUTreeShap::GPUTreeShap>
-      ${OpenMP_CXX_LIB_NAMES}
-      $<$<BOOL:${BUILD_CUML_MPI_COMMS}>:${MPI_CXX_LIBRARIES}>
-      $<$<BOOL:${ENABLE_CUMLPRIMS_MG}>:cumlprims_mg::cumlprims_mg>
-=======
     PUBLIC  rmm::rmm
             ${_cuml_cpp_public_libs}
     PRIVATE ${_cuml_cpp_private_libs}
->>>>>>> 8522ff31
   )
 
   # If we export the libdmlc symbols, they can lead to weird crashes with other
