--- conflicted
+++ resolved
@@ -280,11 +280,6 @@
     target_sources(${CUML_CPP_TARGET}
       PRIVATE
         src/explainer/kernel_shap.cu
-<<<<<<< HEAD
-        src/explainer/permutation_shap.cu
-        src/explainer/tree_shap.cu
-        src/glm/glm.cu
-=======
         src/explainer/permutation_shap.cu)
   endif()
 
@@ -313,7 +308,6 @@
   if(all_algo OR genetic_algo)
     target_sources(${CUML_CPP_TARGET}
       PRIVATE
->>>>>>> 4c1d6712
         src/genetic/genetic.cu
         src/genetic/node.cu)
   endif()
