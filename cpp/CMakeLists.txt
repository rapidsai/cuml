--- conflicted
+++ resolved
@@ -246,60 +246,6 @@
       src/fil/fil.cu
       src/fil/infer.cu)
 
-<<<<<<< HEAD
-  # single GPU components
-  add_library(${CUML_CPP_TARGET} SHARED
-    src/arima/batched_arima.cu
-    src/arima/batched_kalman.cu
-    src/common/logger.cpp
-    src/common/nvtx.cu
-    src/datasets/make_arima.cu
-    src/datasets/make_blobs.cu
-    src/datasets/make_regression.cu
-    src/dbscan/dbscan.cu
-    src/decisiontree/decisiontree.cu
-    src/explainer/kernel_shap.cu
-    src/explainer/permutation_shap.cu
-    src/fil/fil.cu
-    src/fil/infer.cu
-    src/glm/glm.cu
-    src/genetic/genetic.cu
-    src/genetic/node.cu
-    src/holtwinters/holtwinters.cu
-    src/kmeans/kmeans.cu
-    src/knn/knn.cu
-    src/knn/knn_sparse.cu
-    src/hierarchy/linkage.cu
-    src/metrics/accuracy_score.cu
-    src/metrics/adjusted_rand_index.cu
-    src/metrics/completeness_score.cu
-    src/metrics/entropy.cu
-    src/metrics/homogeneity_score.cu
-    src/metrics/kl_divergence.cu
-    src/metrics/mutual_info_score.cu
-    src/metrics/pairwise_distance.cu
-    src/metrics/r2_score.cu
-    src/metrics/rand_index.cu
-    src/metrics/silhouette_score.cu
-    src/metrics/trustworthiness.cu
-    src/metrics/v_measure.cu
-    src/pca/pca.cu
-    src/randomforest/randomforest.cu
-    src/rproj/rproj.cu
-    src/solver/lars.cu
-    src/solver/solver.cu
-    src/spectral/spectral.cu
-    src/svm/svc.cu
-    src/svm/svr.cu
-    src/svm/ws_util.cu
-    src/tsa/auto_arima.cu
-    src/tsa/stationarity.cu
-    src/tsne/tsne.cu
-    src/tsvd/tsvd.cu
-    src/umap/umap.cu)
-
-  # mnmg components
-=======
   # Rest of the algorithms
   if(CUML_CPP_ALGORITHMS STREQUAL "ALL")
     target_sources(${CUML_CPP_TARGET}
@@ -352,7 +298,7 @@
         src/metrics/v_measure.cu
         src/pca/pca.cu
         src/randomforest/randomforest.cu
-        src/random_projection/rproj.cu
+        src/randomprojection/randomprojection.cu
         src/solver/lars.cu
         src/solver/solver.cu
         src/spectral/spectral.cu
@@ -365,7 +311,6 @@
         src/tsvd/tsvd.cu
         src/umap/umap.cu)
   endif()
->>>>>>> dd7cbf45
 
   # multi GPU components
   # todo: separate mnmg that require cumlprims from those that don't
