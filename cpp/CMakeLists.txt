--- conflicted
+++ resolved
@@ -401,10 +401,7 @@
     src/holtwinters/holtwinters.cu
     src/kmeans/kmeans.cu
     src/knn/knn.cu
-<<<<<<< HEAD
     src/knn/knn_sparse.cu
-    src/metrics/metrics.cu
-=======
     src/metrics/accuracy_score.cu
     src/metrics/adjusted_rand_index.cu
     src/metrics/completeness_score.cu
@@ -416,7 +413,6 @@
     src/metrics/r2_score.cu
     src/metrics/rand_index.cu
     src/metrics/silhouette_score.cu
->>>>>>> 253e328a
     src/metrics/trustworthiness.cu
     src/metrics/v_measure.cu
     src/pca/pca.cu
