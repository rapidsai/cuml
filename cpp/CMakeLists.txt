#=============================================================================
# Copyright (c) 2018-2022, NVIDIA CORPORATION.
#
# Licensed under the Apache License, Version 2.0 (the "License");
# you may not use this file except in compliance with the License.
# You may obtain a copy of the License at
#
#     http://www.apache.org/licenses/LICENSE-2.0
#
# Unless required by applicable law or agreed to in writing, software
# distributed under the License is distributed on an "AS IS" BASIS,
# WITHOUT WARRANTIES OR CONDITIONS OF ANY KIND, either express or implied.
# See the License for the specific language governing permissions and
# limitations under the License.
#=============================================================================

cmake_minimum_required(VERSION 3.20.1 FATAL_ERROR)
file(DOWNLOAD https://raw.githubusercontent.com/rapidsai/rapids-cmake/branch-22.04/RAPIDS.cmake
    ${CMAKE_BINARY_DIR}/RAPIDS.cmake)
include(${CMAKE_BINARY_DIR}/RAPIDS.cmake)
include(rapids-cmake)
include(rapids-cpm)
include(rapids-cuda)
include(rapids-export)
include(rapids-find)

rapids_cuda_init_architectures(CUML)

project(CUML VERSION 22.04.00 LANGUAGES CXX CUDA)

# Write the version header
rapids_cmake_write_version_file(include/cuml/version_config.hpp)

##############################################################################
# - build type ---------------------------------------------------------------

# Set a default build type if none was specified
rapids_cmake_build_type(Release)

# this is needed for clang-tidy runs
set(CMAKE_EXPORT_COMPILE_COMMANDS ON)

##############################################################################
# - User Options  ------------------------------------------------------------

option(BUILD_CUML_C_LIBRARY "Build libcuml_c shared library. Contains the cuML C API" ON)
option(BUILD_CUML_CPP_LIBRARY "Build libcuml shared library" ON)
option(BUILD_CUML_TESTS "Build cuML algorithm tests" ON)
option(BUILD_CUML_MG_TESTS "Build cuML multigpu algorithm tests" OFF)
option(BUILD_PRIMS_TESTS "Build ml-prim tests" ON)
option(BUILD_CUML_EXAMPLES "Build C++ API usage examples" ON)
option(BUILD_CUML_BENCH "Build cuML C++ benchmark tests" ON)
option(BUILD_CUML_PRIMS_BENCH "Build ml-prims C++ benchmark tests" ON)
option(BUILD_CUML_STD_COMMS "Build the standard NCCL+UCX Communicator" ON)
option(BUILD_CUML_MPI_COMMS "Build the MPI+NCCL Communicator (used for testing)" OFF)
option(CUDA_ENABLE_KERNEL_INFO "Enable kernel resource usage info" OFF)
option(CUDA_ENABLE_LINE_INFO "Enable lineinfo in nvcc" OFF)
option(DETECT_CONDA_ENV "Enable detection of conda environment for dependencies" ON)
option(DISABLE_DEPRECATION_WARNINGS "Disable depreaction warnings " ON)
option(DISABLE_OPENMP "Disable OpenMP" OFF)
option(ENABLE_CUMLPRIMS_MG "Enable algorithms that use libcumlprims_mg" ON)
option(NVTX "Enable nvtx markers" OFF)
option(SINGLEGPU "Disable all mnmg components and comms libraries" OFF)
option(USE_CCACHE "Cache build artifacts with ccache" OFF)
option(CUML_USE_FAISS_STATIC "Build and statically link the FAISS library for nearest neighbors search on GPU" OFF)
option(CUML_USE_TREELITE_STATIC "Build and statically link the treelite library" OFF)

set(CUML_CPP_ALGORITHMS "ALL" CACHE STRING "Experimental: Choose which algorithms are built into libcuml++.so. Only 'FIL' and 'ALL' are supported right now.")
set_property(CACHE CUML_CPP_ALGORITHMS PROPERTY STRINGS "ALL" "FIL")
message(VERBOSE "CUML: Building libcuml++ with algoriths: '${CUML_CPP_ALGORITHMS}'.")

message(VERBOSE "CUML: Building libcuml_c shared library. Contains the cuML C API: ${BUILD_CUML_C_LIBRARY}")
message(VERBOSE "CUML: Building libcuml shared library: ${BUILD_CUML_CPP_LIBRARY}")
message(VERBOSE "CUML: Building cuML algorithm tests: ${BUILD_CUML_TESTS}")
message(VERBOSE "CUML: Building cuML multigpu algorithm tests: ${BUILD_CUML_MG_TESTS}")
message(VERBOSE "CUML: Building ml-prims tests: ${BUILD_PRIMS_TESTS}")
message(VERBOSE "CUML: Building C++ API usage examples: ${BUILD_CUML_EXAMPLES}")
message(VERBOSE "CUML: Building cuML C++ benchmark tests: ${BUILD_CUML_BENCH}")
message(VERBOSE "CUML: Building ml-prims C++ benchmark tests: ${BUILD_CUML_PRIMS_BENCH}")
message(VERBOSE "CUML: Building the standard NCCL+UCX Communicator: ${BUILD_CUML_STD_COMMS}")
message(VERBOSE "CUML: Building the MPI+NCCL Communicator (used for testing): ${BUILD_CUML_MPI_COMMS}")
message(VERBOSE "CUML: Enabling detection of conda environment for dependencies: ${DETECT_CONDA_ENV}")
message(VERBOSE "CUML: Disabling OpenMP: ${DISABLE_OPENMP}")
message(VERBOSE "CUML: Enabling algorithms that use libcumlprims_mg: ${ENABLE_CUMLPRIMS_MG}")
message(VERBOSE "CUML: Enabling kernel resource usage info: ${KERNEL_INFO}")
message(VERBOSE "CUML: Enabling kernelinfo in nvcc: ${CUDA_ENABLE_KERNEL_INFO}")
message(VERBOSE "CUML: Enabling lineinfo in nvcc: ${CUDA_ENABLE_LINE_INFO}")
message(VERBOSE "CUML: Enabling nvtx markers: ${NVTX}")
message(VERBOSE "CUML: Disabling all mnmg components and comms libraries: ${SINGLEGPU}")
message(VERBOSE "CUML: Cache build artifacts with ccache: ${USE_CCACHE}")

# Set RMM logging level
set(RMM_LOGGING_LEVEL "INFO" CACHE STRING "Choose the logging level.")
set_property(CACHE RMM_LOGGING_LEVEL PROPERTY STRINGS "TRACE" "DEBUG" "INFO" "WARN" "ERROR" "CRITICAL" "OFF")
message(VERBOSE "CUML: RMM_LOGGING_LEVEL = '${RMM_LOGGING_LEVEL}'.")

##############################################################################
# - Target names -------------------------------------------------------------

set(CUML_CPP_TARGET "cuml++")
set(CUML_CPP_TEST_TARGET "ml")
set(CUML_CPP_BENCH_TARGET "sg_benchmark")
set(CUML_C_TARGET "cuml")
set(CUML_C_TEST_TARGET "${CUML_C_TARGET}_test")
set(CUML_MG_TEST_TARGET "ml_mg")
set(PRIMS_TEST_TARGET "prims")
set(PRIMS_BENCH_TARGET "prims_benchmark")

##############################################################################
# - Conda environment detection ----------------------------------------------

if(DETECT_CONDA_ENV)
  rapids_cmake_support_conda_env( conda_env MODIFY_PREFIX_PATH )
  if (CMAKE_INSTALL_PREFIX_INITIALIZED_TO_DEFAULT AND DEFINED ENV{CONDA_PREFIX})
      message(STATUS "CUML: No CMAKE_INSTALL_PREFIX argument detected, setting to: $ENV{CONDA_PREFIX}")
      set(CMAKE_INSTALL_PREFIX "$ENV{CONDA_PREFIX}")
  endif()
endif()

##############################################################################
# - compiler options ---------------------------------------------------------

if (NOT DISABLE_OPENMP)
  find_package(OpenMP)
  if(OpenMP_FOUND)
    message(STATUS "CUML: OpenMP found in ${OPENMP_INCLUDE_DIRS}")
  endif()
endif()

# * find CUDAToolkit package
# * determine GPU architectures
# * enable the CMake CUDA language
# * set other CUDA compilation flags
rapids_find_package(CUDAToolkit REQUIRED
    BUILD_EXPORT_SET cuml-exports
    INSTALL_EXPORT_SET cuml-exports
    )
include(cmake/modules/ConfigureCUDA.cmake)

##############################################################################
# - Set options based on user defined one  -----------------------------------

# Enabling libcuml enables building libcuml++
if(BUILD_CUML_C_LIBRARY)
  set(BUILD_CUML_CPP_LIBRARY ON)
endif()

# Disabling libcuml++ disables building algorithm tests and examples
if(NOT BUILD_CUML_CPP_LIBRARY)
  set(BUILD_CUML_C_LIBRARY OFF)
  set(BUILD_CUML_TESTS OFF)
  set(BUILD_CUML_MG_TESTS OFF)
  set(BUILD_CUML_EXAMPLES OFF)
endif()

if(CUML_CPP_ALGORITHMS STREQUAL "ALL")
  set(CUML_USE_RAFT_NN ON)
elseif(CUML_CPP_ALGORITHMS STREQUAL "FIL")
  set(SINGLEGPU ON)
  set(BUILD_CUML_C_LIBRARY OFF)
  set(BUILD_CUML_EXAMPLES OFF)
  set(CUML_USE_RAFT_NN OFF)
endif()

# SingleGPU build disables cumlprims_mg and comms components
if(SINGLEGPU)
  message(STATUS "Detected SINGLEGPU build option")
  message(STATUS "Disabling Multi-GPU components and comms libraries")
  set(BUILD_CUML_MG_TESTS OFF)
  set(BUILD_CUML_STD_COMMS OFF)
  set(BUILD_CUML_MPI_COMMS OFF)
  set(ENABLE_CUMLPRIMS_MG OFF)
  set(WITH_UCX OFF)
endif()

if(BUILD_CUML_MG_TESTS AND NOT SINGLEGPU)
  message(STATUS "Detected BUILD_CUML_MG_TESTS set to ON. Enabling BUILD_CUML_MPI_COMMS")
  set(BUILD_CUML_MPI_COMMS ON)
endif()

if(USE_CCACHE)
  set(CMAKE_C_COMPILER_LAUNCHER ccache)
  set(CMAKE_CXX_COMPILER_LAUNCHER ccache)
  set(CMAKE_CUDA_COMPILER_LAUNCHER ccache)
endif()

##############################################################################
# - Requirements -------------------------------------------------------------

# add third party dependencies using CPM
rapids_cpm_init()

include(cmake/thirdparty/get_raft.cmake)
include(cmake/thirdparty/get_treelite.cmake)
include(cmake/thirdparty/get_gputreeshap.cmake)

if(NOT SINGLEGPU)
  include(cmake/thirdparty/get_nccl.cmake)
  include(cmake/thirdparty/get_ucx.cmake)
endif()

if(ENABLE_CUMLPRIMS_MG)
  include(cmake/thirdparty/get_cumlprims_mg.cmake)
endif()

if(BUILD_CUML_TESTS OR BUILD_PRIMS_TESTS)
  include(cmake/thirdparty/get_gtest.cmake)
endif()

if(BUILD_CUML_BENCH OR BUILD_CUML_PRIMS_BENCH)
  include(cmake/thirdparty/get_gbench.cmake)
endif()

##############################################################################
# - build libcuml++ shared library -------------------------------------------

if(BUILD_CUML_C_LIBRARY OR BUILD_CUML_CPP_LIBRARY)
  file(WRITE "${CMAKE_CURRENT_BINARY_DIR}/fatbin.ld"
[=[
SECTIONS
{
.nvFatBinSegment : { *(.nvFatBinSegment) }
.nv_fatbin : { *(.nv_fatbin) }
}
]=])
endif()

if(BUILD_CUML_CPP_LIBRARY)

  # single GPU components

  # common components
  add_library(${CUML_CPP_TARGET} SHARED
              src/common/logger.cpp)

  # FIL components
  target_sources(${CUML_CPP_TARGET}
    PRIVATE
      src/fil/fil.cu
      src/fil/infer.cu
      src/fil/treelite_import.cu)

  # Rest of the algorithms
  if(CUML_CPP_ALGORITHMS STREQUAL "ALL")
    target_sources(${CUML_CPP_TARGET}
      PRIVATE
        src/arima/batched_arima.cu
        src/arima/batched_kalman.cu
        src/datasets/make_arima.cu
        src/datasets/make_blobs.cu
        src/datasets/make_regression.cu
        src/dbscan/dbscan.cu
        src/decisiontree/batched-levelalgo/kernels/entropy-double.cu
        src/decisiontree/batched-levelalgo/kernels/entropy-float.cu
        src/decisiontree/batched-levelalgo/kernels/gamma-double.cu
        src/decisiontree/batched-levelalgo/kernels/gamma-float.cu
        src/decisiontree/batched-levelalgo/kernels/gini-double.cu
        src/decisiontree/batched-levelalgo/kernels/gini-float.cu
        src/decisiontree/batched-levelalgo/kernels/inverse_gaussian-double.cu
        src/decisiontree/batched-levelalgo/kernels/inverse_gaussian-float.cu
        src/decisiontree/batched-levelalgo/kernels/mse-double.cu
        src/decisiontree/batched-levelalgo/kernels/mse-float.cu
        src/decisiontree/batched-levelalgo/kernels/poisson-double.cu
        src/decisiontree/batched-levelalgo/kernels/poisson-float.cu
        src/decisiontree/batched-levelalgo/kernels/quantiles.cu
        src/decisiontree/decisiontree.cu
        src/explainer/kernel_shap.cu
        src/explainer/permutation_shap.cu
        src/explainer/tree_shap.cu
        src/fil/fil.cu
        src/fil/infer.cu
        src/glm/glm.cu
        src/genetic/genetic.cu
        src/genetic/program.cu
        src/genetic/node.cu
        src/hdbscan/hdbscan.cu
        src/hdbscan/condensed_hierarchy.cu
        src/holtwinters/holtwinters.cu
        src/kmeans/kmeans.cu
        src/knn/knn.cu
        src/knn/knn_sparse.cu
        src/hierarchy/linkage.cu
        src/metrics/accuracy_score.cu
        src/metrics/adjusted_rand_index.cu
        src/metrics/completeness_score.cu
        src/metrics/entropy.cu
        src/metrics/homogeneity_score.cu
        src/metrics/kl_divergence.cu
        src/metrics/mutual_info_score.cu
        src/metrics/pairwise_distance.cu
        src/metrics/pairwise_distance_canberra.cu
        src/metrics/pairwise_distance_chebyshev.cu
        src/metrics/pairwise_distance_correlation.cu
        src/metrics/pairwise_distance_cosine.cu
        src/metrics/pairwise_distance_euclidean.cu
        src/metrics/pairwise_distance_hamming.cu
        src/metrics/pairwise_distance_hellinger.cu
        src/metrics/pairwise_distance_jensen_shannon.cu
        src/metrics/pairwise_distance_kl_divergence.cu
        src/metrics/pairwise_distance_l1.cu
        src/metrics/pairwise_distance_minkowski.cu
        src/metrics/pairwise_distance_russell_rao.cu
        src/metrics/r2_score.cu
        src/metrics/rand_index.cu
        src/metrics/silhouette_score.cu
        src/metrics/trustworthiness.cu
        src/metrics/v_measure.cu
        src/pca/pca.cu
        src/randomforest/randomforest.cu
        src/random_projection/rproj.cu
        src/solver/lars.cu
        src/solver/solver.cu
        src/spectral/spectral.cu
        src/svm/svc.cu
        src/svm/svr.cu
        src/svm/linear.cu
        src/svm/ws_util.cu
        src/tsa/auto_arima.cu
        src/tsa/stationarity.cu
        src/tsne/tsne.cu
        src/tsvd/tsvd.cu
        src/umap/umap.cu)
  endif()

  # multi GPU components
  # todo: separate mnmg that require cumlprims from those that don't
  if(NOT SINGLEGPU)
    target_sources(${CUML_CPP_TARGET}
      PRIVATE
        src/glm/ols_mg.cu
        src/glm/preprocess_mg.cu
        src/glm/ridge_mg.cu
        src/kmeans/kmeans_mg.cu
        src/knn/knn_mg.cu
        src/knn/knn_classify_mg.cu
        src/knn/knn_regress_mg.cu
        src/pca/pca_mg.cu
        src/pca/sign_flip_mg.cu
        src/solver/cd_mg.cu
        src/tsvd/tsvd_mg.cu
    )
  endif()

  add_library(cuml::${CUML_CPP_TARGET} ALIAS ${CUML_CPP_TARGET})

  set_target_properties(${CUML_CPP_TARGET}
    PROPERTIES BUILD_RPATH                         "\$ORIGIN"
               INSTALL_RPATH                       "\$ORIGIN"
               # set target compile options
               CXX_STANDARD                        17
               CXX_STANDARD_REQUIRED               ON
               CUDA_STANDARD                       17
               CUDA_STANDARD_REQUIRED              ON
               INTERFACE_POSITION_INDEPENDENT_CODE ON
  )

  target_compile_definitions(${CUML_CPP_TARGET}
    PUBLIC
      DISABLE_CUSPARSE_DEPRECATED
    PRIVATE
      CUML_CPP_API
  )

  target_compile_options(${CUML_CPP_TARGET}
        PRIVATE "$<$<COMPILE_LANGUAGE:CXX>:${CUML_CXX_FLAGS}>"
                "$<$<COMPILE_LANGUAGE:CUDA>:${CUML_CUDA_FLAGS}>"
  )

  target_include_directories(${CUML_CPP_TARGET}
    PUBLIC
      $<BUILD_INTERFACE:${CMAKE_CURRENT_SOURCE_DIR}/include>
      $<BUILD_INTERFACE:$<$<BOOL:${ENABLE_CUMLPRIMS_MG}>:${cumlprims_mg_INCLUDE_DIRS}>>
    PRIVATE
      $<BUILD_INTERFACE:${CMAKE_CURRENT_SOURCE_DIR}/src>
      $<BUILD_INTERFACE:${CMAKE_CURRENT_SOURCE_DIR}/src/metrics>
      $<BUILD_INTERFACE:${CMAKE_CURRENT_SOURCE_DIR}/src_prims>
      $<$<OR:$<BOOL:${BUILD_CUML_STD_COMMS}>,$<BOOL:${BUILD_CUML_MPI_COMMS}>>:${NCCL_INCLUDE_DIRS}>
      $<$<BOOL:${BUILD_CUML_MPI_COMMS}>:${MPI_CXX_INCLUDE_PATH}>
    INTERFACE
      $<INSTALL_INTERFACE:include>
  )

  target_link_libraries(${CUML_CPP_TARGET}
    PUBLIC
<<<<<<< HEAD
      rmm::rmm
      cuml::Thrust
      raft
      raft_nn
      raft_distance
=======
      raft::raft
      raft::nn
      raft::distance
>>>>>>> 7487c410
    PRIVATE
      CUDA::cufft
      ${TREELITE_LIBS}
      GPUTreeShap::GPUTreeShap
      $<$<BOOL:${OpenMP_FOUND}>:OpenMP::OpenMP_CXX>
      $<$<OR:$<BOOL:${BUILD_CUML_STD_COMMS}>,$<BOOL:${BUILD_CUML_MPI_COMMS}>>:NCCL::NCCL>
      $<$<BOOL:${BUILD_CUML_MPI_COMMS}>:${MPI_CXX_LIBRARIES}>
      $<$<BOOL:${ENABLE_CUMLPRIMS_MG}>:cumlprims_mg::cumlprims_mg>
  )

  # If we export the libdmlc symbols, they can lead to weird crashes with other
  # libraries that use libdmlc. This just hides the symbols internally.
  target_link_options(${CUML_CPP_TARGET} PRIVATE "-Wl,--exclude-libs,libdmlc.a")
  # same as above, but for protobuf library
  target_link_options(${CUML_CPP_TARGET} PRIVATE "-Wl,--exclude-libs,libprotobuf.a")
  # ensure CUDA symbols aren't relocated to the middle of the debug build binaries
  target_link_options(${CUML_CPP_TARGET} PRIVATE "${CMAKE_CURRENT_BINARY_DIR}/fatbin.ld")

endif()

#############################################################################
# - build libcuml C shared library -------------------------------------------

if(BUILD_CUML_C_LIBRARY)
  add_library(${CUML_C_TARGET} SHARED
    src/common/cumlHandle.cpp
    src/common/cuml_api.cpp
    src/dbscan/dbscan_api.cpp
    src/glm/glm_api.cpp
    src/holtwinters/holtwinters_api.cpp
    src/knn/knn_api.cpp
    src/svm/svm_api.cpp
  )

  add_library(cuml::${CUML_C_TARGET} ALIAS ${CUML_C_TARGET})

  target_compile_definitions(${CUML_C_TARGET}
    PRIVATE
      CUML_C_API)

  target_include_directories(${CUML_C_TARGET}
    PRIVATE
      $<BUILD_INTERFACE:${CMAKE_CURRENT_SOURCE_DIR}/src>
  )

  target_link_libraries(${CUML_C_TARGET}
    PUBLIC
      ${CUML_CPP_TARGET}
  )

  # ensure CUDA symbols aren't relocated to the middle of the debug build binaries
  target_link_options(${CUML_C_TARGET} PRIVATE "${CMAKE_CURRENT_BINARY_DIR}/fatbin.ld")

endif()

##############################################################################
# - build test executables ---------------------------------------------------

if(BUILD_CUML_TESTS)
  include(CTest)
  add_subdirectory(test)
endif()

##############################################################################
# - build examples -----------------------------------------------------------

if(BUILD_CUML_EXAMPLES)
  add_subdirectory(examples)
endif()

# ###################################################################################################
# # - install targets -------------------------------------------------------------------------------
rapids_cmake_install_lib_dir( lib_dir )
include(CPack)

set(CUML_TARGETS ${CUML_CPP_TARGET})

if(BUILD_CUML_C_LIBRARY)
  list(APPEND CUML_TARGETS
         ${CUML_C_TARGET})
endif()

install(TARGETS
          ${CUML_TARGETS}
        DESTINATION
          ${lib_dir}
        EXPORT
          cuml-exports)

install(DIRECTORY include/cuml/
        DESTINATION include/cuml)

install(FILES ${CMAKE_CURRENT_BINARY_DIR}/include/cuml/version_config.hpp
        DESTINATION include/cuml)

# ################################################################################################
# # - install export -------------------------------------------------------------------------------
set(doc_string
[=[
Provide targets for cuML.

cuML is a suite of libraries that implement machine learning algorithms and mathematical primitives
functions that share compatible APIs with other RAPIDS projects.

]=])

set(code_string )

if (TARGET treelite::treelite)
    string(APPEND code_string
[=[
if (TARGET treelite::treelite AND (NOT TARGET treelite))
    add_library(treelite ALIAS treelite::treelite)
endif()
if (TARGET treelite::treelite_runtime AND (NOT TARGET treelite_runtime))
    add_library(treelite_runtime ALIAS treelite::treelite_runtime)
endif()
]=])
else()
    string(APPEND code_string
[=[
if (TARGET treelite::treelite_static AND (NOT TARGET treelite_static))
    add_library(treelite_static ALIAS treelite::treelite_static)
endif()
if (TARGET treelite::treelite_runtime_static AND (NOT TARGET treelite_runtime_static))
    add_library(treelite_runtime_static ALIAS treelite::treelite_runtime_static)
endif()
]=])

endif()

rapids_export(INSTALL cuml
    EXPORT_SET cuml-exports
    GLOBAL_TARGETS ${CUML_C_TARGET} ${CUML_CPP_TARGET}
    NAMESPACE cuml::
    DOCUMENTATION doc_string
    FINAL_CODE_BLOCK code_string
    )

################################################################################################
# - build export -------------------------------------------------------------------------------

rapids_export(BUILD cuml
    EXPORT_SET cuml-exports
    GLOBAL_TARGETS ${CUML_C_TARGET} ${CUML_CPP_TARGET}
    NAMESPACE cuml::
    DOCUMENTATION doc_string
    FINAL_CODE_BLOCK code_string
    )

##############################################################################
# - build benchmark executable -----------------------------------------------

if(BUILD_CUML_BENCH OR BUILD_CUML_PRIMS_BENCH)
  add_subdirectory(bench)
endif()

##############################################################################
# - doxygen targets ----------------------------------------------------------

include(cmake/doxygen.cmake)
add_doxygen_target(IN_DOXYFILE Doxyfile.in
  OUT_DOXYFILE ${CMAKE_CURRENT_BINARY_DIR}/Doxyfile
  CWD ${CMAKE_CURRENT_BINARY_DIR})<|MERGE_RESOLUTION|>--- conflicted
+++ resolved
@@ -382,17 +382,9 @@
 
   target_link_libraries(${CUML_CPP_TARGET}
     PUBLIC
-<<<<<<< HEAD
-      rmm::rmm
-      cuml::Thrust
-      raft
-      raft_nn
-      raft_distance
-=======
       raft::raft
       raft::nn
       raft::distance
->>>>>>> 7487c410
     PRIVATE
       CUDA::cufft
       ${TREELITE_LIBS}
