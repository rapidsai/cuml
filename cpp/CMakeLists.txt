#=============================================================================
# Copyright (c) 2018-2021, NVIDIA CORPORATION.
#
# Licensed under the Apache License, Version 2.0 (the "License");
# you may not use this file except in compliance with the License.
# You may obtain a copy of the License at
#
#     http://www.apache.org/licenses/LICENSE-2.0
#
# Unless required by applicable law or agreed to in writing, software
# distributed under the License is distributed on an "AS IS" BASIS,
# WITHOUT WARRANTIES OR CONDITIONS OF ANY KIND, either express or implied.
# See the License for the specific language governing permissions and
# limitations under the License.
#=============================================================================

cmake_minimum_required(VERSION 3.20.1 FATAL_ERROR)
file(DOWNLOAD https://raw.githubusercontent.com/rapidsai/rapids-cmake/branch-21.10/RAPIDS.cmake
    ${CMAKE_BINARY_DIR}/RAPIDS.cmake)
include(${CMAKE_BINARY_DIR}/RAPIDS.cmake)
include(rapids-cmake)
include(rapids-cpm)
include(rapids-cuda)
include(rapids-export)
include(rapids-find)

rapids_cuda_init_architectures(CUML)

project(CUML VERSION 21.12.00 LANGUAGES CXX CUDA)

# Write the version header
rapids_cmake_write_version_file(include/cuml/version_config.hpp)

##############################################################################
# - build type ---------------------------------------------------------------

# Set a default build type if none was specified
rapids_cmake_build_type(Release)

# this is needed for clang-tidy runs
set(CMAKE_EXPORT_COMPILE_COMMANDS ON)

##############################################################################
# - User Options  ------------------------------------------------------------

option(BUILD_CUML_C_LIBRARY "Build libcuml_c shared library. Contains the cuML C API" ON)
option(BUILD_CUML_CPP_LIBRARY "Build libcuml shared library" ON)
option(BUILD_CUML_TESTS "Build cuML algorithm tests" ON)
option(BUILD_CUML_MG_TESTS "Build cuML multigpu algorithm tests" OFF)
option(BUILD_PRIMS_TESTS "Build ml-prim tests" ON)
option(BUILD_CUML_EXAMPLES "Build C++ API usage examples" ON)
option(BUILD_CUML_BENCH "Build cuML C++ benchmark tests" ON)
option(BUILD_CUML_PRIMS_BENCH "Build ml-prims C++ benchmark tests" ON)
option(BUILD_CUML_STD_COMMS "Build the standard NCCL+UCX Communicator" ON)
option(BUILD_CUML_MPI_COMMS "Build the MPI+NCCL Communicator (used for testing)" OFF)
option(CUDA_ENABLE_KERNEL_INFO "Enable kernel resource usage info" OFF)
option(CUDA_ENABLE_LINE_INFO "Enable lineinfo in nvcc" OFF)
option(DETECT_CONDA_ENV "Enable detection of conda environment for dependencies" ON)
option(DISABLE_DEPRECATION_WARNINGS "Disable depreaction warnings " ON)
option(DISABLE_FORCE_CLONE_RAFT "By default, CPM will clone RAFT even if it's already in the environment. Set to disable that behavior." OFF)
option(DISABLE_OPENMP "Disable OpenMP" OFF)
option(ENABLE_CUMLPRIMS_MG "Enable algorithms that use libcumlprims_mg" ON)
option(NVTX "Enable nvtx markers" OFF)
option(SINGLEGPU "Disable all mnmg components and comms libraries" OFF)
option(USE_CCACHE "Cache build artifacts with ccache" OFF)

set(CUML_CPP_ALGORITHMS "ALL" CACHE STRING "Experimental: Choose which algorithms are built into libcuml++.so. Only 'FIL' and 'ALL' are supported right now.")
set_property(CACHE CUML_CPP_ALGORITHMS PROPERTY STRINGS "ALL" "FIL")
message(VERBOSE "CUML: Building libcuml++ with algoriths: '${CUML_CPP_ALGORITHMS}'.")

message(VERBOSE "CUML: Building libcuml_c shared library. Contains the cuML C API: ${BUILD_CUML_C_LIBRARY}")
message(VERBOSE "CUML: Building libcuml shared library: ${BUILD_CUML_CPP_LIBRARY}")
message(VERBOSE "CUML: Building cuML algorithm tests: ${BUILD_CUML_TESTS}")
message(VERBOSE "CUML: Building cuML multigpu algorithm tests: ${BUILD_CUML_MG_TESTS}")
message(VERBOSE "CUML: Building ml-prims tests: ${BUILD_PRIMS_TESTS}")
message(VERBOSE "CUML: Building C++ API usage examples: ${BUILD_CUML_EXAMPLES}")
message(VERBOSE "CUML: Building cuML C++ benchmark tests: ${BUILD_CUML_BENCH}")
message(VERBOSE "CUML: Building ml-prims C++ benchmark tests: ${BUILD_CUML_PRIMS_BENCH}")
message(VERBOSE "CUML: Building the standard NCCL+UCX Communicator: ${BUILD_CUML_STD_COMMS}")
message(VERBOSE "CUML: Building the MPI+NCCL Communicator (used for testing): ${BUILD_CUML_MPI_COMMS}")
message(VERBOSE "CUML: Enabling detection of conda environment for dependencies: ${DETECT_CONDA_ENV}")
message(VERBOSE "CUML: Disabling OpenMP: ${DISABLE_OPENMP}")
message(VERBOSE "CUML: Enabling algorithms that use libcumlprims_mg: ${ENABLE_CUMLPRIMS_MG}")
message(VERBOSE "CUML: Enabling kernel resource usage info: ${KERNEL_INFO}")
message(VERBOSE "CUML: Enabling kernelinfo in nvcc: ${CUDA_ENABLE_KERNEL_INFO}")
message(VERBOSE "CUML: Enabling lineinfo in nvcc: ${CUDA_ENABLE_LINE_INFO}")
message(VERBOSE "CUML: Enabling nvtx markers: ${NVTX}")
message(VERBOSE "CUML: Disabling all mnmg components and comms libraries: ${SINGLEGPU}")
message(VERBOSE "CUML: Cache build artifacts with ccache: ${USE_CCACHE}")

# Set RMM logging level
set(RMM_LOGGING_LEVEL "INFO" CACHE STRING "Choose the logging level.")
set_property(CACHE RMM_LOGGING_LEVEL PROPERTY STRINGS "TRACE" "DEBUG" "INFO" "WARN" "ERROR" "CRITICAL" "OFF")
message(VERBOSE "CUML: RMM_LOGGING_LEVEL = '${RMM_LOGGING_LEVEL}'.")

##############################################################################
# - Target names -------------------------------------------------------------

set(CUML_CPP_TARGET "cuml++")
set(CUML_CPP_TEST_TARGET "ml")
set(CUML_CPP_BENCH_TARGET "sg_benchmark")
set(CUML_C_TARGET "cuml")
set(CUML_C_TEST_TARGET "${CUML_C_TARGET}_test")
set(CUML_MG_TEST_TARGET "ml_mg")
set(PRIMS_TEST_TARGET "prims")
set(PRIMS_BENCH_TARGET "prims_benchmark")

##############################################################################
# - Conda environment detection ----------------------------------------------

if(DETECT_CONDA_ENV)
  rapids_cmake_support_conda_env( conda_env MODIFY_PREFIX_PATH )
  if (CMAKE_INSTALL_PREFIX_INITIALIZED_TO_DEFAULT AND DEFINED ENV{CONDA_PREFIX})
      message(STATUS "CUML: No CMAKE_INSTALL_PREFIX argument detected, setting to: $ENV{CONDA_PREFIX}")
      set(CMAKE_INSTALL_PREFIX "$ENV{CONDA_PREFIX}")
  endif()
endif()

##############################################################################
# - compiler options ---------------------------------------------------------

if (NOT DISABLE_OPENMP)
  find_package(OpenMP)
  if(OpenMP_FOUND)
    message(STATUS "CUML: OpenMP found in ${OPENMP_INCLUDE_DIRS}")
  endif()
endif()

# * find CUDAToolkit package
# * determine GPU architectures
# * enable the CMake CUDA language
# * set other CUDA compilation flags
rapids_find_package(CUDAToolkit REQUIRED
    BUILD_EXPORT_SET cuml-exports
    INSTALL_EXPORT_SET cuml-exports
    )
include(cmake/modules/ConfigureCUDA.cmake)

##############################################################################
# - Set options based on user defined one  -----------------------------------

# Enabling libcuml enables building libcuml++
if(BUILD_CUML_C_LIBRARY)
  set(BUILD_CUML_CPP_LIBRARY ON)
endif()

# Disabling libcuml++ disables building algorithm tests and examples
if(NOT BUILD_CUML_CPP_LIBRARY)
  set(BUILD_CUML_C_LIBRARY OFF)
  set(BUILD_CUML_TESTS OFF)
  set(BUILD_CUML_MG_TESTS OFF)
  set(BUILD_CUML_EXAMPLES OFF)
endif()

if(CUML_CPP_ALGORITHMS STREQUAL "ALL")
  set(LINK_FAISS ON)
elseif(CUML_CPP_ALGORITHMS STREQUAL "FIL")
  set(SINGLEGPU ON)
  set(BUILD_CUML_C_LIBRARY OFF)
  set(BUILD_CUML_EXAMPLES OFF)
  set(LINK_FAISS OFF)
endif()

# SingleGPU build disables cumlprims_mg and comms components
if(SINGLEGPU)
  message(STATUS "Detected SINGLEGPU build option")
  message(STATUS "Disabling Multi-GPU components and comms libraries")
  set(BUILD_CUML_MG_TESTS OFF)
  set(BUILD_CUML_STD_COMMS OFF)
  set(BUILD_CUML_MPI_COMMS OFF)
  set(ENABLE_CUMLPRIMS_MG OFF)
  set(WITH_UCX OFF)
endif()

if(BUILD_CUML_MG_TESTS AND NOT SINGLEGPU)
  message(STATUS "Detected BUILD_CUML_MG_TESTS set to ON. Enabling BUILD_CUML_MPI_COMMS")
  set(BUILD_CUML_MPI_COMMS ON)
endif()

if(USE_CCACHE)
  set(CMAKE_C_COMPILER_LAUNCHER ccache)
  set(CMAKE_CXX_COMPILER_LAUNCHER ccache)
  set(CMAKE_CUDA_COMPILER_LAUNCHER ccache)
endif()

##############################################################################
# - Requirements -------------------------------------------------------------

# add third party dependencies using CPM
rapids_cpm_init()

include(cmake/thirdparty/get_thrust.cmake)
include(cmake/thirdparty/get_rmm.cmake)

if(LINK_FAISS)
  include(cmake/thirdparty/get_faiss.cmake)
endif()

include(cmake/thirdparty/get_treelite.cmake)
include(cmake/thirdparty/get_raft.cmake)

if(NOT SINGLEGPU)
  include(cmake/thirdparty/get_nccl.cmake)
  include(cmake/thirdparty/get_ucx.cmake)
endif()

if(ENABLE_CUMLPRIMS_MG)
  include(cmake/thirdparty/get_cumlprims_mg.cmake)
endif()

if(BUILD_CUML_TESTS OR BUILD_PRIMS_TESTS)
  include(cmake/thirdparty/get_gtest.cmake)
endif()

if(BUILD_CUML_BENCH)
  include(cmake/thirdparty/get_gbench.cmake)
endif()

##############################################################################
# - build libcuml++ shared library -------------------------------------------

if(BUILD_CUML_C_LIBRARY OR BUILD_CUML_CPP_LIBRARY)
  file(WRITE "${CMAKE_CURRENT_BINARY_DIR}/fatbin.ld"
[=[
SECTIONS
{
.nvFatBinSegment : { *(.nvFatBinSegment) }
.nv_fatbin : { *(.nv_fatbin) }
}
]=])
endif()

if(BUILD_CUML_CPP_LIBRARY)

  # single GPU components

  # common components
  add_library(${CUML_CPP_TARGET} SHARED
              src/common/logger.cpp
              src/common/nvtx.cu)


  # FIL components
  target_sources(${CUML_CPP_TARGET}
    PRIVATE
      src/fil/fil.cu
<<<<<<< HEAD
      src/fil/infer.cu)
=======
      src/fil/infer.cu
      src/fil/treelite_import.cu)
>>>>>>> ac33c347

  # Rest of the algorithms
  if(CUML_CPP_ALGORITHMS STREQUAL "ALL")
    target_sources(${CUML_CPP_TARGET}
      PRIVATE
        src/arima/batched_arima.cu
        src/arima/batched_kalman.cu
        src/datasets/make_arima.cu
        src/datasets/make_blobs.cu
        src/datasets/make_regression.cu
        src/dbscan/dbscan.cu
        src/decisiontree/decisiontree.cu
        src/explainer/kernel_shap.cu
        src/explainer/permutation_shap.cu
        src/fil/fil.cu
        src/fil/infer.cu
        src/glm/glm.cu
        src/genetic/genetic.cu
        src/genetic/node.cu
        src/hdbscan/hdbscan.cu
        src/hdbscan/condensed_hierarchy.cu
        src/holtwinters/holtwinters.cu
        src/kmeans/kmeans.cu
        src/knn/knn.cu
        src/knn/knn_sparse.cu
        src/hierarchy/linkage.cu
        src/metrics/accuracy_score.cu
        src/metrics/adjusted_rand_index.cu
        src/metrics/completeness_score.cu
        src/metrics/entropy.cu
        src/metrics/homogeneity_score.cu
        src/metrics/kl_divergence.cu
        src/metrics/mutual_info_score.cu
        src/metrics/pairwise_distance.cu
        src/metrics/pairwise_distance_canberra.cu
        src/metrics/pairwise_distance_chebyshev.cu
        src/metrics/pairwise_distance_correlation.cu
        src/metrics/pairwise_distance_cosine.cu
        src/metrics/pairwise_distance_euclidean.cu
        src/metrics/pairwise_distance_hamming.cu
        src/metrics/pairwise_distance_hellinger.cu
        src/metrics/pairwise_distance_jensen_shannon.cu
        src/metrics/pairwise_distance_kl_divergence.cu
        src/metrics/pairwise_distance_l1.cu
        src/metrics/pairwise_distance_minkowski.cu
        src/metrics/pairwise_distance_russell_rao.cu
        src/metrics/r2_score.cu
        src/metrics/rand_index.cu
        src/metrics/silhouette_score.cu
        src/metrics/trustworthiness.cu
        src/metrics/v_measure.cu
        src/pca/pca.cu
        src/randomforest/randomforest.cu
        src/random_projection/rproj.cu
        src/solver/lars.cu
        src/solver/solver.cu
        src/spectral/spectral.cu
        src/svm/svc.cu
        src/svm/svr.cu
        src/svm/ws_util.cu
        src/tsa/auto_arima.cu
        src/tsa/stationarity.cu
        src/tsne/tsne.cu
        src/tsvd/tsvd.cu
        src/umap/umap.cu)
  endif()

  # multi GPU components
  # todo: separate mnmg that require cumlprims from those that don't
  if(NOT SINGLEGPU)
    target_sources(${CUML_CPP_TARGET}
      PRIVATE
        src/glm/ols_mg.cu
        src/glm/preprocess_mg.cu
        src/glm/ridge_mg.cu
        src/kmeans/kmeans_mg.cu
        src/knn/knn_mg.cu
        src/knn/knn_classify_mg.cu
        src/knn/knn_regress_mg.cu
        src/pca/pca_mg.cu
        src/pca/sign_flip_mg.cu
        src/solver/cd_mg.cu
        src/tsvd/tsvd_mg.cu
    )
  endif()

  add_library(cuml::${CUML_CPP_TARGET} ALIAS ${CUML_CPP_TARGET})

  set_target_properties(${CUML_CPP_TARGET}
    PROPERTIES BUILD_RPATH                         "\$ORIGIN"
               INSTALL_RPATH                       "\$ORIGIN"
               # set target compile options
               CXX_STANDARD                        17
               CXX_STANDARD_REQUIRED               ON
               CUDA_STANDARD                       17
               CUDA_STANDARD_REQUIRED              ON
               INTERFACE_POSITION_INDEPENDENT_CODE ON
  )

  target_compile_definitions(${CUML_CPP_TARGET}
    PUBLIC
      $<$<BOOL:${NVTX}>:NVTX_ENABLED>
      DISABLE_CUSPARSE_DEPRECATED
    PRIVATE
      CUML_CPP_API
  )

  target_compile_options(${CUML_CPP_TARGET}
        PRIVATE "$<$<COMPILE_LANGUAGE:CXX>:${CUML_CXX_FLAGS}>"
                "$<$<COMPILE_LANGUAGE:CUDA>:${CUML_CUDA_FLAGS}>"
  )

  target_include_directories(${CUML_CPP_TARGET}
    PUBLIC
      $<BUILD_INTERFACE:${CMAKE_CURRENT_SOURCE_DIR}/include>
      $<BUILD_INTERFACE:$<$<BOOL:${ENABLE_CUMLPRIMS_MG}>:${cumlprims_mg_INCLUDE_DIRS}>>
    PRIVATE
      $<BUILD_INTERFACE:${CMAKE_CURRENT_SOURCE_DIR}/src>
      $<BUILD_INTERFACE:${CMAKE_CURRENT_SOURCE_DIR}/src/metrics>
      $<BUILD_INTERFACE:${CMAKE_CURRENT_SOURCE_DIR}/src_prims>
      $<$<OR:$<BOOL:${BUILD_CUML_STD_COMMS}>,$<BOOL:${BUILD_CUML_MPI_COMMS}>>:${NCCL_INCLUDE_DIRS}>
      $<$<BOOL:${BUILD_CUML_MPI_COMMS}>:${MPI_CXX_INCLUDE_PATH}>
    INTERFACE
      $<INSTALL_INTERFACE:include>
  )

  target_link_libraries(${CUML_CPP_TARGET}
    PUBLIC
      rmm::rmm
      cuml::Thrust
      raft::raft
    PRIVATE
      CUDA::cublas
      CUDA::cufft
      CUDA::curand
      CUDA::cusolver
      CUDA::cudart
      CUDA::cusparse
      $<$<BOOL:${NVTX}>:CUDA::nvToolsExt>
      $<$<BOOL:${LINK_FAISS}>:FAISS::FAISS>
      $<IF:$<BOOL:${Treelite_ADDED}>,treelite::treelite_static,treelite::treelite>
      $<IF:$<BOOL:${Treelite_ADDED}>,treelite::treelite_runtime_static,treelite::treelite_runtime>
      $<$<BOOL:${OpenMP_FOUND}>:OpenMP::OpenMP_CXX>
      $<$<OR:$<BOOL:${BUILD_CUML_STD_COMMS}>,$<BOOL:${BUILD_CUML_MPI_COMMS}>>:NCCL::NCCL>
      $<$<BOOL:${BUILD_CUML_MPI_COMMS}>:${MPI_CXX_LIBRARIES}>
      $<$<BOOL:${ENABLE_CUMLPRIMS_MG}>:cumlprims_mg::cumlprims_mg>
  )

  # If we export the libdmlc symbols, they can lead to weird crashes with other
  # libraries that use libdmlc. This just hides the symbols internally.
  target_link_options(${CUML_CPP_TARGET} PRIVATE "-Wl,--exclude-libs,libdmlc.a")
  # same as above, but for protobuf library
  target_link_options(${CUML_CPP_TARGET} PRIVATE "-Wl,--exclude-libs,libprotobuf.a")
  # ensure CUDA symbols aren't relocated to the middle of the debug build binaries
  target_link_options(${CUML_CPP_TARGET} PRIVATE "${CMAKE_CURRENT_BINARY_DIR}/fatbin.ld")

endif()

#############################################################################
# - build libcuml C shared library -------------------------------------------

if(BUILD_CUML_C_LIBRARY)
  add_library(${CUML_C_TARGET} SHARED
    src/common/cumlHandle.cpp
    src/common/cuml_api.cpp
    src/dbscan/dbscan_api.cpp
    src/glm/glm_api.cpp
    src/holtwinters/holtwinters_api.cpp
    src/knn/knn_api.cpp
    src/svm/svm_api.cpp
  )

  add_library(cuml::${CUML_C_TARGET} ALIAS ${CUML_C_TARGET})

  target_compile_definitions(${CUML_C_TARGET}
    PRIVATE
      CUML_C_API)

  target_include_directories(${CUML_C_TARGET}
    PRIVATE
      $<BUILD_INTERFACE:${CMAKE_CURRENT_SOURCE_DIR}/src>
  )

  target_link_libraries(${CUML_C_TARGET}
    PUBLIC
      ${CUML_CPP_TARGET}
    PRIVATE
      FAISS::FAISS
  )

  # ensure CUDA symbols aren't relocated to the middle of the debug build binaries
  target_link_options(${CUML_C_TARGET} PRIVATE "${CMAKE_CURRENT_BINARY_DIR}/fatbin.ld")

endif()

##############################################################################
# - build test executables ---------------------------------------------------

if(BUILD_CUML_TESTS)
  include(CTest)
  add_subdirectory(test)
endif()

##############################################################################
# - build examples -----------------------------------------------------------

if(BUILD_CUML_EXAMPLES)
  add_subdirectory(examples)
endif()

# ###################################################################################################
# # - install targets -------------------------------------------------------------------------------
rapids_cmake_install_lib_dir( lib_dir )
include(CPack)

set(CUML_TARGETS ${CUML_CPP_TARGET})

if(BUILD_CUML_C_LIBRARY)
  list(APPEND CUML_TARGETS
         ${CUML_C_TARGET})
endif()

install(TARGETS
          ${CUML_TARGETS}
        DESTINATION
          ${lib_dir}
        EXPORT
          cuml-exports)

install(DIRECTORY include/cuml/
        DESTINATION include/cuml)

install(FILES ${CMAKE_CURRENT_BINARY_DIR}/include/cuml/version_config.hpp
        DESTINATION include/cuml)

# ################################################################################################
# # - install export -------------------------------------------------------------------------------
set(doc_string
[=[
Provide targets for cuML.

cuML is a suite of libraries that implement machine learning algorithms and mathematical primitives
functions that share compatible APIs with other RAPIDS projects.

]=])

set(code_string
[=[
thrust_create_target(cuml::Thrust FROM_OPTIONS)
]=])

 rapids_export(INSTALL cuml
    EXPORT_SET cuml-exports
    GLOBAL_TARGETS cuml
    NAMESPACE cuml::
    DOCUMENTATION doc_string
    FINAL_CODE_BLOCK code_string
    )

################################################################################################
# - build export -------------------------------------------------------------------------------

rapids_export(BUILD cuml
    EXPORT_SET cuml-exports
    GLOBAL_TARGETS cuml
    NAMESPACE cuml::
    DOCUMENTATION doc_string
    FINAL_CODE_BLOCK code_string
    )

##############################################################################
# - build benchmark executable -----------------------------------------------

if(BUILD_CUML_BENCH OR BUILD_CUML_PRIMS_BENCH)
  add_subdirectory(bench)
endif()

##############################################################################
# - doxygen targets ----------------------------------------------------------

include(cmake/doxygen.cmake)
add_doxygen_target(IN_DOXYFILE Doxyfile.in
  OUT_DOXYFILE ${CMAKE_CURRENT_BINARY_DIR}/Doxyfile
  CWD ${CMAKE_CURRENT_BINARY_DIR})<|MERGE_RESOLUTION|>--- conflicted
+++ resolved
@@ -244,12 +244,8 @@
   target_sources(${CUML_CPP_TARGET}
     PRIVATE
       src/fil/fil.cu
-<<<<<<< HEAD
-      src/fil/infer.cu)
-=======
       src/fil/infer.cu
       src/fil/treelite_import.cu)
->>>>>>> ac33c347
 
   # Rest of the algorithms
   if(CUML_CPP_ALGORITHMS STREQUAL "ALL")
