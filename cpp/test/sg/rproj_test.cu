--- conflicted
+++ resolved
@@ -149,24 +149,11 @@
   {
     int D = johnson_lindenstrauss_min_dim(N, epsilon);
 
-<<<<<<< HEAD
     constexpr auto distance_type = raft::distance::DistanceType::L2SqrtUnexpanded;
-    size_t workspaceSize         = 0;
 
     T* d_pdist;
     raft::allocate(d_pdist, N * N);
-
-    raft::distance::distance<distance_type, T, T, T>(
-      d_input, d_input, d_pdist, N, N, M, (void*)nullptr, workspaceSize, h.get_stream());
-=======
-    constexpr auto distance_type =
-      raft::distance::DistanceType::L2SqrtUnexpanded;
-
-    T* d_pdist;
-    raft::allocate(d_pdist, N * N);
-    ML::Metrics::pairwise_distance(h, d_input, d_input, d_pdist, N, N, M,
-                                   distance_type);
->>>>>>> 954d7cb5
+    ML::Metrics::pairwise_distance(h, d_input, d_input, d_pdist, N, N, M, distance_type);
     CUDA_CHECK(cudaPeekAtLastError());
 
     T* h_pdist = new T[N * N];
@@ -175,13 +162,7 @@
 
     T* d_pdist1;
     raft::allocate(d_pdist1, N * N);
-<<<<<<< HEAD
-    raft::distance::distance<distance_type, T, T, T>(
-      d_output1, d_output1, d_pdist1, N, N, D, (void*)nullptr, workspaceSize, h.get_stream());
-=======
-    ML::Metrics::pairwise_distance(h, d_output1, d_output1, d_pdist1, N, N, D,
-                                   distance_type);
->>>>>>> 954d7cb5
+    ML::Metrics::pairwise_distance(h, d_output1, d_output1, d_pdist1, N, N, D, distance_type);
     CUDA_CHECK(cudaPeekAtLastError());
 
     T* h_pdist1 = new T[N * N];
@@ -190,13 +171,7 @@
 
     T* d_pdist2;
     raft::allocate(d_pdist2, N * N);
-<<<<<<< HEAD
-    raft::distance::distance<distance_type, T, T, T>(
-      d_output2, d_output2, d_pdist2, N, N, D, (void*)nullptr, workspaceSize, h.get_stream());
-=======
-    ML::Metrics::pairwise_distance(h, d_output2, d_output2, d_pdist2, N, N, D,
-                                   distance_type);
->>>>>>> 954d7cb5
+    ML::Metrics::pairwise_distance(h, d_output2, d_output2, d_pdist2, N, N, D, distance_type);
     CUDA_CHECK(cudaPeekAtLastError());
 
     T* h_pdist2 = new T[N * N];
