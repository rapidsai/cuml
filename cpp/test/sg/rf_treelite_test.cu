/*
 * Copyright (c) 2019-2021, NVIDIA CORPORATION.
 *
 * Licensed under the Apache License, Version 2.0 (the "License");
 * you may not use this file except in compliance with the License.
 * You may obtain a copy of the License at
 *
 *     http://www.apache.org/licenses/LICENSE-2.0
 *
 * Unless required by applicable law or agreed to in writing, software
 * distributed under the License is distributed on an "AS IS" BASIS,
 * WITHOUT WARRANTIES OR CONDITIONS OF ANY KIND, either express or implied.
 * See the License for the specific language governing permissions and
 * limitations under the License.
 */

#include <decisiontree/decisiontree_impl.h>
#include <decisiontree/treelite_util.h>
#include <gtest/gtest.h>
#include <raft/cudart_utils.h>
#include <raft/linalg/gemv.h>
#include <raft/linalg/transpose.h>
#include <sys/stat.h>
#include <test_utils.h>
#include <treelite/c_api.h>
#include <treelite/c_api_runtime.h>
#include <cstdlib>
#include <cuml/ensemble/randomforest.hpp>
#include <fstream>
#include <iostream>
#include <limits>
#include <raft/cuda_utils.cuh>
#include <raft/random/rng.cuh>
#include <string>

namespace ML {

using namespace MLCommon;

template <typename T>  // template useless for now.
struct RfInputs {
  int n_rows;
  int n_cols;
  int n_trees;
  float max_features;
  float max_samples;
  int n_inference_rows;
  int max_depth;
  int max_leaves;
  bool bootstrap;
  bool bootstrap_features;
  int n_bins;
  int min_samples_leaf;
  int min_samples_split;
  float min_impurity_decrease;
  int n_streams;
  CRITERION split_criterion;
};

template <typename T>
::std::ostream &operator<<(::std::ostream &os, const RfInputs<T> &dims) {
  return os;
}

template <typename T, typename L>
class RfTreeliteTestCommon : public ::testing::TestWithParam<RfInputs<T>> {
 protected:
  void ConcatenateTreeliteModels() {
    // Test the implementation for converting fitted forest into treelite format.
    ModelHandle concatenated_forest_handle;
    concatenated_forest_handle = concatenate_trees(treelite_indiv_handles);
    compare_concat_forest_to_subforests(concatenated_forest_handle,
                                        treelite_indiv_handles);
    std::string test_name =
      ::testing::UnitTest::GetInstance()->current_test_info()->name();
    // Get the test index from Google current_test_info.
    // The test index is the string after '/' in test_name.
    std::string index_str =
      test_name.substr(test_name.find("/") + 1, test_name.length());

    // Create a directory if the test is the first one in the test case.
    int mkdir_ret = mkdir(test_dir.c_str(), 0700);
    if (mkdir_ret != 0) {
      // Ignore the error if the error is caused by EEXIST.
      // Treelite will generate errors when the directory is not accessible.
      ASSERT(errno == EEXIST, "Call mkdir %s fails.", test_dir.c_str());
    }

    // Create a sub-directory for the test case.
    dir_name = test_dir + index_str;

    CompilerHandle compiler;
    // "ast_navive" is the default compiler treelite used in their Python code.
    TREELITE_CHECK(TreeliteCompilerCreate("ast_native", &compiler));

    int verbose = 0;
    // Generate C code in the directory specified below.
    // The parallel comilplation is disabled. To enable it, one needs to specify parallel_comp of CompilerHandle.
    // Treelite will create a directory if it doesn't exist.
    TREELITE_CHECK(TreeliteCompilerGenerateCode(
      compiler, treelite_indiv_handles[0], verbose, dir_name.c_str()));
    TREELITE_CHECK(TreeliteCompilerFree(compiler));

    // Options copied from
    // https://github.com/dmlc/treelite/blob/528d883f8f39eb5dd633e929b95915b63e210b39/python/treelite/contrib/__init__.py.
    std::string obj_cmd = "gcc -c -O3 -o " + dir_name + "/main.o " + dir_name +
                          "/main.c -fPIC "
                          "-std=c99 -lm";

    std::string lib_cmd = "gcc -shared -O3 -o " + dir_name +
                          "/treelite_model.so " + dir_name +
                          "/main.o -std=c99 -lm";

    ASSERT(system(obj_cmd.c_str()) == 0, "Call %s fails.", obj_cmd.c_str());
    ASSERT(system(lib_cmd.c_str()) == 0, "Call %s fails.", lib_cmd.c_str());

    PredictorHandle predictor;
    std::string lib_path = dir_name + "/treelite_model.so";

    // -1 means use maximum possible worker threads.
    int worker_thread = -1;
    TREELITE_CHECK(
      TreelitePredictorLoad(lib_path.c_str(), worker_thread, &predictor));

    DMatrixHandle dmat;
    // Current RF doesn't seem to support missing value, put NaN to be safe.
    T missing_value = std::numeric_limits<T>::quiet_NaN();
    TREELITE_CHECK(TreeliteDMatrixCreateFromMat(
      inference_data_h.data(), ML::DecisionTree::TreeliteType<T>::value,
      params.n_inference_rows, params.n_cols, &missing_value, &dmat));

    // Use dense batch so batch_sparse is 0.
    // pred_margin = true means to produce raw margins rather than transformed probability.
    bool pred_margin = false;
    // Allocate larger array for treelite predicted label with using multi-class classification to avoid seg faults.
    // Altough later we only use first params.n_inference_rows elements.
    size_t treelite_predicted_labels_size;

    TREELITE_CHECK(TreelitePredictorPredictBatch(
      predictor, dmat, verbose, pred_margin, treelite_predicted_labels.data(),
      &treelite_predicted_labels_size));

    TREELITE_CHECK(TreeliteDMatrixFree(dmat));
    TREELITE_CHECK(TreelitePredictorFree(predictor));
    TREELITE_CHECK(TreeliteFreeModel(concatenated_forest_handle));
    TREELITE_CHECK(TreeliteFreeModel(treelite_indiv_handles[0]));
    TREELITE_CHECK(TreeliteFreeModel(treelite_indiv_handles[1]));
    TREELITE_CHECK(TreeliteFreeModel(treelite_indiv_handles[2]));
  }

  void getResultAndCheck() {
    // Predict and compare against known labels
    predict(*handle, forest, inference_data_d, params.n_inference_rows,
            params.n_cols, predicted_labels_d);
    RF_metrics tmp = score(*handle, forest, labels_d, params.n_inference_rows,
                           predicted_labels_d);

    CUDA_CHECK(cudaStreamSynchronize(stream));

    predicted_labels_h.resize(params.n_inference_rows);
    ref_predicted_labels.resize(params.n_inference_rows);

    raft::update_host(predicted_labels_h.data(), predicted_labels_d,
                      params.n_inference_rows, stream);
    CUDA_CHECK(cudaStreamSynchronize(stream));

    for (int i = 0; i < params.n_inference_rows; i++) {
      if (is_classification) {
        ref_predicted_labels[i] = static_cast<float>(predicted_labels_h[i]);
        treelite_predicted_labels[i] =
          treelite_predicted_labels[i] >= 0.5 ? 1 : 0;
      } else {
        ref_predicted_labels[i] = static_cast<float>(predicted_labels_h[i]);
      }
    }

    EXPECT_TRUE(raft::devArrMatchHost(
      ref_predicted_labels.data(), treelite_predicted_labels.data(),
      params.n_inference_rows, raft::Compare<float>(), stream));
  }

  void SetUp() override {
    params = ::testing::TestWithParam<RfInputs<T>>::GetParam();

    rf_params = set_rf_params(
      params.max_depth, params.max_leaves, params.max_features, params.n_bins,
      params.min_samples_leaf, params.min_samples_split,
      params.min_impurity_decrease, params.bootstrap_features, params.bootstrap,
      params.n_trees, params.max_samples, 0, params.split_criterion,
      params.n_streams, 128);

    handle.reset(new raft::handle_t(rf_params.n_streams));

    data_len = params.n_rows * params.n_cols;
    inference_data_len = params.n_inference_rows * params.n_cols;

    raft::allocate(data_d, data_len);
    raft::allocate(inference_data_d, inference_data_len);

    raft::allocate(labels_d, params.n_rows);
    raft::allocate(predicted_labels_d, params.n_inference_rows);

    treelite_predicted_labels.resize(params.n_inference_rows);
    ref_predicted_labels.resize(params.n_inference_rows);

    CUDA_CHECK(cudaStreamCreate(&stream));
    handle->set_stream(stream);

    forest = new typename ML::RandomForestMetaData<T, L>;
    null_trees_ptr(forest);
    forest_2 = new typename ML::RandomForestMetaData<T, L>;
    null_trees_ptr(forest_2);
    forest_3 = new typename ML::RandomForestMetaData<T, L>;
    null_trees_ptr(forest_3);
    all_forest_info = {forest, forest_2, forest_3};
    data_h.resize(data_len);
    inference_data_h.resize(inference_data_len);

    // Random number generator.
    raft::random::Rng r1(1234ULL);
    // Generate data_d is in column major order.
    r1.uniform(data_d, data_len, T(0.0), T(10.0), stream);
    raft::random::Rng r2(4321ULL);
    // Generate inference_data_d which is in row major order.
    r2.uniform(inference_data_d, inference_data_len, T(0.0), T(10.0), stream);

    raft::update_host(data_h.data(), data_d, data_len, stream);
    raft::update_host(inference_data_h.data(), inference_data_d,
                      inference_data_len, stream);
    CUDA_CHECK(cudaStreamSynchronize(stream));
  }

  void TearDown() override {
    CUDA_CHECK(cudaStreamDestroy(stream));

    CUDA_CHECK(cudaFree(data_d));
    CUDA_CHECK(cudaFree(inference_data_d));
    CUDA_CHECK(cudaFree(labels_d));
    CUDA_CHECK(cudaFree(predicted_labels_d));

    delete forest;
    delete forest_2;
    delete forest_3;
    all_forest_info.clear();
    labels_h.clear();
    predicted_labels_h.clear();
    data_h.clear();
    inference_data_h.clear();
    treelite_predicted_labels.clear();
    ref_predicted_labels.clear();
    treelite_indiv_handles.clear();
  }

 protected:
  RfInputs<T> params;
  RF_params rf_params;
  T *data_d, *inference_data_d;
  std::vector<T> data_h;
  std::vector<T> inference_data_h;
  std::vector<ModelHandle> treelite_indiv_handles;

  // Set to 1 for regression and 2 for binary classification
  // #class for multi-classification
  int task_category;
  int is_classification;

  int data_len;
  int inference_data_len;

  cudaStream_t stream;
  std::shared_ptr<raft::handle_t> handle;
  std::vector<float> treelite_predicted_labels;
  std::vector<float> ref_predicted_labels;
  std::vector<ML::RandomForestMetaData<T, L> *> all_forest_info;
  std::string test_dir;
  std::string dir_name;

  L *labels_d, *predicted_labels_d;
  std::vector<L> labels_h;
  std::vector<L> predicted_labels_h;

  RandomForestMetaData<T, L> *forest;
  RandomForestMetaData<T, L> *forest_2;
  RandomForestMetaData<T, L> *forest_3;
};  // namespace ML

template <typename T, typename L>
class RfConcatTestClf : public RfTreeliteTestCommon<T, L> {
 protected:
  void testClassifier() {
    this->test_dir = "./concat_test_clf/";
    this->is_classification = 1;
    //task_category - 1 for regression, 2 for binary classification
    // #class for multi-class classification
    this->task_category = 2;

    float *weight, *temp_label_d, *temp_data_d;
    std::vector<float> temp_label_h;

    raft::allocate(weight, this->params.n_cols);
    raft::allocate(temp_label_d, this->params.n_rows);
    raft::allocate(temp_data_d, this->data_len);

    raft::random::Rng r(1234ULL);

    // Generate weight for each feature.
    r.uniform(weight, this->params.n_cols, T(0.0), T(1.0), this->stream);
    // Generate noise.
    r.uniform(temp_label_d, this->params.n_rows, T(0.0), T(10.0), this->stream);

    raft::linalg::transpose<float>(*(this->handle), this->data_d, temp_data_d,
                                   this->params.n_rows, this->params.n_cols,
                                   this->stream);

    raft::linalg::gemv<float>(*(this->handle), temp_data_d, this->params.n_cols,
                              this->params.n_rows, weight, temp_label_d, true,
                              1.f, 1.f, this->stream);

    temp_label_h.resize(this->params.n_rows);
    raft::update_host(temp_label_h.data(), temp_label_d, this->params.n_rows,
                      this->stream);

    CUDA_CHECK(cudaStreamSynchronize(this->stream));

    int value;
    for (int i = 0; i < this->params.n_rows; i++) {
      // The value of temp_label is between 0 to 10*n_cols+noise_level(10).
      // Choose half of that as the theshold to balance two classes.
      if (temp_label_h[i] >= (10 * this->params.n_cols + 10) / 2.0) {
        value = 1;
      } else {
        value = 0;
      }
      this->labels_h.push_back(value);
    }

    raft::update_device(this->labels_d, this->labels_h.data(),
                        this->params.n_rows, this->stream);

    preprocess_labels(this->params.n_rows, this->labels_h, labels_map);

    for (int i = 0; i < 3; i++) {
      ModelHandle model;

      this->rf_params.n_trees = this->rf_params.n_trees + i;

      fit(*(this->handle), this->all_forest_info[i], this->data_d,
          this->params.n_rows, this->params.n_cols, this->labels_d,
          labels_map.size(), this->rf_params);
      build_treelite_forest(&model, this->all_forest_info[i],
                            this->params.n_cols, this->task_category);
      this->treelite_indiv_handles.push_back(model);
    }

    CUDA_CHECK(cudaStreamSynchronize(this->stream));

    this->ConcatenateTreeliteModels();
    this->getResultAndCheck();

    postprocess_labels(this->params.n_rows, this->labels_h, this->labels_map);

    labels_map.clear();
    temp_label_h.clear();
    CUDA_CHECK(cudaFree(weight));
    CUDA_CHECK(cudaFree(temp_label_d));
    CUDA_CHECK(cudaFree(temp_data_d));
  }

 protected:
  std::map<int, int>
    labels_map;  //unique map of labels to int vals starting from 0
};

//-------------------------------------------------------------------------------------------------------------------------------------
template <typename T, typename L>
class RfConcatTestReg : public RfTreeliteTestCommon<T, L> {
 protected:
  void testRegressor() {
    this->test_dir = "./concat_test_reg/";
    this->is_classification = 0;
    // task_category - 1 for regression, 2 for binary classification
    // #class for multi-class classification
    this->task_category = 1;

    float *weight, *temp_data_d;
    raft::allocate(weight, this->params.n_cols);
    raft::allocate(temp_data_d, this->data_len);

    raft::random::Rng r(1234ULL);

    // Generate weight for each feature.
    r.uniform(weight, this->params.n_cols, T(0.0), T(1.0), this->stream);
    // Generate noise.
    r.uniform(this->labels_d, this->params.n_rows, T(0.0), T(10.0),
              this->stream);

    raft::linalg::transpose<float>(*(this->handle), this->data_d, temp_data_d,
                                   this->params.n_rows, this->params.n_cols,
                                   this->stream);

    raft::linalg::gemv<float>(*(this->handle), temp_data_d, this->params.n_cols,
                              this->params.n_rows, weight, this->labels_d, true,
                              1.f, 1.f, this->stream);

    this->labels_h.resize(this->params.n_rows);
    raft::update_host(this->labels_h.data(), this->labels_d,
                      this->params.n_rows, this->stream);
    CUDA_CHECK(cudaStreamSynchronize(this->stream));

    for (int i = 0; i < 3; i++) {
      ModelHandle model;

      this->rf_params.n_trees = this->rf_params.n_trees + i;

      fit(*(this->handle), this->all_forest_info[i], this->data_d,
          this->params.n_rows, this->params.n_cols, this->labels_d,
          this->rf_params);
      build_treelite_forest(&model, this->all_forest_info[i],
                            this->params.n_cols, this->task_category);
      CUDA_CHECK(cudaStreamSynchronize(this->stream));
      this->treelite_indiv_handles.push_back(model);
    }

    this->ConcatenateTreeliteModels();
    this->getResultAndCheck();

    CUDA_CHECK(cudaFree(weight));
    CUDA_CHECK(cudaFree(temp_data_d));
  }
};

// //-------------------------------------------------------------------------------------------------------------------------------------
const std::vector<RfInputs<float>> inputsf2_clf = {
  {4, 2, 1, 1.0f, 1.0f, 4, 8, -1, false, false, 4, 2, 2, 0.0, 2,
   CRITERION::GINI},  // single tree forest, bootstrap false, depth 8, 4 bins
  {4, 2, 1, 1.0f, 1.0f, 4, 8, -1, false, false, 4, 2, 2, 0.0, 2,
   CRITERION::GINI},  // single tree forest, bootstrap false, depth of 8, 4 bins
  {4, 2, 10, 1.0f, 1.0f, 4, 8, -1, false, false, 4, 2, 2, 0.0, 2,
   CRITERION::
     GINI},  //forest with 10 trees, all trees should produce identical predictions (no bootstrapping or column subsampling)
  {4, 2, 10, 0.8f, 0.8f, 4, 8, -1, true, false, 3, 2, 2, 0.0, 2,
   CRITERION::
     GINI},  //forest with 10 trees, with bootstrap and column subsampling enabled, 3 bins
  {4, 2, 10, 0.8f, 0.8f, 4, 8, -1, true, false, 3, 2, 2, 0.0, 2,
   CRITERION::
     CRITERION_END},  //forest with 10 trees, with bootstrap and column subsampling enabled, 3 bins, different split algorithm
  {4, 2, 1, 1.0f, 1.0f, 4, 8, -1, false, false, 4, 2, 2, 0.0, 2,
   CRITERION::ENTROPY},
  {4, 2, 1, 1.0f, 1.0f, 4, 8, -1, false, false, 4, 2, 2, 0.0, 2,
   CRITERION::ENTROPY},
  {4, 2, 10, 1.0f, 1.0f, 4, 8, -1, false, false, 4, 2, 2, 0.0, 2,
   CRITERION::ENTROPY},
  {4, 2, 10, 0.8f, 0.8f, 4, 8, -1, true, false, 3, 2, 2, 0.0, 2,
   CRITERION::ENTROPY},
  {4, 2, 10, 0.8f, 0.8f, 4, 8, -1, true, false, 3, 2, 2, 0.0, 2,
   CRITERION::ENTROPY}};

typedef RfConcatTestClf<float, int> RfClassifierConcatTestF;
TEST_P(RfClassifierConcatTestF, Convert_Clf) { testClassifier(); }

INSTANTIATE_TEST_CASE_P(RfBinaryClassifierConcatTests, RfClassifierConcatTestF,
                        ::testing::ValuesIn(inputsf2_clf));

const std::vector<RfInputs<float>> inputsf2_reg = {
  {4, 2, 1, 1.0f, 1.0f, 4, 7, -1, false, false, 4, 2, 2, 0.0, 2,
   CRITERION::MSE},
  {4, 2, 1, 1.0f, 1.0f, 4, 7, -1, false, false, 4, 2, 2, 0.0, 2,
   CRITERION::MSE},
  {4, 2, 5, 1.0f, 1.0f, 4, 7, -1, false, false, 4, 2, 2, 0.0, 2,
   CRITERION::
     CRITERION_END},  // CRITERION_END uses the default criterion (GINI for classification, MSE for regression)
<<<<<<< HEAD
  {4, 2, 1, 1.0f, 1.0f, 4, 7, -1, false, false, 4, 2, 2, 0.0, 2,
   CRITERION::MAE},
  {4, 2, 1, 1.0f, 1.0f, 4, 7, -1, false, false, 4, 2, 2, 0.0, 2,
   CRITERION::MAE},
  {4, 2, 5, 1.0f, 1.0f, 4, 7, -1, true, false, 4, 2, 2, 0.0, 2,
   CRITERION::CRITERION_END}};
=======
  {4, 2, 5, 1.0f, 1.0f, 4, 7, -1, true, false, 4, SPLIT_ALGO::HIST, 2, 2, 0.0,
   2, CRITERION::CRITERION_END}};
>>>>>>> 3887e323

typedef RfConcatTestReg<float, float> RfRegressorConcatTestF;
TEST_P(RfRegressorConcatTestF, Convert_Reg) { testRegressor(); }

INSTANTIATE_TEST_CASE_P(RfRegressorConcatTests, RfRegressorConcatTestF,
                        ::testing::ValuesIn(inputsf2_reg));
}  // end namespace ML<|MERGE_RESOLUTION|>--- conflicted
+++ resolved
@@ -469,17 +469,8 @@
   {4, 2, 5, 1.0f, 1.0f, 4, 7, -1, false, false, 4, 2, 2, 0.0, 2,
    CRITERION::
      CRITERION_END},  // CRITERION_END uses the default criterion (GINI for classification, MSE for regression)
-<<<<<<< HEAD
-  {4, 2, 1, 1.0f, 1.0f, 4, 7, -1, false, false, 4, 2, 2, 0.0, 2,
-   CRITERION::MAE},
-  {4, 2, 1, 1.0f, 1.0f, 4, 7, -1, false, false, 4, 2, 2, 0.0, 2,
-   CRITERION::MAE},
   {4, 2, 5, 1.0f, 1.0f, 4, 7, -1, true, false, 4, 2, 2, 0.0, 2,
    CRITERION::CRITERION_END}};
-=======
-  {4, 2, 5, 1.0f, 1.0f, 4, 7, -1, true, false, 4, SPLIT_ALGO::HIST, 2, 2, 0.0,
-   2, CRITERION::CRITERION_END}};
->>>>>>> 3887e323
 
 typedef RfConcatTestReg<float, float> RfRegressorConcatTestF;
 TEST_P(RfRegressorConcatTestF, Convert_Reg) { testRegressor(); }
