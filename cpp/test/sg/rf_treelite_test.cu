--- conflicted
+++ resolved
@@ -183,24 +183,13 @@
   void SetUp() override {
     params = ::testing::TestWithParam<RfInputs<T>>::GetParam();
 
-<<<<<<< HEAD
     rf_params = set_rf_params(
       params.max_depth, params.max_leaves, params.max_features, params.n_bins,
       params.split_algo, params.min_samples_leaf, params.min_samples_split,
       params.min_impurity_decrease, params.bootstrap_features, params.bootstrap,
-      params.n_trees, params.max_samples, -1, params.split_criterion, false,
+      params.n_trees, params.max_samples, 0, params.split_criterion, false,
       params.n_streams, false, 128);
 
-=======
-    DecisionTree::DecisionTreeParams tree_params;
-    set_tree_params(tree_params, params.max_depth, params.max_leaves,
-                    params.max_features, params.n_bins, params.split_algo,
-                    params.min_samples_leaf, params.min_samples_split,
-                    params.min_impurity_decrease, params.bootstrap_features,
-                    params.split_criterion, false);
-    set_all_rf_params(rf_params, params.n_trees, params.bootstrap,
-                      params.max_samples, 0, params.n_streams, tree_params);
->>>>>>> a3c62b14
     handle.reset(new raft::handle_t(rf_params.n_streams));
 
     data_len = params.n_rows * params.n_cols;
