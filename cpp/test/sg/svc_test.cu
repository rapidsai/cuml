--- conflicted
+++ resolved
@@ -61,19 +61,19 @@
 
 template <typename math_t>
 class WorkingSetTest : public ::testing::Test {
-  public:
-    WorkingSetTest()
-      : stream(handle.get_stream()),
-        f_dev(10, stream),
-        y_dev(10, stream),
-        C_dev(10, stream),
-        alpha_dev(10, stream)
-    {}
+ public:
+  WorkingSetTest()
+    : stream(handle.get_stream()),
+      f_dev(10, stream),
+      y_dev(10, stream),
+      C_dev(10, stream),
+      alpha_dev(10, stream)
+  {
+  }
 
  protected:
   void SetUp() override
   {
-<<<<<<< HEAD
     init_C(C, C_dev.data(), 10, stream);
     raft::update_device(f_dev.data(), f_host, 10, stream);
     raft::update_device(y_dev.data(), y_host, 10, stream);
@@ -83,27 +83,6 @@
   raft::handle_t handle;
   cudaStream_t stream = 0;
 
-=======
-    auto stream = this->handle.get_stream();
-    raft::allocate(f_dev, 10, stream);
-    raft::allocate(y_dev, 10, stream);
-    raft::allocate(C_dev, 10, stream);
-    raft::allocate(alpha_dev, 10, stream);
-    init_C(C, C_dev, 10, stream);
-    raft::update_device(f_dev, f_host, 10, stream);
-    raft::update_device(y_dev, y_host, 10, stream);
-    raft::update_device(alpha_dev, alpha_host, 10, stream);
-  }
-
-  void TearDown() override
-  {
-    CUDA_CHECK(cudaFree(f_dev));
-    CUDA_CHECK(cudaFree(y_dev));
-    CUDA_CHECK(cudaFree(C_dev));
-    CUDA_CHECK(cudaFree(alpha_dev));
-  }
-  raft::handle_t handle;
->>>>>>> 03132e81
   WorkingSet<math_t>* ws;
 
   math_t f_host[10] = {1, 3, 10, 4, 2, 8, 6, 5, 9, 7};
@@ -143,19 +122,17 @@
   auto stream = this->handle.get_stream();
   this->ws    = new WorkingSet<TypeParam>(this->handle, stream, 10, 4);
   EXPECT_EQ(this->ws->GetSize(), 4);
-  this->ws->SimpleSelect(this->f_dev.data(), this->alpha_dev.data(), this->y_dev.data(), this->C_dev.data());
+  this->ws->SimpleSelect(
+    this->f_dev.data(), this->alpha_dev.data(), this->y_dev.data(), this->C_dev.data());
   ASSERT_TRUE(devArrMatchHost(
     this->expected_idx, this->ws->GetIndices(), this->ws->GetSize(), raft::Compare<int>(), stream));
 
-  this->ws->Select(this->f_dev.data(), this->alpha_dev.data(), this->y_dev.data(), this->C_dev.data());
+  this->ws->Select(
+    this->f_dev.data(), this->alpha_dev.data(), this->y_dev.data(), this->C_dev.data());
   ASSERT_TRUE(devArrMatchHost(
-<<<<<<< HEAD
     this->expected_idx, this->ws->GetIndices(), this->ws->GetSize(), raft::Compare<int>()));
-  this->ws->Select(this->f_dev.data(), this->alpha_dev.data(), this->y_dev.data(), this->C_dev.data());
-=======
-    this->expected_idx, this->ws->GetIndices(), this->ws->GetSize(), raft::Compare<int>(), stream));
-  this->ws->Select(this->f_dev, this->alpha_dev, this->y_dev, this->C_dev);
->>>>>>> 03132e81
+  this->ws->Select(
+    this->f_dev.data(), this->alpha_dev.data(), this->y_dev.data(), this->C_dev.data());
 
   ASSERT_TRUE(devArrMatchHost(this->expected_idx2,
                               this->ws->GetIndices(),
@@ -171,7 +148,7 @@
 
 template <typename math_t>
 class KernelCacheTest : public ::testing::Test {
-  public:
+ public:
   KernelCacheTest()
     : stream(handle.get_stream()),
       cublas_handle(handle.get_cublas_handle()),
@@ -181,24 +158,8 @@
       x_dev(n_rows * n_cols, stream),
       ws_idx_dev(2 * n_ws, stream)
   {
-<<<<<<< HEAD
     raft::update_device(x_dev.data(), x_host, n_rows * n_cols, stream);
     raft::update_device(ws_idx_dev.data(), ws_idx_host, n_ws, stream);
-=======
-    auto stream   = this->handle.get_stream();
-    cublas_handle = handle.get_cublas_handle();
-    raft::allocate(x_dev, n_rows * n_cols, stream);
-    raft::update_device(x_dev, x_host, n_rows * n_cols, stream);
-
-    raft::allocate(ws_idx_dev, 2 * n_ws, stream);
-    raft::update_device(ws_idx_dev, ws_idx_host, n_ws, stream);
-  }
-
-  void TearDown() override
-  {
-    CUDA_CHECK(cudaFree(x_dev));
-    CUDA_CHECK(cudaFree(ws_idx_dev));
->>>>>>> 03132e81
   }
 
  protected:
@@ -258,6 +219,7 @@
 
   raft::handle_t handle;
   cublasHandle_t cublas_handle;
+  cudaStream_t stream = 0;
 
   int n_rows;
   int n_cols;
@@ -286,8 +248,14 @@
   for (auto params : param_vec) {
     Matrix::GramMatrixBase<TypeParam>* kernel =
       Matrix::KernelFactory<TypeParam>::create(params, this->handle.get_cublas_handle());
-    KernelCache<TypeParam> cache(
-      this->handle, this->x_dev.data(), this->n_rows, this->n_cols, this->n_ws, kernel, cache_size, C_SVC);
+    KernelCache<TypeParam> cache(this->handle,
+                                 this->x_dev.data(),
+                                 this->n_rows,
+                                 this->n_cols,
+                                 this->n_ws,
+                                 kernel,
+                                 cache_size,
+                                 C_SVC);
     TypeParam* tile_dev = cache.GetTile(this->ws_idx_dev.data());
     // apply nonlinearity on tile_host_expected
     this->ApplyNonlin(params);
@@ -307,8 +275,14 @@
 
   Matrix::GramMatrixBase<TypeParam>* kernel =
     Matrix::KernelFactory<TypeParam>::create(param, this->handle.get_cublas_handle());
-  KernelCache<TypeParam> cache(
-    this->handle, this->x_dev.data(), this->n_rows, this->n_cols, this->n_ws, kernel, cache_size, C_SVC);
+  KernelCache<TypeParam> cache(this->handle,
+                               this->x_dev.data(),
+                               this->n_rows,
+                               this->n_cols,
+                               this->n_ws,
+                               kernel,
+                               cache_size,
+                               C_SVC);
   for (int i = 0; i < 2; i++) {
     // We calculate cache tile multiple times to see if cache lookup works
     TypeParam* tile_dev = cache.GetTile(this->ws_idx_dev.data());
@@ -319,17 +293,12 @@
 
 TYPED_TEST_P(KernelCacheTest, SvrEvalTest)
 {
-  auto stream = this->handle.get_stream();
   Matrix::KernelParams param{Matrix::LINEAR, 3, 1, 0};
   float cache_size = sizeof(TypeParam) * this->n_rows * 32 / (1024.0 * 1024);
 
   this->n_ws        = 6;
   int ws_idx_svr[6] = {0, 5, 1, 4, 3, 7};
-<<<<<<< HEAD
   raft::update_device(this->ws_idx_dev.data(), ws_idx_svr, 6, this->stream);
-=======
-  raft::update_device(this->ws_idx_dev, ws_idx_svr, 6, stream);
->>>>>>> 03132e81
 
   Matrix::GramMatrixBase<TypeParam>* kernel =
     Matrix::KernelFactory<TypeParam>::create(param, this->handle.get_cublas_handle());
@@ -355,14 +324,9 @@
 
 template <typename math_t>
 class GetResultsTest : public ::testing::Test {
-<<<<<<< HEAD
-  public:
-  GetResultsTest()
-  : stream(handle.get_stream())
-  {}
-
-=======
->>>>>>> 03132e81
+ public:
+  GetResultsTest() : stream(handle.get_stream()) {}
+
  protected:
   void TestResults()
   {
@@ -419,11 +383,6 @@
   int* idx;
   math_t* x_support;
   math_t b;
-<<<<<<< HEAD
-=======
-
-  raft::handle_t handle;
->>>>>>> 03132e81
 };
 
 TYPED_TEST_CASE(GetResultsTest, FloatTypes);
@@ -446,7 +405,7 @@
 
 template <typename math_t>
 class SmoUpdateTest : public ::testing::Test {
-  public:
+ public:
   SmoUpdateTest()
     : stream(handle.get_stream()),
       n_rows(6),
@@ -488,8 +447,8 @@
 
 template <typename math_t>
 class SmoBlockSolverTest : public ::testing::Test {
-  public:
-    SmoBlockSolverTest()
+ public:
+  SmoBlockSolverTest()
     : stream(handle.get_stream()),
       cublas_handle(handle.get_cublas_handle()),
       n_rows(4),
@@ -504,43 +463,20 @@
       kernel_dev(n_ws * n_rows, stream),
       return_buff_dev(2, stream)
   {
-<<<<<<< HEAD
     CUDA_CHECK(cudaMemsetAsync(alpha_dev.data(), 0, alpha_dev.size() * sizeof(math_t), stream));
-    CUDA_CHECK(cudaMemsetAsync(delta_alpha_dev.data(), 0, delta_alpha_dev.size() * sizeof(math_t), stream));
+    CUDA_CHECK(
+      cudaMemsetAsync(delta_alpha_dev.data(), 0, delta_alpha_dev.size() * sizeof(math_t), stream));
     init_C(C, C_dev.data(), n_rows, stream);
     raft::update_device(ws_idx_dev.data(), ws_idx_host, n_ws, stream);
     raft::update_device(y_dev.data(), y_host, n_rows, stream);
     raft::update_device(f_dev.data(), f_host, n_rows, stream);
     raft::update_device(kernel_dev.data(), kernel_host, n_ws * n_rows, stream);
-=======
-    auto stream   = this->handle.get_stream();
-    cublas_handle = handle.get_cublas_handle();
-    raft::allocate(ws_idx_dev, n_ws, stream);
-    raft::allocate(y_dev, n_rows, stream);
-    raft::allocate(C_dev, n_rows, stream);
-    raft::allocate(f_dev, n_rows, stream);
-    raft::allocate(alpha_dev, n_rows, stream, true);
-    raft::allocate(delta_alpha_dev, n_ws, stream, true);
-    raft::allocate(kernel_dev, n_ws * n_rows, stream);
-    raft::allocate(return_buff_dev, 2, stream);
-
-    init_C(C, C_dev, n_rows, stream);
-    raft::update_device(ws_idx_dev, ws_idx_host, n_ws, stream);
-    raft::update_device(y_dev, y_host, n_rows, stream);
-    raft::update_device(f_dev, f_host, n_rows, stream);
-    raft::update_device(kernel_dev, kernel_host, n_ws * n_rows, stream);
->>>>>>> 03132e81
   }
 
  public:  // because of the device lambda
   void testBlockSolve()
   {
-<<<<<<< HEAD
     SmoBlockSolve<math_t, 1024><<<1, n_ws, 0, stream>>>(y_dev.data(),
-=======
-    auto stream = this->handle.get_stream();
-    SmoBlockSolve<math_t, 1024><<<1, n_ws, 0, stream>>>(y_dev,
->>>>>>> 03132e81
                                                         n_rows,
                                                         alpha_dev.data(),
                                                         n_ws,
@@ -555,11 +491,8 @@
     CUDA_CHECK(cudaPeekAtLastError());
 
     math_t return_buff_exp[2] = {0.2, 1};
-<<<<<<< HEAD
-    devArrMatchHost(return_buff_exp, return_buff_dev.data(), 2, raft::CompareApprox<math_t>(1e-6));
-=======
-    devArrMatchHost(return_buff_exp, return_buff_dev, 2, raft::CompareApprox<math_t>(1e-6), stream);
->>>>>>> 03132e81
+    devArrMatchHost(
+      return_buff_exp, return_buff_dev.data(), 2, raft::CompareApprox<math_t>(1e-6), stream);
 
     rmm::device_uvector<math_t> delta_alpha_calc(n_rows, stream);
     raft::linalg::binaryOp(
@@ -569,37 +502,20 @@
       n_rows,
       [] __device__(math_t a, math_t b) { return a * b; },
       stream);
+    raft::devArrMatch(delta_alpha_dev.data(),
+                      delta_alpha_calc.data(),
+                      n_rows,
+                      raft::CompareApprox<math_t>(1e-6),
+                      stream);
+    math_t alpha_expected[] = {0, 0.1f, 0.1f, 0};
     raft::devArrMatch(
-<<<<<<< HEAD
-      delta_alpha_dev.data(), delta_alpha_calc.data(), n_rows, raft::CompareApprox<math_t>(1e-6));
-    math_t alpha_expected[] = {0, 0.1f, 0.1f, 0};
-    raft::devArrMatch(alpha_expected, alpha_dev.data(), n_rows, raft::CompareApprox<math_t>(1e-6));
+      alpha_expected, alpha_dev.data(), n_rows, raft::CompareApprox<math_t>(1e-6), stream);
   }
 
  protected:
-=======
-      delta_alpha_dev, delta_alpha_calc, n_rows, raft::CompareApprox<math_t>(1e-6), stream);
-    CUDA_CHECK(cudaFree(delta_alpha_calc));
-    math_t alpha_expected[] = {0, 0.1f, 0.1f, 0};
-    raft::devArrMatch(alpha_expected, alpha_dev, n_rows, raft::CompareApprox<math_t>(1e-6), stream);
-  }
-
- protected:
-  void TearDown() override
-  {
-    CUDA_CHECK(cudaFree(y_dev));
-    CUDA_CHECK(cudaFree(C_dev));
-    CUDA_CHECK(cudaFree(f_dev));
-    CUDA_CHECK(cudaFree(ws_idx_dev));
-    CUDA_CHECK(cudaFree(alpha_dev));
-    CUDA_CHECK(cudaFree(delta_alpha_dev));
-    CUDA_CHECK(cudaFree(kernel_dev));
-    CUDA_CHECK(cudaFree(return_buff_dev));
-  }
-
->>>>>>> 03132e81
   raft::handle_t handle;
   cublasHandle_t cublas_handle;
+  cudaStream_t stream = 0;
 
   int n_rows;
   int n_cols;
@@ -775,41 +691,14 @@
       return_buff_dev(2, stream),
       sample_weights_dev(n_rows, stream)
   {
-<<<<<<< HEAD
     CUDA_CHECK(cudaMemsetAsync(alpha_dev.data(), 0, alpha_dev.size() * sizeof(math_t), stream));
-    CUDA_CHECK(cudaMemsetAsync(delta_alpha_dev.data(), 0, delta_alpha_dev.size() * sizeof(math_t), stream));
-=======
-    auto stream = handle.get_stream();
-    raft::allocate(x_dev, n_rows * n_cols, stream);
-    raft::allocate(ws_idx_dev, n_ws, stream);
-    raft::allocate(y_dev, n_rows, stream);
-    raft::allocate(C_dev, n_rows, stream);
-    raft::allocate(y_pred, n_rows, stream);
-    raft::allocate(f_dev, n_rows, stream);
-    raft::allocate(alpha_dev, n_rows, stream, true);
-    raft::allocate(delta_alpha_dev, n_ws, stream, true);
-    raft::allocate(kernel_dev, n_ws * n_rows, stream);
-    raft::allocate(return_buff_dev, 2, stream);
-    raft::allocate(sample_weights_dev, n_rows, stream);
-    LinAlg::range(sample_weights_dev, 1, n_rows + 1, stream);
-    cublas_handle = handle.get_cublas_handle();
-
-    raft::update_device(x_dev, x_host, n_rows * n_cols, stream);
-    raft::update_device(ws_idx_dev, ws_idx_host, n_ws, stream);
-    raft::update_device(y_dev, y_host, n_rows, stream);
-    init_C(C, C_dev, n_rows, stream);
-    raft::update_device(f_dev, f_host, n_rows, stream);
-    raft::update_device(kernel_dev, kernel_host, n_ws * n_rows, stream);
-    CUDA_CHECK(cudaMemsetAsync(delta_alpha_dev, 0, n_ws * sizeof(math_t), stream));
-
-    kernel = new Matrix::GramMatrixBase<math_t>(cublas_handle);
->>>>>>> 03132e81
+    CUDA_CHECK(
+      cudaMemsetAsync(delta_alpha_dev.data(), 0, delta_alpha_dev.size() * sizeof(math_t), stream));
   }
 
  protected:
   void SetUp() override
   {
-<<<<<<< HEAD
     LinAlg::range(sample_weights_dev.data(), 1, n_rows + 1, stream);
 
     raft::update_device(x_dev.data(), x_host, n_rows * n_cols, stream);
@@ -821,32 +710,12 @@
     CUDA_CHECK(cudaMemsetAsync(delta_alpha_dev.data(), 0, n_ws * sizeof(math_t), stream));
 
     kernel = std::make_unique<Matrix::GramMatrixBase<math_t>>(cublas_handle);
-=======
-    delete kernel;
-    CUDA_CHECK(cudaFree(x_dev));
-    CUDA_CHECK(cudaFree(y_dev));
-    CUDA_CHECK(cudaFree(C_dev));
-    CUDA_CHECK(cudaFree(y_pred));
-    CUDA_CHECK(cudaFree(f_dev));
-    CUDA_CHECK(cudaFree(ws_idx_dev));
-    CUDA_CHECK(cudaFree(alpha_dev));
-    CUDA_CHECK(cudaFree(delta_alpha_dev));
-    CUDA_CHECK(cudaFree(kernel_dev));
-    CUDA_CHECK(cudaFree(return_buff_dev));
-    CUDA_CHECK(cudaFree(sample_weights_dev));
-    FreeResultBuffers();
->>>>>>> 03132e81
   }
 
  public:
   void blockSolveTest()
   {
-<<<<<<< HEAD
     SmoBlockSolve<math_t, 1024><<<1, n_ws, 0, stream>>>(y_dev.data(),
-=======
-    auto stream = this->handle.get_stream();
-    SmoBlockSolve<math_t, 1024><<<1, n_ws, 0, stream>>>(y_dev,
->>>>>>> 03132e81
                                                         n_rows,
                                                         alpha_dev.data(),
                                                         n_ws,
@@ -875,20 +744,11 @@
       [] __device__(math_t a, math_t b) { return a * b; },
       stream);
     raft::devArrMatch(
-<<<<<<< HEAD
       delta_alpha_dev.data(), delta_alpha_calc.data(), n_rows, raft::CompareApprox<math_t>(1e-6));
 
     math_t alpha_expected[] = {0.6f, 0, 1, 1, 0, 0.6f};
     // for C=10: {0.25f, 0, 2.25f, 3.75f, 0, 1.75f};
     raft::devArrMatch(alpha_expected, alpha_dev.data(), n_rows, raft::CompareApprox<math_t>(1e-6));
-=======
-      delta_alpha_dev, delta_alpha_calc, n_rows, raft::CompareApprox<math_t>(1e-6), stream);
-    CUDA_CHECK(cudaFree(delta_alpha_calc));
-
-    math_t alpha_expected[] = {0.6f, 0, 1, 1, 0, 0.6f};
-    // for C=10: {0.25f, 0, 2.25f, 3.75f, 0, 1.75f};
-    raft::devArrMatch(alpha_expected, alpha_dev, n_rows, raft::CompareApprox<math_t>(1e-6), stream);
->>>>>>> 03132e81
 
     math_t host_alpha[6];
     raft::update_host(host_alpha, alpha_dev.data(), n_rows, stream);
@@ -947,29 +807,18 @@
     EXPECT_LT(return_buff[1], 10) << return_buff[1];
 
     math_t alpha_exp[] = {0, 0.8, 0.8, 0};
-<<<<<<< HEAD
     raft::devArrMatch(alpha_exp, alpha_dev.data(), 4, raft::CompareApprox<math_t>(1e-6));
 
     math_t dalpha_exp[] = {-0.8, 0.8};
     raft::devArrMatch(dalpha_exp, delta_alpha_dev.data(), 2, raft::CompareApprox<math_t>(1e-6));
-=======
-    raft::devArrMatch(alpha_exp, alpha_dev, 4, raft::CompareApprox<math_t>(1e-6), stream);
-
-    math_t dalpha_exp[] = {-0.8, 0.8};
-    raft::devArrMatch(dalpha_exp, delta_alpha_dev, 2, raft::CompareApprox<math_t>(1e-6), stream);
->>>>>>> 03132e81
   }
 
  protected:
   raft::handle_t handle;
-<<<<<<< HEAD
   cublasHandle_t cublas_handle;
   cudaStream_t stream = 0;
 
   std::unique_ptr<Matrix::GramMatrixBase<math_t>> kernel;
-=======
-  Matrix::GramMatrixBase<math_t>* kernel;
->>>>>>> 03132e81
   int n_rows       = 6;
   const int n_cols = 2;
   int n_ws         = 6;
@@ -1153,25 +1002,17 @@
     SCOPED_TRACE(kernelName(p.kernel_params));
     if (p.C == 0) { p.C = 1; }
     SVC<TypeParam> svc(this->handle, p.C, p.tol, p.kernel_params);
-<<<<<<< HEAD
-    svc.fit(p.x_dev, p.n_rows, p.n_cols, p.y_dev,
-      this->sample_weights_dev.size() > 0 ?
-      this->sample_weights_dev.data() : nullptr );
+    svc.fit(p.x_dev,
+            p.n_rows,
+            p.n_cols,
+            p.y_dev,
+            this->sample_weights_dev.size() > 0 ? this->sample_weights_dev.data() : nullptr);
     checkResults(svc.model, toSmoOutput(exp), this->stream);
     rmm::device_uvector<TypeParam> y_pred(p.n_rows, this->stream);
     if (p.predict) {
       svc.predict(p.x_dev, p.n_rows, p.n_cols, y_pred.data());
       EXPECT_TRUE(raft::devArrMatch(
         this->y_dev.data(), y_pred.data(), p.n_rows, raft::CompareApprox<TypeParam>(1e-6f)));
-=======
-    svc.fit(p.x_dev, p.n_rows, p.n_cols, p.y_dev, sample_weights);
-    checkResults(svc.model, toSmoOutput(exp), stream);
-    rmm::device_uvector<TypeParam> y_pred(p.n_rows, stream);
-    if (p.predict) {
-      svc.predict(p.x_dev, p.n_rows, p.n_cols, y_pred.data());
-      EXPECT_TRUE(raft::devArrMatch(
-        this->y_dev, y_pred.data(), p.n_rows, raft::CompareApprox<TypeParam>(1e-6f), stream));
->>>>>>> 03132e81
     }
     if (exp.decision_function.size() > 0) {
       svc.decisionFunction(p.x_dev, p.n_rows, p.n_cols, y_pred.data());
@@ -1424,7 +1265,7 @@
 
 template <typename math_t>
 class SvrTest : public ::testing::Test {
-  public:
+ public:
   SvrTest()
     : stream(handle.get_stream()),
       x_dev(n_rows * n_cols, stream),
@@ -1439,23 +1280,8 @@
  protected:
   void SetUp() override
   {
-<<<<<<< HEAD
     raft::update_device(x_dev.data(), x_host, n_rows * n_cols, stream);
     raft::update_device(y_dev.data(), y_host, n_rows, stream);
-=======
-    auto stream = handle.get_stream();
-    raft::allocate(x_dev, n_rows * n_cols, stream);
-    raft::allocate(y_dev, n_rows, stream);
-    raft::allocate(C_dev, 2 * n_rows, stream);
-    raft::allocate(y_pred, n_rows, stream);
-
-    raft::allocate(yc, n_train, stream);
-    raft::allocate(f, n_train, stream);
-    raft::allocate(alpha, n_train, stream);
-
-    raft::update_device(x_dev, x_host, n_rows * n_cols, stream);
-    raft::update_device(y_dev, y_host, n_rows, stream);
->>>>>>> 03132e81
 
     model.n_support     = 0;
     model.dual_coefs    = nullptr;
@@ -1465,21 +1291,7 @@
     model.unique_labels = nullptr;
   }
 
-<<<<<<< HEAD
   void TearDown() override { svmFreeBuffers(handle, model); }
-=======
-  void TearDown() override
-  {
-    CUDA_CHECK(cudaFree(x_dev));
-    CUDA_CHECK(cudaFree(y_dev));
-    CUDA_CHECK(cudaFree(C_dev));
-    CUDA_CHECK(cudaFree(y_pred));
-    CUDA_CHECK(cudaFree(yc));
-    CUDA_CHECK(cudaFree(f));
-    CUDA_CHECK(cudaFree(alpha));
-    svmFreeBuffers(handle, model);
-  }
->>>>>>> 03132e81
 
  public:
   void TestSvrInit()
@@ -1490,23 +1302,14 @@
     SmoSolver<math_t> smo(handle, param, nullptr);
     smo.SvrInit(y_dev.data(), n_rows, yc.data(), f.data());
 
-<<<<<<< HEAD
-    EXPECT_TRUE(devArrMatchHost(yc_exp, yc.data(), n_train, raft::CompareApprox<math_t>(1.0e-9)));
-    EXPECT_TRUE(devArrMatchHost(f_exp, f.data(), n_train, raft::Compare<math_t>()));
-=======
-    EXPECT_TRUE(devArrMatchHost(yc_exp, yc, n_train, raft::CompareApprox<math_t>(1.0e-9), stream));
-    EXPECT_TRUE(devArrMatchHost(f_exp, f, n_train, raft::Compare<math_t>(), stream));
->>>>>>> 03132e81
+    EXPECT_TRUE(
+      devArrMatchHost(yc_exp, yc.data(), n_train, raft::CompareApprox<math_t>(1.0e-9), stream));
+    EXPECT_TRUE(devArrMatchHost(f_exp, f.data(), n_train, raft::Compare<math_t>(), stream));
   }
 
   void TestSvrWorkingSet()
   {
-<<<<<<< HEAD
     init_C((math_t)1.0, C_dev.data(), 2 * n_rows, stream);
-=======
-    auto stream = this->handle.get_stream();
-    init_C((math_t)1.0, C_dev, 2 * n_rows, stream);
->>>>>>> 03132e81
     WorkingSet<math_t>* ws;
     ws = new WorkingSet<math_t>(handle, stream, n_rows, 20, EPSILON_SVR);
     EXPECT_EQ(ws->GetSize(), 2 * n_rows);
@@ -1533,17 +1336,9 @@
 
   void TestSvrResults()
   {
-<<<<<<< HEAD
     raft::update_device(yc.data(), yc_exp, n_train, stream);
     init_C((math_t)0.001, C_dev.data(), n_rows * 2, stream);
-    Results<math_t> res(
-      handle, x_dev.data(), yc.data(), n_rows, n_cols, C_dev.data(), EPSILON_SVR);
-=======
-    auto stream = this->handle.get_stream();
-    raft::update_device(yc, yc_exp, n_train, stream);
-    init_C((math_t)0.001, C_dev, n_rows * 2, stream);
-    Results<math_t> res(handle, x_dev, yc, n_rows, n_cols, C_dev, EPSILON_SVR);
->>>>>>> 03132e81
+    Results<math_t> res(handle, x_dev.data(), yc.data(), n_rows, n_cols, C_dev.data(), EPSILON_SVR);
     model.n_cols = n_cols;
     raft::update_device(alpha.data(), alpha_host, n_train, stream);
     raft::update_device(f.data(), f_exp, n_train, stream);
@@ -1564,12 +1359,8 @@
     EXPECT_TRUE(devArrMatchHost(x_exp,
                                 model.x_support,
                                 model.n_support * n_cols,
-<<<<<<< HEAD
-                                raft::CompareApprox<math_t>(1.0e-6)));
-=======
                                 raft::CompareApprox<math_t>(1.0e-6),
                                 stream));
->>>>>>> 03132e81
 
     int idx_exp[] = {0, 1, 2, 4, 5};
     EXPECT_TRUE(devArrMatchHost(
@@ -1691,9 +1482,10 @@
 
  protected:
   raft::handle_t handle;
-  int n_rows       = 7;
-  int n_train      = 2 * n_rows;
-  const int n_cols = 1;
+  cudaStream_t stream = 0;
+  int n_rows          = 7;
+  int n_train         = 2 * n_rows;
+  const int n_cols    = 1;
 
   SvmModel<math_t> model;
   rmm::device_uvector<math_t> x_dev;
