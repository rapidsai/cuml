/*
 * Copyright (c) 2018-2021, NVIDIA CORPORATION.
 *
 * Licensed under the Apache License, Version 2.0 (the "License");
 * you may not use this file except in compliance with the License.
 * You may obtain a copy of the License at
 *
 *     http://www.apache.org/licenses/LICENSE-2.0
 *
 * Unless required by applicable law or agreed to in writing, software
 * distributed under the License is distributed on an "AS IS" BASIS,
 * WITHOUT WARRANTIES OR CONDITIONS OF ANY KIND, either express or implied.
 * See the License for the specific language governing permissions and
 * limitations under the License.
 */

#include <gtest/gtest.h>
#include <raft/cudart_utils.h>
#include <raft/linalg/cublas_wrappers.h>
#include <test_utils.h>
#include <cuml/decomposition/params.hpp>
#include <pca/pca.cuh>
#include <raft/cuda_utils.cuh>
#include <raft/handle.hpp>
#include <raft/random/rng.hpp>
#include <rmm/device_uvector.hpp>
#include <vector>

namespace ML {

using namespace MLCommon;

template <typename T>
struct PcaInputs {
  T tolerance;
  int len;
  int n_row;
  int n_col;
  int len2;
  int n_row2;
  int n_col2;
  unsigned long long int seed;
  int algo;
};

template <typename T>
::std::ostream& operator<<(::std::ostream& os, const PcaInputs<T>& dims)
{
  return os;
}

template <typename T>
class PcaTest : public ::testing::TestWithParam<PcaInputs<T>> {
 public:
  PcaTest()
    : params(::testing::TestWithParam<PcaInputs<T>>::GetParam()),
      stream(handle.get_stream()),
      explained_vars(params.n_col, stream),
      explained_vars_ref(params.n_col, stream),
      components(params.n_col * params.n_col, stream),
      components_ref(params.n_col * params.n_col, stream),
      trans_data(params.len, stream),
      trans_data_ref(params.len, stream),
      data(params.len, stream),
      data_back(params.len, stream),
      data2(params.len2, stream),
      data2_back(params.len2, stream)
  {
    basicTest();
    advancedTest();
  }

 protected:
  void basicTest()
  {
<<<<<<< HEAD
=======
    auto stream = handle.get_stream();
    params      = ::testing::TestWithParam<PcaInputs<T>>::GetParam();
>>>>>>> 03132e81
    raft::random::Rng r(params.seed, raft::random::GenTaps);
    int len = params.len;

    std::vector<T> data_h = {1.0, 2.0, 5.0, 4.0, 2.0, 1.0};
    data_h.resize(len);
    raft::update_device(data.data(), data_h.data(), len, stream);

    std::vector<T> trans_data_ref_h = {-2.3231, -0.3517, 2.6748, -0.3979, 0.6571, -0.2592};
    trans_data_ref_h.resize(len);
    raft::update_device(trans_data_ref.data(), trans_data_ref_h.data(), len, stream);

    int len_comp = params.n_col * params.n_col;
    rmm::device_uvector<T> explained_var_ratio(params.n_col, stream);
    rmm::device_uvector<T> singular_vals(params.n_col, stream);
    rmm::device_uvector<T> mean(params.n_col, stream);
    rmm::device_uvector<T> noise_vars(1, stream);

    std::vector<T> components_ref_h = {0.8163, 0.5776, -0.5776, 0.8163};
    components_ref_h.resize(len_comp);
    std::vector<T> explained_vars_ref_h = {6.338, 0.3287};
    explained_vars_ref_h.resize(params.n_col);

    raft::update_device(components_ref.data(), components_ref_h.data(), len_comp, stream);
    raft::update_device(
      explained_vars_ref.data(), explained_vars_ref_h.data(), params.n_col, stream);

    paramsPCA prms;
    prms.n_cols       = params.n_col;
    prms.n_rows       = params.n_row;
    prms.n_components = params.n_col;
    prms.whiten       = false;
    if (params.algo == 0)
      prms.algorithm = solver::COV_EIG_DQ;
    else
      prms.algorithm = solver::COV_EIG_JACOBI;

    pcaFit(handle,
           data.data(),
           components.data(),
           explained_vars.data(),
           explained_var_ratio.data(),
           singular_vals.data(),
           mean.data(),
           noise_vars.data(),
           prms,
           stream);
    pcaTransform(handle,
                 data.data(),
                 components.data(),
                 trans_data.data(),
                 singular_vals.data(),
                 mean.data(),
                 prms,
                 stream);
    pcaInverseTransform(handle,
                        trans_data.data(),
                        components.data(),
                        singular_vals.data(),
                        mean.data(),
                        data_back.data(),
                        prms,
                        stream);
  }

  void advancedTest()
  {
<<<<<<< HEAD
=======
    auto stream = handle.get_stream();
    params      = ::testing::TestWithParam<PcaInputs<T>>::GetParam();
>>>>>>> 03132e81
    raft::random::Rng r(params.seed, raft::random::GenTaps);
    int len = params.len2;

    paramsPCA prms;
    prms.n_cols       = params.n_col2;
    prms.n_rows       = params.n_row2;
    prms.n_components = params.n_col2;
    prms.whiten       = false;
    if (params.algo == 0)
      prms.algorithm = solver::COV_EIG_DQ;
    else if (params.algo == 1)
      prms.algorithm = solver::COV_EIG_JACOBI;

    r.uniform(data2.data(), len, T(-1.0), T(1.0), stream);
    rmm::device_uvector<T> data2_trans(prms.n_rows * prms.n_components, stream);

    int len_comp = params.n_col2 * prms.n_components;
    rmm::device_uvector<T> components2(len_comp, stream);
    rmm::device_uvector<T> explained_vars2(prms.n_components, stream);
    rmm::device_uvector<T> explained_var_ratio2(prms.n_components, stream);
    rmm::device_uvector<T> singular_vals2(prms.n_components, stream);
    rmm::device_uvector<T> mean2(prms.n_cols, stream);
    rmm::device_uvector<T> noise_vars2(1, stream);

    pcaFitTransform(handle,
                    data2.data(),
                    data2_trans.data(),
                    components2.data(),
                    explained_vars2.data(),
                    explained_var_ratio2.data(),
                    singular_vals2.data(),
                    mean2.data(),
                    noise_vars2.data(),
                    prms,
                    stream);

<<<<<<< HEAD
    pcaInverseTransform(handle,
                        data2_trans.data(),
                        components2.data(),
                        singular_vals2.data(),
                        mean2.data(),
                        data2_back.data(),
                        prms,
                        stream);
=======
    raft::allocate(data2_back, len, stream);
    pcaInverseTransform(
      handle, data2_trans, components2, singular_vals2, mean2, data2_back, prms, stream);
  }

  void SetUp() override
  {
    basicTest();
    advancedTest();
  }

  void TearDown() override
  {
    CUDA_CHECK(cudaFree(data));
    CUDA_CHECK(cudaFree(components));
    CUDA_CHECK(cudaFree(trans_data));
    CUDA_CHECK(cudaFree(data_back));
    CUDA_CHECK(cudaFree(trans_data_ref));
    CUDA_CHECK(cudaFree(explained_vars));
    CUDA_CHECK(cudaFree(explained_var_ratio));
    CUDA_CHECK(cudaFree(singular_vals));
    CUDA_CHECK(cudaFree(mean));
    CUDA_CHECK(cudaFree(noise_vars));
    CUDA_CHECK(cudaFree(components_ref));
    CUDA_CHECK(cudaFree(explained_vars_ref));
    CUDA_CHECK(cudaFree(data2));
    CUDA_CHECK(cudaFree(data2_trans));
    CUDA_CHECK(cudaFree(data2_back));
    CUDA_CHECK(cudaFree(components2));
    CUDA_CHECK(cudaFree(explained_vars2));
    CUDA_CHECK(cudaFree(explained_var_ratio2));
    CUDA_CHECK(cudaFree(singular_vals2));
    CUDA_CHECK(cudaFree(mean2));
    CUDA_CHECK(cudaFree(noise_vars2));
>>>>>>> 03132e81
  }

 protected:
  raft::handle_t handle;
<<<<<<< HEAD
  cudaStream_t stream = 0;

  PcaInputs<T> params;

  rmm::device_uvector<T> explained_vars, explained_vars_ref, components, components_ref, trans_data,
    trans_data_ref, data, data_back, data2, data2_back;
=======
>>>>>>> 03132e81
};

const std::vector<PcaInputs<float>> inputsf2 = {
  {0.01f, 3 * 2, 3, 2, 1024 * 128, 1024, 128, 1234ULL, 0},
  {0.01f, 3 * 2, 3, 2, 256 * 32, 256, 32, 1234ULL, 1}};

const std::vector<PcaInputs<double>> inputsd2 = {
  {0.01, 3 * 2, 3, 2, 1024 * 128, 1024, 128, 1234ULL, 0},
  {0.01, 3 * 2, 3, 2, 256 * 32, 256, 32, 1234ULL, 1}};

typedef PcaTest<float> PcaTestValF;
TEST_P(PcaTestValF, Result)
{
  ASSERT_TRUE(devArrMatch(explained_vars.data(),
                          explained_vars_ref.data(),
                          params.n_col,
                          raft::CompareApproxAbs<float>(params.tolerance),
                          handle.get_stream()));
}

typedef PcaTest<double> PcaTestValD;
TEST_P(PcaTestValD, Result)
{
  ASSERT_TRUE(devArrMatch(explained_vars.data(),
                          explained_vars_ref.data(),
                          params.n_col,
                          raft::CompareApproxAbs<double>(params.tolerance),
                          handle.get_stream()));
}

typedef PcaTest<float> PcaTestLeftVecF;
TEST_P(PcaTestLeftVecF, Result)
{
  ASSERT_TRUE(devArrMatch(components.data(),
                          components_ref.data(),
                          (params.n_col * params.n_col),
                          raft::CompareApproxAbs<float>(params.tolerance),
                          handle.get_stream()));
}

typedef PcaTest<double> PcaTestLeftVecD;
TEST_P(PcaTestLeftVecD, Result)
{
  ASSERT_TRUE(devArrMatch(components.data(),
                          components_ref.data(),
                          (params.n_col * params.n_col),
                          raft::CompareApproxAbs<double>(params.tolerance),
                          handle.get_stream()));
}

typedef PcaTest<float> PcaTestTransDataF;
TEST_P(PcaTestTransDataF, Result)
{
  ASSERT_TRUE(devArrMatch(trans_data.data(),
                          trans_data_ref.data(),
                          (params.n_row * params.n_col),
                          raft::CompareApproxAbs<float>(params.tolerance),
                          handle.get_stream()));
}

typedef PcaTest<double> PcaTestTransDataD;
TEST_P(PcaTestTransDataD, Result)
{
  ASSERT_TRUE(devArrMatch(trans_data.data(),
                          trans_data_ref.data(),
                          (params.n_row * params.n_col),
                          raft::CompareApproxAbs<double>(params.tolerance),
                          handle.get_stream()));
}

typedef PcaTest<float> PcaTestDataVecSmallF;
TEST_P(PcaTestDataVecSmallF, Result)
{
  ASSERT_TRUE(devArrMatch(data.data(),
                          data_back.data(),
                          (params.n_col * params.n_col),
                          raft::CompareApproxAbs<float>(params.tolerance),
                          handle.get_stream()));
}

typedef PcaTest<double> PcaTestDataVecSmallD;
TEST_P(PcaTestDataVecSmallD, Result)
{
  ASSERT_TRUE(devArrMatch(data.data(),
                          data_back.data(),
                          (params.n_col * params.n_col),
                          raft::CompareApproxAbs<double>(params.tolerance),
                          handle.get_stream()));
}

// FIXME: These tests are disabled due to driver 418+ making them fail:
// https://github.com/rapidsai/cuml/issues/379
typedef PcaTest<float> PcaTestDataVecF;
TEST_P(PcaTestDataVecF, Result)
{
  ASSERT_TRUE(devArrMatch(data2.data(),
                          data2_back.data(),
                          (params.n_col2 * params.n_col2),
                          raft::CompareApproxAbs<float>(params.tolerance),
                          handle.get_stream()));
}

typedef PcaTest<double> PcaTestDataVecD;
TEST_P(PcaTestDataVecD, Result)
{
  ASSERT_TRUE(raft::devArrMatch(data2.data(),
                                data2_back.data(),
                                (params.n_col2 * params.n_col2),
                                raft::CompareApproxAbs<double>(params.tolerance),
                                handle.get_stream()));
}

INSTANTIATE_TEST_CASE_P(PcaTests, PcaTestValF, ::testing::ValuesIn(inputsf2));

INSTANTIATE_TEST_CASE_P(PcaTests, PcaTestValD, ::testing::ValuesIn(inputsd2));

INSTANTIATE_TEST_CASE_P(PcaTests, PcaTestLeftVecF, ::testing::ValuesIn(inputsf2));

INSTANTIATE_TEST_CASE_P(PcaTests, PcaTestLeftVecD, ::testing::ValuesIn(inputsd2));

INSTANTIATE_TEST_CASE_P(PcaTests, PcaTestDataVecSmallF, ::testing::ValuesIn(inputsf2));

INSTANTIATE_TEST_CASE_P(PcaTests, PcaTestDataVecSmallD, ::testing::ValuesIn(inputsd2));

INSTANTIATE_TEST_CASE_P(PcaTests, PcaTestTransDataF, ::testing::ValuesIn(inputsf2));

INSTANTIATE_TEST_CASE_P(PcaTests, PcaTestTransDataD, ::testing::ValuesIn(inputsd2));

INSTANTIATE_TEST_CASE_P(PcaTests, PcaTestDataVecF, ::testing::ValuesIn(inputsf2));

INSTANTIATE_TEST_CASE_P(PcaTests, PcaTestDataVecD, ::testing::ValuesIn(inputsd2));

}  // end namespace ML<|MERGE_RESOLUTION|>--- conflicted
+++ resolved
@@ -73,11 +73,6 @@
  protected:
   void basicTest()
   {
-<<<<<<< HEAD
-=======
-    auto stream = handle.get_stream();
-    params      = ::testing::TestWithParam<PcaInputs<T>>::GetParam();
->>>>>>> 03132e81
     raft::random::Rng r(params.seed, raft::random::GenTaps);
     int len = params.len;
 
@@ -144,11 +139,6 @@
 
   void advancedTest()
   {
-<<<<<<< HEAD
-=======
-    auto stream = handle.get_stream();
-    params      = ::testing::TestWithParam<PcaInputs<T>>::GetParam();
->>>>>>> 03132e81
     raft::random::Rng r(params.seed, raft::random::GenTaps);
     int len = params.len2;
 
@@ -185,7 +175,6 @@
                     prms,
                     stream);
 
-<<<<<<< HEAD
     pcaInverseTransform(handle,
                         data2_trans.data(),
                         components2.data(),
@@ -194,55 +183,16 @@
                         data2_back.data(),
                         prms,
                         stream);
-=======
-    raft::allocate(data2_back, len, stream);
-    pcaInverseTransform(
-      handle, data2_trans, components2, singular_vals2, mean2, data2_back, prms, stream);
-  }
-
-  void SetUp() override
-  {
-    basicTest();
-    advancedTest();
-  }
-
-  void TearDown() override
-  {
-    CUDA_CHECK(cudaFree(data));
-    CUDA_CHECK(cudaFree(components));
-    CUDA_CHECK(cudaFree(trans_data));
-    CUDA_CHECK(cudaFree(data_back));
-    CUDA_CHECK(cudaFree(trans_data_ref));
-    CUDA_CHECK(cudaFree(explained_vars));
-    CUDA_CHECK(cudaFree(explained_var_ratio));
-    CUDA_CHECK(cudaFree(singular_vals));
-    CUDA_CHECK(cudaFree(mean));
-    CUDA_CHECK(cudaFree(noise_vars));
-    CUDA_CHECK(cudaFree(components_ref));
-    CUDA_CHECK(cudaFree(explained_vars_ref));
-    CUDA_CHECK(cudaFree(data2));
-    CUDA_CHECK(cudaFree(data2_trans));
-    CUDA_CHECK(cudaFree(data2_back));
-    CUDA_CHECK(cudaFree(components2));
-    CUDA_CHECK(cudaFree(explained_vars2));
-    CUDA_CHECK(cudaFree(explained_var_ratio2));
-    CUDA_CHECK(cudaFree(singular_vals2));
-    CUDA_CHECK(cudaFree(mean2));
-    CUDA_CHECK(cudaFree(noise_vars2));
->>>>>>> 03132e81
   }
 
  protected:
   raft::handle_t handle;
-<<<<<<< HEAD
   cudaStream_t stream = 0;
 
   PcaInputs<T> params;
 
   rmm::device_uvector<T> explained_vars, explained_vars_ref, components, components_ref, trans_data,
     trans_data_ref, data, data_back, data2, data2_back;
-=======
->>>>>>> 03132e81
 };
 
 const std::vector<PcaInputs<float>> inputsf2 = {
