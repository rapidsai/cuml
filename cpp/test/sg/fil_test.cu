--- conflicted
+++ resolved
@@ -62,16 +62,10 @@
   float leaf_prob = atof(getenv("leaf_prob"));
   // below, categorical nodes means categorical branch nodes
   // probability that a node is categorical (given that its feature is categorical)
-<<<<<<< HEAD
   float node_categorical_prob = atof(getenv("node_categorical_prob"));
-  // probability that a feature is categorical (given that the node is also categorical)
-  float feature_categorical_prob = atof(getenv("feature_categorical_prob"));
-=======
-  float node_categorical_prob = 0.0;
   // probability that a feature is categorical (pertains to data generation, can
   // still be interpreted as numerical by a node)
-  float feature_categorical_prob = 0.0;
->>>>>>> 9ca5ef85
+  float feature_categorical_prob = atof(getenv("feature_categorical_prob"));
   // during model creation, how often categories < max_matching are marked as matching?
   float cat_match_prob = atof(getenv("cat_match_prob"));
   // Order Of Magnitude for maximum matching category for categorical nodes
