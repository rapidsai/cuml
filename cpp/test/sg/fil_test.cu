--- conflicted
+++ resolved
@@ -23,8 +23,8 @@
 #include <thrust/transform.h>
 #include <treelite/c_api.h>
 #include <treelite/frontend.h>
+#include <treelite/gtil.h>
 #include <treelite/tree.h>
-#include <treelite/gtil.h>
 #include <cmath>
 #include <cstdio>
 #include <limits>
@@ -51,28 +51,18 @@
   int num_cols   = atoi(getenv("num_cols"));
   float nan_prob = atof(getenv("nan_prob"));
   // forest parameters
-<<<<<<< HEAD
-  int depth       = 8;
-  int num_trees   = 50;
-  float leaf_prob = 0.05;
+  int depth       = atoi(getenv("depth"));
+  int num_trees   = atoi(getenv("num_trees"));
+  float leaf_prob = atof(getenv("leaf_prob"));
   // below, categorical nodes means categorical branch nodes
   // probability that a node is categorical (given that its feature is categorical)
-  float node_categorical_prob = 0.0;
+  float node_categorical_prob = atof(getenv("node_categorical_prob"));
   // probability that a feature is categorical (given that the node is also categorical)
-  float feature_categorical_prob = 0.0;
+  float feature_categorical_prob = atof(getenv("feature_categorical_prob"));
   // during model creation, how often categories < max_matching are marked as matching?
-  float cat_match_prob = 0.5;
+  float cat_match_prob = atof(getenv("cat_match_prob"));
   // Order Of Magnitude for maximum matching category for categorical nodes
-  float max_matching_cat_oom = 1.0;
-=======
-  int depth                      = atoi(getenv("depth"));
-  int num_trees                  = atoi(getenv("num_trees"));
-  float leaf_prob                = atof(getenv("leaf_prob"));
-  float node_categorical_prob    = atof(getenv("node_categorical_prob"));
-  float feature_categorical_prob = atof(getenv("feature_categorical_prob"));
-  float cat_match_prob           = atof(getenv("cat_match_prob"));
-  float max_matching_cat_oom     = atof(getenv("max_matching_cat_oom"));
->>>>>>> d75d6208
+  float max_matching_cat_oom = atof(getenv("max_matching_cat_oom"));
   // output parameters
   output_t output   = output_t::RAW;
   float threshold   = 0.0f;
@@ -113,7 +103,6 @@
      << ", num_trees = " << ps.num_trees << ", leaf_prob = " << ps.leaf_prob
      << ", output = " << output2str(ps.output) << ", threshold = " << ps.threshold
      << ", threads_per_tree = " << ps.threads_per_tree << ", n_items = " << ps.n_items
-<<<<<<< HEAD
      << ", blocks_per_sm = " << ps.blocks_per_sm << ", algo = " << ps.algo << ", seed = " << ps.seed
      << ", tolerance = " << ps.tolerance << ", op = " << tl::OpName(ps.op)
      << ", global_bias = " << ps.global_bias << ", leaf_algo = " << ps.leaf_algo
@@ -122,12 +111,6 @@
      << ", feature_categorical_prob = " << ps.feature_categorical_prob
      << ", cat_match_prob = " << ps.cat_match_prob
      << ", max_matching_cat_oom = " << ps.max_matching_cat_oom;
-=======
-     << ", blocks_per_sm = " << ps.blocks_per_sm << ", algo = " << algo_t_repr[ps.algo]
-     << ", seed = " << ps.seed << ", tolerance = " << ps.tolerance << ", op = " << tl::OpName(ps.op)
-     << ", global_bias = " << ps.global_bias << ", leaf_algo = " << leaf_algo_t_repr[ps.leaf_algo]
-     << ", num_classes = " << ps.num_classes;
->>>>>>> d75d6208
   return os;
 }
 
@@ -146,42 +129,25 @@
   rng.uniform(d, n_vals, 0.0f, 1.0f, stream);
   thrust::transform(
     thrust::cuda::par.on(stream), d, d + n_vals, d, [=] __device__(float uniform_0_1) {
-<<<<<<< HEAD
       float truly_0_1 = fmin(fmax(uniform_0_1, 0.0f), 1.0f);
-=======
-      float truly_0_1 = fmin(fmax(uniform_0_1, 0.0), 1.0);
->>>>>>> d75d6208
       return truly_0_1 > prob_of_zero;
     });
 }
 
 struct replace_some_floating_with_categorical {
-<<<<<<< HEAD
   int* max_matching_cat_d;
-=======
-  float* max_matching_cat_d;
->>>>>>> d75d6208
   int num_cols;
   __device__ float operator()(float data, int data_idx)
   {
     int max_matching_cat = max_matching_cat_d[data_idx % num_cols];
-<<<<<<< HEAD
     if (max_matching_cat == -1) return data;
     return roundf((data * 0.5f + 0.5f) * max_matching_cat);
-=======
-    if (max_matching_cat == -1.0) return data;
-    return roundf((data * 0.5 + 0.5) * max_matching_cat);
->>>>>>> d75d6208
   }
 };
 
 __global__ void compress_bit_stream(uint8_t* dst, float* src, size_t size)
 {
-<<<<<<< HEAD
   size_t idx = size_t(blockIdx.x) * blockDim.x + threadIdx.x;
-=======
-  size_t idx = blockIdx.x * blockDim.x + threadIdx.x;
->>>>>>> d75d6208
   if (idx >= size) return;
   int byte = 0;
 #pragma unroll
@@ -284,11 +250,7 @@
     // uniformily distributed in orders of magnitude: smaller models which
     // still stress large bitfields.
     // up to 10**ps.max_matching_cat_oom (only if feature is categorical, else -1)
-<<<<<<< HEAD
     std::vector<cat_feature_counters> cf(ps.num_cols);
-=======
-    v_cat_feature cf(ps.num_cols);
->>>>>>> d75d6208
     std::mt19937 gen(ps.seed);
     std::uniform_real_distribution mmc(-1.0f, ps.max_matching_cat_oom);
     std::bernoulli_distribution fc(ps.feature_categorical_prob);
@@ -305,10 +267,6 @@
         cf[fid].max_matching = -1;
       }
     }
-<<<<<<< HEAD
-=======
-
->>>>>>> d75d6208
     raft::update_host(weights_h.data(), (int*)weights_d, num_nodes, stream);
     raft::update_host(thresholds_h.data(), thresholds_d, num_nodes, stream);
     raft::update_host(fids_h.data(), fids_d, num_nodes, stream);
@@ -316,10 +274,6 @@
     raft::update_host(is_leafs_h, is_leafs_d, num_nodes, stream);
     raft::update_host(is_categoricals_h.data(), is_categoricals_d, num_nodes, stream);
     CUDA_CHECK(cudaStreamSynchronize(stream));
-<<<<<<< HEAD
-=======
-
->>>>>>> d75d6208
     // categorical features
     // count nodes for each feature id
     // in parallel, split the sets between nodes
@@ -333,27 +287,18 @@
         // might allocate a categorical set for an unreachable branch node. That's OK.
         ++cf[fid].n_nodes;
         node_cat_set[node_id] = bit_pool_size;
-<<<<<<< HEAD
         bit_pool_size += categorical_sets::sizeof_mask_from_max_matching(cf[fid].max_matching);
       }
     }
     cat_sets_h = cat_sets_owner(cf);
     ASSERT(bit_pool_size == cat_sets_h.bits.size(), "didn't convert correct number of nodes");
     raft::update_device(max_matching_cat_d, cat_sets_h.max_matching.data(), ps.num_cols, stream);
-=======
-        bit_pool_size += categorical_branches::sizeof_mask_from_max_matching(cf[fid].max_matching);
-      }
-    }
-    cat_branches_h.host_allocate(cf);
-    ASSERT(bit_pool_size == cat_branches_h.bits_size, "didn't convert correct number of nodes");
->>>>>>> d75d6208
     // calculate sizes and allocate arrays for category sets
     // fill category sets
     // there is a faster trick with a 256-byte LUT, but we can implement it later if the tests
     // become too slow
     float* bits_precursor_d = nullptr;
     uint8_t* bits_d         = nullptr;
-<<<<<<< HEAD
     if (cat_sets_h.bits.size() != 0) {
       raft::allocate(bits_d, cat_sets_h.bits.size());
       raft::allocate(bits_precursor_d, cat_sets_h.bits.size() * 8);
@@ -363,20 +308,9 @@
         bits_d, bits_precursor_d, cat_sets_h.bits.size());
       raft::update_host(cat_sets_h.bits.data(), bits_d, cat_sets_h.bits.size(), stream);
     }
-=======
-    if (cat_branches_h.bits_size != 0) {
-      raft::allocate(bits_d, cat_branches_h.bits_size);
-      raft::allocate(bits_precursor_d, cat_branches_h.bits_size * 8);
-      hard_clipped_bernoulli(
-        r, bits_precursor_d, cat_branches_h.bits_size * 8, 1.0f - ps.cat_match_prob, stream);
-      compress_bit_stream<<<raft::ceildiv(cat_branches_h.bits_size, 256ul), 256, 0, stream>>>(
-        bits_d, bits_precursor_d, cat_branches_h.bits_size);
-      raft::update_host(cat_branches_h.bits, bits_d, cat_branches_h.bits_size, stream);
-    }
     printf("generated:\n");
     // cat_branches_h.print_bits();
     cat_branches_h.print_max_matching();
->>>>>>> d75d6208
 
     // initialize nodes
     nodes.resize(num_nodes);
@@ -395,7 +329,6 @@
       }
       // make sure nodes are categorical only when their feature ID is categorical
       bool is_categorical = (is_categoricals_h[i] == 1.0);
-<<<<<<< HEAD
       val_t split;
       if (is_categorical)
         split.idx = node_cat_set[i];
@@ -403,22 +336,12 @@
         split.f = thresholds_h[i];
       nodes[i] =
         fil::dense_node(w, split, fids_h[i], def_lefts_h[i], is_leafs_h[i], is_categorical);
-=======
-      val_t split = is_categorical ? val_t{.idx = node_cat_set[i]} : val_t{.f = thresholds_h[i]};
-      nodes[i] =
-        fil::dense_node(w, split, fids_h[i], def_lefts_h[i], is_leafs_h[i], is_categorical);
-      // if (i < 100) nodes[i].print();
->>>>>>> d75d6208
     }
 
     // clean up
     delete[] def_lefts_h;
     delete[] is_leafs_h;
-<<<<<<< HEAD
     // cat_sets_h.bits and max_matching_cat_d are synced here
-=======
-    // cat_branches_h.bits are synced here
->>>>>>> d75d6208
     CUDA_CHECK(cudaFree(bits_precursor_d));
     CUDA_CHECK(cudaFree(bits_d));
     CUDA_CHECK(cudaFree(is_categoricals_d));
@@ -445,10 +368,6 @@
                       thrust::counting_iterator(0),
                       data_d,
                       replace_some_floating_with_categorical{max_matching_cat_d, ps.num_cols});
-<<<<<<< HEAD
-=======
-
->>>>>>> d75d6208
     r.bernoulli(mask_d, num_data, ps.nan_prob, stream);
     int tpb = 256;
     nan_kernel<<<raft::ceildiv(int(num_data), tpb), tpb, 0, stream>>>(
@@ -511,11 +430,7 @@
         for (int i = 0; i < ps.num_rows; ++i) {
           float pred = 0.0f;
           for (int j = 0; j < ps.num_trees; ++j) {
-<<<<<<< HEAD
             pred += infer_one_tree(&nodes[j * num_nodes], &data_h[i * ps.num_cols], base).f;
-=======
-            pred += infer(j, i).f;
->>>>>>> d75d6208
           }
           printf("cpu pred sum %f\n", pred);
           transform(pred, want_proba_h[i * 2 + 1], want_preds_h[i]);
@@ -526,12 +441,8 @@
         for (int row = 0; row < ps.num_rows; ++row) {
           std::fill(class_scores.begin(), class_scores.end(), 0.0f);
           for (int tree = 0; tree < ps.num_trees; ++tree) {
-<<<<<<< HEAD
             class_scores[tree % ps.num_classes] +=
               infer_one_tree(&nodes[tree * num_nodes], &data_h[row * ps.num_cols], base).f;
-=======
-            class_scores[tree % ps.num_classes] += infer(tree, row).f;
->>>>>>> d75d6208
           }
           want_preds_h[row] =
             std::max_element(class_scores.begin(), class_scores.end()) - class_scores.begin();
@@ -548,12 +459,8 @@
         for (int r = 0; r < ps.num_rows; ++r) {
           std::fill(class_votes.begin(), class_votes.end(), 0);
           for (int j = 0; j < ps.num_trees; ++j) {
-<<<<<<< HEAD
             int class_label =
               infer_one_tree(&nodes[j * num_nodes], &data_h[r * ps.num_cols], base).idx;
-=======
-            int class_label = infer(j, r).idx;
->>>>>>> d75d6208
             ++class_votes[class_label];
           }
           for (int c = 0; c < ps.num_classes; ++c) {
@@ -569,14 +476,9 @@
         for (int r = 0; r < ps.num_rows; ++r) {
           std::vector<float> class_probabilities(ps.num_classes);
           for (int j = 0; j < ps.num_trees; ++j) {
-<<<<<<< HEAD
             int vector_index =
               infer_one_tree(&nodes[j * num_nodes], &data_h[r * ps.num_cols], base).idx;
             float sum = 0.0;
-=======
-            int vector_index = infer(j, r).idx;
-            float sum        = 0.0;
->>>>>>> d75d6208
             for (int k = 0; k < ps.num_classes; k++) {
               class_probabilities[k] += vector_leaf[vector_index * ps.num_classes + k];
               sum += vector_leaf[vector_index * ps.num_classes + k];
@@ -636,27 +538,15 @@
       want_preds_d, preds_d, ps.num_rows, raft::CompareApprox<float>(tolerance), stream));
   }
 
-<<<<<<< HEAD
   fil::val_t infer_one_tree(fil::dense_node* root, float* data, const tree_base& tree)
-=======
-  fil::val_t infer_one_tree(fil::dense_node* root,
-                            float* data,
-                            const categorical_branches& cat_branches)
->>>>>>> d75d6208
   {
     int curr = 0;
     fil::val_t output{.f = 0.0f};
     for (;;) {
       const fil::dense_node& node = root[curr];
-<<<<<<< HEAD
       if (node.is_leaf()) return node.template output<val_t>();
       float val = data[node.fid()];
       curr      = tree.get_child<true>(node, curr, val);
-=======
-      if (node.is_leaf()) return node.template base_node<true>::output<val_t>();
-      float val = data[node.fid()];
-      curr      = cat_branches.get_child(node, curr, val);
->>>>>>> d75d6208
     }
     return output;
   }
@@ -679,15 +569,9 @@
   // forest data
   std::vector<fil::dense_node> nodes;
   std::vector<float> vector_leaf;
-<<<<<<< HEAD
   cat_sets_owner cat_sets_h;
   int* fids_d;
   int* max_matching_cat_d;
-=======
-  categorical_branches cat_branches_h;
-  int* fids_d;
-  float* max_matching_cat_d;
->>>>>>> d75d6208
 
   // parameters
   cudaStream_t stream;
@@ -714,11 +598,7 @@
     fil_ps.threads_per_tree = ps.threads_per_tree;
     fil_ps.n_items          = ps.n_items;
 
-<<<<<<< HEAD
     fil::init_dense(handle, pforest, nodes.data(), &fil_ps, vector_leaf, cat_sets_h);
-=======
-    fil::init_dense(handle, pforest, nodes.data(), &fil_ps, vector_leaf, cat_branches_h);
->>>>>>> d75d6208
   }
 };
 
@@ -787,11 +667,7 @@
     dense2sparse();
     fil_params.num_nodes = sparse_nodes.size();
     fil::init_sparse(
-<<<<<<< HEAD
       handle, pforest, trees.data(), sparse_nodes.data(), &fil_params, vector_leaf, cat_sets_h);
-=======
-      handle, pforest, trees.data(), sparse_nodes.data(), &fil_params, vector_leaf, cat_branches_h);
->>>>>>> d75d6208
   }
   std::vector<fil_node_t> sparse_nodes;
   std::vector<int> trees;
@@ -804,18 +680,25 @@
  protected:
   std::unique_ptr<tl::Model> model;
 
-  void SetUp() override {
+  void SetUp() override
+  {
     setup_helper();
     using namespace treelite::gtil;
-    
-    printf("num_proba_o %lu ==? tl::size %lu\n", ps.num_proba_outputs(), GetPredictOutputSize(&*model, ps.num_rows));
+
+    printf("num_proba_o %lu ==? tl::size %lu\n",
+           ps.num_proba_outputs(),
+           GetPredictOutputSize(&*model, ps.num_rows));
     float* tl_preds_h = new float[ps.num_preds_outputs()];
     float* tl_proba_h = new float[ps.num_proba_outputs()];
     Predict(&*model, data_h.data(), ps.num_rows, tl_preds_h, false);
-    if(atoi(getenv("tl_w_cpu"))) ASSERT_TRUE(raft::devArrMatchHost(
-      tl_preds_h, want_preds_d, ps.num_preds_outputs(), raft::CompareApprox<float>(ps.tolerance)));
-    if(atoi(getenv("tl_w_gpu"))) ASSERT_TRUE(raft::devArrMatchHost(
-      tl_preds_h,      preds_d, ps.num_preds_outputs(), raft::CompareApprox<float>(ps.tolerance)));
+    if (atoi(getenv("tl_w_cpu")))
+      ASSERT_TRUE(raft::devArrMatchHost(tl_preds_h,
+                                        want_preds_d,
+                                        ps.num_preds_outputs(),
+                                        raft::CompareApprox<float>(ps.tolerance)));
+    if (atoi(getenv("tl_w_gpu")))
+      ASSERT_TRUE(raft::devArrMatchHost(
+        tl_preds_h, preds_d, ps.num_preds_outputs(), raft::CompareApprox<float>(ps.tolerance)));
     CUDA_CHECK(cudaDeviceSynchronize());
 
     delete[] tl_preds_h;
@@ -838,20 +721,12 @@
         case fil::leaf_algo_t::FLOAT_UNARY_BINARY:
         case fil::leaf_algo_t::GROVE_PER_CLASS:
           // default is fil::FLOAT_UNARY_BINARY
-<<<<<<< HEAD
           builder->SetLeafNode(key, tlf::Value::Create(dense_node.output<float>()));
-=======
-          builder->SetLeafNode(key, tlf::Value::Create(dense_node.template output<float>()));
->>>>>>> d75d6208
           break;
         case fil::leaf_algo_t::CATEGORICAL_LEAF: {
           std::vector<tlf::Value> vec(ps.num_classes);
           for (int i = 0; i < ps.num_classes; ++i) {
-<<<<<<< HEAD
             vec[i] = tlf::Value::Create(i == dense_node.output<int>() ? 1.0f : 0.0f);
-=======
-            vec[i] = tlf::Value::Create(i == dense_node.template output<int>() ? 1.0f : 0.0f);
->>>>>>> d75d6208
           }
           builder->SetLeafVectorNode(key, vec);
           break;
@@ -859,11 +734,7 @@
         case fil::leaf_algo_t::VECTOR_LEAF: {
           std::vector<tlf::Value> vec(ps.num_classes);
           for (int i = 0; i < ps.num_classes; ++i) {
-<<<<<<< HEAD
             auto idx = dense_node.output<int>();
-=======
-            auto idx = dense_node.template output<int>();
->>>>>>> d75d6208
             vec[i]   = tlf::Value::Create(vector_leaf[idx * ps.num_classes + i]);
           }
           builder->SetLeafVectorNode(key, vec);
@@ -887,15 +758,17 @@
       }
       int left_key  = node_to_treelite(builder, pkey, root, left);
       int right_key = node_to_treelite(builder, pkey, root, right);
-      if (atoi(getenv("ever_categorical")) && !left_categories.empty() && dense_node.is_categorical()) {
+      if (atoi(getenv("ever_categorical")) && !left_categories.empty() &&
+          dense_node.is_categorical()) {
         printf("c branch key %d left_key %d right_key %d\n", key, left_key, right_key);
         std::swap(left_key, right_key);
         default_left = !default_left;
         builder->SetCategoricalTestNode(
           key, dense_node.fid(), left_categories, default_left, left_key, right_key);
       } else {
-        if(dense_node.is_categorical()) {
-          // treelite cannot handle empty category lists, so this threshold will always compare false
+        if (dense_node.is_categorical()) {
+          // treelite cannot handle empty category lists, so this threshold will always compare
+          // false
           threshold = NAN;
         }
         adjust_threshold(&threshold, &left_key, &right_key, &default_left, ps.op, FIL_TO_TREELITE);
