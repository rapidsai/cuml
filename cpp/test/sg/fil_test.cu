--- conflicted
+++ resolved
@@ -500,22 +500,15 @@
         case fil::leaf_algo_t::FLOAT_UNARY_BINARY:
         case fil::leaf_algo_t::GROVE_PER_CLASS:
           // default is fil::FLOAT_UNARY_BINARY
-<<<<<<< HEAD
-          builder->SetLeafNode(key, tlf::Value::Create(output.f));
+          builder->SetLeafNode(
+            key,
+            tlf::Value::Create(dense_node.base_node::output<val_t>().f));
           break;
         case fil::leaf_algo_t::CATEGORICAL_LEAF:
           std::vector<tlf::Value> vec(ps.num_classes);
           for (int i = 0; i < ps.num_classes; ++i) {
-            vec[i] = tlf::Value::Create(i == output.idx ? 1.0f : 0.0f);
-=======
-          builder->SetLeafNode(key, dense_node.base_node::output<val_t>().f);
-          break;
-        case fil::leaf_algo_t::CATEGORICAL_LEAF:
-          std::vector<tl::tl_float> vec(ps.num_classes);
-          for (int i = 0; i < ps.num_classes; ++i) {
-            vec[i] =
-              i == dense_node.base_node::output<val_t>().idx ? 1.0f : 0.0f;
->>>>>>> ae7e4442
+            vec[i] = tlf::Value::Create(
+              i == dense_node.base_node::output<val_t>().idx ? 1.0f : 0.0f);
           }
           builder->SetLeafVectorNode(key, vec);
       }
@@ -546,14 +539,9 @@
       }
       int left_key = node_to_treelite(builder, pkey, root, left);
       int right_key = node_to_treelite(builder, pkey, root, right);
-<<<<<<< HEAD
-      builder->SetNumericalTestNode(key, feature, ps.op,
+      builder->SetNumericalTestNode(key, dense_node.fid(), ps.op,
                                     tlf::Value::Create(threshold), default_left,
                                     left_key, right_key);
-=======
-      builder->SetNumericalTestNode(key, dense_node.fid(), ps.op, threshold,
-                                    default_left, left_key, right_key);
->>>>>>> ae7e4442
     }
     return key;
   }
