/*
 * Copyright (c) 2019-2021, NVIDIA CORPORATION.
 *
 * Licensed under the Apache License, Version 2.0 (the "License");
 * you may not use this file except in compliance with the License.
 * You may obtain a copy of the License at
 *
 *     http://www.apache.org/licenses/LICENSE-2.0
 *
 * Unless required by applicable law or agreed to in writing, software
 * distributed under the License is distributed on an "AS IS" BASIS,
 * WITHOUT WARRANTIES OR CONDITIONS OF ANY KIND, either express or implied.
 * See the License for the specific language governing permissions and
 * limitations under the License.
 */

#include <cuml/fil/fil.h>
#include <gtest/gtest.h>
#include <raft/cudart_utils.h>
#include <test_utils.h>
#include <treelite/c_api.h>
#include <treelite/frontend.h>
#include <treelite/tree.h>
#include <cmath>
#include <cstdio>
#include <limits>
#include <memory>
#include <raft/cuda_utils.cuh>
#include <raft/random/rng.cuh>
#include <utility>

#include "../../src/fil/internal.cuh"

#define TL_CPP_CHECK(call) ASSERT(int(call) >= 0, "treelite call error")

namespace ML {

using namespace MLCommon;
namespace tl = treelite;
namespace tlf = treelite::frontend;
using namespace fil;

struct FilTestParams {
  // input data parameters
  int num_rows = 20'000;
  int num_cols = 50;
  float nan_prob = 0.05;
  // forest parameters
  int depth = 8;
  int num_trees = 50;
  float leaf_prob = 0.05;
  // output parameters
  output_t output = output_t::RAW;
  float threshold = 0.0f;
  float global_bias = 0.0f;
  // runtime parameters
  int blocks_per_sm = 0;
  algo_t algo = algo_t::NAIVE;
  int seed = 42;
  float tolerance = 2e-3f;
  // treelite parameters, only used for treelite tests
  tl::Operator op = tl::Operator::kLT;
  leaf_algo_t leaf_algo = leaf_algo_t::FLOAT_UNARY_BINARY;
  // when FLOAT_UNARY_BINARY == leaf_algo:
  // num_classes = 1 means it's regression
  // num_classes = 2 means it's binary classification
  // (complement probabilities, then use threshold)
  // when GROVE_PER_CLASS == leaf_algo:
  // it's multiclass classification (num_classes must be > 2),
  // done by splitting the forest in num_classes groups,
  // each of which computes one-vs-all probability for its class.
  // when CATEGORICAL_LEAF == leaf_algo:
  // num_classes must be > 1 and it's multiclass classification.
  // done by storing the class label in each leaf and voting.
  // it's used in treelite ModelBuilder initialization
  int num_classes = 1;

  size_t num_proba_outputs() { return num_rows * std::max(num_classes, 2); }
  size_t num_preds_outputs() { return num_rows; }
};

std::string output2str(fil::output_t output) {
  if (output == fil::RAW) return "RAW";
  std::string s = "";
  if (output & fil::AVG) s += "| AVG";
  if (output & fil::CLASS) s += "| CLASS";
  if (output & fil::SIGMOID) s += "| SIGMOID";
  if (output & fil::SOFTMAX) s += "| SOFTMAX";
  return s;
}

std::ostream& operator<<(std::ostream& os, const FilTestParams& ps) {
  os << "num_rows = " << ps.num_rows << ", num_cols = " << ps.num_cols
     << ", nan_prob = " << ps.nan_prob << ", depth = " << ps.depth
     << ", num_trees = " << ps.num_trees << ", leaf_prob = " << ps.leaf_prob
     << ", output = " << output2str(ps.output)
     << ", threshold = " << ps.threshold
     << ", blocks_per_sm = " << ps.blocks_per_sm << ", algo = " << ps.algo
     << ", seed = " << ps.seed << ", tolerance = " << ps.tolerance
     << ", op = " << tl::OpName(ps.op) << ", global_bias = " << ps.global_bias
     << ", leaf_algo = " << ps.leaf_algo
     << ", num_classes = " << ps.num_classes;
  return os;
}

__global__ void nan_kernel(float* data, const bool* mask, int len, float nan) {
  int tid = threadIdx.x + blockIdx.x * blockDim.x;
  if (tid >= len) return;
  if (!mask[tid]) data[tid] = nan;
}

float sigmoid(float x) { return 1.0f / (1.0f + expf(-x)); }

class BaseFilTest : public testing::TestWithParam<FilTestParams> {
 protected:
  void setup_helper() {
    // setup
    ps = testing::TestWithParam<FilTestParams>::GetParam();
    CUDA_CHECK(cudaStreamCreate(&stream));
    handle.set_stream(stream);

    generate_forest();
    generate_data();
    predict_on_cpu();
    predict_on_gpu();
  }

  void SetUp() override { setup_helper(); }

  void TearDown() override {
    CUDA_CHECK(cudaFree(preds_d));
    CUDA_CHECK(cudaFree(want_preds_d));
    CUDA_CHECK(cudaFree(data_d));
    CUDA_CHECK(cudaFree(want_proba_d));
    CUDA_CHECK(cudaFree(proba_d));
  }

  void generate_forest() {
    size_t num_nodes = forest_num_nodes();

    // helper data
    /// weights, used as float* or int*
    int* weights_d = nullptr;
    float* thresholds_d = nullptr;
    int* fids_d = nullptr;
    bool* def_lefts_d = nullptr;
    bool* is_leafs_d = nullptr;
    bool* def_lefts_h = nullptr;
    bool* is_leafs_h = nullptr;

    // allocate GPU data
    raft::allocate(weights_d, num_nodes);
    // sizeof(float) == sizeof(int)
    raft::allocate(thresholds_d, num_nodes);
    raft::allocate(fids_d, num_nodes);
    raft::allocate(def_lefts_d, num_nodes);
    raft::allocate(is_leafs_d, num_nodes);

    // generate on-GPU random data
    raft::random::Rng r(ps.seed);
    if (ps.leaf_algo != fil::leaf_algo_t::CATEGORICAL_LEAF) {
      r.uniform((float*)weights_d, num_nodes, -1.0f, 1.0f, stream);
    } else {
      // [0..num_classes)
      r.uniformInt((int*)weights_d, num_nodes, 0, ps.num_classes, stream);
    }
    r.uniform(thresholds_d, num_nodes, -1.0f, 1.0f, stream);
    r.uniformInt(fids_d, num_nodes, 0, ps.num_cols, stream);
    r.bernoulli(def_lefts_d, num_nodes, 0.5f, stream);
    r.bernoulli(is_leafs_d, num_nodes, 1.0f - ps.leaf_prob, stream);

    // copy data to host
    std::vector<float> thresholds_h(num_nodes);
    std::vector<int> weights_h(num_nodes), fids_h(num_nodes);
    def_lefts_h = new bool[num_nodes];
    is_leafs_h = new bool[num_nodes];

    raft::update_host(weights_h.data(), (int*)weights_d, num_nodes, stream);
    raft::update_host(thresholds_h.data(), thresholds_d, num_nodes, stream);
    raft::update_host(fids_h.data(), fids_d, num_nodes, stream);
    raft::update_host(def_lefts_h, def_lefts_d, num_nodes, stream);
    raft::update_host(is_leafs_h, is_leafs_d, num_nodes, stream);
    CUDA_CHECK(cudaStreamSynchronize(stream));

    // mark leaves
    for (size_t i = 0; i < ps.num_trees; ++i) {
      int num_tree_nodes = tree_num_nodes();
      size_t leaf_start = num_tree_nodes * i + num_tree_nodes / 2;
      size_t leaf_end = num_tree_nodes * (i + 1);
      for (size_t j = leaf_start; j < leaf_end; ++j) {
        is_leafs_h[j] = true;
      }
    }

    // initialize nodes
    nodes.resize(num_nodes);
    for (size_t i = 0; i < num_nodes; ++i) {
      fil::val_t w;
      switch (ps.leaf_algo) {
        case fil::leaf_algo_t::CATEGORICAL_LEAF:
          w.idx = weights_h[i];
          break;
        case fil::leaf_algo_t::FLOAT_UNARY_BINARY:
        case fil::leaf_algo_t::GROVE_PER_CLASS:
          // not relying on fil::val_t internals
          // merely that we copied floats into weights_h earlier
          std::memcpy(&w.f, &weights_h[i], sizeof w.f);
          break;
        default:
          ASSERT(false, "internal error: invalid ps.leaf_algo");
      }
      nodes[i] = fil::dense_node(w, thresholds_h[i], fids_h[i], def_lefts_h[i],
                                 is_leafs_h[i]);
    }

    // clean up
    delete[] def_lefts_h;
    delete[] is_leafs_h;
    CUDA_CHECK(cudaFree(is_leafs_d));
    CUDA_CHECK(cudaFree(def_lefts_d));
    CUDA_CHECK(cudaFree(fids_d));
    CUDA_CHECK(cudaFree(thresholds_d));
    CUDA_CHECK(cudaFree(weights_d));
  }

  void generate_data() {
    // allocate arrays
    size_t num_data = ps.num_rows * ps.num_cols;
    raft::allocate(data_d, num_data);
    bool* mask_d = nullptr;
    raft::allocate(mask_d, num_data);

    // generate random data
    raft::random::Rng r(ps.seed);
    r.uniform(data_d, num_data, -1.0f, 1.0f, stream);
    r.bernoulli(mask_d, num_data, ps.nan_prob, stream);
    int tpb = 256;
    nan_kernel<<<raft::ceildiv(int(num_data), tpb), tpb, 0, stream>>>(
      data_d, mask_d, num_data, std::numeric_limits<float>::quiet_NaN());
    CUDA_CHECK(cudaPeekAtLastError());

    // copy to host
    data_h.resize(num_data);
    raft::update_host(data_h.data(), data_d, num_data, stream);
    CUDA_CHECK(cudaStreamSynchronize(stream));

    // clean up
    CUDA_CHECK(cudaFree(mask_d));
  }

  void apply_softmax(float* class_scores) {
    float max = *std::max_element(class_scores, &class_scores[ps.num_classes]);
    for (int i = 0; i < ps.num_classes; ++i)
      class_scores[i] = expf(class_scores[i] - max);
    float sum =
      std::accumulate(class_scores, &class_scores[ps.num_classes], 0.0f);
    for (int i = 0; i < ps.num_classes; ++i) class_scores[i] /= sum;
  }

  void transform(float f, float& proba, float& output) {
    if ((ps.output & fil::output_t::AVG) != 0) {
      if (ps.leaf_algo == fil::leaf_algo_t::GROVE_PER_CLASS)
        f /= ps.num_trees / ps.num_classes;
      else
        f *= 1.0f / ps.num_trees;
    }
    f += ps.global_bias;
    if ((ps.output & fil::output_t::SIGMOID) != 0) {
      f = sigmoid(f);
    }
    proba = f;
    if ((ps.output & fil::output_t::CLASS) != 0) {
      f = f > ps.threshold ? 1.0f : 0.0f;
    }
    output = f;
  }

  void complement(float* proba) { proba[0] = 1.0f - proba[1]; }

  void predict_on_cpu() {
    // predict on host
    std::vector<float> want_preds_h(ps.num_preds_outputs());
    std::vector<float> want_proba_h(ps.num_proba_outputs());
    int num_nodes = tree_num_nodes();
    std::vector<float> class_scores(ps.num_classes);
    switch (ps.leaf_algo) {
      case fil::leaf_algo_t::FLOAT_UNARY_BINARY:
        for (int i = 0; i < ps.num_rows; ++i) {
          float pred = 0.0f;
          for (int j = 0; j < ps.num_trees; ++j) {
            pred +=
              infer_one_tree(&nodes[j * num_nodes], &data_h[i * ps.num_cols]).f;
          }
          transform(pred, want_proba_h[i * 2 + 1], want_preds_h[i]);
          complement(&(want_proba_h[i * 2]));
        }
        break;
      case fil::leaf_algo_t::GROVE_PER_CLASS:
        for (int row = 0; row < ps.num_rows; ++row) {
          std::fill(class_scores.begin(), class_scores.end(), 0.0f);
          for (int tree = 0; tree < ps.num_trees; ++tree) {
            class_scores[tree % ps.num_classes] +=
              infer_one_tree(&nodes[tree * num_nodes],
                             &data_h[row * ps.num_cols])
                .f;
          }
          want_preds_h[row] =
            std::max_element(class_scores.begin(), class_scores.end()) -
            class_scores.begin();
          for (int c = 0; c < ps.num_classes; ++c) {
            float thresholded_proba;  // not used;
            transform(class_scores[c], want_proba_h[row * ps.num_classes + c],
                      thresholded_proba);
          }
          if ((ps.output & fil::output_t::SOFTMAX) != 0)
            apply_softmax(&want_proba_h[row * ps.num_classes]);
        }
        break;
      case fil::leaf_algo_t::CATEGORICAL_LEAF:
        std::vector<int> class_votes(ps.num_classes);
        for (int r = 0; r < ps.num_rows; ++r) {
          std::fill(class_votes.begin(), class_votes.end(), 0);
          for (int j = 0; j < ps.num_trees; ++j) {
            int class_label =
              infer_one_tree(&nodes[j * num_nodes], &data_h[r * ps.num_cols])
                .idx;
            ++class_votes[class_label];
          }
          for (int c = 0; c < ps.num_classes; ++c) {
            float thresholded_proba;  // not used; do argmax instead
            transform(class_votes[c], want_proba_h[r * ps.num_classes + c],
                      thresholded_proba);
          }
          want_preds_h[r] =
            std::max_element(class_votes.begin(), class_votes.end()) -
            class_votes.begin();
        }
        break;
    }

    // copy to GPU
    raft::allocate(want_preds_d, ps.num_preds_outputs());
    raft::allocate(want_proba_d, ps.num_proba_outputs());
    raft::update_device(want_preds_d, want_preds_h.data(),
                        ps.num_preds_outputs(), stream);
    raft::update_device(want_proba_d, want_proba_h.data(),
                        ps.num_proba_outputs(), stream);
    CUDA_CHECK(cudaStreamSynchronize(stream));
  }

  virtual void init_forest(fil::forest_t* pforest) = 0;

  void predict_on_gpu() {
    fil::forest_t forest = nullptr;
    init_forest(&forest);

    // predict
    raft::allocate(preds_d, ps.num_preds_outputs());
    raft::allocate(proba_d, ps.num_proba_outputs());
    fil::predict(handle, forest, preds_d, data_d, ps.num_rows);
    fil::predict(handle, forest, proba_d, data_d, ps.num_rows, true);
    CUDA_CHECK(cudaStreamSynchronize(stream));

    // cleanup
    fil::free(handle, forest);
  }

  void compare() {
    ASSERT_TRUE(raft::devArrMatch(want_proba_d, proba_d, ps.num_proba_outputs(),
                                  raft::CompareApprox<float>(ps.tolerance),
                                  stream));
    float tolerance = ps.leaf_algo == fil::leaf_algo_t::FLOAT_UNARY_BINARY
                        ? ps.tolerance
                        : std::numeric_limits<float>::epsilon();
    // in multi-class prediction, floats represent the most likely class
    // and would be generated by converting an int to float
    ASSERT_TRUE(raft::devArrMatch(want_preds_d, preds_d, ps.num_rows,
                                  raft::CompareApprox<float>(tolerance),
                                  stream));
  }

  fil::val_t infer_one_tree(fil::dense_node* root, float* data) {
    int curr = 0;
    fil::val_t output{.f = 0.0f};
    for (;;) {
      const fil::dense_node& node = root[curr];
      if (node.is_leaf()) return node.base_node::output<val_t>();
      float val = data[node.fid()];
      bool cond = isnan(val) ? !node.def_left() : val >= node.thresh();
      curr = (curr << 1) + 1 + (cond ? 1 : 0);
    }
    return output;
  }

  int tree_num_nodes() { return (1 << (ps.depth + 1)) - 1; }

  int forest_num_nodes() { return tree_num_nodes() * ps.num_trees; }

  // predictions
  float* preds_d = nullptr;
  float* proba_d = nullptr;
  float* want_preds_d = nullptr;
  float* want_proba_d = nullptr;

  // input data
  float* data_d = nullptr;
  std::vector<float> data_h;

  // forest data
  std::vector<fil::dense_node> nodes;

  // parameters
  cudaStream_t stream;
  raft::handle_t handle;
  FilTestParams ps;
};

class PredictDenseFilTest : public BaseFilTest {
 protected:
  void init_forest(fil::forest_t* pforest) override {
    // init FIL model
    fil::forest_params_t fil_ps;
    fil_ps.depth = ps.depth;
    fil_ps.num_trees = ps.num_trees;
    fil_ps.num_cols = ps.num_cols;
    fil_ps.algo = ps.algo;
    fil_ps.output = ps.output;
    fil_ps.threshold = ps.threshold;
    fil_ps.global_bias = ps.global_bias;
    fil_ps.leaf_algo = ps.leaf_algo;
    fil_ps.num_classes = ps.num_classes;
    fil_ps.blocks_per_sm = ps.blocks_per_sm;

    fil::init_dense(handle, pforest, nodes.data(), &fil_ps);
  }
};

template <typename fil_node_t>
class BasePredictSparseFilTest : public BaseFilTest {
 protected:
  void dense2sparse_node(const fil::dense_node* dense_root, int i_dense,
                         int i_sparse_root, int i_sparse) {
    const fil::dense_node& node = dense_root[i_dense];
    if (node.is_leaf()) {
      // leaf sparse node
      sparse_nodes[i_sparse] =
        fil_node_t(node.base_node::output<val_t>(), node.thresh(), node.fid(),
                   node.def_left(), node.is_leaf(), 0);
      return;
    }
    // inner sparse node
    // reserve space for children
    int left_index = sparse_nodes.size();
    sparse_nodes.push_back(fil_node_t());
    sparse_nodes.push_back(fil_node_t());
    sparse_nodes[i_sparse] =
      fil_node_t(node.base_node::output<val_t>(), node.thresh(), node.fid(),
                 node.def_left(), node.is_leaf(), left_index - i_sparse_root);
    dense2sparse_node(dense_root, 2 * i_dense + 1, i_sparse_root, left_index);
    dense2sparse_node(dense_root, 2 * i_dense + 2, i_sparse_root,
                      left_index + 1);
  }

  void dense2sparse_tree(const fil::dense_node* dense_root) {
    int i_sparse_root = sparse_nodes.size();
    sparse_nodes.push_back(fil_node_t());
    dense2sparse_node(dense_root, 0, i_sparse_root, i_sparse_root);
    trees.push_back(i_sparse_root);
  }

  void dense2sparse() {
    for (int tree = 0; tree < ps.num_trees; ++tree) {
      dense2sparse_tree(&nodes[tree * tree_num_nodes()]);
    }
  }

  void init_forest(fil::forest_t* pforest) override {
    // init FIL model
    fil::forest_params_t fil_params;
    fil_params.num_trees = ps.num_trees;
    fil_params.num_cols = ps.num_cols;
    fil_params.algo = ps.algo;
    fil_params.output = ps.output;
    fil_params.threshold = ps.threshold;
    fil_params.global_bias = ps.global_bias;
    fil_params.leaf_algo = ps.leaf_algo;
    fil_params.num_classes = ps.num_classes;
    fil_params.blocks_per_sm = ps.blocks_per_sm;

    dense2sparse();
    fil_params.num_nodes = sparse_nodes.size();
    fil::init_sparse(handle, pforest, trees.data(), sparse_nodes.data(),
                     &fil_params);
  }
  std::vector<fil_node_t> sparse_nodes;
  std::vector<int> trees;
};

typedef BasePredictSparseFilTest<fil::sparse_node16> PredictSparse16FilTest;
typedef BasePredictSparseFilTest<fil::sparse_node8> PredictSparse8FilTest;

class TreeliteFilTest : public BaseFilTest {
 protected:
  /** adds nodes[node] of tree starting at index root to builder
      at index at *pkey, increments *pkey,
      and returns the treelite key of the node */
  int node_to_treelite(tlf::TreeBuilder* builder, int* pkey, int root,
                       int node) {
    int key = (*pkey)++;
    builder->CreateNode(key);
    const fil::dense_node& dense_node = nodes[node];
    if (dense_node.is_leaf()) {
      switch (ps.leaf_algo) {
        case fil::leaf_algo_t::FLOAT_UNARY_BINARY:
        case fil::leaf_algo_t::GROVE_PER_CLASS:
          // default is fil::FLOAT_UNARY_BINARY
          builder->SetLeafNode(
            key, tlf::Value::Create(dense_node.base_node::output<val_t>().f));
          break;
        case fil::leaf_algo_t::CATEGORICAL_LEAF:
          std::vector<tlf::Value> vec(ps.num_classes);
          for (int i = 0; i < ps.num_classes; ++i) {
            vec[i] = tlf::Value::Create(
              i == dense_node.base_node::output<val_t>().idx ? 1.0f : 0.0f);
          }
          builder->SetLeafVectorNode(key, vec);
      }
    } else {
      int left = root + 2 * (node - root) + 1;
      int right = root + 2 * (node - root) + 2;
      float threshold = dense_node.thresh();
      bool default_left = dense_node.def_left();
      switch (ps.op) {
        case tl::Operator::kLT:
          break;
        case tl::Operator::kLE:
          // adjust the threshold
          threshold =
            std::nextafterf(threshold, -std::numeric_limits<float>::infinity());
          break;
        case tl::Operator::kGT:
          // adjust the threshold; left and right still need to be swapped
          threshold =
            std::nextafterf(threshold, -std::numeric_limits<float>::infinity());
        case tl::Operator::kGE:
          // swap left and right
          std::swap(left, right);
          default_left = !default_left;
          break;
        default:
          ASSERT(false, "comparison operator must be <, >, <= or >=");
      }
      int left_key = node_to_treelite(builder, pkey, root, left);
      int right_key = node_to_treelite(builder, pkey, root, right);
      builder->SetNumericalTestNode(key, dense_node.fid(), ps.op,
                                    tlf::Value::Create(threshold), default_left,
                                    left_key, right_key);
    }
    return key;
  }

  void init_forest_impl(fil::forest_t* pforest,
                        fil::storage_type_t storage_type) {
    bool random_forest_flag = (ps.output & fil::output_t::AVG) != 0;
    int treelite_num_classes =
      ps.leaf_algo == fil::leaf_algo_t::FLOAT_UNARY_BINARY ? 1 : ps.num_classes;
    std::unique_ptr<tlf::ModelBuilder> model_builder(new tlf::ModelBuilder(
      ps.num_cols, treelite_num_classes, random_forest_flag,
      tl::TypeInfo::kFloat32, tl::TypeInfo::kFloat32));

    // prediction transform
    if ((ps.output & fil::output_t::SIGMOID) != 0) {
      model_builder->SetModelParam("pred_transform", "sigmoid");
    } else if (ps.leaf_algo != fil::leaf_algo_t::FLOAT_UNARY_BINARY) {
      model_builder->SetModelParam("pred_transform", "max_index");
      ps.output = fil::output_t(ps.output | fil::output_t::CLASS);
    } else {
      model_builder->SetModelParam("pred_transform", "identity");
    }

    // global bias
    char* global_bias_str = nullptr;
    ASSERT(asprintf(&global_bias_str, "%f", double(ps.global_bias)) > 0,
           "cannot convert global_bias into a string");
    model_builder->SetModelParam("global_bias", global_bias_str);
    ::free(global_bias_str);

    // build the trees
    for (int i_tree = 0; i_tree < ps.num_trees; ++i_tree) {
      tlf::TreeBuilder* tree_builder =
        new tlf::TreeBuilder(tl::TypeInfo::kFloat32, tl::TypeInfo::kFloat32);
      int key_counter = 0;
      int root = i_tree * tree_num_nodes();
      int root_key = node_to_treelite(tree_builder, &key_counter, root, root);
      tree_builder->SetRootNode(root_key);
      // InsertTree() consumes tree_builder
      TL_CPP_CHECK(model_builder->InsertTree(tree_builder));
    }

    // commit the model
    std::unique_ptr<tl::Model> model = model_builder->CommitModel();

    // init FIL forest with the model
    fil::treelite_params_t params;
    params.algo = ps.algo;
    params.threshold = ps.threshold;
    params.output_class = (ps.output & fil::output_t::CLASS) != 0;
    params.storage_type = storage_type;
    params.blocks_per_sm = ps.blocks_per_sm;
    fil::from_treelite(handle, pforest, (ModelHandle)model.get(), &params);
    CUDA_CHECK(cudaStreamSynchronize(stream));
  }
};

class TreeliteDenseFilTest : public TreeliteFilTest {
 protected:
  void init_forest(fil::forest_t* pforest) override {
    init_forest_impl(pforest, fil::storage_type_t::DENSE);
  }
};

class TreeliteSparse16FilTest : public TreeliteFilTest {
 protected:
  void init_forest(fil::forest_t* pforest) override {
    init_forest_impl(pforest, fil::storage_type_t::SPARSE);
  }
};

class TreeliteSparse8FilTest : public TreeliteFilTest {
 protected:
  void init_forest(fil::forest_t* pforest) override {
    init_forest_impl(pforest, fil::storage_type_t::SPARSE8);
  }
};

class TreeliteAutoFilTest : public TreeliteFilTest {
 protected:
  void init_forest(fil::forest_t* pforest) override {
    init_forest_impl(pforest, fil::storage_type_t::AUTO);
  }
};

// test for failures; currently only supported for sparse8 nodes
class TreeliteThrowSparse8FilTest : public TreeliteSparse8FilTest {
 protected:
  // model import happens in check(), so this function is empty
  void SetUp() override {}

  void check() { ASSERT_THROW(setup_helper(), raft::exception); }
};

/** mechanism to use named aggregate initialization before C++20, and also use
    the struct defaults. Using it directly only works if all defaulted
    members come after ones explicitly mentioned.
**/
#define FIL_TEST_PARAMS(...)                                \
  []() {                                                    \
    struct NonDefaultFilTestParams : public FilTestParams { \
      NonDefaultFilTestParams() { __VA_ARGS__; }            \
    };                                                      \
    return FilTestParams(NonDefaultFilTestParams());        \
  }()

// kEQ is intentionally unused, and kLT is default
static const tl::Operator kLE = tl::Operator::kLE;
static const tl::Operator kGT = tl::Operator::kGT;
static const tl::Operator kGE = tl::Operator::kGE;

std::vector<FilTestParams> predict_dense_inputs = {
  FIL_TEST_PARAMS(),
  FIL_TEST_PARAMS(algo = TREE_REORG),
  FIL_TEST_PARAMS(algo = BATCH_TREE_REORG),
  FIL_TEST_PARAMS(output = SIGMOID),
  FIL_TEST_PARAMS(output = SIGMOID, algo = TREE_REORG),
  FIL_TEST_PARAMS(output = SIGMOID, algo = BATCH_TREE_REORG),
  FIL_TEST_PARAMS(output = SIGMOID_CLASS, num_classes = 2),
  FIL_TEST_PARAMS(output = SIGMOID_CLASS, algo = TREE_REORG, num_classes = 2),
  FIL_TEST_PARAMS(output = SIGMOID_CLASS, algo = BATCH_TREE_REORG,
                  num_classes = 2),
  FIL_TEST_PARAMS(output = AVG),
  FIL_TEST_PARAMS(output = AVG, algo = TREE_REORG),
  FIL_TEST_PARAMS(output = AVG, algo = BATCH_TREE_REORG),
  FIL_TEST_PARAMS(output = AVG_CLASS, num_classes = 2),
  FIL_TEST_PARAMS(output = AVG_CLASS, algo = TREE_REORG, num_classes = 2),
  FIL_TEST_PARAMS(output = AVG_CLASS, algo = BATCH_TREE_REORG, num_classes = 2),
  FIL_TEST_PARAMS(global_bias = 0.5, algo = TREE_REORG),
  FIL_TEST_PARAMS(output = SIGMOID, global_bias = 0.5, algo = BATCH_TREE_REORG),
  FIL_TEST_PARAMS(output = AVG, global_bias = 0.5),
  FIL_TEST_PARAMS(output = AVG_CLASS, threshold = 1.0, global_bias = 0.5,
                  algo = TREE_REORG, num_classes = 2),
  FIL_TEST_PARAMS(output = SIGMOID, algo = ALGO_AUTO),
  FIL_TEST_PARAMS(output = AVG_CLASS, algo = BATCH_TREE_REORG,
                  leaf_algo = CATEGORICAL_LEAF, num_classes = 5),
  FIL_TEST_PARAMS(output = AVG_CLASS, num_classes = 2),
  FIL_TEST_PARAMS(algo = TREE_REORG, leaf_algo = CATEGORICAL_LEAF,
                  num_classes = 5),
  FIL_TEST_PARAMS(output = SIGMOID, leaf_algo = CATEGORICAL_LEAF,
                  num_classes = 7),
  FIL_TEST_PARAMS(global_bias = 0.5, algo = TREE_REORG,
                  leaf_algo = CATEGORICAL_LEAF, num_classes = 4),
  FIL_TEST_PARAMS(output = AVG, global_bias = 0.5, leaf_algo = CATEGORICAL_LEAF,
                  num_classes = 4),
  FIL_TEST_PARAMS(output = AVG_CLASS, algo = BATCH_TREE_REORG,
                  leaf_algo = GROVE_PER_CLASS, num_classes = 5),
  FIL_TEST_PARAMS(algo = TREE_REORG, leaf_algo = GROVE_PER_CLASS,
                  num_classes = 5),
  FIL_TEST_PARAMS(num_trees = 49, output = SIGMOID, leaf_algo = GROVE_PER_CLASS,
                  num_classes = 7),
  FIL_TEST_PARAMS(num_trees = 52, global_bias = 0.5, algo = TREE_REORG,
                  leaf_algo = GROVE_PER_CLASS, num_classes = 4),
  FIL_TEST_PARAMS(num_trees = 52, output = AVG, global_bias = 0.5,
                  leaf_algo = GROVE_PER_CLASS, num_classes = 4),
  FIL_TEST_PARAMS(blocks_per_sm = 1),
  FIL_TEST_PARAMS(blocks_per_sm = 4),
  FIL_TEST_PARAMS(num_classes = 3, blocks_per_sm = 1,
                  leaf_algo = CATEGORICAL_LEAF),
  FIL_TEST_PARAMS(num_classes = 3, blocks_per_sm = 4,
                  leaf_algo = CATEGORICAL_LEAF),
  FIL_TEST_PARAMS(num_classes = 5, blocks_per_sm = 1,
                  leaf_algo = GROVE_PER_CLASS),
  FIL_TEST_PARAMS(num_classes = 5, blocks_per_sm = 4,
                  leaf_algo = GROVE_PER_CLASS),
  FIL_TEST_PARAMS(leaf_algo = GROVE_PER_CLASS, blocks_per_sm = 1,
                  num_trees = 512, num_classes = 512),
  FIL_TEST_PARAMS(leaf_algo = GROVE_PER_CLASS, blocks_per_sm = 4,
                  num_trees = 512, num_classes = 512),
<<<<<<< HEAD
  FIL_TEST_PARAMS(num_trees = 52, output = SOFTMAX, leaf_algo = GROVE_PER_CLASS,
                  num_classes = 4),
  FIL_TEST_PARAMS(num_trees = 52, output = AVG_SOFTMAX,
                  leaf_algo = GROVE_PER_CLASS, num_classes = 4),
  FIL_TEST_PARAMS(num_trees = 3 * (FIL_TPB + 1), output = SOFTMAX,
                  leaf_algo = GROVE_PER_CLASS, num_classes = FIL_TPB + 1),
  FIL_TEST_PARAMS(num_trees = 3 * (FIL_TPB + 1), output = AVG_SOFTMAX,
                  leaf_algo = GROVE_PER_CLASS, num_classes = FIL_TPB + 1),
=======
  FIL_TEST_PARAMS(num_cols = 100'000, depth = 5, num_trees = 1,
                  leaf_algo = FLOAT_UNARY_BINARY),
  FIL_TEST_PARAMS(num_rows = 101, num_cols = 100'000, depth = 5, num_trees = 3,
                  algo = BATCH_TREE_REORG, leaf_algo = GROVE_PER_CLASS,
                  num_classes = 3),
  FIL_TEST_PARAMS(num_rows = 102, num_cols = 100'000, depth = 5,
                  num_trees = FIL_TPB + 1, algo = BATCH_TREE_REORG,
                  leaf_algo = GROVE_PER_CLASS, num_classes = FIL_TPB + 1),
  FIL_TEST_PARAMS(num_rows = 103, num_cols = 100'000, depth = 5, num_trees = 1,
                  algo = BATCH_TREE_REORG, leaf_algo = CATEGORICAL_LEAF,
                  num_classes = 3),
>>>>>>> b90142fc
};

TEST_P(PredictDenseFilTest, Predict) { compare(); }

INSTANTIATE_TEST_CASE_P(FilTests, PredictDenseFilTest,
                        testing::ValuesIn(predict_dense_inputs));

std::vector<FilTestParams> predict_sparse_inputs = {
  FIL_TEST_PARAMS(),
  FIL_TEST_PARAMS(output = SIGMOID),
  FIL_TEST_PARAMS(output = SIGMOID_CLASS, num_classes = 2),
  FIL_TEST_PARAMS(output = AVG),
  FIL_TEST_PARAMS(output = AVG_CLASS, global_bias = 0.5, num_classes = 2),
  FIL_TEST_PARAMS(global_bias = 0.5),
  FIL_TEST_PARAMS(output = SIGMOID, global_bias = 0.5),
  FIL_TEST_PARAMS(output = AVG, global_bias = 0.5),
  FIL_TEST_PARAMS(output = AVG_CLASS, threshold = 1.0, global_bias = 0.5,
                  num_classes = 2),
  FIL_TEST_PARAMS(output = SIGMOID_CLASS, algo = ALGO_AUTO, num_classes = 2),
  FIL_TEST_PARAMS(output = AVG_CLASS, threshold = 1.0, global_bias = 0.5,
                  leaf_algo = CATEGORICAL_LEAF, num_classes = 5000),
  FIL_TEST_PARAMS(global_bias = 0.5, leaf_algo = CATEGORICAL_LEAF,
                  num_classes = 6),
  FIL_TEST_PARAMS(output = CLASS, leaf_algo = CATEGORICAL_LEAF,
                  num_classes = 3),
  FIL_TEST_PARAMS(leaf_algo = CATEGORICAL_LEAF, num_classes = 3),
  FIL_TEST_PARAMS(depth = 2, num_trees = 5000, output = AVG_CLASS,
                  threshold = 1.0, global_bias = 0.5,
                  leaf_algo = GROVE_PER_CLASS, num_classes = 5000),
  FIL_TEST_PARAMS(num_trees = 60, global_bias = 0.5,
                  leaf_algo = GROVE_PER_CLASS, num_classes = 6),
  FIL_TEST_PARAMS(num_trees = 51, output = CLASS, leaf_algo = GROVE_PER_CLASS,
                  num_classes = 3),
  FIL_TEST_PARAMS(num_trees = 51, leaf_algo = GROVE_PER_CLASS, num_classes = 3),
};

TEST_P(PredictSparse16FilTest, Predict) { compare(); }

// Temporarily disabled, see https://github.com/rapidsai/cuml/issues/3205
INSTANTIATE_TEST_CASE_P(FilTests, PredictSparse16FilTest,
                        testing::ValuesIn(predict_sparse_inputs));

TEST_P(PredictSparse8FilTest, Predict) { compare(); }

INSTANTIATE_TEST_CASE_P(FilTests, PredictSparse8FilTest,
                        testing::ValuesIn(predict_sparse_inputs));

std::vector<FilTestParams> import_dense_inputs = {
  FIL_TEST_PARAMS(),
  FIL_TEST_PARAMS(output = SIGMOID, op = kLE),
  FIL_TEST_PARAMS(output = SIGMOID_CLASS, op = kGT, num_classes = 2),
  FIL_TEST_PARAMS(output = AVG, op = kGE),
  FIL_TEST_PARAMS(output = AVG_CLASS, num_classes = 2),
  FIL_TEST_PARAMS(algo = TREE_REORG, op = kLE),
  FIL_TEST_PARAMS(output = SIGMOID, algo = TREE_REORG, op = kGT),
  FIL_TEST_PARAMS(output = SIGMOID_CLASS, algo = TREE_REORG, op = kGE,
                  num_classes = 2),
  FIL_TEST_PARAMS(output = AVG, algo = TREE_REORG),
  FIL_TEST_PARAMS(output = AVG_CLASS, algo = TREE_REORG, op = kLE,
                  num_classes = 2),
  FIL_TEST_PARAMS(algo = BATCH_TREE_REORG),
  FIL_TEST_PARAMS(output = SIGMOID, algo = BATCH_TREE_REORG),
  FIL_TEST_PARAMS(algo = BATCH_TREE_REORG, op = kLE),
  FIL_TEST_PARAMS(output = SIGMOID, algo = BATCH_TREE_REORG, op = kLE),
  FIL_TEST_PARAMS(algo = BATCH_TREE_REORG, op = kGT),
  FIL_TEST_PARAMS(output = SIGMOID, algo = BATCH_TREE_REORG, op = kGT),
  FIL_TEST_PARAMS(algo = BATCH_TREE_REORG, op = kGE),
  FIL_TEST_PARAMS(output = SIGMOID, algo = BATCH_TREE_REORG, op = kGE),
  FIL_TEST_PARAMS(output = SIGMOID_CLASS, algo = BATCH_TREE_REORG,
                  num_classes = 2),
  FIL_TEST_PARAMS(output = SIGMOID_CLASS, algo = BATCH_TREE_REORG, op = kLE,
                  num_classes = 2),
  FIL_TEST_PARAMS(output = AVG, algo = BATCH_TREE_REORG),
  FIL_TEST_PARAMS(output = AVG, algo = BATCH_TREE_REORG, op = kLE),
  FIL_TEST_PARAMS(output = AVG_CLASS, algo = BATCH_TREE_REORG, op = kGT,
                  num_classes = 2),
  FIL_TEST_PARAMS(output = AVG_CLASS, algo = BATCH_TREE_REORG, op = kGE,
                  num_classes = 2),
  FIL_TEST_PARAMS(global_bias = 0.5, algo = TREE_REORG),
  FIL_TEST_PARAMS(output = SIGMOID, global_bias = 0.5, algo = BATCH_TREE_REORG,
                  op = kLE),
  FIL_TEST_PARAMS(output = AVG, global_bias = 0.5, op = kGT),
  FIL_TEST_PARAMS(output = AVG_CLASS, threshold = 1.0, global_bias = 0.5,
                  algo = TREE_REORG, op = kGE, num_classes = 2),
  FIL_TEST_PARAMS(output = SIGMOID, algo = ALGO_AUTO, op = kLE),
  FIL_TEST_PARAMS(output = SIGMOID, algo = ALGO_AUTO, op = kLE),
  FIL_TEST_PARAMS(output = AVG, algo = BATCH_TREE_REORG, op = kGE,
                  leaf_algo = CATEGORICAL_LEAF, num_classes = 5),
  FIL_TEST_PARAMS(output = AVG, algo = BATCH_TREE_REORG, op = kGT,
                  leaf_algo = CATEGORICAL_LEAF, num_classes = 6),
  FIL_TEST_PARAMS(output = AVG, algo = BATCH_TREE_REORG, op = kLE,
                  leaf_algo = CATEGORICAL_LEAF, num_classes = 3),
  FIL_TEST_PARAMS(output = AVG, algo = BATCH_TREE_REORG, op = kLE,
                  leaf_algo = CATEGORICAL_LEAF, num_classes = 5),
  FIL_TEST_PARAMS(output = AVG_CLASS, algo = TREE_REORG, op = kLE,
                  leaf_algo = CATEGORICAL_LEAF, num_classes = 5),
  FIL_TEST_PARAMS(output = AVG, algo = TREE_REORG, op = kLE,
                  leaf_algo = CATEGORICAL_LEAF, num_classes = 7),
  FIL_TEST_PARAMS(output = AVG, leaf_algo = CATEGORICAL_LEAF, num_classes = 6),
  FIL_TEST_PARAMS(output = CLASS, algo = BATCH_TREE_REORG, op = kGE,
                  leaf_algo = GROVE_PER_CLASS, num_classes = 5),
  FIL_TEST_PARAMS(num_trees = 48, output = CLASS, algo = BATCH_TREE_REORG,
                  op = kGT, leaf_algo = GROVE_PER_CLASS, num_classes = 6),
  FIL_TEST_PARAMS(num_trees = 51, output = CLASS, algo = BATCH_TREE_REORG,
                  op = kLE, leaf_algo = GROVE_PER_CLASS, num_classes = 3),
  FIL_TEST_PARAMS(output = CLASS, algo = BATCH_TREE_REORG, op = kLE,
                  leaf_algo = GROVE_PER_CLASS, num_classes = 5),
  FIL_TEST_PARAMS(output = CLASS, algo = TREE_REORG, op = kLE,
                  leaf_algo = GROVE_PER_CLASS, num_classes = 5),
  FIL_TEST_PARAMS(num_trees = 49, output = CLASS, algo = TREE_REORG, op = kLE,
                  leaf_algo = GROVE_PER_CLASS, num_classes = 7),
  FIL_TEST_PARAMS(num_trees = 48, output = CLASS, leaf_algo = GROVE_PER_CLASS,
                  num_classes = 6),
};

TEST_P(TreeliteDenseFilTest, Import) { compare(); }

INSTANTIATE_TEST_CASE_P(FilTests, TreeliteDenseFilTest,
                        testing::ValuesIn(import_dense_inputs));

std::vector<FilTestParams> import_sparse_inputs = {
  FIL_TEST_PARAMS(),
  FIL_TEST_PARAMS(output = SIGMOID, op = kLE),
  FIL_TEST_PARAMS(output = SIGMOID_CLASS, op = kGT, num_classes = 2),
  FIL_TEST_PARAMS(output = AVG, op = kGE),
  FIL_TEST_PARAMS(output = AVG_CLASS, num_classes = 2),
  FIL_TEST_PARAMS(global_bias = 0.5),
  FIL_TEST_PARAMS(output = SIGMOID, global_bias = 0.5, op = kLE),
  FIL_TEST_PARAMS(output = AVG, global_bias = 0.5, op = kGT),
  FIL_TEST_PARAMS(output = AVG_CLASS, threshold = 1.0, global_bias = 0.5,
                  op = kGE, num_classes = 2),
  FIL_TEST_PARAMS(algo = ALGO_AUTO),
  FIL_TEST_PARAMS(output = AVG_CLASS, threshold = 1.0, global_bias = 0.5,
                  op = kGE, leaf_algo = CATEGORICAL_LEAF, num_classes = 10),
  FIL_TEST_PARAMS(output = AVG, algo = ALGO_AUTO, leaf_algo = CATEGORICAL_LEAF,
                  num_classes = 4),
  FIL_TEST_PARAMS(output = AVG, op = kLE, leaf_algo = CATEGORICAL_LEAF,
                  num_classes = 5),
  FIL_TEST_PARAMS(output = AVG, global_bias = 0.5, leaf_algo = CATEGORICAL_LEAF,
                  num_classes = 3),
  FIL_TEST_PARAMS(output = CLASS, threshold = 1.0, global_bias = 0.5, op = kGE,
                  leaf_algo = GROVE_PER_CLASS, num_classes = 10),
  FIL_TEST_PARAMS(num_trees = 52, output = CLASS, algo = ALGO_AUTO,
                  leaf_algo = GROVE_PER_CLASS, num_classes = 4),
  FIL_TEST_PARAMS(output = CLASS, op = kLE, leaf_algo = GROVE_PER_CLASS,
                  num_classes = 5),
  FIL_TEST_PARAMS(num_trees = 51, output = CLASS, global_bias = 0.5,
                  leaf_algo = GROVE_PER_CLASS, num_classes = 3),
};

TEST_P(TreeliteSparse16FilTest, Import) { compare(); }

INSTANTIATE_TEST_CASE_P(FilTests, TreeliteSparse16FilTest,
                        testing::ValuesIn(import_sparse_inputs));

TEST_P(TreeliteSparse8FilTest, Import) { compare(); }

INSTANTIATE_TEST_CASE_P(FilTests, TreeliteSparse8FilTest,
                        testing::ValuesIn(import_sparse_inputs));

std::vector<FilTestParams> import_auto_inputs = {
  FIL_TEST_PARAMS(depth = 10, algo = ALGO_AUTO),
  FIL_TEST_PARAMS(depth = 15, algo = ALGO_AUTO),
  FIL_TEST_PARAMS(depth = 19, algo = ALGO_AUTO),
  FIL_TEST_PARAMS(depth = 19, algo = BATCH_TREE_REORG),
  FIL_TEST_PARAMS(depth = 10, output = AVG, algo = ALGO_AUTO,
                  leaf_algo = CATEGORICAL_LEAF, num_classes = 3),
  FIL_TEST_PARAMS(depth = 10, num_trees = 51, output = CLASS, algo = ALGO_AUTO,
                  leaf_algo = GROVE_PER_CLASS, num_classes = 3),
#if 0
 FIL_TEST_PARAMS(depth = 19, output = AVG, algo = BATCH_TREE_REORG,
                 leaf_algo = CATEGORICAL_LEAF, num_classes = 6),
#endif
};

TEST_P(TreeliteAutoFilTest, Import) { compare(); }

INSTANTIATE_TEST_CASE_P(FilTests, TreeliteAutoFilTest,
                        testing::ValuesIn(import_auto_inputs));

// adjust test parameters if the sparse8 format changes
std::vector<FilTestParams> import_throw_sparse8_inputs = {
  // too many features
  FIL_TEST_PARAMS(num_rows = 100, num_cols = 20000, depth = 10),
  // too many tree nodes
  FIL_TEST_PARAMS(depth = 16, num_trees = 5, leaf_prob = 0),
};

TEST_P(TreeliteThrowSparse8FilTest, Import) { check(); }

INSTANTIATE_TEST_CASE_P(FilTests, TreeliteThrowSparse8FilTest,
                        testing::ValuesIn(import_throw_sparse8_inputs));
}  // namespace ML<|MERGE_RESOLUTION|>--- conflicted
+++ resolved
@@ -724,7 +724,6 @@
                   num_trees = 512, num_classes = 512),
   FIL_TEST_PARAMS(leaf_algo = GROVE_PER_CLASS, blocks_per_sm = 4,
                   num_trees = 512, num_classes = 512),
-<<<<<<< HEAD
   FIL_TEST_PARAMS(num_trees = 52, output = SOFTMAX, leaf_algo = GROVE_PER_CLASS,
                   num_classes = 4),
   FIL_TEST_PARAMS(num_trees = 52, output = AVG_SOFTMAX,
@@ -733,7 +732,6 @@
                   leaf_algo = GROVE_PER_CLASS, num_classes = FIL_TPB + 1),
   FIL_TEST_PARAMS(num_trees = 3 * (FIL_TPB + 1), output = AVG_SOFTMAX,
                   leaf_algo = GROVE_PER_CLASS, num_classes = FIL_TPB + 1),
-=======
   FIL_TEST_PARAMS(num_cols = 100'000, depth = 5, num_trees = 1,
                   leaf_algo = FLOAT_UNARY_BINARY),
   FIL_TEST_PARAMS(num_rows = 101, num_cols = 100'000, depth = 5, num_trees = 3,
@@ -745,7 +743,6 @@
   FIL_TEST_PARAMS(num_rows = 103, num_cols = 100'000, depth = 5, num_trees = 1,
                   algo = BATCH_TREE_REORG, leaf_algo = CATEGORICAL_LEAF,
                   num_classes = 3),
->>>>>>> b90142fc
 };
 
 TEST_P(PredictDenseFilTest, Predict) { compare(); }
