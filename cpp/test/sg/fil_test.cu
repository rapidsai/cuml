--- conflicted
+++ resolved
@@ -220,19 +220,12 @@
     // allocate GPU data
     raft::allocate(weights_d, num_nodes, stream);
     // sizeof(float) == sizeof(int)
-<<<<<<< HEAD
-    raft::allocate(thresholds_d, num_nodes);
-    raft::allocate(def_lefts_d, num_nodes);
-    raft::allocate(is_leafs_d, num_nodes);
-    raft::allocate(is_categoricals_d, num_nodes);
-    fids_d.resize(num_nodes);
-    max_matching_cat_d.resize(ps.num_cols);
-=======
     raft::allocate(thresholds_d, num_nodes, stream);
-    raft::allocate(fids_d, num_nodes, stream);
     raft::allocate(def_lefts_d, num_nodes, stream);
     raft::allocate(is_leafs_d, num_nodes, stream);
->>>>>>> 903d5765
+    raft::allocate(is_categoricals_d, num_nodes, stream);
+    fids_d.resize(num_nodes, stream);
+    max_matching_cat_d.resize(ps.num_cols, stream);
 
     // generate on-GPU random data
     raft::random::Rng r(ps.seed);
@@ -257,7 +250,7 @@
       r.uniform((float*)weights_d, num_nodes, -1.0f, 1.0f, stream);
     }
     r.uniform(thresholds_d, num_nodes, -1.0f, 1.0f, stream);
-    r.uniformInt(fids_d.data().get(), num_nodes, 0, ps.num_cols, stream);
+    r.uniformInt(fids_d.data(), num_nodes, 0, ps.num_cols, stream);
     r.bernoulli(def_lefts_d, num_nodes, 0.5f, stream);
     r.bernoulli(is_leafs_d, num_nodes, 1.0f - ps.leaf_prob, stream);
     hard_clipped_bernoulli(
@@ -294,7 +287,7 @@
     }
     raft::update_host(weights_h.data(), (int*)weights_d, num_nodes, stream);
     raft::update_host(thresholds_h.data(), thresholds_d, num_nodes, stream);
-    raft::update_host(fids_h.data(), fids_d.data().get(), num_nodes, stream);
+    raft::update_host(fids_h.data(), fids_d.data(), num_nodes, stream);
     raft::update_host(def_lefts_h, def_lefts_d, num_nodes, stream);
     raft::update_host(is_leafs_h, is_leafs_d, num_nodes, stream);
     raft::update_host(is_categoricals_h.data(), is_categoricals_d, num_nodes, stream);
@@ -326,7 +319,7 @@
     cat_sets_h = cat_sets_owner(cf);
     ASSERT(bit_pool_size == cat_sets_h.bits.size(), "didn't convert correct number of nodes");
     raft::update_device(
-      max_matching_cat_d.data().get(), cat_sets_h.max_matching.data(), ps.num_cols, stream);
+      max_matching_cat_d.data(), cat_sets_h.max_matching.data(), ps.num_cols, stream);
     // calculate sizes and allocate arrays for category sets
     // fill category sets
     // there is a faster trick with a 256-byte LUT, but we can implement it later if the tests
@@ -404,7 +397,7 @@
       data_d + num_data,
       thrust::counting_iterator(0),
       data_d,
-      replace_some_floating_with_categorical{max_matching_cat_d.data().get(), ps.num_cols});
+      replace_some_floating_with_categorical{max_matching_cat_d.data(), ps.num_cols});
     r.bernoulli(mask_d, num_data, ps.nan_prob, stream);
     int tpb = 256;
     nan_kernel<<<raft::ceildiv(int(num_data), tpb), tpb, 0, stream>>>(
@@ -602,7 +595,7 @@
   std::vector<fil::dense_node> nodes;
   std::vector<float> vector_leaf;
   cat_sets_owner cat_sets_h;
-  thrust::device_vector<int> fids_d, max_matching_cat_d;
+  rmm::device_uvector<int> fids_d, max_matching_cat_d;
 
   // parameters
   cudaStream_t stream = 0;
