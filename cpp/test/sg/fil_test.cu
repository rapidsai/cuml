--- conflicted
+++ resolved
@@ -385,11 +385,7 @@
     // initialize nodes
     nodes.resize(num_nodes);
     for (size_t i = 0; i < num_nodes; ++i) {
-<<<<<<< HEAD
       fil::val_t<real_t> w;
-=======
-      fil::val_t<float> w;
->>>>>>> 3f54aecc
       switch (ps.leaf_algo) {
         case fil::leaf_algo_t::CATEGORICAL_LEAF: w.idx = weights_int_h[i]; break;
         case fil::leaf_algo_t::FLOAT_UNARY_BINARY:
@@ -403,21 +399,13 @@
       }
       // make sure nodes are categorical only when their feature ID is categorical
       bool is_categorical = is_categoricals_h[i] == 1.0f;
-<<<<<<< HEAD
       val_t<real_t> split;
-=======
-      val_t<float> split;
->>>>>>> 3f54aecc
       if (is_categorical)
         split.idx = node_cat_set[i];
       else
         split.f = thresholds_h[i];
       nodes[i] =
-<<<<<<< HEAD
         fil::dense_node<real_t>(w, split, fids_h[i], def_lefts_h[i], is_leafs_h[i], is_categorical);
-=======
-        fil::dense_node<float>(w, split, fids_h[i], def_lefts_h[i], is_leafs_h[i], is_categorical);
->>>>>>> 3f54aecc
     }
 
     // clean up
@@ -435,7 +423,6 @@
 
     // generate random data
     raft::random::Rng r(ps.seed);
-<<<<<<< HEAD
     r.uniform(data_d.data(), num_data, real_t(-1), real_t(1), stream);
     thrust::transform(
       thrust::cuda::par.on(stream),
@@ -444,17 +431,7 @@
       thrust::counting_iterator(0),
       data_d.data(),
       replace_some_floating_with_categorical<real_t>{fid_num_cats_d.data(), ps.num_cols});
-    r.bernoulli(mask_d.data(), num_data, ps.nan_prob, stream);
-=======
-    r.uniform(data_d.data(), num_data, -1.0f, 1.0f, stream);
-    thrust::transform(thrust::cuda::par.on(stream),
-                      data_d.data(),
-                      data_d.data() + num_data,
-                      thrust::counting_iterator(0),
-                      data_d.data(),
-                      replace_some_floating_with_categorical{fid_num_cats_d.data(), ps.num_cols});
     r.bernoulli(mask_d.data(), num_data, 1 - ps.nan_prob, stream);
->>>>>>> 3f54aecc
     int tpb = 256;
     nan_kernel<<<raft::ceildiv(int(num_data), tpb), tpb, 0, stream>>>(
       data_d.data(), mask_d.data(), num_data, std::numeric_limits<real_t>::quiet_NaN());
@@ -623,7 +600,6 @@
                                   stream));
   }
 
-<<<<<<< HEAD
   fil::val_t<real_t> infer_one_tree(fil::dense_node<real_t>* root,
                                     real_t* data,
                                     const tree_base& tree)
@@ -635,17 +611,6 @@
       if (node.is_leaf()) return node.template output<val_t<real_t>>();
       real_t val = data[node.fid()];
       curr       = tree.child_index<true>(node, curr, val);
-=======
-  fil::val_t<float> infer_one_tree(fil::dense_node<float>* root, float* data, const tree_base& tree)
-  {
-    int curr = 0;
-    fil::val_t<float> output{.f = 0.0f};
-    for (;;) {
-      const fil::dense_node<float>& node = root[curr];
-      if (node.is_leaf()) return node.template output<val_t<float>>();
-      float val = data[node.fid()];
-      curr      = tree.child_index<true>(node, curr, val);
->>>>>>> 3f54aecc
     }
     return output;
   }
@@ -671,13 +636,8 @@
   std::vector<real_t> want_proba_h;
 
   // forest data
-<<<<<<< HEAD
   std::vector<fil::dense_node<real_t>> nodes;
   std::vector<real_t> vector_leaf;
-=======
-  std::vector<fil::dense_node<float>> nodes;
-  std::vector<float> vector_leaf;
->>>>>>> 3f54aecc
   cat_sets_owner cat_sets_h;
   rmm::device_uvector<int> fids_d           = rmm::device_uvector<int>(0, cudaStream_t());
   rmm::device_uvector<float> fid_num_cats_d = rmm::device_uvector<float>(0, cudaStream_t());
@@ -688,16 +648,11 @@
   using real_t = typename fil_node_t::real_t;
 
  protected:
-<<<<<<< HEAD
   void dense2sparse_node(const fil::dense_node<real_t>* dense_root,
-=======
-  void dense2sparse_node(const fil::dense_node<float>* dense_root,
->>>>>>> 3f54aecc
                          int i_dense,
                          int i_sparse_root,
                          int i_sparse)
   {
-<<<<<<< HEAD
     const fil::dense_node<real_t>& node = dense_root[i_dense];
     if (node.is_leaf()) {
       // leaf sparse node
@@ -708,13 +663,6 @@
                                           node.is_leaf(),
                                           false,
                                           0);
-=======
-    const fil::dense_node<float>& node = dense_root[i_dense];
-    if (node.is_leaf()) {
-      // leaf sparse node
-      sparse_nodes[i_sparse] = fil_node_t(
-        node.output<val_t<float>>(), {}, node.fid(), node.def_left(), node.is_leaf(), false, 0);
->>>>>>> 3f54aecc
       return;
     }
     // inner sparse node
@@ -733,11 +681,7 @@
     dense2sparse_node(dense_root, 2 * i_dense + 2, i_sparse_root, left_index + 1);
   }
 
-<<<<<<< HEAD
   void dense2sparse_tree(const fil::dense_node<real_t>* dense_root)
-=======
-  void dense2sparse_tree(const fil::dense_node<float>* dense_root)
->>>>>>> 3f54aecc
   {
     int i_sparse_root = sparse_nodes.size();
     sparse_nodes.push_back(fil_node_t());
@@ -793,17 +737,11 @@
   std::vector<int> trees;
 };
 
-<<<<<<< HEAD
 using PredictDenseFloat32FilTest    = BasePredictFilTest<fil::dense_node<float>>;
 using PredictDenseFloat64FilTest    = BasePredictFilTest<fil::dense_node<double>>;
 using PredictSparse16Float32FilTest = BasePredictFilTest<fil::sparse_node16<float>>;
 using PredictSparse16Float64FilTest = BasePredictFilTest<fil::sparse_node16<double>>;
 using PredictSparse8FilTest         = BasePredictFilTest<fil::sparse_node8>;
-=======
-typedef BasePredictFilTest<fil::dense_node<float>> PredictDenseFilTest;
-typedef BasePredictFilTest<fil::sparse_node16<float>> PredictSparse16FilTest;
-typedef BasePredictFilTest<fil::sparse_node8> PredictSparse8FilTest;
->>>>>>> 3f54aecc
 
 class TreeliteFilTest : public BaseFilTest<float> {
  protected:
