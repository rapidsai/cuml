#ifndef IF_DEBUG
#define IF_DEBUG 1
#endif

#include <gtest/gtest.h>
<<<<<<< HEAD
#include "tsne/tsne.h"
#include "tsne/digits.h"
//#include "tsne/Ground_Truth_TSNE.h"
#include <stdlib.h>
=======
>>>>>>> 04165114
#include <stdio.h>
#include <stdlib.h>
#include <iostream>
<<<<<<< HEAD
#include <metrics/trustworthiness.h>
#include <vector>

using namespace MLCommon;
using namespace ML::Metrics;

=======
#include "tsne/digits.h"
#include "tsne/tsne.cu"

#include "cuda_utils.h"
>>>>>>> 04165114

using namespace ML;
using namespace MLCommon;

class TSNETest : public ::testing::Test {
 protected:
  void basicTest() {
    cumlHandle handle;
    cudaStream_t stream;
    CUDA_CHECK(cudaStreamCreate(&stream));

    float *X_d, *Y_d;
    MLCommon::allocate(X_d, n * p);
    MLCommon::allocate(Y_d, n * 2);
    MLCommon::updateDevice(X_d, digits.data(), n * p, stream);

    std::cout << "[>>>>]    Starting TSNE....\n";
    TSNE(handle, X_d, Y_d, n, p);
    std::cout << "[>>>>]    Got embeddings!....\n";

    std::cout << MLCommon::arr2Str(Y_d, 20, "embeddings", stream) << std::endl;

    std::cout << "Updating host" << std::endl;
    float embeddings_h[n * 2];
    MLCommon::updateHost(embeddings_h, Y_d, n * 2, stream);

    std::cout << "DONE!" << std::endl;

    CUDA_CHECK(cudaFree(Y_d));
    CUDA_CHECK(cudaFree(X_d));

<<<<<<< HEAD
        // Test trustworthiness
        // euclidean test
        score = trustworthiness_score<float, EucUnexpandedL2Sqrt>(handle, X_d, Y_d, n, p, 2, 90);

        CUDA_CHECK(cudaFree(Y_d));
        CUDA_CHECK(cudaFree(X_d));
=======
    std::cout << "End!" << std::endl;
>>>>>>> 04165114

    CUDA_CHECK(cudaStreamDestroy(stream));
  }

  void SetUp() override { basicTest(); }

  void TearDown() override {}

<<<<<<< HEAD
    void TearDown() override {
    }

protected:
    int n = 1797;
    int p = 64;
    double score;
=======
 protected:
  int n = 1797;
  int p = 64;
>>>>>>> 04165114
};

typedef TSNETest TSNETestF;
TEST_F(TSNETestF, Result) {
    ASSERT_TRUE(0.9374 < score && score < 0.9376);
}<|MERGE_RESOLUTION|>--- conflicted
+++ resolved
@@ -3,32 +3,24 @@
 #endif
 
 #include <gtest/gtest.h>
-<<<<<<< HEAD
-#include "tsne/tsne.h"
+#include "tsne/tsne.cu"
 #include "tsne/digits.h"
 //#include "tsne/Ground_Truth_TSNE.h"
 #include <stdlib.h>
-=======
->>>>>>> 04165114
 #include <stdio.h>
 #include <stdlib.h>
 #include <iostream>
-<<<<<<< HEAD
 #include <metrics/trustworthiness.h>
 #include <vector>
 
+#include "cuda_utils.h"
+
+
 using namespace MLCommon;
 using namespace ML::Metrics;
-
-=======
-#include "tsne/digits.h"
-#include "tsne/tsne.cu"
-
-#include "cuda_utils.h"
->>>>>>> 04165114
+using namespace MLCommon::Distance;
 
 using namespace ML;
-using namespace MLCommon;
 
 class TSNETest : public ::testing::Test {
  protected:
@@ -57,16 +49,12 @@
     CUDA_CHECK(cudaFree(Y_d));
     CUDA_CHECK(cudaFree(X_d));
 
-<<<<<<< HEAD
-        // Test trustworthiness
-        // euclidean test
-        score = trustworthiness_score<float, EucUnexpandedL2Sqrt>(handle, X_d, Y_d, n, p, 2, 90);
+    // Test trustworthiness
+    // euclidean test
+    score = trustworthiness_score<float, EucUnexpandedL2Sqrt>(handle, X_d, Y_d, n, p, 2, 90);
 
-        CUDA_CHECK(cudaFree(Y_d));
-        CUDA_CHECK(cudaFree(X_d));
-=======
-    std::cout << "End!" << std::endl;
->>>>>>> 04165114
+    CUDA_CHECK(cudaFree(Y_d));
+    CUDA_CHECK(cudaFree(X_d));
 
     CUDA_CHECK(cudaStreamDestroy(stream));
   }
@@ -75,19 +63,10 @@
 
   void TearDown() override {}
 
-<<<<<<< HEAD
-    void TearDown() override {
-    }
-
 protected:
     int n = 1797;
     int p = 64;
     double score;
-=======
- protected:
-  int n = 1797;
-  int p = 64;
->>>>>>> 04165114
 };
 
 typedef TSNETest TSNETestF;
