/*
 * Copyright (c) 2020-2021, NVIDIA CORPORATION.
 *
 * Licensed under the Apache License, Version 2.0 (the "License");
 * you may not use this file except in compliance with the License.
 * You may obtain a copy of the License at
 *
 *     http://www.apache.org/licenses/LICENSE-2.0
 *
 * Unless required by applicable law or agreed to in writing, software
 * distributed under the License is distributed on an "AS IS" BASIS,
 * WITHOUT WARRANTIES OR CONDITIONS OF ANY KIND, either express or implied.
 * See the License for the specific language governing permissions and
 * limitations under the License.
 */

#include <raft/handle.hpp>

#include <decisiontree/memory.h>
#include <decisiontree/quantile/quantile.h>
#include <gtest/gtest.h>
#include <algorithm>
#include <common/iota.cuh>
#include <decisiontree/batched-levelalgo/builder_base.cuh>
#include <decisiontree/batched-levelalgo/kernels.cuh>
#include <functional>

namespace ML {
namespace DecisionTree {

struct NodeSplitKernelTestParams {
  int min_samples_split;
  int min_samples_leaf;
  int expected_n_total_nodes;
  int expected_n_new_nodes;
};

struct NoOpParams {};

class BatchedLevelAlgoUnitTestFixture {
 protected:
  using DataT = float;
  using LabelT = float;
  using IdxT = int;
  using NodeT = Node<DataT, LabelT, IdxT>;
  using Traits = RegTraits<DataT, IdxT>;

  const int n_bins = 5;
  const IdxT n_row = 5;
  const IdxT n_col = 2;
  const IdxT max_batch = 8;

  void SetUp() {
    params.max_depth = 2;
    params.max_leaves = 8;
    params.max_features = 1.0f;
    params.n_bins = n_bins;
    params.split_algo = 1;
    params.min_samples_leaf = 0;
    params.min_samples_split = 0;
    params.bootstrap_features = false;
    params.quantile_per_tree = false;
    params.split_criterion = CRITERION::MSE;
    params.min_impurity_decrease = 0.0f;
    params.max_batch_size = 8;
    params.use_experimental_backend = true;

    h_data = {-1.0f, 0.0f, 2.0f, 0.0f, -2.0f,
              0.0f,  1.0f, 0.0f, 3.0f, 0.0f};  // column-major
    h_labels = {-1.0f, 2.0f, 2.0f, 6.0f, -2.0f};
    // X0 + 2 * X1

    raft_handle = std::make_unique<raft::handle_t>();
    auto d_allocator = raft_handle->get_device_allocator();

    data = static_cast<DataT*>(
      d_allocator->allocate(sizeof(DataT) * n_row * n_col, 0));
    labels =
      static_cast<LabelT*>(d_allocator->allocate(sizeof(LabelT) * n_row, 0));
    row_ids =
      static_cast<IdxT*>(d_allocator->allocate(sizeof(IdxT) * n_row, 0));

    // Nodes that exist prior to the invocation of nodeSplitKernel()
    curr_nodes =
      static_cast<NodeT*>(d_allocator->allocate(sizeof(NodeT) * max_batch, 0));
    // Nodes that are created new by the invocation of nodeSplitKernel()
    new_nodes = static_cast<NodeT*>(
      d_allocator->allocate(sizeof(NodeT) * 2 * max_batch, 0));
    // Number of nodes and leaves that are created new by the invocation of
    // nodeSplitKernel()
    n_new_nodes = static_cast<IdxT*>(d_allocator->allocate(sizeof(IdxT), 0));
    n_new_leaves = static_cast<IdxT*>(d_allocator->allocate(sizeof(IdxT), 0));
    // New depth reached by the invocation of nodeSplitKernel()
    new_depth = static_cast<IdxT*>(d_allocator->allocate(sizeof(IdxT), 0));

    splits = static_cast<Traits::SplitT*>(
      d_allocator->allocate(sizeof(Traits::SplitT) * max_batch, 0));

    raft::update_device(data, h_data.data(), n_row * n_col, 0);
    raft::update_device(labels, h_labels.data(), n_row, 0);
    MLCommon::iota(row_ids, 0, 1, n_row, 0);

    tempmem = std::make_shared<TemporaryMemory<DataT, LabelT>>(
      *raft_handle, cudaStream_t(0), n_row, n_col, 0, params);
    preprocess_quantile(data, reinterpret_cast<unsigned int*>(row_ids), n_row,
                        n_col, n_row, n_bins, tempmem);
    DataT* quantiles = tempmem->d_quantile->data();
    CUDA_CHECK(cudaStreamSynchronize(0));

    h_quantiles = tempmem->h_quantile->data();

    input.data = data;
    input.labels = labels;
    input.M = n_row;
    input.N = n_col;
    input.nSampledRows = n_row;
    input.nSampledCols = n_col;
    input.rowids = row_ids;
    input.nclasses = 0;  // not applicable for regression
    input.quantiles = quantiles;
  }

  void TearDown() {
    auto d_allocator = raft_handle->get_device_allocator();
    d_allocator->deallocate(data, sizeof(DataT) * n_row * n_col, 0);
    d_allocator->deallocate(labels, sizeof(LabelT) * n_row, 0);
    d_allocator->deallocate(row_ids, sizeof(IdxT) * n_row, 0);
    d_allocator->deallocate(curr_nodes, sizeof(NodeT) * max_batch, 0);
    d_allocator->deallocate(new_nodes, sizeof(NodeT) * 2 * max_batch, 0);
    d_allocator->deallocate(n_new_nodes, sizeof(IdxT), 0);
    d_allocator->deallocate(n_new_leaves, sizeof(IdxT), 0);
    d_allocator->deallocate(new_depth, sizeof(IdxT), 0);
    d_allocator->deallocate(splits, sizeof(Traits::SplitT) * max_batch, 0);
  }

  DecisionTreeParams params;

  std::unique_ptr<raft::handle_t> raft_handle;
  std::shared_ptr<TemporaryMemory<DataT, LabelT>> tempmem;

  std::vector<DataT> h_data;
  std::vector<LabelT> h_labels;

  DataT* h_quantiles;
  Traits::InputT input;

  NodeT* curr_nodes;
  NodeT* new_nodes;
  IdxT* n_new_nodes;
  IdxT* n_new_leaves;
  IdxT* new_depth;
  Traits::SplitT* splits;

  DataT* data;
  DataT* labels;
  IdxT* row_ids;
};

class TestQuantiles : public ::testing::TestWithParam<NoOpParams>,
                      protected BatchedLevelAlgoUnitTestFixture {
 protected:
  void SetUp() override { BatchedLevelAlgoUnitTestFixture::SetUp(); }

  void TearDown() override { BatchedLevelAlgoUnitTestFixture::TearDown(); }
};

class TestNodeSplitKernel
  : public ::testing::TestWithParam<NodeSplitKernelTestParams>,
    protected BatchedLevelAlgoUnitTestFixture {
 protected:
  void SetUp() override { BatchedLevelAlgoUnitTestFixture::SetUp(); }

  void TearDown() override { BatchedLevelAlgoUnitTestFixture::TearDown(); }
};

class TestMetric : public ::testing::TestWithParam<CRITERION>,
                   protected BatchedLevelAlgoUnitTestFixture {
 protected:
  void SetUp() override { BatchedLevelAlgoUnitTestFixture::SetUp(); }

  void TearDown() override { BatchedLevelAlgoUnitTestFixture::TearDown(); }
};

TEST_P(TestQuantiles, Quantiles) {
  /* Ensure that quantiles are computed correctly */
  std::vector<DataT> expected_quantiles[]{{-2.0f, -1.0f, 0.0f, 2.0f},
                                          {0.0f, 1.0f, 3.0f}};
  for (int col = 0; col < n_col; col++) {
    std::vector<DataT> col_quantile(n_bins);
    std::copy(h_quantiles + n_bins * col, h_quantiles + n_bins * (col + 1),
              col_quantile.begin());
    auto last = std::unique(col_quantile.begin(), col_quantile.end());
    col_quantile.erase(last, col_quantile.end());
    EXPECT_EQ(col_quantile, expected_quantiles[col]);
  }
}

INSTANTIATE_TEST_SUITE_P(BatchedLevelAlgoUnitTest, TestQuantiles,
                         ::testing::Values(NoOpParams{}));

TEST_P(TestNodeSplitKernel, MinSamplesSplitLeaf) {
  auto test_params = GetParam();

  Builder<Traits> builder;
  auto smemSize = Traits::nodeSplitSmemSize(builder);

  IdxT h_n_total_nodes = 3;  // total number of nodes created so far
  IdxT h_n_new_nodes;        // number of nodes created in this round
  IdxT batchSize = 2;
  std::vector<NodeT> h_nodes{
    /* {
     *   SparseTreeNode{
     *     prediction, colid, quesval, best_metric_val, left_child_id },
     *   }, start, count, depth
     * } */
    {{1.40f, 0, -0.5f, 5.606667f, 1}, 0, 5, 0},
    {{-1.50f, IdxT(-1), DataT(0), DataT(0), NodeT::Leaf}, 0, 2, 1},
    {{3.333333f, IdxT(-1), DataT(0), DataT(0), NodeT::Leaf}, 1, 3, 1},
  };
  raft::update_device(curr_nodes, h_nodes.data() + 1, batchSize, 0);
  CUDA_CHECK(cudaMemsetAsync(n_new_nodes, 0, sizeof(IdxT), 0));
  CUDA_CHECK(cudaMemsetAsync(n_new_leaves, 0, sizeof(IdxT), 0));
  CUDA_CHECK(cudaMemsetAsync(new_depth, 0, sizeof(IdxT), 0));
  initSplit<DataT, IdxT, Traits::TPB_DEFAULT>(splits, batchSize, 0);

  /* { quesval, colid, best_metric_val, nLeft } */
  std::vector<Traits::SplitT> h_splits{{-1.5f, 0, 0.25f, 1},
                                       {2.0f, 1, 3.555556f, 2}};
  raft::update_device(splits, h_splits.data(), 2, 0);

  nodeSplitKernel<DataT, LabelT, IdxT, Traits::DevTraits, Traits::TPB_SPLIT>
    <<<batchSize, Traits::TPB_SPLIT, smemSize, 0>>>(
      params.max_depth, test_params.min_samples_leaf,
      test_params.min_samples_split, params.max_leaves,
      params.min_impurity_decrease, input, curr_nodes, new_nodes, n_new_nodes,
      splits, n_new_leaves, h_n_total_nodes, new_depth);
  CUDA_CHECK(cudaGetLastError());
  raft::update_host(&h_n_new_nodes, n_new_nodes, 1, 0);
  CUDA_CHECK(cudaStreamSynchronize(0));
  h_n_total_nodes += h_n_new_nodes;
  EXPECT_EQ(h_n_total_nodes, test_params.expected_n_total_nodes);
  EXPECT_EQ(h_n_new_nodes, test_params.expected_n_new_nodes);
}

const std::vector<NodeSplitKernelTestParams> min_samples_split_leaf_test_params{
  /* { min_samples_split, min_samples_leaf,
   *   expected_n_total_nodes, expected_n_new_nodes } */
  {0, 0, 7, 4}, {2, 0, 7, 4}, {3, 0, 5, 2}, {4, 0, 3, 0}, {5, 0, 3, 0},
  {0, 1, 7, 4}, {0, 2, 3, 0}, {0, 5, 3, 0}, {4, 2, 3, 0}, {5, 5, 3, 0}};

INSTANTIATE_TEST_SUITE_P(
  BatchedLevelAlgoUnitTest, TestNodeSplitKernel,
  ::testing::ValuesIn(min_samples_split_leaf_test_params));

TEST_P(TestMetric, RegressionMetricGain) {
  IdxT batchSize = 1;
  std::vector<NodeT> h_nodes{
    /* {
     *   SparseTreeNode{
     *     prediction, colid, quesval, best_metric_val, left_child_id },
     *   }, start, count, depth
     * } */
    {{1.40f, IdxT(-1), DataT(0), DataT(0), NodeT::Leaf}, 0, 5, 0}};
  raft::update_device(curr_nodes, h_nodes.data(), batchSize, 0);

  auto n_col_blks = 1;  // evaluate only one column (feature)

  IdxT nPredCounts = max_batch * n_bins * n_col_blks;

  auto d_allocator = raft_handle->get_device_allocator();

  // mutex array used for atomically updating best split
  int* mutex =
    static_cast<int*>(d_allocator->allocate(sizeof(int) * max_batch, 0));
  // threadblock arrival count
  int* done_count = static_cast<int*>(
    d_allocator->allocate(sizeof(int) * max_batch * n_col_blks, 0));
  DataT* pred = static_cast<DataT*>(
    d_allocator->allocate(2 * nPredCounts * sizeof(DataT), 0));
  IdxT* pred_count =
    static_cast<IdxT*>(d_allocator->allocate(nPredCounts * sizeof(IdxT), 0));

  WorkloadInfo<IdxT>* workload_info = static_cast<WorkloadInfo<IdxT>*>(
    d_allocator->allocate(sizeof(WorkloadInfo<IdxT>), 0));
  WorkloadInfo<IdxT> h_workload_info;

  // Just one threadBlock would be used
  h_workload_info.nodeid = 0;
  h_workload_info.offset_blockid = 0;
  h_workload_info.num_blocks = 1;

  raft::update_device(workload_info, &h_workload_info, 1, 0);

  CUDA_CHECK(cudaMemsetAsync(mutex, 0, sizeof(int) * max_batch, 0));
  CUDA_CHECK(
    cudaMemsetAsync(done_count, 0, sizeof(int) * max_batch * n_col_blks, 0));
  CUDA_CHECK(cudaMemsetAsync(pred, 0, 2 * sizeof(DataT) * nPredCounts, 0));
  CUDA_CHECK(cudaMemsetAsync(pred_count, 0, nPredCounts * sizeof(IdxT), 0));
  CUDA_CHECK(cudaMemsetAsync(n_new_leaves, 0, sizeof(IdxT), 0));
  initSplit<DataT, IdxT, Traits::TPB_DEFAULT>(splits, batchSize, 0);

  std::vector<Traits::SplitT> h_splits(1);

  CRITERION split_criterion = GetParam();

  dim3 grid(1, n_col_blks, 1);
  // Compute shared memory size
  size_t smemSize1 = (n_bins + 1) * sizeof(DataT) +  // pdf_spred
                     2 * n_bins * sizeof(DataT) +    // cdf_spred
                     n_bins * sizeof(int) +          // pdf_scount
                     n_bins * sizeof(int) +          // cdf_scount
                     n_bins * sizeof(DataT) +        // sbins
                     sizeof(int);                    // sDone
  // Room for alignment (see alignPointer in computeSplitRegressionkernels)
  smemSize1 += 6 * sizeof(DataT) + 3 * sizeof(int);
  // Calculate the shared memory needed for evalBestSplit
  size_t smemSize2 =
    raft::ceildiv(32, raft::WarpSize) * sizeof(Split<DataT, IdxT>);
  // Pick the max of two
  size_t smemSize = std::max(smemSize1, smemSize2);

  computeSplitRegressionKernel<DataT, DataT, IdxT, 32>
    <<<grid, 32, smemSize, 0>>>(
<<<<<<< HEAD
      pred, pred_count, n_bins, params.max_depth, params.min_samples_split,
      params.min_samples_leaf, params.min_impurity_decrease, params.max_leaves,
      input, curr_nodes, 0, done_count, mutex, n_new_leaves, splits, block_sync,
      split_criterion, 0, 1234ULL);
=======
      pred, pred_count, n_bins, params.min_samples_leaf,
      params.min_impurity_decrease, input, curr_nodes, 0, done_count, mutex,
      splits, split_criterion, 0, workload_info, 1234ULL);
>>>>>>> 474e2e71

  raft::update_host(h_splits.data(), splits, 1, 0);
  CUDA_CHECK(cudaGetLastError());
  CUDA_CHECK(cudaStreamSynchronize(0));

  // the split uses feature 0
  // rows 0, 4 go to the left side of the threshold
  // rows 1, 2, 3 go to the right side of the threshold
  EXPECT_EQ(h_splits[0].colid, 0);
  EXPECT_EQ(h_splits[0].nLeft, 2);
  for (int row_id : {0, 4}) {
    EXPECT_LE(h_data[0 * n_row + row_id], h_splits[0].quesval);
  }
  for (int row_id : {1, 2, 3}) {
    EXPECT_GT(h_data[0 * n_row + row_id], h_splits[0].quesval);
  }
  // Verify that the gain (reduction in MSE / MAE) is computed correctly
  std::function<float(const std::vector<DataT>&, const std::vector<IdxT>&)>
    metric;
  if (split_criterion == CRITERION::MSE) {
    metric = [](const std::vector<DataT>& y,
                const std::vector<IdxT>& idx) -> float {
      float y_mean = 0.0f;
      float mse = 0.0f;
      for (IdxT i : idx) {
        y_mean += y[i];
      }
      y_mean /= idx.size();
      for (IdxT i : idx) {
        mse += (y[i] - y_mean) * (y[i] - y_mean);
      }
      return mse / idx.size();
    };
  } else {
    EXPECT_EQ(split_criterion, CRITERION::MAE);
    metric = [](const std::vector<DataT>& y,
                const std::vector<IdxT>& idx) -> float {
      float y_mean = 0.0f;
      float mae = 0.0f;
      for (IdxT i : idx) {
        y_mean += y[i];
      }
      y_mean /= idx.size();
      for (IdxT i : idx) {
        mae += std::fabs(y[i] - y_mean);
      }
      return mae / idx.size();
    };
  }
  float expected_gain = metric(h_labels, {0, 1, 2, 3, 4}) -
                        2.0f / 5.0f * metric(h_labels, {0, 4}) -
                        3.0f / 5.0f * metric(h_labels, {1, 2, 3});

  EXPECT_FLOAT_EQ(h_splits[0].best_metric_val, expected_gain);

  d_allocator->deallocate(mutex, sizeof(int) * max_batch, 0);
  d_allocator->deallocate(done_count, sizeof(int) * max_batch * n_col_blks, 0);
  d_allocator->deallocate(pred, 2 * nPredCounts * sizeof(DataT), 0);
  d_allocator->deallocate(pred_count, nPredCounts * sizeof(IdxT), 0);
  d_allocator->deallocate(workload_info, sizeof(WorkloadInfo<IdxT>), 0);
}

INSTANTIATE_TEST_SUITE_P(BatchedLevelAlgoUnitTest, TestMetric,
                         ::testing::Values(CRITERION::MSE),
                         [](const auto& info) {
                           switch (info.param) {
                             case CRITERION::MSE:
                               return "MSE";
                             case CRITERION::MAE:
                               return "MAE";
                             default:
                               return "";
                           }
                         });

}  // namespace DecisionTree
}  // namespace ML<|MERGE_RESOLUTION|>--- conflicted
+++ resolved
@@ -321,16 +321,9 @@
 
   computeSplitRegressionKernel<DataT, DataT, IdxT, 32>
     <<<grid, 32, smemSize, 0>>>(
-<<<<<<< HEAD
-      pred, pred_count, n_bins, params.max_depth, params.min_samples_split,
-      params.min_samples_leaf, params.min_impurity_decrease, params.max_leaves,
-      input, curr_nodes, 0, done_count, mutex, n_new_leaves, splits, block_sync,
-      split_criterion, 0, 1234ULL);
-=======
       pred, pred_count, n_bins, params.min_samples_leaf,
       params.min_impurity_decrease, input, curr_nodes, 0, done_count, mutex,
       splits, split_criterion, 0, workload_info, 1234ULL);
->>>>>>> 474e2e71
 
   raft::update_host(h_splits.data(), splits, 1, 0);
   CUDA_CHECK(cudaGetLastError());
