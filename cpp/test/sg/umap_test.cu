--- conflicted
+++ resolved
@@ -226,18 +226,12 @@
     fitTest();
     xformTest();
     supervisedTest();
-<<<<<<< HEAD
+    fitWithKNNTest();
+
     CUML_LOG_INFO("fit_score=%lf", fit_score);
     CUML_LOG_INFO("xform_score=%lf", xformed_score);
     CUML_LOG_INFO("supervised_score=%f", supervised_score);
-=======
-    fitWithKNNTest();
-
-    std::cout << "fit_score=" << fit_score << std::endl;
-    std::cout << "xform_score=" << xformed_score << std::endl;
-    std::cout << "supervised_score=" << supervised_score << std::endl;
-    std::cout << "fit_with_knn_score=" << fit_with_knn_score << std::endl;
->>>>>>> a2b629ef
+    CUML_LOG_INFO("fit_with_knn_score=%lf", fit_with_knn_score);
   }
 
   void TearDown() override {}
