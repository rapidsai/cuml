/*
 * Copyright (c) 2019-2020, NVIDIA CORPORATION.
 *
 * Licensed under the Apache License, Version 2.0 (the "License");
 * you may not use this file except in compliance with the License.
 * You may obtain a copy of the License at
 *
 *     http://www.apache.org/licenses/LICENSE-2.0
 *
 * Unless required by applicable law or agreed to in writing, software
 * distributed under the License is distributed on an "AS IS" BASIS,
 * WITHOUT WARRANTIES OR CONDITIONS OF ANY KIND, either express or implied.
 * See the License for the specific language governing permissions and
 * limitations under the License.
 */

#include <gtest/gtest.h>
#include <raft/cudart_utils.h>
#include <cuml/ensemble/randomforest.hpp>
#include <queue>
#include <raft/cuda_utils.cuh>
#include <random>

namespace ML {

using namespace MLCommon;

template <typename T>  // template useless for now.
struct RfInputs {
  int n_rows;
  int n_cols;
  int n_trees;
  float max_features;
  float max_samples;
  int max_depth;
  int max_leaves;
  bool bootstrap;
  bool bootstrap_features;
  int n_bins;
  int split_algo;
  int min_samples_leaf;
  int min_samples_split;
  float min_impurity_decrease;
  int n_streams;
  CRITERION split_criterion;
};

template <typename T>
class RfClassifierDepthTest : public ::testing::TestWithParam<int> {
 protected:
  void basicTest() {
    const int max_depth = ::testing::TestWithParam<int>::GetParam();
    params = RfInputs<T>{5000,
                         10,
                         1,
                         1.0f,
                         1.0f,
                         max_depth,
                         -1,
                         false,
                         false,
                         8,
                         SPLIT_ALGO::GLOBAL_QUANTILE,
                         2,
                         2,
                         0.0,
                         2,
                         CRITERION::ENTROPY};

    DecisionTree::DecisionTreeParams tree_params;
    set_tree_params(tree_params, params.max_depth, params.max_leaves,
                    params.max_features, params.n_bins, params.split_algo,
                    params.min_samples_leaf, params.min_samples_split,
                    params.min_impurity_decrease, params.bootstrap_features,
                    params.split_criterion, false);
    RF_params rf_params;
    set_all_rf_params(rf_params, params.n_trees, params.bootstrap,
<<<<<<< HEAD
                      params.rows_sample, 0, params.n_streams, tree_params);
=======
                      params.max_samples, -1, params.n_streams, tree_params);
>>>>>>> efdb230a

    int data_len = params.n_rows * params.n_cols;
    raft::allocate(data, data_len);
    raft::allocate(labels, params.n_rows);

    cudaStream_t stream;
    CUDA_CHECK(cudaStreamCreate(&stream));

    // Populate data (assume Col major)
    std::mt19937 gen(0);
    std::vector<T> data_h(data_len);
    std::normal_distribution<> d{0, 1};
    for (int col = 0; col < params.n_cols; ++col) {
      for (int row = 0; row < params.n_rows; ++row) {
        data_h[row + col * params.n_rows] = d(gen);
      }
    }
    raft::update_device(data, data_h.data(), data_len, stream);

    // Populate labels
    labels_h.resize(params.n_rows);
    for (int row = 0; row < params.n_rows; ++row) {
      labels_h[row] =
        (data_h[row + 2 * params.n_rows] * data_h[row + 3 * params.n_rows] >
         0.5);
    }
    preprocess_labels(params.n_rows, labels_h, labels_map);
    raft::update_device(labels, labels_h.data(), params.n_rows, stream);

    forest = new typename ML::RandomForestMetaData<T, int>;
    null_trees_ptr(forest);

    raft::handle_t handle(rf_params.n_streams);
    handle.set_stream(stream);

    fit(handle, forest, data, params.n_rows, params.n_cols, labels,
        labels_map.size(), rf_params);

    CUDA_CHECK(cudaStreamSynchronize(stream));
  }

  void SetUp() override { basicTest(); }

  void TearDown() override {
    labels_h.clear();
    labels_map.clear();

    CUDA_CHECK(cudaFree(labels));
    CUDA_CHECK(cudaFree(data));
    delete forest;
  }

 protected:
  RfInputs<T> params;
  T* data;
  int* labels;
  std::vector<int> labels_h;
  std::map<int, int> labels_map;
  // unique map of labels to int vals starting from 0

  RandomForestMetaData<T, int>* forest;
};

template <typename T>
class RfRegressorDepthTest : public ::testing::TestWithParam<int> {
 protected:
  void basicTest() {
    const int max_depth = ::testing::TestWithParam<int>::GetParam();
    params = RfInputs<T>{5000,
                         10,
                         1,
                         1.0f,
                         1.0f,
                         max_depth,
                         -1,
                         false,
                         false,
                         8,
                         SPLIT_ALGO::GLOBAL_QUANTILE,
                         2,
                         2,
                         0.0,
                         2,
                         CRITERION::MSE};

    DecisionTree::DecisionTreeParams tree_params;
    set_tree_params(tree_params, params.max_depth, params.max_leaves,
                    params.max_features, params.n_bins, params.split_algo,
                    params.min_samples_leaf, params.min_samples_split,
                    params.min_impurity_decrease, params.bootstrap_features,
                    params.split_criterion, false);
    RF_params rf_params;
    set_all_rf_params(rf_params, params.n_trees, params.bootstrap,
<<<<<<< HEAD
                      params.rows_sample, 0, params.n_streams, tree_params);
=======
                      params.max_samples, -1, params.n_streams, tree_params);
>>>>>>> efdb230a

    int data_len = params.n_rows * params.n_cols;
    raft::allocate(data, data_len);
    raft::allocate(labels, params.n_rows);

    cudaStream_t stream;
    CUDA_CHECK(cudaStreamCreate(&stream));

    // Populate data (assume Col major)
    std::mt19937 gen(0);
    std::vector<T> data_h(data_len);
    std::normal_distribution<> d{0, 1};
    for (int col = 0; col < params.n_cols; ++col) {
      for (int row = 0; row < params.n_rows; ++row) {
        data_h[row + col * params.n_rows] = d(gen);
      }
    }
    raft::update_device(data, data_h.data(), data_len, stream);

    // Populate labels
    labels_h.resize(params.n_rows);
    for (int row = 0; row < params.n_rows; ++row) {
      labels_h[row] =
        (data_h[row + 2 * params.n_rows] * data_h[row + 3 * params.n_rows]);
    }
    raft::update_device(labels, labels_h.data(), params.n_rows, stream);

    forest = new typename ML::RandomForestMetaData<T, T>;
    null_trees_ptr(forest);

    raft::handle_t handle(rf_params.n_streams);
    handle.set_stream(stream);

    fit(handle, forest, data, params.n_rows, params.n_cols, labels, rf_params);

    CUDA_CHECK(cudaStreamSynchronize(stream));
  }

  void SetUp() override { basicTest(); }

  void TearDown() override {
    labels_h.clear();

    CUDA_CHECK(cudaFree(labels));
    CUDA_CHECK(cudaFree(data));
    delete forest;
  }

 protected:
  RfInputs<T> params;
  T* data;
  T* labels;
  std::vector<T> labels_h;

  RandomForestMetaData<T, T>* forest;
};

template <typename L, typename T>
int MaxDepthOfDecisionTree(const DecisionTree::TreeMetaDataNode<T, L>* tree) {
  const auto& node_array = tree->sparsetree;
  std::queue<std::pair<int, int>> q;  // (node ID, depth)
  // Traverse the tree breadth-first
  int initial_depth = 0;
  q.emplace(0, initial_depth);
  int max_depth = initial_depth;
  while (!q.empty()) {
    int node_id, depth;
    std::tie(node_id, depth) = q.front();
    q.pop();
    max_depth = std::max(depth, max_depth);
    const SparseTreeNode<T, L>& node = node_array.at(node_id);
    if (node.colid != -1) {
      q.emplace(node.left_child_id, depth + 1);
      q.emplace(node.left_child_id + 1, depth + 1);
    }
  }
  return max_depth;
}

typedef RfClassifierDepthTest<float> RfClassifierDepthTestF;
TEST_P(RfClassifierDepthTestF, Fit) {
  CUML_LOG_INFO("Param max_depth = %d", params.max_depth);
  for (int i = 0; i < forest->rf_params.n_trees; i++) {
    int actual_max_depth = MaxDepthOfDecisionTree(&(forest->trees[i]));
    ASSERT_EQ(actual_max_depth, params.max_depth);
    ASSERT_EQ(actual_max_depth, forest->trees[i].depth_counter);
  }
}

typedef RfClassifierDepthTest<double> RfClassifierDepthTestD;
TEST_P(RfClassifierDepthTestD, Fit) {
  CUML_LOG_INFO("Param max_depth = %d", params.max_depth);
  for (int i = 0; i < forest->rf_params.n_trees; i++) {
    int actual_max_depth = MaxDepthOfDecisionTree(&(forest->trees[i]));
    ASSERT_EQ(actual_max_depth, params.max_depth);
    ASSERT_EQ(actual_max_depth, forest->trees[i].depth_counter);
  }
}

INSTANTIATE_TEST_CASE_P(RfClassifierDepthTests, RfClassifierDepthTestF,
                        ::testing::Range(0, 19));

INSTANTIATE_TEST_CASE_P(RfClassifierDepthTests, RfClassifierDepthTestD,
                        ::testing::Range(0, 19));

typedef RfRegressorDepthTest<float> RfRegressorDepthTestF;
TEST_P(RfRegressorDepthTestF, Fit) {
  CUML_LOG_INFO("Param max_depth = %d", params.max_depth);
  for (int i = 0; i < forest->rf_params.n_trees; i++) {
    int actual_max_depth = MaxDepthOfDecisionTree(&(forest->trees[i]));
    ASSERT_EQ(actual_max_depth, params.max_depth);
    ASSERT_EQ(actual_max_depth, forest->trees[i].depth_counter);
  }
}

typedef RfRegressorDepthTest<double> RfRegressorDepthTestD;
TEST_P(RfRegressorDepthTestD, Fit) {
  CUML_LOG_INFO("Param max_depth = %d", params.max_depth);
  for (int i = 0; i < forest->rf_params.n_trees; i++) {
    int actual_max_depth = MaxDepthOfDecisionTree(&(forest->trees[i]));
    ASSERT_EQ(actual_max_depth, params.max_depth);
    ASSERT_EQ(actual_max_depth, forest->trees[i].depth_counter);
  }
}

INSTANTIATE_TEST_CASE_P(RfRegressorDepthTests, RfRegressorDepthTestF,
                        ::testing::Range(0, 19));

INSTANTIATE_TEST_CASE_P(RfRegressorDepthTests, RfRegressorDepthTestD,
                        ::testing::Range(0, 19));

}  // end namespace ML<|MERGE_RESOLUTION|>--- conflicted
+++ resolved
@@ -75,11 +75,7 @@
                     params.split_criterion, false);
     RF_params rf_params;
     set_all_rf_params(rf_params, params.n_trees, params.bootstrap,
-<<<<<<< HEAD
-                      params.rows_sample, 0, params.n_streams, tree_params);
-=======
-                      params.max_samples, -1, params.n_streams, tree_params);
->>>>>>> efdb230a
+                      params.max_samples, 0, params.n_streams, tree_params);
 
     int data_len = params.n_rows * params.n_cols;
     raft::allocate(data, data_len);
@@ -173,11 +169,7 @@
                     params.split_criterion, false);
     RF_params rf_params;
     set_all_rf_params(rf_params, params.n_trees, params.bootstrap,
-<<<<<<< HEAD
-                      params.rows_sample, 0, params.n_streams, tree_params);
-=======
-                      params.max_samples, -1, params.n_streams, tree_params);
->>>>>>> efdb230a
+                      params.max_samples, 0, params.n_streams, tree_params);
 
     int data_len = params.n_rows * params.n_cols;
     raft::allocate(data, data_len);
