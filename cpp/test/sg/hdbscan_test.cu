--- conflicted
+++ resolved
@@ -24,11 +24,8 @@
 #include <cuml/cluster/hdbscan.hpp>
 #include <hdbscan/detail/condense.cuh>
 #include <hdbscan/detail/extract.cuh>
-<<<<<<< HEAD
 #include <hdbscan/detail/predict.cuh>
 #include <hdbscan/detail/reachability.cuh>
-=======
->>>>>>> 80621f0b
 #include <hdbscan/detail/soft_clustering.cuh>
 #include <hdbscan/detail/utils.h>
 
@@ -107,6 +104,8 @@
 
     HDBSCAN::Common::PredictionData<IdxT, T> prediction_data_(handle, params.n_row, params.n_col);
 
+    HDBSCAN::Common::PredictionData<IdxT, T> prediction_data_(handle, params.n_row, params.n_col);
+
     hdbscan(handle,
             data.data(),
             params.n_row,
@@ -114,6 +113,7 @@
             raft::distance::DistanceType::L2SqrtExpanded,
             hdbscan_params,
             out,
+            prediction_data_,
             prediction_data_);
 
     handle.sync_stream(handle.get_stream());
@@ -452,7 +452,6 @@
                         SoftClusteringTestF_Int,
                         ::testing::ValuesIn(soft_clustering_inputs));
 
-<<<<<<< HEAD
 template <typename T, typename IdxT>
 class ApproximatePredictTest : public ::testing::TestWithParam<ApproximatePredictInputs<T, IdxT>> {
  public:
@@ -608,7 +607,5 @@
 INSTANTIATE_TEST_CASE_P(ApproximatePredictTest,
                         ApproximatePredictTestF_Int,
                         ::testing::ValuesIn(approximate_predict_inputs));
-=======
->>>>>>> 80621f0b
 }  // namespace HDBSCAN
 }  // end namespace ML