/*
 * Copyright (c) 2019-2021, NVIDIA CORPORATION.
 *
 * Licensed under the Apache License, Version 2.0 (the "License");
 * you may not use this file except in compliance with the License.
 * You may obtain a copy of the License at
 *
 *     http://www.apache.org/licenses/LICENSE-2.0
 *
 * Unless required by applicable law or agreed to in writing, software
 * distributed under the License is distributed on an "AS IS" BASIS,
 * WITHOUT WARRANTIES OR CONDITIONS OF ANY KIND, either express or implied.
 * See the License for the specific language governing permissions and
 * limitations under the License.
 */

#include <gtest/gtest.h>
#include <raft/cudart_utils.h>
#include <raft/linalg/transpose.h>
#include <test_utils.h>
#include <cuml/datasets/make_blobs.hpp>
#include <cuml/ensemble/randomforest.hpp>
#include <raft/cuda_utils.cuh>

namespace ML {

using namespace MLCommon;

struct RfInputs {
  int n_rows;
  int n_cols;
  int n_trees;
  float max_features;
  float max_samples;
  int max_depth;
  int max_leaves;
  bool bootstrap;
  bool bootstrap_features;
  int n_bins;
  int split_algo;
  int min_samples_leaf;
  int min_samples_split;
  float min_impurity_decrease;
  int n_streams;
  CRITERION split_criterion;
  float min_expected_acc;
};

template <typename T>
class RFBatchedClsTest : public ::testing::TestWithParam<RfInputs> {
 protected:
  void basicTest() {
    params = ::testing::TestWithParam<RfInputs>::GetParam();

    RF_params rf_params;
<<<<<<< HEAD
    rf_params = set_rf_params(
      params.max_depth, params.max_leaves, params.max_features, params.n_bins,
      params.split_algo, params.min_samples_leaf, params.min_samples_split,
      params.min_impurity_decrease, params.bootstrap_features, params.bootstrap,
      params.n_trees, params.max_samples, -1, params.split_criterion, false,
      params.n_streams, true, 128);
=======
    set_all_rf_params(rf_params, params.n_trees, params.bootstrap,
                      params.max_samples, 0, params.n_streams, tree_params);
>>>>>>> a3c62b14

    CUDA_CHECK(cudaStreamCreate(&stream));
    handle.reset(new raft::handle_t(rf_params.n_streams));
    handle->set_stream(stream);
    auto allocator = handle->get_device_allocator();

    int data_len = params.n_rows * params.n_cols;
    data = (T*)allocator->allocate(data_len * sizeof(T), stream);
    labels = (int*)allocator->allocate(params.n_rows * sizeof(int), stream);
    predicted_labels =
      (int*)allocator->allocate(params.n_rows * sizeof(int), stream);

    Datasets::make_blobs(*handle, data, labels, params.n_rows, params.n_cols, 5,
                         false, nullptr, nullptr, T(0.1), false, T(-0.5),
                         T(0.5), 3536699ULL);

    labels_h.resize(params.n_rows);
    raft::update_host(labels_h.data(), labels, params.n_rows, stream);
    preprocess_labels(params.n_rows, labels_h, labels_map);
    raft::update_device(labels, labels_h.data(), params.n_rows, stream);

    // Training part
    forest = new typename ML::RandomForestMetaData<T, int>;
    null_trees_ptr(forest);
    fit(*handle, forest, data, params.n_rows, params.n_cols, labels,
        labels_map.size(), rf_params);

    // predict function expects row major lay out of data, so we need to
    // transpose the data first
    T* data_row_major;
    data_row_major = (T*)allocator->allocate(data_len * sizeof(T), stream);
    cublasHandle_t cublas_h = handle->get_cublas_handle();
    raft::linalg::transpose(*handle, data, data_row_major, params.n_rows,
                            params.n_cols, stream);

    predict(*handle, forest, data_row_major, params.n_rows, params.n_cols,
            predicted_labels);
    raft::update_host(labels_h.data(), predicted_labels, params.n_rows, stream);

    RF_metrics tmp =
      score(*handle, forest, labels, params.n_rows, predicted_labels);

    CUDA_CHECK(cudaStreamSynchronize(stream));
    CUDA_CHECK(cudaStreamDestroy(stream));
    accuracy = tmp.accuracy;
    allocator->deallocate(data_row_major, data_len * sizeof(T), stream);
  }

  void SetUp() override { basicTest(); }

  void TearDown() override {
    auto allocator = handle->get_device_allocator();
    accuracy = -1.0f;
    postprocess_labels(params.n_rows, labels_h, labels_map);
    labels_h.clear();
    labels_map.clear();

    allocator->deallocate(labels, params.n_rows * sizeof(int), stream);
    allocator->deallocate(predicted_labels, params.n_rows * sizeof(int),
                          stream);
    allocator->deallocate(data, params.n_rows * params.n_cols * sizeof(T),
                          stream);
    delete forest;
    handle.reset();
  }

 protected:
  std::shared_ptr<raft::handle_t> handle;
  cudaStream_t stream;
  RfInputs params;
  T* data;
  int* labels;
  std::vector<int> labels_h;
  std::map<int, int>
    labels_map;  //unique map of labels to int vals starting from 0

  RandomForestMetaData<T, int>* forest;
  float accuracy = -1.0f;  // overriden in each test SetUp and TearDown

  int* predicted_labels;
};

//-------------------------------------------------------------------------------------------------------------------------------------
const std::vector<RfInputs> inputsf2_clf = {
  // Simple non-crash tests with small datasets
  {100, 59, 1, 1.0f, 0.4f, 16, -1, true, false, 10, SPLIT_ALGO::GLOBAL_QUANTILE,
   2, 2, 0.0, 2, CRITERION::GINI, 0.0f},
  {101, 59, 2, 1.0f, 0.4f, 10, -1, true, false, 13, SPLIT_ALGO::GLOBAL_QUANTILE,
   2, 2, 0.0, 2, CRITERION::GINI, 0.0f},
  {100, 1, 2, 1.0f, 0.4f, 10, -1, true, false, 15, SPLIT_ALGO::GLOBAL_QUANTILE,
   2, 2, 0.0, 2, CRITERION::GINI, 0.0f},
  // Simple accuracy tests
  {20000, 10, 25, 1.0f, 0.4f, 16, -1, true, false, 10,
   SPLIT_ALGO::GLOBAL_QUANTILE, 2, 2, 0.0, 2, CRITERION::GINI},
  {20000, 10, 5, 1.0f, 0.4f, 14, -1, true, false, 10,
   SPLIT_ALGO::GLOBAL_QUANTILE, 2, 2, 0.0, 2, CRITERION::ENTROPY}};

typedef RFBatchedClsTest<float> RFBatchedClsTestF;
TEST_P(RFBatchedClsTestF, Fit) {
  ASSERT_TRUE(accuracy >= params.min_expected_acc);
}

INSTANTIATE_TEST_CASE_P(RFBatchedClsTests, RFBatchedClsTestF,
                        ::testing::ValuesIn(inputsf2_clf));

typedef RFBatchedClsTest<double> RFBatchedClsTestD;
TEST_P(RFBatchedClsTestD, Fit) {
  ASSERT_TRUE(accuracy >= params.min_expected_acc);
}

INSTANTIATE_TEST_CASE_P(RFBatchedClsTests, RFBatchedClsTestD,
                        ::testing::ValuesIn(inputsf2_clf));

}  // end namespace ML<|MERGE_RESOLUTION|>--- conflicted
+++ resolved
@@ -53,17 +53,12 @@
     params = ::testing::TestWithParam<RfInputs>::GetParam();
 
     RF_params rf_params;
-<<<<<<< HEAD
     rf_params = set_rf_params(
       params.max_depth, params.max_leaves, params.max_features, params.n_bins,
       params.split_algo, params.min_samples_leaf, params.min_samples_split,
       params.min_impurity_decrease, params.bootstrap_features, params.bootstrap,
-      params.n_trees, params.max_samples, -1, params.split_criterion, false,
+      params.n_trees, params.max_samples, 0, params.split_criterion, false,
       params.n_streams, true, 128);
-=======
-    set_all_rf_params(rf_params, params.n_trees, params.bootstrap,
-                      params.max_samples, 0, params.n_streams, tree_params);
->>>>>>> a3c62b14
 
     CUDA_CHECK(cudaStreamCreate(&stream));
     handle.reset(new raft::handle_t(rf_params.n_streams));
