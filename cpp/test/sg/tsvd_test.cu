/*
 * Copyright (c) 2018-2021, NVIDIA CORPORATION.
 *
 * Licensed under the Apache License, Version 2.0 (the "License");
 * you may not use this file except in compliance with the License.
 * You may obtain a copy of the License at
 *
 *     http://www.apache.org/licenses/LICENSE-2.0
 *
 * Unless required by applicable law or agreed to in writing, software
 * distributed under the License is distributed on an "AS IS" BASIS,
 * WITHOUT WARRANTIES OR CONDITIONS OF ANY KIND, either express or implied.
 * See the License for the specific language governing permissions and
 * limitations under the License.
 */

#include <gtest/gtest.h>
#include <raft/cudart_utils.h>
#include <test_utils.h>
#include <cuml/decomposition/params.hpp>
#include <raft/handle.hpp>
#include <raft/random/rng.hpp>
#include <rmm/device_uvector.hpp>
#include <tsvd/tsvd.cuh>
#include <vector>

namespace ML {

using namespace MLCommon;

template <typename T>
struct TsvdInputs {
  T tolerance;
  int len;
  int n_row;
  int n_col;
  int len2;
  int n_row2;
  int n_col2;
  unsigned long long int seed;
  int algo;
};

template <typename T>
::std::ostream& operator<<(::std::ostream& os, const TsvdInputs<T>& dims)
{
  return os;
}

template <typename T>
class TsvdTest : public ::testing::TestWithParam<TsvdInputs<T>> {
  public:
    TsvdTest()
      : params(::testing::TestWithParam<TsvdInputs<T>>::GetParam()),
        stream(handle.get_stream()),
        components(0, stream),
        components_ref(0, stream),
        data2(0, stream),
        data2_back(0, stream)
    {
      basicTest();
      advancedTest();
    }

 protected:
  void basicTest()
  {
<<<<<<< HEAD
=======
    auto stream = handle.get_stream();
    params      = ::testing::TestWithParam<TsvdInputs<T>>::GetParam();
>>>>>>> 03132e81
    raft::random::Rng r(params.seed, raft::random::GenTaps);
    int len = params.len;

    rmm::device_uvector<T> data(len, stream);

    std::vector<T> data_h = {1.0, 2.0, 4.0, 2.0, 4.0, 5.0, 5.0, 4.0, 2.0, 1.0, 6.0, 4.0};
    data_h.resize(len);
    raft::update_device(data.data(), data_h.data(), len, stream);

    int len_comp = params.n_col * params.n_col;
    rmm::device_uvector<T> components(len_comp, stream);
    rmm::device_uvector<T> singular_vals(params.n_col, stream);

    std::vector<T> components_ref_h = {
      -0.3951, 0.1532, 0.9058, -0.7111, -0.6752, -0.1959, -0.5816, 0.7215, -0.3757};
    components_ref_h.resize(len_comp);

    rmm::device_uvector<T> components_ref(len_comp, stream);
    raft::update_device(components_ref.data(), components_ref_h.data(), len_comp, stream);

    paramsTSVD prms;
    prms.n_cols       = params.n_col;
    prms.n_rows       = params.n_row;
    prms.n_components = params.n_col;
    if (params.algo == 0)
      prms.algorithm = solver::COV_EIG_DQ;
    else
      prms.algorithm = solver::COV_EIG_JACOBI;

    tsvdFit(handle, data.data(), components.data(), singular_vals.data(), prms, stream);
  }

  void advancedTest()
  {
<<<<<<< HEAD
=======
    auto stream = handle.get_stream();
    params      = ::testing::TestWithParam<TsvdInputs<T>>::GetParam();
>>>>>>> 03132e81
    raft::random::Rng r(params.seed, raft::random::GenTaps);
    int len = params.len2;

    paramsTSVD prms;
    prms.n_cols       = params.n_col2;
    prms.n_rows       = params.n_row2;
    prms.n_components = params.n_col2;
    if (params.algo == 0)
      prms.algorithm = solver::COV_EIG_DQ;
    else if (params.algo == 1)
      prms.algorithm = solver::COV_EIG_JACOBI;
    else
      prms.n_components = params.n_col2 - 15;

    data2.resize(len, stream);
    r.uniform(data2.data(), len, T(-1.0), T(1.0), stream);
    rmm::device_uvector<T> data2_trans(prms.n_rows * prms.n_components, stream);

    int len_comp = params.n_col2 * prms.n_components;
    rmm::device_uvector<T> components2(len_comp, stream);
    rmm::device_uvector<T> explained_vars2(prms.n_components, stream);
    rmm::device_uvector<T> explained_var_ratio2(prms.n_components, stream);
    rmm::device_uvector<T> singular_vals2(prms.n_components, stream);

    tsvdFitTransform(handle,
                     data2.data(),
                     data2_trans.data(),
                     components2.data(),
                     explained_vars2.data(),
                     explained_var_ratio2.data(),
                     singular_vals2.data(),
                     prms,
                     stream);

<<<<<<< HEAD
    data2_back.resize(len, stream);
    tsvdInverseTransform(
      handle, data2_trans.data(), components2.data(), data2_back.data(), prms, stream);
=======
    raft::allocate(data2_back, len, stream);
    tsvdInverseTransform(handle, data2_trans, components2, data2_back, prms, stream);
  }

  void SetUp() override
  {
    basicTest();
    advancedTest();
  }

  void TearDown() override
  {
    CUDA_CHECK(cudaFree(data));
    CUDA_CHECK(cudaFree(components));
    CUDA_CHECK(cudaFree(singular_vals));
    CUDA_CHECK(cudaFree(components_ref));
    CUDA_CHECK(cudaFree(data2));
    CUDA_CHECK(cudaFree(data2_trans));
    CUDA_CHECK(cudaFree(data2_back));
    CUDA_CHECK(cudaFree(components2));
    CUDA_CHECK(cudaFree(explained_vars2));
    CUDA_CHECK(cudaFree(explained_var_ratio2));
    CUDA_CHECK(cudaFree(singular_vals2));
>>>>>>> 03132e81
  }

 protected:
  raft::handle_t handle;
<<<<<<< HEAD
  cudaStream_t stream = 0;

  TsvdInputs<T> params;
  rmm::device_uvector<T> components, components_ref, data2, data2_back;
=======
>>>>>>> 03132e81
};

const std::vector<TsvdInputs<float>> inputsf2 = {
  {0.01f, 4 * 3, 4, 3, 1024 * 128, 1024, 128, 1234ULL, 0},
  {0.01f, 4 * 3, 4, 3, 1024 * 128, 1024, 128, 1234ULL, 1},
  {0.05f, 4 * 3, 4, 3, 512 * 64, 512, 64, 1234ULL, 2},
  {0.05f, 4 * 3, 4, 3, 512 * 64, 512, 64, 1234ULL, 2}};

const std::vector<TsvdInputs<double>> inputsd2 = {
  {0.01, 4 * 3, 4, 3, 1024 * 128, 1024, 128, 1234ULL, 0},
  {0.01, 4 * 3, 4, 3, 1024 * 128, 1024, 128, 1234ULL, 1},
  {0.05, 4 * 3, 4, 3, 512 * 64, 512, 64, 1234ULL, 2},
  {0.05, 4 * 3, 4, 3, 512 * 64, 512, 64, 1234ULL, 2}};

typedef TsvdTest<float> TsvdTestLeftVecF;
TEST_P(TsvdTestLeftVecF, Result)
{
  ASSERT_TRUE(raft::devArrMatch(components.data(),
                                components_ref.data(),
                                (params.n_col * params.n_col),
                                raft::CompareApproxAbs<float>(params.tolerance),
                                handle.get_stream()));
}

typedef TsvdTest<double> TsvdTestLeftVecD;
TEST_P(TsvdTestLeftVecD, Result)
{
  ASSERT_TRUE(raft::devArrMatch(components.data(),
                                components_ref.data(),
                                (params.n_col * params.n_col),
                                raft::CompareApproxAbs<double>(params.tolerance),
                                handle.get_stream()));
}

typedef TsvdTest<float> TsvdTestDataVecF;
TEST_P(TsvdTestDataVecF, Result)
{
  ASSERT_TRUE(raft::devArrMatch(data2.data(),
                                data2_back.data(),
                                (params.n_col2 * params.n_col2),
                                raft::CompareApproxAbs<float>(params.tolerance),
                                handle.get_stream()));
}

typedef TsvdTest<double> TsvdTestDataVecD;
TEST_P(TsvdTestDataVecD, Result)
{
  ASSERT_TRUE(raft::devArrMatch(data2.data(),
                                data2_back.data(),
                                (params.n_col2 * params.n_col2),
                                raft::CompareApproxAbs<double>(params.tolerance),
                                handle.get_stream()));
}

INSTANTIATE_TEST_CASE_P(TsvdTests, TsvdTestLeftVecF, ::testing::ValuesIn(inputsf2));

INSTANTIATE_TEST_CASE_P(TsvdTests, TsvdTestLeftVecD, ::testing::ValuesIn(inputsd2));

INSTANTIATE_TEST_CASE_P(TsvdTests, TsvdTestDataVecF, ::testing::ValuesIn(inputsf2));

INSTANTIATE_TEST_CASE_P(TsvdTests, TsvdTestDataVecD, ::testing::ValuesIn(inputsd2));

}  // end namespace ML<|MERGE_RESOLUTION|>--- conflicted
+++ resolved
@@ -49,27 +49,22 @@
 
 template <typename T>
 class TsvdTest : public ::testing::TestWithParam<TsvdInputs<T>> {
-  public:
-    TsvdTest()
-      : params(::testing::TestWithParam<TsvdInputs<T>>::GetParam()),
-        stream(handle.get_stream()),
-        components(0, stream),
-        components_ref(0, stream),
-        data2(0, stream),
-        data2_back(0, stream)
-    {
-      basicTest();
-      advancedTest();
-    }
+ public:
+  TsvdTest()
+    : params(::testing::TestWithParam<TsvdInputs<T>>::GetParam()),
+      stream(handle.get_stream()),
+      components(0, stream),
+      components_ref(0, stream),
+      data2(0, stream),
+      data2_back(0, stream)
+  {
+    basicTest();
+    advancedTest();
+  }
 
  protected:
   void basicTest()
   {
-<<<<<<< HEAD
-=======
-    auto stream = handle.get_stream();
-    params      = ::testing::TestWithParam<TsvdInputs<T>>::GetParam();
->>>>>>> 03132e81
     raft::random::Rng r(params.seed, raft::random::GenTaps);
     int len = params.len;
 
@@ -104,11 +99,6 @@
 
   void advancedTest()
   {
-<<<<<<< HEAD
-=======
-    auto stream = handle.get_stream();
-    params      = ::testing::TestWithParam<TsvdInputs<T>>::GetParam();
->>>>>>> 03132e81
     raft::random::Rng r(params.seed, raft::random::GenTaps);
     int len = params.len2;
 
@@ -143,46 +133,17 @@
                      prms,
                      stream);
 
-<<<<<<< HEAD
     data2_back.resize(len, stream);
     tsvdInverseTransform(
       handle, data2_trans.data(), components2.data(), data2_back.data(), prms, stream);
-=======
-    raft::allocate(data2_back, len, stream);
-    tsvdInverseTransform(handle, data2_trans, components2, data2_back, prms, stream);
-  }
-
-  void SetUp() override
-  {
-    basicTest();
-    advancedTest();
-  }
-
-  void TearDown() override
-  {
-    CUDA_CHECK(cudaFree(data));
-    CUDA_CHECK(cudaFree(components));
-    CUDA_CHECK(cudaFree(singular_vals));
-    CUDA_CHECK(cudaFree(components_ref));
-    CUDA_CHECK(cudaFree(data2));
-    CUDA_CHECK(cudaFree(data2_trans));
-    CUDA_CHECK(cudaFree(data2_back));
-    CUDA_CHECK(cudaFree(components2));
-    CUDA_CHECK(cudaFree(explained_vars2));
-    CUDA_CHECK(cudaFree(explained_var_ratio2));
-    CUDA_CHECK(cudaFree(singular_vals2));
->>>>>>> 03132e81
   }
 
  protected:
   raft::handle_t handle;
-<<<<<<< HEAD
   cudaStream_t stream = 0;
 
   TsvdInputs<T> params;
   rmm::device_uvector<T> components, components_ref, data2, data2_back;
-=======
->>>>>>> 03132e81
 };
 
 const std::vector<TsvdInputs<float>> inputsf2 = {
