/*
 * Copyright (c) 2019-2021, NVIDIA CORPORATION.
 *
 * Licensed under the Apache License, Version 2.0 (the "License");
 * you may not use this file except in compliance with the License.
 * You may obtain a copy of the License at
 *
 *     http://www.apache.org/licenses/LICENSE-2.0
 *
 * Unless required by applicable law or agreed to in writing, software
 * distributed under the License is distributed on an "AS IS" BASIS,
 * WITHOUT WARRANTIES OR CONDITIONS OF ANY KIND, either express or implied.
 * See the License for the specific language governing permissions and
 * limitations under the License.
 */

#include <test_utils.h>

#include <decisiontree/batched-levelalgo/kernels.cuh>
#include <decisiontree/batched-levelalgo/quantile.cuh>

#include <cuml/fil/fil.h>
#include <cuml/tree/algo_helper.h>
#include <cuml/datasets/make_blobs.hpp>
#include <cuml/ensemble/randomforest.hpp>

#include <random/make_blobs.cuh>

#include <raft/cudart_utils.h>
#include <raft/linalg/transpose.h>
#include <raft/cuda_utils.cuh>
#include <raft/handle.hpp>

#include <thrust/device_vector.h>
#include <thrust/host_vector.h>
#include <thrust/logical.h>

#include <gtest/gtest.h>

#include <cstddef>
#include <memory>
#include <random>
#include <tuple>
#include <type_traits>

namespace ML {

// Utils for changing tuple into struct
namespace detail {
template <typename result_type, typename... types, std::size_t... indices>
result_type make_struct(std::tuple<types...> t,
                        std::index_sequence<indices...>)  // &, &&, const && etc.
{
  return {std::get<indices>(t)...};
}

}  // namespace detail

template <typename result_type, typename... types>
result_type make_struct(std::tuple<types...> t)  // &, &&, const && etc.
{
  return detail::make_struct<result_type, types...>(
    t, std::index_sequence_for<types...>{});  // if there is repeated types, then the change for
                                              // using std::index_sequence_for is trivial
}

template <int I, typename RandomGenT, typename ParamT, typename T>
void SampleWithoutReplacemment(RandomGenT& gen, std::vector<ParamT>& sample, std::vector<T> x)
{
  std::vector<T> parameter_sample(sample.size());
  std::shuffle(x.begin(), x.end(), gen);
  for (size_t i = 0; i < sample.size(); i++) {
    parameter_sample[i] = x[i % x.size()];
  }
  std::shuffle(parameter_sample.begin(), parameter_sample.end(), gen);
  for (size_t i = 0; i < sample.size(); i++) {
    std::get<I>(sample[i]) = parameter_sample[i];
  }
}

template <int I, typename RandomGenT, typename ParamT, typename T, typename... Args>
void AddParameters(RandomGenT& gen, std::vector<ParamT>& sample, std::vector<T> x, Args... args)
{
  SampleWithoutReplacemment<I>(gen, sample, x);
  if constexpr (sizeof...(args) > 0) { AddParameters<I + 1>(gen, sample, args...); }
}

template <typename ParamT, typename... Args>
std::vector<ParamT> SampleParameters(int num_samples, size_t seed, Args... args)
{
  std::vector<typename ParamT::types> tuple_sample(num_samples);
  std::default_random_engine gen(seed);
  AddParameters<0>(gen, tuple_sample, args...);
  std::vector<ParamT> sample(num_samples);
  for (int i = 0; i < num_samples; i++) {
    sample[i] = make_struct<ParamT>(tuple_sample[i]);
  }
  return sample;
}

struct RfTestParams {
  int n_rows;
  int n_cols;
  int n_trees;
  float max_features;
  float max_samples;
  int max_depth;
  int max_leaves;
  bool bootstrap;
  int n_bins;
  int min_samples_leaf;
  int min_samples_split;
  float min_impurity_decrease;
  int n_streams;
  CRITERION split_criterion;
  int seed;
  int n_labels;
  bool double_precision;
  // c++ has no reflection, so we enumerate the types here
  // This must be updated if new fields are added
  using types = std::tuple<int,
                           int,
                           int,
                           float,
                           float,
                           int,
                           int,
                           bool,
                           int,
                           int,
                           int,
                           float,
                           int,
                           CRITERION,
                           int,
                           int,
                           bool>;
};

std::ostream& operator<<(std::ostream& os, const RfTestParams& ps)
{
  os << "n_rows = " << ps.n_rows << ", n_cols = " << ps.n_cols;
  os << ", n_trees = " << ps.n_trees << ", max_features = " << ps.max_features;
  os << ", max_samples = " << ps.max_samples << ", max_depth = " << ps.max_depth;
  os << ", max_leaves = " << ps.max_leaves << ", bootstrap = " << ps.bootstrap;
  os << ", n_bins = " << ps.n_bins << ", min_samples_leaf = " << ps.min_samples_leaf;
  os << ", min_samples_split = " << ps.min_samples_split;
  os << ", min_impurity_decrease = " << ps.min_impurity_decrease
     << ", n_streams = " << ps.n_streams;
  os << ", split_criterion = " << ps.split_criterion << ", seed = " << ps.seed;
  os << ", n_labels = " << ps.n_labels << ", double_precision = " << ps.double_precision;
  return os;
}

template <typename DataT, typename LabelT>
auto FilPredict(const raft::handle_t& handle,
                RfTestParams params,
                DataT* X_transpose,
                RandomForestMetaData<DataT, LabelT>* forest)
{
  auto pred = std::make_shared<thrust::device_vector<float>>(params.n_rows);
  ModelHandle model;
  std::size_t num_outputs = 1;
  if constexpr (std::is_integral_v<LabelT>) { num_outputs = params.n_labels; }
  build_treelite_forest(&model, forest, params.n_cols);
  fil::treelite_params_t tl_params{fil::algo_t::ALGO_AUTO,
                                   num_outputs > 1,
                                   1.f / num_outputs,
                                   fil::storage_type_t::AUTO,
                                   8,
                                   1,
                                   0,
                                   nullptr};
  fil::forest_t fil_forest;
  fil::from_treelite(handle, &fil_forest, model, &tl_params);
  fil::predict(handle, fil_forest, pred->data().get(), X_transpose, params.n_rows, false);
  return pred;
}

template <typename DataT, typename LabelT>
auto FilPredictProba(const raft::handle_t& handle,
                     RfTestParams params,
                     DataT* X_transpose,
                     RandomForestMetaData<DataT, LabelT>* forest)
{
  std::size_t num_outputs = params.n_labels;
  auto pred = std::make_shared<thrust::device_vector<float>>(params.n_rows * num_outputs);
  ModelHandle model;
  static_assert(std::is_integral_v<LabelT>, "Must be classification");
  build_treelite_forest(&model, forest, params.n_cols);
  fil::treelite_params_t tl_params{
    fil::algo_t::ALGO_AUTO, 0, 0.0f, fil::storage_type_t::AUTO, 8, 1, 0, nullptr};
  fil::forest_t fil_forest;
  fil::from_treelite(handle, &fil_forest, model, &tl_params);
  fil::predict(handle, fil_forest, pred->data().get(), X_transpose, params.n_rows, true);
  return pred;
}
template <typename DataT, typename LabelT>
auto TrainScore(
  const raft::handle_t& handle, RfTestParams params, DataT* X, DataT* X_transpose, LabelT* y)
{
  RF_params rf_params = set_rf_params(params.max_depth,
                                      params.max_leaves,
                                      params.max_features,
                                      params.n_bins,
                                      params.min_samples_leaf,
                                      params.min_samples_split,
                                      params.min_impurity_decrease,
                                      params.bootstrap,
                                      params.n_trees,
                                      params.max_samples,
                                      0,
                                      params.split_criterion,
                                      params.n_streams,
                                      128);

  auto forest     = std::make_shared<RandomForestMetaData<DataT, LabelT>>();
  auto forest_ptr = forest.get();
  if constexpr (std::is_integral_v<LabelT>) {
    fit(handle, forest_ptr, X, params.n_rows, params.n_cols, y, params.n_labels, rf_params);
  } else {
    fit(handle, forest_ptr, X, params.n_rows, params.n_cols, y, rf_params);
  }

  auto pred = std::make_shared<thrust::device_vector<LabelT>>(params.n_rows);
  predict(handle, forest_ptr, X_transpose, params.n_rows, params.n_cols, pred->data().get());

  // Predict and compare against known labels
  RF_metrics metrics = score(handle, forest_ptr, y, params.n_rows, pred->data().get());
  return std::make_tuple(forest, pred, metrics);
}

template <typename DataT, typename LabelT>
class RfSpecialisedTest {
 public:
  RfSpecialisedTest(RfTestParams params) : params(params)
  {
    raft::handle_t handle(params.n_streams);
    X.resize(params.n_rows * params.n_cols);
    X_transpose.resize(params.n_rows * params.n_cols);
    y.resize(params.n_rows);
    // Make data
    if constexpr (std::is_integral<LabelT>::value) {
      Datasets::make_blobs(handle,
                           X.data().get(),
                           y.data().get(),
                           params.n_rows,
                           params.n_cols,
                           params.n_labels,
                           false,
                           nullptr,
                           nullptr,
                           5.0,
                           false,
                           -10.0f,
                           10.0f,
                           params.seed);
    } else {
      thrust::device_vector<int> y_temp(params.n_rows);
      Datasets::make_blobs(handle,
                           X.data().get(),
                           y_temp.data().get(),
                           params.n_rows,
                           params.n_cols,
                           params.n_labels,
                           false,
                           nullptr,
                           nullptr,
                           5.0,
                           false,
                           -10.0f,
                           10.0f,
                           params.seed);
      // if regression, make the labels normally distributed
      raft::random::Rng r(4);
      thrust::device_vector<double> normal(params.n_rows);
      r.normal(normal.data().get(), normal.size(), 0.0, 2.0, nullptr);
      thrust::transform(
        normal.begin(), normal.end(), y_temp.begin(), y.begin(), thrust::plus<LabelT>());
    }
    raft::linalg::transpose(
      handle, X.data().get(), X_transpose.data().get(), params.n_rows, params.n_cols, nullptr);
    forest.reset(new typename ML::RandomForestMetaData<DataT, LabelT>);
    std::tie(forest, predictions, training_metrics) =
      TrainScore(handle, params, X.data().get(), X_transpose.data().get(), y.data().get());

    Test();
  }
  // Current model should be at least as accurate as a model with depth - 1
  void TestAccuracyImprovement()
  {
    if (params.max_depth <= 1) { return; }
    // avereraging between models can introduce variance
    if (params.n_trees > 1) { return; }
    // accuracy is not guaranteed to improve with bootstrapping
    if (params.bootstrap) { return; }
    raft::handle_t handle(params.n_streams);
    RfTestParams alt_params = params;
    alt_params.max_depth--;
    auto [alt_forest, alt_predictions, alt_metrics] =
      TrainScore(handle, alt_params, X.data().get(), X_transpose.data().get(), y.data().get());
    double eps = 1e-8;
    if (params.split_criterion == MSE) {
      EXPECT_LE(training_metrics.mean_squared_error, alt_metrics.mean_squared_error + eps);
    } else if (params.split_criterion == MAE) {
      EXPECT_LE(training_metrics.mean_abs_error, alt_metrics.mean_abs_error + eps);
    } else {
      EXPECT_GE(training_metrics.accuracy, alt_metrics.accuracy);
    }
  }
  // Regularisation parameters are working correctly
  void TestTreeSize()
  {
    for (int i = 0u; i < forest->rf_params.n_trees; i++) {
      // Check we have actually built something, otherwise these tests can all pass when the tree
      // algorithm produces only stumps
      size_t effective_rows = params.n_rows * params.max_samples;
      if (params.max_depth > 0 && params.min_impurity_decrease == 0 && effective_rows >= 100) {
        EXPECT_GT(forest->trees[i]->leaf_counter, 1);
      }

      // Check number of leaves is accurate
      int num_leaves = 0;
      for (auto n : forest->trees[i]->sparsetree) {
        num_leaves += n.IsLeaf();
      }
      EXPECT_EQ(num_leaves, forest->trees[i]->leaf_counter);
      if (params.max_leaves > 0) { EXPECT_LE(forest->trees[i]->leaf_counter, params.max_leaves); }

      EXPECT_LE(forest->trees[i]->depth_counter, params.max_depth);
      EXPECT_LE(forest->trees[i]->leaf_counter,
                raft::ceildiv(params.n_rows, params.min_samples_leaf));
    }
  }

  void TestMinImpurity()
  {
    for (int i = 0u; i < forest->rf_params.n_trees; i++) {
      for (auto n : forest->trees[i]->sparsetree) {
        if (!n.IsLeaf()) { EXPECT_GT(n.BestMetric(), params.min_impurity_decrease); }
      }
    }
  }

  void TestDeterminism()
  {
    // Regression models use floating point atomics, so are not bitwise reproducible
    bool is_regression = params.split_criterion == MSE or params.split_criterion == MAE or
                         params.split_criterion == POISSON;
    if (is_regression) return;

    // Repeat training
    raft::handle_t handle(params.n_streams);
    auto [alt_forest, alt_predictions, alt_metrics] =
      TrainScore(handle, params, X.data().get(), X_transpose.data().get(), y.data().get());

    for (int i = 0u; i < forest->rf_params.n_trees; i++) {
      EXPECT_EQ(forest->trees[i]->sparsetree, alt_forest->trees[i]->sparsetree);
    }
  }
  // Instance counts in children sums up to parent.
  void TestInstanceCounts()
  {
    for (int i = 0u; i < forest->rf_params.n_trees; i++) {
      const auto& tree = forest->trees[i]->sparsetree;
      for (auto n : tree) {
        if (!n.IsLeaf()) {
          auto sum = tree[n.LeftChildId()].InstanceCount() + tree[n.RightChildId()].InstanceCount();
          EXPECT_EQ(sum, n.InstanceCount());
        }
      }
    }
  }

  // Difference between the largest element and second largest
  DataT MinDifference(DataT* begin, std::size_t len)
  {
    std::size_t max_element_index = 0;
    DataT max_element             = 0.0;
    for (std::size_t i = 0; i < len; i++) {
      if (begin[i] > max_element) {
        max_element_index = i;
        max_element       = begin[i];
      }
    }
    DataT second_max_element = 0.0;
    for (std::size_t i = 0; i < len; i++) {
      if (begin[i] > second_max_element && i != max_element_index) {
        second_max_element = begin[i];
      }
    }

    return std::abs(max_element - second_max_element);
  }

  // Compare fil against native rf predictions
  // Only for single precision models
  void TestFilPredict()
  {
    if constexpr (std::is_same_v<DataT, double>) {
      return;
    } else {
      raft::handle_t handle(params.n_streams);
      auto fil_pred = FilPredict(handle, params, X_transpose.data().get(), forest.get());

      thrust::host_vector<float> h_fil_pred(*fil_pred);
      thrust::host_vector<float> h_pred(*predictions);

      thrust::host_vector<float> h_fil_pred_prob;
      if constexpr (std::is_integral_v<LabelT>) {
        h_fil_pred_prob = *FilPredictProba(handle, params, X_transpose.data().get(), forest.get());
      }

      float tol = 1e-2;
      for (std::size_t i = 0; i < h_fil_pred.size(); i++) {
        // If the output probabilities are very similar for different classes
        // FIL may output a different class due to numerical differences
        // Skip these cases
        if constexpr (std::is_integral_v<LabelT>) {
          int num_outputs = forest->trees[0]->num_outputs;
          auto min_diff   = MinDifference(&h_fil_pred_prob[i * num_outputs], num_outputs);
          if (min_diff < tol) continue;
        }

        EXPECT_LE(abs(h_fil_pred[i] - h_pred[i]), tol);
      }
    }
  }
  void Test()
  {
    TestAccuracyImprovement();
    TestDeterminism();
    TestMinImpurity();
    TestTreeSize();
    TestInstanceCounts();
    TestFilPredict();
  }

  RF_metrics training_metrics;
  thrust::device_vector<DataT> X;
  thrust::device_vector<DataT> X_transpose;
  thrust::device_vector<LabelT> y;
  RfTestParams params;
  std::shared_ptr<RandomForestMetaData<DataT, LabelT>> forest;
  std::shared_ptr<thrust::device_vector<LabelT>> predictions;
};

// Dispatch tests based on any template parameters
class RfTest : public ::testing::TestWithParam<RfTestParams> {
 public:
  void SetUp() override
  {
    RfTestParams params = ::testing::TestWithParam<RfTestParams>::GetParam();
    bool is_regression  = params.split_criterion == MSE or params.split_criterion == MAE or
                         params.split_criterion == POISSON;
    if (params.double_precision) {
      if (is_regression) {
        RfSpecialisedTest<double, double> test(params);
      } else {
        RfSpecialisedTest<double, int> test(params);
      }
    } else {
      if (is_regression) {
        RfSpecialisedTest<float, float> test(params);
      } else {
        RfSpecialisedTest<float, int> test(params);
      }
    }
  }
};

TEST_P(RfTest, PropertyBasedTest) {}

// Parameter ranges to test
std::vector<int> n_rows                  = {10, 100, 1452};
std::vector<int> n_cols                  = {1, 5, 152, 1014};
std::vector<int> n_trees                 = {1, 5, 17};
std::vector<float> max_features          = {0.1f, 0.5f, 1.0f};
std::vector<float> max_samples           = {0.1f, 0.5f, 1.0f};
std::vector<int> max_depth               = {1, 10, 30};
std::vector<int> max_leaves              = {-1, 16, 50};
std::vector<bool> bootstrap              = {false, true};
std::vector<int> n_bins                  = {2, 57, 128, 256};
std::vector<int> min_samples_leaf        = {1, 10, 30};
std::vector<int> min_samples_split       = {2, 10};
std::vector<float> min_impurity_decrease = {0.0f, 1.0f, 10.0f};
std::vector<int> n_streams               = {1, 2, 10};
<<<<<<< HEAD
std::vector<CRITERION> split_criterion   = {
  CRITERION::POISSON, CRITERION::MSE, CRITERION::GINI, CRITERION::ENTROPY};
std::vector<int> seed              = {0, 17};
std::vector<int> n_labels          = {2, 10, 30};
std::vector<bool> double_precision = {false, true};
=======
std::vector<CRITERION> split_criterion   = {CRITERION::MSE, CRITERION::GINI, CRITERION::ENTROPY};
std::vector<int> seed                    = {0, 17};
std::vector<int> n_labels                = {2, 10, 20};
std::vector<bool> double_precision       = {false, true};
>>>>>>> d6571781

int n_tests = 100;

INSTANTIATE_TEST_CASE_P(RfTests,
                        RfTest,
                        ::testing::ValuesIn(SampleParameters<RfTestParams>(n_tests,
                                                                           0,
                                                                           n_rows,
                                                                           n_cols,
                                                                           n_trees,
                                                                           max_features,
                                                                           max_samples,
                                                                           max_depth,
                                                                           max_leaves,
                                                                           bootstrap,
                                                                           n_bins,
                                                                           min_samples_leaf,
                                                                           min_samples_split,
                                                                           min_impurity_decrease,
                                                                           n_streams,
                                                                           split_criterion,
                                                                           seed,
                                                                           n_labels,
                                                                           double_precision)));

struct QuantileTestParameters {
  int n_rows;
  int n_bins;
  uint64_t seed;
};

template <typename T>
class RFQuantileBinsLowerBoundTest : public ::testing::TestWithParam<QuantileTestParameters> {
 public:
  void SetUp() override
  {
    auto params = ::testing::TestWithParam<QuantileTestParameters>::GetParam();

    thrust::device_vector<T> data(params.n_rows);
    thrust::host_vector<T> h_data(params.n_rows);
    thrust::host_vector<T> h_quantiles(params.n_bins);
    raft::random::Rng r(8);
    r.normal(data.data().get(), data.size(), T(0.0), T(2.0), nullptr);
    raft::handle_t handle;
    auto quantiles =
      DT::computeQuantiles(params.n_bins, data.data().get(), params.n_rows, 1, handle);
    raft::update_host(
      h_quantiles.data(), quantiles->data(), quantiles->size(), handle.get_stream());
    h_data = data;
    for (std::size_t i = 0; i < h_data.size(); ++i) {
      auto d = h_data[i];
      // golden lower bound from thrust
      auto golden_lb = thrust::lower_bound(
                         thrust::seq, h_quantiles.data(), h_quantiles.data() + params.n_bins, d) -
                       h_quantiles.data();
      // lower bound from custom lower_bound impl
      auto lb = DT::lower_bound(h_quantiles.data(), params.n_bins, d);
      ASSERT_EQ(golden_lb, lb)
        << "custom lower_bound method is inconsistent with thrust::lower_bound" << std::endl;
    }
  }
};

template <typename T>
class RFQuantileTest : public ::testing::TestWithParam<QuantileTestParameters> {
 public:
  void SetUp() override
  {
    auto params = ::testing::TestWithParam<QuantileTestParameters>::GetParam();

    thrust::device_vector<T> data(params.n_rows);
    thrust::device_vector<int> histogram(params.n_bins);
    thrust::host_vector<int> h_histogram(params.n_bins);

    raft::random::Rng r(8);
    r.normal(data.data().get(), data.size(), T(0.0), T(2.0), nullptr);
    raft::handle_t handle;
    std::shared_ptr<rmm::device_uvector<T>> quantiles =
      DT::computeQuantiles(params.n_bins, data.data().get(), params.n_rows, 1, handle);

    auto d_quantiles = quantiles->data();
    auto d_histogram = histogram.data().get();
    thrust::for_each(data.begin(), data.end(), [=] __device__(T x) {
      for (int j = 0; j < params.n_bins; j++) {
        if (x <= d_quantiles[j]) {
          atomicAdd(&d_histogram[j], 1);
          break;
        }
      }
    });

    h_histogram           = histogram;
    int max_items_per_bin = raft::ceildiv(params.n_rows, params.n_bins);
    int min_items_per_bin = max_items_per_bin - 1;
    int total_items       = 0;
    for (int b = 0; b < params.n_bins; b++) {
      ASSERT_TRUE(h_histogram[b] == max_items_per_bin or h_histogram[b] == min_items_per_bin)
        << "No. samples in bin[" << b << "] = " << h_histogram[b] << " Expected "
        << max_items_per_bin << " or " << min_items_per_bin << std::endl;
      total_items += h_histogram[b];
    }
    ASSERT_EQ(params.n_rows, total_items)
      << "Some samples from dataset are either missed of double counted in quantile bins"
      << std::endl;
  }
};

//-------------------------------------------------------------------------------------------------------------------------------------
const std::vector<QuantileTestParameters> inputs = {{1000, 16, 6078587519764079670LLU},
                                                    {1130, 32, 4884670006177930266LLU},
                                                    {1752, 67, 9175325892580481371LLU},
                                                    {2307, 99, 9507819643927052255LLU},
                                                    {5000, 128, 9507819643927052255LLU}};

// float type quantile test
typedef RFQuantileTest<float> RFQuantileTestF;
TEST_P(RFQuantileTestF, test) {}
INSTANTIATE_TEST_CASE_P(RfTests, RFQuantileTestF, ::testing::ValuesIn(inputs));

// double type quantile test
typedef RFQuantileTest<double> RFQuantileTestD;
TEST_P(RFQuantileTestD, test) {}
INSTANTIATE_TEST_CASE_P(RfTests, RFQuantileTestD, ::testing::ValuesIn(inputs));

// float type quantile bins lower bounds test
typedef RFQuantileBinsLowerBoundTest<float> RFQuantileBinsLowerBoundTestF;
TEST_P(RFQuantileBinsLowerBoundTestF, test) {}
INSTANTIATE_TEST_CASE_P(RfTests, RFQuantileBinsLowerBoundTestF, ::testing::ValuesIn(inputs));

// double type quantile bins lower bounds lest
typedef RFQuantileBinsLowerBoundTest<double> RFQuantileBinsLowerBoundTestD;
TEST_P(RFQuantileBinsLowerBoundTestD, test) {}
INSTANTIATE_TEST_CASE_P(RfTests, RFQuantileBinsLowerBoundTestD, ::testing::ValuesIn(inputs));

<<<<<<< HEAD
//------------------------------------------------------------------------------------------------------

namespace DT {

struct ObjectiveTestParameters {
  uint64_t seed;
  int n_bins;
  int n_classes;
  int min_samples_leaf;
  double tolerance;
};

template <typename ObjectiveT>
class ObjectiveTest : public ::testing::TestWithParam<ObjectiveTestParameters> {
  typedef typename ObjectiveT::DataT DataT;
  typedef typename ObjectiveT::LabelT LabelT;
  typedef typename ObjectiveT::IdxT IdxT;
  typedef typename ObjectiveT::BinT BinT;

  ObjectiveTestParameters params;

 public:
  auto RandUnder(int const end = 10000) { return rand() % end; }

  auto GenHist()
  {
    std::vector<BinT> cdf_hist, pdf_hist;

    for (auto c = 0; c < params.n_classes; ++c) {
      for (auto b = 0; b < params.n_bins; ++b) {
        if constexpr (std::is_same<BinT, CountBin>::value)
          pdf_hist.emplace_back(RandUnder());
        else
          pdf_hist.emplace_back(static_cast<LabelT>(RandUnder()), RandUnder());

        auto cumulative = b > 0 ? cdf_hist.back() : BinT();

        cdf_hist.emplace_back(pdf_hist.empty() ? BinT() : pdf_hist.back());

        cdf_hist.back() += cumulative;
      }
    }

    return std::make_pair(cdf_hist, pdf_hist);
  }

  auto PoissonHalfDeviance(
    std::vector<BinT> const& hist)  //  1/n * sum(y_true * log(y_true/y_pred) + y_pred - y_true)
  {
    BinT aggregate{BinT()};
    aggregate = std::accumulate(hist.begin(), hist.end(), aggregate);
    assert(aggregate.count > 0);
    auto const y_mean = aggregate.label_sum / aggregate.count;
    auto poisson_half_deviance{DataT(0.0)};

    std::for_each(hist.begin(), hist.end(), [&](BinT const& h) {
      auto log_y = raft::myLog(h.label_sum ? h.label_sum : DataT(1.0));  // we don't want nans
      poisson_half_deviance += h.label_sum * (log_y - raft::myLog(y_mean)) + y_mean - h.label_sum;
    });

    poisson_half_deviance /= aggregate.count;
    return std::make_tuple(
      poisson_half_deviance, aggregate.label_sum, static_cast<DataT>(aggregate.count));
  }

  auto PoissonGroundTruthGain(std::vector<BinT> const& pdf_hist, std::size_t split_bin_index)
  {
    std::vector<BinT> left_pdf_hist{pdf_hist.begin(), pdf_hist.begin() + split_bin_index + 1};
    std::vector<BinT> right_pdf_hist{pdf_hist.begin() + split_bin_index + 1, pdf_hist.end()};

    auto [parent_phd, label_sum, n]            = PoissonHalfDeviance(pdf_hist);
    auto [left_phd, label_sum_left, n_left]    = PoissonHalfDeviance(left_pdf_hist);
    auto [right_phd, label_sum_right, n_right] = PoissonHalfDeviance(right_pdf_hist);

    auto gain = parent_phd - ((n_left / n) * left_phd +
                              (n_right / n) * right_phd);  // gain in long form without proxy

    // edge cases
    if (n_left < params.min_samples_leaf or n_right < params.min_samples_leaf or
        label_sum < ObjectiveT::eps_ or label_sum_right < ObjectiveT::eps_ or
        label_sum_left < ObjectiveT::eps_)
      return -std::numeric_limits<DataT>::max();
    else
      return gain;
  }

  auto GiniImpurity(std::vector<BinT> const& hist)
  {  // sum((n_c/n_total)(1-(n_c/n_total)))
    auto gini{double(0)};
    auto n_bins      = hist.size() / params.n_classes;
    auto n_instances = std::accumulate(hist.begin(), hist.end(), BinT()).x;  // total instances
    for (auto c = 0; c < params.n_classes; ++c) {
      auto begin_iter    = hist.begin() + c * n_bins;
      auto end_iter      = hist.begin() + (c + 1) * n_bins;
      double class_proba = std::accumulate(begin_iter, end_iter, BinT()).x;  // instances of class c
      class_proba /= n_instances;               // probability of class c
      gini += class_proba * (1 - class_proba);  // adding gain
    }
    return std::make_pair(gini, double(n_instances));
  }

  auto GiniGroundTruthGain(std::vector<BinT> const& pdf_hist, std::size_t const split_bin_index)
  {
    std::vector<BinT> left_pdf_hist, right_pdf_hist;

    for (auto c = 0; c < params.n_classes; ++c) {  // decompose the pdf_hist
      auto start = pdf_hist.begin() + c * params.n_bins;
      auto split = pdf_hist.begin() + c * params.n_bins + split_bin_index + 1;
      auto end   = pdf_hist.begin() + (c + 1) * params.n_bins;

      left_pdf_hist.insert(left_pdf_hist.end(), start, split);
      right_pdf_hist.insert(right_pdf_hist.end(), split, end);
    }

    auto [parent_gini, n]      = GiniImpurity(pdf_hist);
    auto [left_gini, left_n]   = GiniImpurity(left_pdf_hist);
    auto [right_gini, right_n] = GiniImpurity(right_pdf_hist);

    auto gain = parent_gini - ((left_n / n) * left_gini + (right_n / n) * right_gini);

    // edge cases
    if (left_n < params.min_samples_leaf or right_n < params.min_samples_leaf) {
      return -std::numeric_limits<DataT>::max();
    } else {
      return gain;
    }
  }

  auto GroundTruthGain(std::vector<BinT> const& pdf_hist, std::size_t const split_bin_index)
  {
    if constexpr (std::is_same<ObjectiveT,
                               PoissonObjectiveFunction<DataT, LabelT, IdxT>>::value)  // poisson
    {
      return PoissonGroundTruthGain(pdf_hist, split_bin_index);
    } else if constexpr (std::is_same<ObjectiveT,
                                      GiniObjectiveFunction<DataT, LabelT, IdxT>>::value)  // gini
    {
      return GiniGroundTruthGain(pdf_hist, split_bin_index);
    }
    return double(0.0);
  }

  auto NumLeftOfBin(std::vector<BinT> const& cdf_hist, IdxT idx)
  {
    auto count{IdxT(0)};
    for (auto c = 0; c < params.n_classes; ++c) {
      if constexpr (std::is_same<BinT, CountBin>::value)  // countbin
      {
        count += cdf_hist[params.n_bins * c + idx].x;
      } else  // aggregatebin
      {
        count += cdf_hist[params.n_bins * c + idx].count;
      }
    }
    return count;
  }

  void SetUp() override
  {
    srand(params.seed);
    params = ::testing::TestWithParam<ObjectiveTestParameters>::GetParam();
    ObjectiveT objective(params.n_classes, params.min_samples_leaf);

    auto [cdf_hist, pdf_hist] = GenHist();

    auto split_bin_index   = RandUnder(params.n_bins);
    auto ground_truth_gain = GroundTruthGain(pdf_hist, split_bin_index);

    auto hypothesis_gain = objective.GainPerSplit(&cdf_hist[0],
                                                  split_bin_index,
                                                  params.n_bins,
                                                  NumLeftOfBin(cdf_hist, params.n_bins - 1),
                                                  NumLeftOfBin(cdf_hist, split_bin_index));

    ASSERT_NEAR(ground_truth_gain, hypothesis_gain, params.tolerance);
  }
};

const std::vector<ObjectiveTestParameters> poisson_objective_test_parameters = {
  {9507819643927052255LLU, 64, 1, 0, 0.00001},
  {9507819643927052259LLU, 128, 1, 1, 0.00001},
  {9507819643927052251LLU, 256, 1, 1, 0.00001},
  {9507819643927052258LLU, 512, 1, 5, 0.00001},
};
const std::vector<ObjectiveTestParameters> gini_objective_test_parameters = {
  {9507819643927052255LLU, 64, 2, 0, 0.00001},
  {9507819643927052256LLU, 128, 10, 1, 0.00001},
  {9507819643927052257LLU, 256, 100, 1, 0.00001},
  {9507819643927052258LLU, 512, 100, 5, 0.00001},
};

// poisson objective test
typedef ObjectiveTest<PoissonObjectiveFunction<double, double, int>> PoissonObjectiveTestD;
TEST_P(PoissonObjectiveTestD, poissonObjectiveTest) {}
INSTANTIATE_TEST_CASE_P(RfTests,
                        PoissonObjectiveTestD,
                        ::testing::ValuesIn(poisson_objective_test_parameters));

// gini objective test
typedef ObjectiveTest<GiniObjectiveFunction<double, int, int>> GiniObjectiveTestD;
TEST_P(GiniObjectiveTestD, giniObjectiveTest) {}
INSTANTIATE_TEST_CASE_P(RfTests,
                        GiniObjectiveTestD,
                        ::testing::ValuesIn(gini_objective_test_parameters));

}  // end namespace DT
=======
TEST(RfTest, TextDump)
{
  RF_params rf_params = set_rf_params(2, 2, 1.0, 2, 1, 2, 0.0, true, 1, 1.0, 0, GINI, 1, 128);
  auto forest         = std::make_shared<RandomForestMetaData<float, int>>();

  std::vector<float> X_host      = {1, 2, 3, 6, 7, 8};
  thrust::device_vector<float> X = X_host;
  std::vector<int> y_host        = {0, 0, 1, 1, 1, 0};
  thrust::device_vector<int> y   = y_host;

  raft::handle_t handle(1);
  auto forest_ptr = forest.get();
  fit(handle, forest_ptr, X.data().get(), y.size(), 1, y.data().get(), 2, rf_params);

  std::string expected_start_text = R"(Forest has 1 trees, max_depth 2, and max_leaves 2
Tree #0
 Decision Tree depth --> 1 and n_leaves --> 2
 Tree Fitting - Overall time -->)";

  std::string expected_end_text = R"(└(colid: 0, quesval: 3, best_metric_val: 0.25)
    ├(leaf, prediction: [0.75, 0.25], best_metric_val: 0)
    └(leaf, prediction: [0, 1], best_metric_val: 0))";

  EXPECT_TRUE(get_rf_detailed_text(forest_ptr).find(expected_start_text) != std::string::npos);
  EXPECT_TRUE(get_rf_detailed_text(forest_ptr).find(expected_end_text) != std::string::npos);

  std::string expected_json = R"([
{"nodeid": 0, "split_feature": 0, "split_threshold": 3, "gain": 0.25, "instance_count": 6, "yes": 1, "no": 2, "children": [
  {"nodeid": 1, "leaf_value": [0.75, 0.25], "instance_count": 4},
  {"nodeid": 2, "leaf_value": [0, 1], "instance_count": 2}
]}
])";
  EXPECT_EQ(get_rf_json(forest_ptr), expected_json);
}

>>>>>>> d6571781
}  // end namespace ML<|MERGE_RESOLUTION|>--- conflicted
+++ resolved
@@ -485,18 +485,11 @@
 std::vector<int> min_samples_split       = {2, 10};
 std::vector<float> min_impurity_decrease = {0.0f, 1.0f, 10.0f};
 std::vector<int> n_streams               = {1, 2, 10};
-<<<<<<< HEAD
 std::vector<CRITERION> split_criterion   = {
   CRITERION::POISSON, CRITERION::MSE, CRITERION::GINI, CRITERION::ENTROPY};
 std::vector<int> seed              = {0, 17};
-std::vector<int> n_labels          = {2, 10, 30};
+std::vector<int> n_labels          = {2, 10, 20};
 std::vector<bool> double_precision = {false, true};
-=======
-std::vector<CRITERION> split_criterion   = {CRITERION::MSE, CRITERION::GINI, CRITERION::ENTROPY};
-std::vector<int> seed                    = {0, 17};
-std::vector<int> n_labels                = {2, 10, 20};
-std::vector<bool> double_precision       = {false, true};
->>>>>>> d6571781
 
 int n_tests = 100;
 
@@ -522,6 +515,7 @@
                                                                            n_labels,
                                                                            double_precision)));
 
+//-------------------------------------------------------------------------------------------------------------------------------------
 struct QuantileTestParameters {
   int n_rows;
   int n_bins;
@@ -604,7 +598,6 @@
   }
 };
 
-//-------------------------------------------------------------------------------------------------------------------------------------
 const std::vector<QuantileTestParameters> inputs = {{1000, 16, 6078587519764079670LLU},
                                                     {1130, 32, 4884670006177930266LLU},
                                                     {1752, 67, 9175325892580481371LLU},
@@ -631,9 +624,44 @@
 TEST_P(RFQuantileBinsLowerBoundTestD, test) {}
 INSTANTIATE_TEST_CASE_P(RfTests, RFQuantileBinsLowerBoundTestD, ::testing::ValuesIn(inputs));
 
-<<<<<<< HEAD
 //------------------------------------------------------------------------------------------------------
 
+TEST(RfTest, TextDump)
+{
+  RF_params rf_params = set_rf_params(2, 2, 1.0, 2, 1, 2, 0.0, true, 1, 1.0, 0, GINI, 1, 128);
+  auto forest         = std::make_shared<RandomForestMetaData<float, int>>();
+
+  std::vector<float> X_host      = {1, 2, 3, 6, 7, 8};
+  thrust::device_vector<float> X = X_host;
+  std::vector<int> y_host        = {0, 0, 1, 1, 1, 0};
+  thrust::device_vector<int> y   = y_host;
+
+  raft::handle_t handle(1);
+  auto forest_ptr = forest.get();
+  fit(handle, forest_ptr, X.data().get(), y.size(), 1, y.data().get(), 2, rf_params);
+
+  std::string expected_start_text = R"(Forest has 1 trees, max_depth 2, and max_leaves 2
+Tree #0
+ Decision Tree depth --> 1 and n_leaves --> 2
+ Tree Fitting - Overall time -->)";
+
+  std::string expected_end_text = R"(└(colid: 0, quesval: 3, best_metric_val: 0.25)
+    ├(leaf, prediction: [0.75, 0.25], best_metric_val: 0)
+    └(leaf, prediction: [0, 1], best_metric_val: 0))";
+
+  EXPECT_TRUE(get_rf_detailed_text(forest_ptr).find(expected_start_text) != std::string::npos);
+  EXPECT_TRUE(get_rf_detailed_text(forest_ptr).find(expected_end_text) != std::string::npos);
+
+  std::string expected_json = R"([
+{"nodeid": 0, "split_feature": 0, "split_threshold": 3, "gain": 0.25, "instance_count": 6, "yes": 1, "no": 2, "children": [
+  {"nodeid": 1, "leaf_value": [0.75, 0.25], "instance_count": 4},
+  {"nodeid": 2, "leaf_value": [0, 1], "instance_count": 2}
+]}
+])";
+  EXPECT_EQ(get_rf_json(forest_ptr), expected_json);
+}
+
+//-------------------------------------------------------------------------------------------------------------------------------------
 namespace DT {
 
 struct ObjectiveTestParameters {
@@ -838,41 +866,4 @@
                         ::testing::ValuesIn(gini_objective_test_parameters));
 
 }  // end namespace DT
-=======
-TEST(RfTest, TextDump)
-{
-  RF_params rf_params = set_rf_params(2, 2, 1.0, 2, 1, 2, 0.0, true, 1, 1.0, 0, GINI, 1, 128);
-  auto forest         = std::make_shared<RandomForestMetaData<float, int>>();
-
-  std::vector<float> X_host      = {1, 2, 3, 6, 7, 8};
-  thrust::device_vector<float> X = X_host;
-  std::vector<int> y_host        = {0, 0, 1, 1, 1, 0};
-  thrust::device_vector<int> y   = y_host;
-
-  raft::handle_t handle(1);
-  auto forest_ptr = forest.get();
-  fit(handle, forest_ptr, X.data().get(), y.size(), 1, y.data().get(), 2, rf_params);
-
-  std::string expected_start_text = R"(Forest has 1 trees, max_depth 2, and max_leaves 2
-Tree #0
- Decision Tree depth --> 1 and n_leaves --> 2
- Tree Fitting - Overall time -->)";
-
-  std::string expected_end_text = R"(└(colid: 0, quesval: 3, best_metric_val: 0.25)
-    ├(leaf, prediction: [0.75, 0.25], best_metric_val: 0)
-    └(leaf, prediction: [0, 1], best_metric_val: 0))";
-
-  EXPECT_TRUE(get_rf_detailed_text(forest_ptr).find(expected_start_text) != std::string::npos);
-  EXPECT_TRUE(get_rf_detailed_text(forest_ptr).find(expected_end_text) != std::string::npos);
-
-  std::string expected_json = R"([
-{"nodeid": 0, "split_feature": 0, "split_threshold": 3, "gain": 0.25, "instance_count": 6, "yes": 1, "no": 2, "children": [
-  {"nodeid": 1, "leaf_value": [0.75, 0.25], "instance_count": 4},
-  {"nodeid": 2, "leaf_value": [0, 1], "instance_count": 2}
-]}
-])";
-  EXPECT_EQ(get_rf_json(forest_ptr), expected_json);
-}
-
->>>>>>> d6571781
 }  // end namespace ML