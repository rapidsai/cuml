--- conflicted
+++ resolved
@@ -474,18 +474,11 @@
     raft::random::Rng r(8);
     r.normal(data.data().get(), data.size(), T(0.0), T(2.0), nullptr);
     raft::handle_t handle;
-<<<<<<< HEAD
     auto quantiles =
       DT::computeQuantiles(params.n_bins, data.data().get(), params.n_rows, 1, handle);
     raft::update_host(
       h_quantiles.data(), quantiles->data(), quantiles->size(), handle.get_stream());
     h_data = data;
-=======
-    DT::computeQuantiles(
-      quantiles.data().get(), params.n_bins, data.data().get(), params.n_rows, 1, nullptr);
-    h_quantiles = quantiles;
-    h_data      = data;
->>>>>>> 903d5765
     for (std::size_t i = 0; i < h_data.size(); ++i) {
       auto d = h_data[i];
       // golden lower bound from thrust
@@ -514,17 +507,10 @@
     raft::random::Rng r(8);
     r.normal(data.data().get(), data.size(), T(0.0), T(2.0), nullptr);
     raft::handle_t handle;
-<<<<<<< HEAD
-    auto quantiles =
+    std::shared_ptr<rmm::device_uvector<T>> quantiles =
       DT::computeQuantiles(params.n_bins, data.data().get(), params.n_rows, 1, handle);
 
     auto d_quantiles = quantiles->data();
-=======
-    DT::computeQuantiles(
-      quantiles.data().get(), params.n_bins, data.data().get(), params.n_rows, 1, nullptr);
-
-    auto d_quantiles = quantiles.data();
->>>>>>> 903d5765
     auto d_histogram = histogram.data().get();
     thrust::for_each(data.begin(), data.end(), [=] __device__(T x) {
       for (int j = 0; j < params.n_bins; j++) {
