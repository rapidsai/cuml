--- conflicted
+++ resolved
@@ -347,11 +347,7 @@
 std::vector<int> max_leaves = {-1};  // Bug for max_leaves, non-determinism as threads compete to
                                      // place their nodes inside this limit
 std::vector<bool> bootstrap = {false, true};
-<<<<<<< HEAD
 std::vector<int> n_bins = {2, 57, 128, 256};  // Bug for n_bins > 128. Uses too much shared memory.
-=======
-std::vector<int> n_bins     = {2, 57, 128};  // Bug for n_bins > 128. Uses too much shared memory.
->>>>>>> 5b36ced2
 std::vector<int> min_samples_leaf        = {1, 10, 30};
 std::vector<int> min_samples_split       = {2, 10};
 std::vector<float> min_impurity_decrease = {0.0, 1.0f, 10.0f};
@@ -436,12 +432,7 @@
       total_items += h_histogram[b];
     }
     ASSERT_EQ(params.n_rows, total_items)
-<<<<<<< HEAD
-      << "Some samples from dataset are either missed of double counted in "
-         "quantile bins"
-=======
       << "Some samples from dataset are either missed of double counted in quantile bins"
->>>>>>> 5b36ced2
       << std::endl;
   }
 };
