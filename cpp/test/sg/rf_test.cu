--- conflicted
+++ resolved
@@ -317,11 +317,7 @@
   void TestMinImpurity()
   {
     for (int i = 0u; i < forest->rf_params.n_trees; i++) {
-<<<<<<< HEAD
-      for (auto n : forest->trees[i].sparsetree) {
-=======
       for (auto n : forest->trees[i]->sparsetree) {
->>>>>>> 0e770fa5
         if (!n.IsLeaf()) { EXPECT_GT(n.BestMetric(), params.min_impurity_decrease); }
       }
     }
@@ -339,22 +335,14 @@
       TrainScore(handle, params, X.data().get(), X_transpose.data().get(), y.data().get());
 
     for (int i = 0u; i < forest->rf_params.n_trees; i++) {
-<<<<<<< HEAD
-      EXPECT_EQ(forest->trees[i].sparsetree, alt_forest->trees[i].sparsetree);
-=======
       EXPECT_EQ(forest->trees[i]->sparsetree, alt_forest->trees[i]->sparsetree);
->>>>>>> 0e770fa5
     }
   }
   // Instance counts in children sums up to parent.
   void TestInstanceCounts()
   {
     for (int i = 0u; i < forest->rf_params.n_trees; i++) {
-<<<<<<< HEAD
-      const auto& tree = forest->trees[i].sparsetree;
-=======
       const auto& tree = forest->trees[i]->sparsetree;
->>>>>>> 0e770fa5
       for (auto n : tree) {
         if (!n.IsLeaf()) {
           auto sum = tree[n.LeftChildId()].InstanceCount() + tree[n.RightChildId()].InstanceCount();
@@ -519,11 +507,7 @@
     raft::random::Rng r(8);
     r.normal(data.data().get(), data.size(), T(0.0), T(2.0), nullptr);
     raft::handle_t handle;
-<<<<<<< HEAD
-    auto quantiles =
-=======
     std::shared_ptr<rmm::device_uvector<T>> quantiles =
->>>>>>> 0e770fa5
       DT::computeQuantiles(params.n_bins, data.data().get(), params.n_rows, 1, handle);
 
     auto d_quantiles = quantiles->data();
