--- conflicted
+++ resolved
@@ -247,11 +247,7 @@
 //-------------------------------------------------------------------------------------------------------------------------------------
 
 const std::vector<RfInputs<float>> inputsf2_clf = {
-<<<<<<< HEAD
-  {4, 2, 1, 1.0f, 1.0f, 4, 8, -1, false, false, 4, SPLIT_ALGO::GLOBAL_QUANTILE, 2, 0.0, 2,
-=======
-  {4, 2, 1, 1.0f, 1.0f, 4, 7, -1, false, false, 4, SPLIT_ALGO::HIST, 2, 0.0, 2,
->>>>>>> a1f9d330
+  {4, 2, 1, 1.0f, 1.0f, 4, 7, -1, false, false, 4, SPLIT_ALGO::HIST, 2, 0.0, 2,
    CRITERION::GINI},  // single tree forest, bootstrap false, depth 8, 4 bins
   {4, 2, 1, 1.0f, 1.0f, 4, 7, -1, false, false, 4, SPLIT_ALGO::HIST, 2, 0.0, 2,
    CRITERION::GINI},  // single tree forest, bootstrap false, depth of 8, 4 bins
