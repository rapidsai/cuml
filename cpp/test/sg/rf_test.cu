/*
 * Copyright (c) 2019-2021, NVIDIA CORPORATION.
 *
 * Licensed under the Apache License, Version 2.0 (the "License");
 * you may not use this file except in compliance with the License.
 * You may obtain a copy of the License at
 *
 *     http://www.apache.org/licenses/LICENSE-2.0
 *
 * Unless required by applicable law or agreed to in writing, software
 * distributed under the License is distributed on an "AS IS" BASIS,
 * WITHOUT WARRANTIES OR CONDITIONS OF ANY KIND, either express or implied.
 * See the License for the specific language governing permissions and
 * limitations under the License.
 */

#include <decisiontree/quantile/quantile.h>
#include <gtest/gtest.h>
#include <raft/cudart_utils.h>
#include <raft/linalg/transpose.h>
#include <test_utils.h>
#include <thrust/device_vector.h>
#include <thrust/host_vector.h>
#include <cuml/datasets/make_blobs.hpp>
#include <cuml/ensemble/randomforest.hpp>
#include <memory>
#include <raft/cuda_utils.cuh>
#include <raft/handle.hpp>
#include <random/make_blobs.cuh>
#include <random>
#include <tuple>
#include <cuml/tree/algo_helper.h>

namespace ML {

// Utils for changing tuple into struct
namespace detail {
template <typename result_type, typename... types, std::size_t... indices>
result_type make_struct(
  std::tuple<types...> t,
  std::index_sequence<indices...>)  // &, &&, const && etc.
{
  return {std::get<indices>(t)...};
}

}  // namespace detail

template <typename result_type, typename... types>
result_type make_struct(std::tuple<types...> t)  // &, &&, const && etc.
{
  return detail::make_struct<result_type, types...>(
    t,
    std::index_sequence_for<
      types...>{});  // if there is repeated types, then the change for using std::index_sequence_for is trivial
}

template <int I, typename RandomGenT, typename ParamT, typename T>
void SampleWithoutReplacemment(RandomGenT& gen, std::vector<ParamT>& sample,
                               std::vector<T> x) {
  std::vector<T> parameter_sample(sample.size());
  std::shuffle(x.begin(), x.end(), gen);
  for (size_t i = 0; i < sample.size(); i++) {
    parameter_sample[i] = x[i % x.size()];
  }
  std::shuffle(parameter_sample.begin(), parameter_sample.end(), gen);
  for (size_t i = 0; i < sample.size(); i++) {
    std::get<I>(sample[i]) = parameter_sample[i];
  }
}

template <int I, typename RandomGenT, typename ParamT, typename T,
          typename... Args>
void AddParameters(RandomGenT& gen, std::vector<ParamT>& sample,
                   std::vector<T> x, Args... args) {
  SampleWithoutReplacemment<I>(gen, sample, x);
  if constexpr (sizeof...(args) > 0) {
    AddParameters<I + 1>(gen, sample, args...);
  }
}

template <typename ParamT, typename... Args>
std::vector<ParamT> SampleParameters(int num_samples, size_t seed,
                                     Args... args) {
  std::vector<typename ParamT::types> tuple_sample(num_samples);
  std::default_random_engine gen(seed);
  AddParameters<0>(gen, tuple_sample, args...);
  std::vector<ParamT> sample(num_samples);
  for (size_t i = 0; i < num_samples; i++) {
    sample[i] = make_struct<ParamT>(tuple_sample[i]);
  }
  return sample;
}

struct RfTestParams {
  int n_rows;
  int n_cols;
  int n_trees;
  float max_features;
  float max_samples;
  int max_depth;
  int max_leaves;
  bool bootstrap;
  int n_bins;
  int min_samples_leaf;
  int min_samples_split;
  float min_impurity_decrease;
  int n_streams;
  CRITERION split_criterion;
  int seed;
  int n_labels;
  bool double_precision;
  // c++ has no reflection, so we enumerate the types here
  // This must be updated if new fields are added
  using types = std::tuple<int, int, int, float, float, int, int, bool, int,
                           int, int, float, int, CRITERION, int, int, bool>;
};

<<<<<<< HEAD
std::ostream& operator<<(std::ostream& os, const RfTestParams& ps) {
  os << "n_rows = " << ps.n_rows << ", n_cols = " << ps.n_cols;
  os << ", n_trees = " << ps.n_trees << ", max_features = " << ps.max_features;
  os << ", max_samples = " << ps.max_samples
     << ", max_depth = " << ps.max_depth;
  os << ", max_leaves = " << ps.max_leaves << ", bootstrap = " << ps.bootstrap;
  os << ", n_bins = " << ps.n_bins
     << ", min_samples_leaf = " << ps.min_samples_leaf;
  os << ", min_samples_split = " << ps.min_samples_split;
  os << ", min_impurity_decrease = " << ps.min_impurity_decrease
     << ", n_streams = " << ps.n_streams;
  os << ", split_criterion = " << ps.split_criterion << ", seed = " << ps.seed;
  os << ", n_labels = " << ps.n_labels
     << ", double_precision = " << ps.double_precision;
  return os;
}

// Classification
template <typename DataT, typename LabelT, typename RfT>
void TrainScore(const raft::handle_t& handle, RfTestParams params, DataT* X,
                DataT* X_transpose, LabelT* y, RfT* forest,
                RF_metrics& metrics) {
  RF_params rf_params = set_rf_params(
    params.max_depth, params.max_leaves, params.max_features, params.n_bins,
    params.min_samples_leaf, params.min_samples_split,
    params.min_impurity_decrease, params.bootstrap, params.n_trees,
    params.max_samples, 0, params.split_criterion, params.n_streams, 128);
  if constexpr (std::is_integral_v<LabelT>) {
    fit(handle, forest, X, params.n_rows, params.n_cols, y, params.n_labels,
        rf_params);
  } else {
    fit(handle, forest, X, params.n_rows, params.n_cols, y, rf_params);
  }

  thrust::device_vector<LabelT> pred(params.n_rows);
  predict(handle, forest, X_transpose, params.n_rows, params.n_cols,
          pred.data().get());
  // Predict and compare against known labels
  metrics = score(handle, forest, y, params.n_rows, pred.data().get());
}
=======
template <typename T>
::std::ostream& operator<<(::std::ostream& os, const RfInputs<T>& dims)
{
  return os;
}

template <typename T>
class RfClassifierTest : public ::testing::TestWithParam<RfInputs<T>> {
 protected:
  void basicTest()
  {
    params = ::testing::TestWithParam<RfInputs<T>>::GetParam();

    RF_params rf_params;
    rf_params = set_rf_params(params.max_depth,
                              params.max_leaves,
                              params.max_features,
                              params.n_bins,
                              params.min_samples_leaf,
                              params.min_samples_split,
                              params.min_impurity_decrease,
                              params.bootstrap,
                              params.n_trees,
                              params.max_samples,
                              0,
                              params.split_criterion,
                              params.n_streams,
                              128);

    //--------------------------------------------------------
    // Random Forest
    //--------------------------------------------------------

    int data_len = params.n_rows * params.n_cols;
    raft::allocate(data, data_len);
    raft::allocate(labels, params.n_rows);
    raft::allocate(predicted_labels, params.n_inference_rows);

    cudaStream_t stream;
    CUDA_CHECK(cudaStreamCreate(&stream));

    // Populate data (assume Col major)
    std::vector<T> data_h = {30.0, 1.0, 2.0, 0.0, 10.0, 20.0, 10.0, 40.0};
    data_h.resize(data_len);
    raft::update_device(data, data_h.data(), data_len, stream);

    // Populate labels
    labels_h = {0, 1, 0, 4};
    labels_h.resize(params.n_rows);
    preprocess_labels(params.n_rows, labels_h, labels_map);
    raft::update_device(labels, labels_h.data(), params.n_rows, stream);

    forest = new typename ML::RandomForestMetaData<T, int>;
    null_trees_ptr(forest);

    raft::handle_t handle(rf_params.n_streams);
    handle.set_stream(stream);

    fit(handle, forest, data, params.n_rows, params.n_cols, labels, labels_map.size(), rf_params);

    CUDA_CHECK(cudaStreamSynchronize(stream));
    // print_rf_detailed(forest);
    // Inference data: same as train, but row major
    int inference_data_len = params.n_inference_rows * params.n_cols;
    inference_data_h       = {30.0, 10.0, 1.0, 20.0, 2.0, 10.0, 0.0, 40.0};
    inference_data_h.resize(inference_data_len);
    raft::allocate(inference_data_d, inference_data_len);
    raft::update_device(inference_data_d, inference_data_h.data(), inference_data_len, stream);

    predict(
      handle, forest, inference_data_d, params.n_inference_rows, params.n_cols, predicted_labels);
    // Predict and compare against known labels
    RF_metrics tmp = score(handle, forest, labels, params.n_inference_rows, predicted_labels);

    CUDA_CHECK(cudaStreamSynchronize(stream));
    CUDA_CHECK(cudaStreamDestroy(stream));
    accuracy = tmp.accuracy;
  }

  void SetUp() override { basicTest(); }

  void TearDown() override
  {
    accuracy = -1.0f;  // reset accuracy
    postprocess_labels(params.n_rows, labels_h, labels_map);
    inference_data_h.clear();
    labels_h.clear();
    labels_map.clear();
>>>>>>> bcc4cad9

template <typename DataT, typename LabelT>
class RfSpecialisedTest {
 public:
  RfSpecialisedTest(RfTestParams params) : params(params) {
    raft::handle_t handle(params.n_streams);
    X.resize(params.n_rows * params.n_cols);
    X_transpose.resize(params.n_rows * params.n_cols);
    y.resize(params.n_rows);
    // Make data
    if constexpr (std::is_integral<LabelT>::value) {
      Datasets::make_blobs(handle, X.data().get(), y.data().get(),
                           params.n_rows, params.n_cols, params.n_labels, false,
                           nullptr, nullptr, 5.0, false, -10.0f, 10.0f,
                           params.seed);
    } else {
      thrust::device_vector<int> y_temp(params.n_rows);
      Datasets::make_blobs(handle, X.data().get(), y_temp.data().get(),
                           params.n_rows, params.n_cols, params.n_labels, false,
                           nullptr, nullptr, 5.0, false, -10.0f, 10.0f,
                           params.seed);
      // if regression, make the labels normally distributed
      raft::random::Rng r(4);
      thrust::device_vector<double> normal(params.n_rows);
      r.normal(normal.data().get(), normal.size(), 0.0, 2.0, nullptr);
      thrust::transform(normal.begin(), normal.end(), y_temp.begin(), y.begin(),
                        thrust::plus<LabelT>());
    }
    raft::linalg::transpose(handle, X.data().get(), X_transpose.data().get(),
                            params.n_rows, params.n_cols, nullptr);
    forest.reset(new typename ML::RandomForestMetaData<DataT, LabelT>);
    TrainScore(handle, params, X.data().get(), X_transpose.data().get(),
               y.data().get(), forest.get(), training_metrics);

    Test();
  }
<<<<<<< HEAD
  // Current model should be at least as accurate as a model with depth - 1
  void TestAccuracyImprovement() {
    if (params.max_depth <= 1) {
      return;
    }
    raft::handle_t handle(params.n_streams);
    RfTestParams alt_params = params;
    alt_params.max_depth--;
    RF_metrics alt_metrics;
    ML::RandomForestMetaData<DataT, LabelT> alt_forest;
    TrainScore(handle, alt_params, X.data().get(), X_transpose.data().get(),
               y.data().get(), &alt_forest, alt_metrics);
    double eps = 1e-8;
    if (params.split_criterion == MSE) {
      EXPECT_LE(training_metrics.mean_squared_error,
                alt_metrics.mean_squared_error + eps);
    } else if (params.split_criterion == MAE) {
      EXPECT_LE(training_metrics.mean_abs_error,
                alt_metrics.mean_abs_error + eps);
    } else {
      EXPECT_GE(training_metrics.accuracy, alt_metrics.accuracy);
    }
  }
  // Regularisation parameters are working correctly
  void TestTreeSize() {
    for (int i = 0u; i < forest->rf_params.n_trees; i++) {
      EXPECT_LE(forest->trees[i].depth_counter, params.max_depth);
      if (params.max_leaves > 0) {
        EXPECT_LE(forest->trees[i].leaf_counter, params.max_leaves);
      }
      EXPECT_LE(forest->trees[i].leaf_counter,
                raft::ceildiv(params.n_rows, params.min_samples_leaf));
    }
  }
  void TestDeterminism() {
    // Regression models use floating point atomics, so are not bitwise reproducible
    bool is_regression =
      params.split_criterion == MSE || params.split_criterion == MAE;
    if (is_regression) return;

    // Repeat training
    RF_metrics metrics;
    raft::handle_t handle(params.n_streams);
    ML::RandomForestMetaData<DataT, LabelT> alt_forest;
    TrainScore(handle, params, X.data().get(), X_transpose.data().get(),
               y.data().get(), &alt_forest, metrics);

    for (int i = 0u; i < forest->rf_params.n_trees; i++) {
      EXPECT_EQ(forest->trees[i].sparsetree, alt_forest.trees[i].sparsetree);
    }
  }
  void Test() {
    TestAccuracyImprovement();
    // Bugs
    //TestDeterminism();
    //TestTreeSize();
=======

 protected:
  RfInputs<T> params;
  T *data, *inference_data_d;
  int* labels;
  std::vector<T> inference_data_h;
  std::vector<int> labels_h;
  std::map<int, int> labels_map;  // unique map of labels to int vals starting from 0

  RandomForestMetaData<T, int>* forest;
  float accuracy = -1.0f;  // overriden in each test SetUp and TearDown

  int* predicted_labels;
};

//-------------------------------------------------------------------------------------------------------------------------------------

template <typename T>
class RfRegressorTest : public ::testing::TestWithParam<RfInputs<T>> {
 protected:
  void basicTest()
  {
    params = ::testing::TestWithParam<RfInputs<T>>::GetParam();

    RF_params rf_params;
    rf_params = set_rf_params(params.max_depth,
                              params.max_leaves,
                              params.max_features,
                              params.n_bins,
                              params.min_samples_leaf,
                              params.min_samples_split,
                              params.min_impurity_decrease,
                              params.bootstrap,
                              params.n_trees,
                              params.max_samples,
                              0,
                              params.split_criterion,
                              params.n_streams,
                              128);

    //--------------------------------------------------------
    // Random Forest
    //--------------------------------------------------------

    int data_len = params.n_rows * params.n_cols;
    raft::allocate(data, data_len);
    raft::allocate(labels, params.n_rows);
    raft::allocate(predicted_labels, params.n_inference_rows);
    cudaStream_t stream;
    CUDA_CHECK(cudaStreamCreate(&stream));

    // Populate data (assume Col major)
    std::vector<T> data_h = {0.0, 0.0, 0.0, 0.0, 10.0, 20.0, 30.0, 40.0};
    data_h.resize(data_len);
    raft::update_device(data, data_h.data(), data_len, stream);

    // Populate labels
    labels_h = {1.0, 2.0, 3.0, 4.0};
    labels_h.resize(params.n_rows);
    raft::update_device(labels, labels_h.data(), params.n_rows, stream);

    forest = new typename ML::RandomForestMetaData<T, T>;
    null_trees_ptr(forest);

    raft::handle_t handle(rf_params.n_streams);
    handle.set_stream(stream);

    fit(handle, forest, data, params.n_rows, params.n_cols, labels, rf_params);

    CUDA_CHECK(cudaStreamSynchronize(stream));

    // Inference data: same as train, but row major
    int inference_data_len = params.n_inference_rows * params.n_cols;
    inference_data_h       = {0.0, 10.0, 0.0, 20.0, 0.0, 30.0, 0.0, 40.0};
    inference_data_h.resize(inference_data_len);
    raft::allocate(inference_data_d, inference_data_len);
    raft::update_device(inference_data_d, inference_data_h.data(), inference_data_len, stream);

    predict(
      handle, forest, inference_data_d, params.n_inference_rows, params.n_cols, predicted_labels);
    // Predict and compare against known labels
    RF_metrics tmp = score(handle, forest, labels, params.n_inference_rows, predicted_labels);

    CUDA_CHECK(cudaStreamSynchronize(stream));
    CUDA_CHECK(cudaStreamDestroy(stream));

    mse = tmp.mean_squared_error;
  }

  void SetUp() override { basicTest(); }

  void TearDown() override
  {
    mse = -1.0f;  // reset mse
    inference_data_h.clear();
    labels_h.clear();

    CUDA_CHECK(cudaFree(labels));
    CUDA_CHECK(cudaFree(predicted_labels));
    CUDA_CHECK(cudaFree(data));
    CUDA_CHECK(cudaFree(inference_data_d));
    delete forest;
>>>>>>> bcc4cad9
  }

  RF_metrics training_metrics;
  thrust::device_vector<DataT> X;
  thrust::device_vector<DataT> X_transpose;
  thrust::device_vector<LabelT> y;
  RfTestParams params;
  std::shared_ptr<RandomForestMetaData<DataT, LabelT>> forest;
};

<<<<<<< HEAD
// Dispatch tests based on any template parameters
class RfTest : public ::testing::TestWithParam<RfTestParams> {
 public:
  void SetUp() override {
    RfTestParams params = ::testing::TestWithParam<RfTestParams>::GetParam();
    bool is_regression =
      params.split_criterion == MSE || params.split_criterion == MAE;
    if (params.double_precision) {
      if (is_regression) {
        RfSpecialisedTest<double, double> test(params);
      } else {
        RfSpecialisedTest<double, int> test(params);
      }
    } else {
      if (is_regression) {
        RfSpecialisedTest<float, float> test(params);
      } else {
        RfSpecialisedTest<float, int> test(params);
      }
    }
=======
const std::vector<RfInputs<float>> inputsf2_clf = {
  {4, 2, 1, 1.0f, 1.0f, 4, 7, -1, false, 4, 1, 2, 0.0, 2, CRITERION::GINI},  // single tree forest,
                                                                             // bootstrap false,
                                                                             // depth 8, 4 bins
  {4, 2, 1, 1.0f, 1.0f, 4, 7, -1, false, 4, 1, 2, 0.0, 2, CRITERION::GINI},  // single tree forest,
                                                                             // bootstrap false,
                                                                             // depth of 8, 4 bins
  {4,
   2,
   10,
   1.0f,
   1.0f,
   4,
   7,
   -1,
   false,
   4,
   1,
   2,
   0.0,
   2,
   CRITERION::GINI},  // forest with 10 trees, all trees should produce identical predictions (no
                      // bootstrapping or column subsampling)
  {4,
   2,
   10,
   0.8f,
   0.8f,
   4,
   7,
   -1,
   true,
   3,
   1,
   2,
   0.0,
   2,
   CRITERION::GINI},  // forest with 10 trees, with bootstrap and column subsampling enabled, 3 bins
  {4,
   2,
   10,
   0.8f,
   0.8f,
   4,
   7,
   -1,
   true,
   3,
   1,
   2,
   0.0,
   1,
   CRITERION::CRITERION_END},  // forest with 10 trees, with bootstrap and column subsampling
                               // enabled, 3 bins, different split algorithm
  {4, 2, 1, 1.0f, 1.0f, 4, 7, -1, false, 4, 1, 2, 0.0, 2, CRITERION::ENTROPY},
  {4, 2, 1, 1.0f, 1.0f, 4, 7, -1, false, 4, 1, 2, 0.0, 2, CRITERION::ENTROPY},
  {4, 2, 10, 1.0f, 1.0f, 4, 7, -1, false, 4, 1, 2, 0.0, 2, CRITERION::ENTROPY},
  {4, 2, 10, 0.8f, 0.8f, 4, 7, -1, true, 3, 1, 2, 0.0, 2, CRITERION::ENTROPY},
  {4, 2, 10, 0.8f, 0.8f, 4, 7, -1, true, 3, 1, 2, 0.0, 2, CRITERION::ENTROPY},
  {50, 10, 10, 0.8f, 0.8f, 10, 7, -1, true, 3, 1, 2, 0.0, 2, CRITERION::ENTROPY}};

const std::vector<RfInputs<double>> inputsd2_clf = {  // Same as inputsf2_clf
  {4, 2, 1, 1.0f, 1.0f, 4, 7, -1, false, 4, 1, 2, 0.0, 2, CRITERION::GINI},
  {4, 2, 1, 1.0f, 1.0f, 4, 7, -1, false, 4, 1, 2, 0.0, 2, CRITERION::GINI},
  {4, 2, 10, 1.0f, 1.0f, 4, 7, -1, false, 4, 1, 2, 0.0, 2, CRITERION::GINI},
  {4, 2, 10, 0.8f, 0.8f, 4, 7, -1, true, 3, 1, 2, 0.0, 2, CRITERION::GINI},
  {4, 2, 10, 0.8f, 0.8f, 4, 7, -1, true, 3, 1, 2, 0.0, 2, CRITERION::CRITERION_END},
  {4, 2, 1, 1.0f, 1.0f, 4, 7, -1, false, 4, 1, 2, 0.0, 2, CRITERION::ENTROPY},
  {4, 2, 1, 1.0f, 1.0f, 4, 7, -1, false, 4, 1, 2, 0.0, 2, CRITERION::ENTROPY},
  {4, 2, 10, 1.0f, 1.0f, 4, 7, -1, false, 4, 1, 2, 0.0, 2, CRITERION::ENTROPY},
  {4, 2, 10, 0.8f, 0.8f, 4, 7, -1, true, 3, 1, 2, 0.0, 2, CRITERION::ENTROPY},
  {4, 2, 10, 0.8f, 0.8f, 4, 7, -1, true, 3, 1, 2, 0.0, 2, CRITERION::ENTROPY},
  {50, 10, 10, 0.8f, 0.8f, 10, 7, -1, true, 3, 1, 2, 0.0, 2, CRITERION::ENTROPY}};

typedef RfClassifierTest<float> RfClassifierTestF;
TEST_P(RfClassifierTestF, Fit)
{
  // print_rf_detailed(forest);  // Prints all trees in the forest. Leaf nodes use the remapped
  // values from labels_map.
  if (!params.bootstrap && (params.max_features == 1.0f)) {
    ASSERT_TRUE(accuracy == 1.0f);
  } else {
    ASSERT_TRUE(accuracy >= 0.75f);  // Empirically derived accuracy range
>>>>>>> bcc4cad9
  }
};

<<<<<<< HEAD
TEST_P(RfTest, PropertyBasedTest) {}

// Parameter ranges to test
std::vector<int> n_rows = {10, 100, 1452};
std::vector<int> n_cols = {1, 5, 152};
std::vector<int> n_trees = {1, 5, 17};
std::vector<float> max_features = {0.1f, 0.5f, 1.0f};
std::vector<float> max_samples = {0.1f, 0.5f, 1.0f};
std::vector<int> max_depth = {1, 10, 30};
std::vector<int> max_leaves = {-1, 100};
std::vector<bool> bootstrap = {false, true};
std::vector<int> n_bins = {
  2, 57, 128};  // Bug for n_bins > 128. Uses too much shared memory.
std::vector<int> min_samples_leaf = {1, 10, 30};
std::vector<int> min_samples_split = {2, 10};
std::vector<float> min_impurity_decrease = {0.0, 1.0f, 10.0f};
std::vector<int> n_streams = {1, 2, 10};
std::vector<CRITERION> split_criterion = {CRITERION::MSE, CRITERION::GINI,
                                          CRITERION::ENTROPY};
std::vector<int> seed = {0, 17};
std::vector<int> n_labels = {2, 10, 30};
std::vector<bool> double_precision = {false, true};

int n_tests = 500;

INSTANTIATE_TEST_CASE_P(RfTests, RfTest,
                        ::testing::ValuesIn(SampleParameters<RfTestParams>(
                          n_tests, 0, n_rows, n_cols, n_trees, max_features,
                          max_samples, max_depth, max_leaves, bootstrap, n_bins,
                          min_samples_leaf, min_samples_split,
                          min_impurity_decrease, n_streams, split_criterion,
                          seed, n_labels, double_precision)));

struct QuantileTestParameters {
  int n_rows;
  int n_bins;
  uint64_t seed;
};

template <typename T>
class RFQuantileTest : public ::testing::TestWithParam<QuantileTestParameters> {
 public:
  void SetUp() override {
    auto params = ::testing::TestWithParam<QuantileTestParameters>::GetParam();

    thrust::device_vector<T> data(params.n_rows);
    thrust::device_vector<T> quantiles(params.n_bins);
    thrust::device_vector<int> histogram(params.n_bins);
    thrust::host_vector<int> h_histogram(params.n_bins);

    raft::random::Rng r(8);
    r.normal(data.data().get(), data.size(), T(0.0), T(2.0), nullptr);
    raft::handle_t handle;
    DT::computeQuantiles(quantiles.data().get(), params.n_bins,
                         data.data().get(), params.n_rows, 1,
                         handle.get_device_allocator(), nullptr);

    auto d_quantiles = quantiles.data();
    auto d_histogram = histogram.data().get();
    thrust::for_each(data.begin(), data.end(), [=] __device__(T x) {
      for (int j = 0; j < params.n_bins; j++) {
        if (x <= d_quantiles[j]) {
          atomicAdd(&d_histogram[j], 1);
          break;
        }
      }
    });

    h_histogram = histogram;
    int max_items_per_bin = raft::ceildiv(params.n_rows, params.n_bins);
    int min_items_per_bin = max_items_per_bin - 1;
    int total_items = 0;
    for (int b = 0; b < params.n_bins; b++) {
      ASSERT_TRUE(h_histogram[b] == max_items_per_bin ||
                  h_histogram[b] == min_items_per_bin)
        << "No. samples in bin[" << b << "] = " << h_histogram[b]
        << " Expected " << max_items_per_bin << " or " << min_items_per_bin
        << std::endl;
      total_items += h_histogram[b];
    }
    ASSERT_EQ(params.n_rows, total_items)
      << "Some samples from dataset are either missed of double counted in "
         "quantile bins"
      << std::endl;
  }
};

//-------------------------------------------------------------------------------------------------------------------------------------
const std::vector<QuantileTestParameters> inputs = {
  {1000, 16, 6078587519764079670LLU},
  {1130, 32, 4884670006177930266LLU},
  {1752, 67, 9175325892580481371LLU},
  {2307, 99, 9507819643927052255LLU},
  {5000, 128, 9507819643927052255LLU}};

typedef RFQuantileTest<float> RFQuantileTestF;
TEST_P(RFQuantileTestF, test) {}

INSTANTIATE_TEST_CASE_P(RfTests, RFQuantileTestF, ::testing::ValuesIn(inputs));

typedef RFQuantileTest<double> RFQuantileTestD;
TEST_P(RFQuantileTestD, test) {}
=======
typedef RfClassifierTest<double> RfClassifierTestD;
TEST_P(RfClassifierTestD, Fit)
{
  if (!params.bootstrap && (params.max_features == 1.0f)) {
    ASSERT_TRUE(accuracy == 1.0f);
  } else {
    ASSERT_TRUE(accuracy >= 0.75f);
  }
}

INSTANTIATE_TEST_CASE_P(RfClassifierTests, RfClassifierTestF, ::testing::ValuesIn(inputsf2_clf));

INSTANTIATE_TEST_CASE_P(RfClassifierTests, RfClassifierTestD, ::testing::ValuesIn(inputsd2_clf));

typedef RfRegressorTest<float> RfRegressorTestF;
TEST_P(RfRegressorTestF, Fit)
{
  // print_rf_detailed(forest);  // Prints all trees in the forest.
  if (!params.bootstrap && (params.max_features == 1.0f)) {
    ASSERT_TRUE(mse == 0.0f);
  } else {
    ASSERT_TRUE(mse <= 0.2f);
  }
}

typedef RfRegressorTest<double> RfRegressorTestD;
TEST_P(RfRegressorTestD, Fit)
{
  if (!params.bootstrap && (params.max_features == 1.0f)) {
    ASSERT_TRUE(mse == 0.0f);
  } else {
    ASSERT_TRUE(mse <= 0.2f);
  }
}

const std::vector<RfInputs<float>> inputsf2_reg = {
  {4, 2, 1, 1.0f, 1.0f, 4, 7, -1, false, 4, 1, 2, 0.0, 2, CRITERION::MSE},
  {4, 2, 1, 1.0f, 1.0f, 4, 7, -1, false, 4, 1, 2, 0.0, 2, CRITERION::MSE},
  {4,
   2,
   5,
   1.0f,
   1.0f,
   4,
   7,
   -1,
   false,
   4,
   1,
   2,
   0.0,
   2,
   CRITERION::CRITERION_END},  // CRITERION_END uses the default criterion (GINI for classification,
                               // MSE for regression)
  {4, 2, 5, 1.0f, 1.0f, 4, 7, -1, true, 4, 1, 2, 0.0, 2, CRITERION::CRITERION_END}};

const std::vector<RfInputs<double>> inputsd2_reg = {  // Same as inputsf2_reg
  {4, 2, 1, 1.0f, 1.0f, 4, 7, -1, false, 4, 1, 2, 0.0, 2, CRITERION::MSE},
  {4, 2, 1, 1.0f, 1.0f, 4, 7, -1, false, 4, 1, 2, 0.0, 2, CRITERION::MSE},
  {4, 2, 5, 1.0f, 1.0f, 4, 7, -1, false, 4, 1, 2, 0.0, 2, CRITERION::CRITERION_END},
  {4, 2, 5, 1.0f, 1.0f, 4, 7, -1, true, 4, 1, 2, 0.0, 2, CRITERION::CRITERION_END}};

INSTANTIATE_TEST_CASE_P(RfRegressorTests, RfRegressorTestF, ::testing::ValuesIn(inputsf2_reg));
INSTANTIATE_TEST_CASE_P(RfRegressorTests, RfRegressorTestD, ::testing::ValuesIn(inputsd2_reg));
>>>>>>> bcc4cad9

INSTANTIATE_TEST_CASE_P(RfTests, RFQuantileTestD, ::testing::ValuesIn(inputs));
}  // end namespace ML<|MERGE_RESOLUTION|>--- conflicted
+++ resolved
@@ -14,6 +14,7 @@
  * limitations under the License.
  */
 
+#include <cuml/tree/algo_helper.h>
 #include <decisiontree/quantile/quantile.h>
 #include <gtest/gtest.h>
 #include <raft/cudart_utils.h>
@@ -29,16 +30,14 @@
 #include <random/make_blobs.cuh>
 #include <random>
 #include <tuple>
-#include <cuml/tree/algo_helper.h>
 
 namespace ML {
 
 // Utils for changing tuple into struct
 namespace detail {
 template <typename result_type, typename... types, std::size_t... indices>
-result_type make_struct(
-  std::tuple<types...> t,
-  std::index_sequence<indices...>)  // &, &&, const && etc.
+result_type make_struct(std::tuple<types...> t,
+                        std::index_sequence<indices...>)  // &, &&, const && etc.
 {
   return {std::get<indices>(t)...};
 }
@@ -49,14 +48,13 @@
 result_type make_struct(std::tuple<types...> t)  // &, &&, const && etc.
 {
   return detail::make_struct<result_type, types...>(
-    t,
-    std::index_sequence_for<
-      types...>{});  // if there is repeated types, then the change for using std::index_sequence_for is trivial
+    t, std::index_sequence_for<types...>{});  // if there is repeated types, then the change for
+                                              // using std::index_sequence_for is trivial
 }
 
 template <int I, typename RandomGenT, typename ParamT, typename T>
-void SampleWithoutReplacemment(RandomGenT& gen, std::vector<ParamT>& sample,
-                               std::vector<T> x) {
+void SampleWithoutReplacemment(RandomGenT& gen, std::vector<ParamT>& sample, std::vector<T> x)
+{
   std::vector<T> parameter_sample(sample.size());
   std::shuffle(x.begin(), x.end(), gen);
   for (size_t i = 0; i < sample.size(); i++) {
@@ -68,19 +66,16 @@
   }
 }
 
-template <int I, typename RandomGenT, typename ParamT, typename T,
-          typename... Args>
-void AddParameters(RandomGenT& gen, std::vector<ParamT>& sample,
-                   std::vector<T> x, Args... args) {
+template <int I, typename RandomGenT, typename ParamT, typename T, typename... Args>
+void AddParameters(RandomGenT& gen, std::vector<ParamT>& sample, std::vector<T> x, Args... args)
+{
   SampleWithoutReplacemment<I>(gen, sample, x);
-  if constexpr (sizeof...(args) > 0) {
-    AddParameters<I + 1>(gen, sample, args...);
-  }
+  if constexpr (sizeof...(args) > 0) { AddParameters<I + 1>(gen, sample, args...); }
 }
 
 template <typename ParamT, typename... Args>
-std::vector<ParamT> SampleParameters(int num_samples, size_t seed,
-                                     Args... args) {
+std::vector<ParamT> SampleParameters(int num_samples, size_t seed, Args... args)
+{
   std::vector<typename ParamT::types> tuple_sample(num_samples);
   std::default_random_engine gen(seed);
   AddParameters<0>(gen, tuple_sample, args...);
@@ -111,338 +106,200 @@
   bool double_precision;
   // c++ has no reflection, so we enumerate the types here
   // This must be updated if new fields are added
-  using types = std::tuple<int, int, int, float, float, int, int, bool, int,
-                           int, int, float, int, CRITERION, int, int, bool>;
+  using types = std::tuple<int,
+                           int,
+                           int,
+                           float,
+                           float,
+                           int,
+                           int,
+                           bool,
+                           int,
+                           int,
+                           int,
+                           float,
+                           int,
+                           CRITERION,
+                           int,
+                           int,
+                           bool>;
 };
 
-<<<<<<< HEAD
-std::ostream& operator<<(std::ostream& os, const RfTestParams& ps) {
+std::ostream& operator<<(std::ostream& os, const RfTestParams& ps)
+{
   os << "n_rows = " << ps.n_rows << ", n_cols = " << ps.n_cols;
   os << ", n_trees = " << ps.n_trees << ", max_features = " << ps.max_features;
-  os << ", max_samples = " << ps.max_samples
-     << ", max_depth = " << ps.max_depth;
+  os << ", max_samples = " << ps.max_samples << ", max_depth = " << ps.max_depth;
   os << ", max_leaves = " << ps.max_leaves << ", bootstrap = " << ps.bootstrap;
-  os << ", n_bins = " << ps.n_bins
-     << ", min_samples_leaf = " << ps.min_samples_leaf;
+  os << ", n_bins = " << ps.n_bins << ", min_samples_leaf = " << ps.min_samples_leaf;
   os << ", min_samples_split = " << ps.min_samples_split;
   os << ", min_impurity_decrease = " << ps.min_impurity_decrease
      << ", n_streams = " << ps.n_streams;
   os << ", split_criterion = " << ps.split_criterion << ", seed = " << ps.seed;
-  os << ", n_labels = " << ps.n_labels
-     << ", double_precision = " << ps.double_precision;
+  os << ", n_labels = " << ps.n_labels << ", double_precision = " << ps.double_precision;
   return os;
 }
 
 // Classification
 template <typename DataT, typename LabelT, typename RfT>
-void TrainScore(const raft::handle_t& handle, RfTestParams params, DataT* X,
-                DataT* X_transpose, LabelT* y, RfT* forest,
-                RF_metrics& metrics) {
-  RF_params rf_params = set_rf_params(
-    params.max_depth, params.max_leaves, params.max_features, params.n_bins,
-    params.min_samples_leaf, params.min_samples_split,
-    params.min_impurity_decrease, params.bootstrap, params.n_trees,
-    params.max_samples, 0, params.split_criterion, params.n_streams, 128);
+void TrainScore(const raft::handle_t& handle,
+                RfTestParams params,
+                DataT* X,
+                DataT* X_transpose,
+                LabelT* y,
+                RfT* forest,
+                RF_metrics& metrics)
+{
+  RF_params rf_params = set_rf_params(params.max_depth,
+                                      params.max_leaves,
+                                      params.max_features,
+                                      params.n_bins,
+                                      params.min_samples_leaf,
+                                      params.min_samples_split,
+                                      params.min_impurity_decrease,
+                                      params.bootstrap,
+                                      params.n_trees,
+                                      params.max_samples,
+                                      0,
+                                      params.split_criterion,
+                                      params.n_streams,
+                                      128);
   if constexpr (std::is_integral_v<LabelT>) {
-    fit(handle, forest, X, params.n_rows, params.n_cols, y, params.n_labels,
-        rf_params);
+    fit(handle, forest, X, params.n_rows, params.n_cols, y, params.n_labels, rf_params);
   } else {
     fit(handle, forest, X, params.n_rows, params.n_cols, y, rf_params);
   }
 
   thrust::device_vector<LabelT> pred(params.n_rows);
-  predict(handle, forest, X_transpose, params.n_rows, params.n_cols,
-          pred.data().get());
+  predict(handle, forest, X_transpose, params.n_rows, params.n_cols, pred.data().get());
   // Predict and compare against known labels
   metrics = score(handle, forest, y, params.n_rows, pred.data().get());
 }
-=======
-template <typename T>
-::std::ostream& operator<<(::std::ostream& os, const RfInputs<T>& dims)
-{
-  return os;
-}
-
-template <typename T>
-class RfClassifierTest : public ::testing::TestWithParam<RfInputs<T>> {
- protected:
-  void basicTest()
-  {
-    params = ::testing::TestWithParam<RfInputs<T>>::GetParam();
-
-    RF_params rf_params;
-    rf_params = set_rf_params(params.max_depth,
-                              params.max_leaves,
-                              params.max_features,
-                              params.n_bins,
-                              params.min_samples_leaf,
-                              params.min_samples_split,
-                              params.min_impurity_decrease,
-                              params.bootstrap,
-                              params.n_trees,
-                              params.max_samples,
-                              0,
-                              params.split_criterion,
-                              params.n_streams,
-                              128);
-
-    //--------------------------------------------------------
-    // Random Forest
-    //--------------------------------------------------------
-
-    int data_len = params.n_rows * params.n_cols;
-    raft::allocate(data, data_len);
-    raft::allocate(labels, params.n_rows);
-    raft::allocate(predicted_labels, params.n_inference_rows);
-
-    cudaStream_t stream;
-    CUDA_CHECK(cudaStreamCreate(&stream));
-
-    // Populate data (assume Col major)
-    std::vector<T> data_h = {30.0, 1.0, 2.0, 0.0, 10.0, 20.0, 10.0, 40.0};
-    data_h.resize(data_len);
-    raft::update_device(data, data_h.data(), data_len, stream);
-
-    // Populate labels
-    labels_h = {0, 1, 0, 4};
-    labels_h.resize(params.n_rows);
-    preprocess_labels(params.n_rows, labels_h, labels_map);
-    raft::update_device(labels, labels_h.data(), params.n_rows, stream);
-
-    forest = new typename ML::RandomForestMetaData<T, int>;
-    null_trees_ptr(forest);
-
-    raft::handle_t handle(rf_params.n_streams);
-    handle.set_stream(stream);
-
-    fit(handle, forest, data, params.n_rows, params.n_cols, labels, labels_map.size(), rf_params);
-
-    CUDA_CHECK(cudaStreamSynchronize(stream));
-    // print_rf_detailed(forest);
-    // Inference data: same as train, but row major
-    int inference_data_len = params.n_inference_rows * params.n_cols;
-    inference_data_h       = {30.0, 10.0, 1.0, 20.0, 2.0, 10.0, 0.0, 40.0};
-    inference_data_h.resize(inference_data_len);
-    raft::allocate(inference_data_d, inference_data_len);
-    raft::update_device(inference_data_d, inference_data_h.data(), inference_data_len, stream);
-
-    predict(
-      handle, forest, inference_data_d, params.n_inference_rows, params.n_cols, predicted_labels);
-    // Predict and compare against known labels
-    RF_metrics tmp = score(handle, forest, labels, params.n_inference_rows, predicted_labels);
-
-    CUDA_CHECK(cudaStreamSynchronize(stream));
-    CUDA_CHECK(cudaStreamDestroy(stream));
-    accuracy = tmp.accuracy;
-  }
-
-  void SetUp() override { basicTest(); }
-
-  void TearDown() override
-  {
-    accuracy = -1.0f;  // reset accuracy
-    postprocess_labels(params.n_rows, labels_h, labels_map);
-    inference_data_h.clear();
-    labels_h.clear();
-    labels_map.clear();
->>>>>>> bcc4cad9
 
 template <typename DataT, typename LabelT>
 class RfSpecialisedTest {
  public:
-  RfSpecialisedTest(RfTestParams params) : params(params) {
+  RfSpecialisedTest(RfTestParams params) : params(params)
+  {
     raft::handle_t handle(params.n_streams);
     X.resize(params.n_rows * params.n_cols);
     X_transpose.resize(params.n_rows * params.n_cols);
     y.resize(params.n_rows);
     // Make data
     if constexpr (std::is_integral<LabelT>::value) {
-      Datasets::make_blobs(handle, X.data().get(), y.data().get(),
-                           params.n_rows, params.n_cols, params.n_labels, false,
-                           nullptr, nullptr, 5.0, false, -10.0f, 10.0f,
+      Datasets::make_blobs(handle,
+                           X.data().get(),
+                           y.data().get(),
+                           params.n_rows,
+                           params.n_cols,
+                           params.n_labels,
+                           false,
+                           nullptr,
+                           nullptr,
+                           5.0,
+                           false,
+                           -10.0f,
+                           10.0f,
                            params.seed);
     } else {
       thrust::device_vector<int> y_temp(params.n_rows);
-      Datasets::make_blobs(handle, X.data().get(), y_temp.data().get(),
-                           params.n_rows, params.n_cols, params.n_labels, false,
-                           nullptr, nullptr, 5.0, false, -10.0f, 10.0f,
+      Datasets::make_blobs(handle,
+                           X.data().get(),
+                           y_temp.data().get(),
+                           params.n_rows,
+                           params.n_cols,
+                           params.n_labels,
+                           false,
+                           nullptr,
+                           nullptr,
+                           5.0,
+                           false,
+                           -10.0f,
+                           10.0f,
                            params.seed);
       // if regression, make the labels normally distributed
       raft::random::Rng r(4);
       thrust::device_vector<double> normal(params.n_rows);
       r.normal(normal.data().get(), normal.size(), 0.0, 2.0, nullptr);
-      thrust::transform(normal.begin(), normal.end(), y_temp.begin(), y.begin(),
-                        thrust::plus<LabelT>());
-    }
-    raft::linalg::transpose(handle, X.data().get(), X_transpose.data().get(),
-                            params.n_rows, params.n_cols, nullptr);
+      thrust::transform(
+        normal.begin(), normal.end(), y_temp.begin(), y.begin(), thrust::plus<LabelT>());
+    }
+    raft::linalg::transpose(
+      handle, X.data().get(), X_transpose.data().get(), params.n_rows, params.n_cols, nullptr);
     forest.reset(new typename ML::RandomForestMetaData<DataT, LabelT>);
-    TrainScore(handle, params, X.data().get(), X_transpose.data().get(),
-               y.data().get(), forest.get(), training_metrics);
+    TrainScore(handle,
+               params,
+               X.data().get(),
+               X_transpose.data().get(),
+               y.data().get(),
+               forest.get(),
+               training_metrics);
 
     Test();
   }
-<<<<<<< HEAD
   // Current model should be at least as accurate as a model with depth - 1
-  void TestAccuracyImprovement() {
-    if (params.max_depth <= 1) {
-      return;
-    }
+  void TestAccuracyImprovement()
+  {
+    if (params.max_depth <= 1) { return; }
     raft::handle_t handle(params.n_streams);
     RfTestParams alt_params = params;
     alt_params.max_depth--;
     RF_metrics alt_metrics;
     ML::RandomForestMetaData<DataT, LabelT> alt_forest;
-    TrainScore(handle, alt_params, X.data().get(), X_transpose.data().get(),
-               y.data().get(), &alt_forest, alt_metrics);
+    TrainScore(handle,
+               alt_params,
+               X.data().get(),
+               X_transpose.data().get(),
+               y.data().get(),
+               &alt_forest,
+               alt_metrics);
     double eps = 1e-8;
     if (params.split_criterion == MSE) {
-      EXPECT_LE(training_metrics.mean_squared_error,
-                alt_metrics.mean_squared_error + eps);
+      EXPECT_LE(training_metrics.mean_squared_error, alt_metrics.mean_squared_error + eps);
     } else if (params.split_criterion == MAE) {
-      EXPECT_LE(training_metrics.mean_abs_error,
-                alt_metrics.mean_abs_error + eps);
+      EXPECT_LE(training_metrics.mean_abs_error, alt_metrics.mean_abs_error + eps);
     } else {
       EXPECT_GE(training_metrics.accuracy, alt_metrics.accuracy);
     }
   }
   // Regularisation parameters are working correctly
-  void TestTreeSize() {
+  void TestTreeSize()
+  {
     for (int i = 0u; i < forest->rf_params.n_trees; i++) {
       EXPECT_LE(forest->trees[i].depth_counter, params.max_depth);
-      if (params.max_leaves > 0) {
-        EXPECT_LE(forest->trees[i].leaf_counter, params.max_leaves);
-      }
+      if (params.max_leaves > 0) { EXPECT_LE(forest->trees[i].leaf_counter, params.max_leaves); }
       EXPECT_LE(forest->trees[i].leaf_counter,
                 raft::ceildiv(params.n_rows, params.min_samples_leaf));
     }
   }
-  void TestDeterminism() {
+  void TestDeterminism()
+  {
     // Regression models use floating point atomics, so are not bitwise reproducible
-    bool is_regression =
-      params.split_criterion == MSE || params.split_criterion == MAE;
+    bool is_regression = params.split_criterion == MSE || params.split_criterion == MAE;
     if (is_regression) return;
 
     // Repeat training
     RF_metrics metrics;
     raft::handle_t handle(params.n_streams);
     ML::RandomForestMetaData<DataT, LabelT> alt_forest;
-    TrainScore(handle, params, X.data().get(), X_transpose.data().get(),
-               y.data().get(), &alt_forest, metrics);
+    TrainScore(handle,
+               params,
+               X.data().get(),
+               X_transpose.data().get(),
+               y.data().get(),
+               &alt_forest,
+               metrics);
 
     for (int i = 0u; i < forest->rf_params.n_trees; i++) {
       EXPECT_EQ(forest->trees[i].sparsetree, alt_forest.trees[i].sparsetree);
     }
   }
-  void Test() {
+  void Test()
+  {
     TestAccuracyImprovement();
     // Bugs
-    //TestDeterminism();
-    //TestTreeSize();
-=======
-
- protected:
-  RfInputs<T> params;
-  T *data, *inference_data_d;
-  int* labels;
-  std::vector<T> inference_data_h;
-  std::vector<int> labels_h;
-  std::map<int, int> labels_map;  // unique map of labels to int vals starting from 0
-
-  RandomForestMetaData<T, int>* forest;
-  float accuracy = -1.0f;  // overriden in each test SetUp and TearDown
-
-  int* predicted_labels;
-};
-
-//-------------------------------------------------------------------------------------------------------------------------------------
-
-template <typename T>
-class RfRegressorTest : public ::testing::TestWithParam<RfInputs<T>> {
- protected:
-  void basicTest()
-  {
-    params = ::testing::TestWithParam<RfInputs<T>>::GetParam();
-
-    RF_params rf_params;
-    rf_params = set_rf_params(params.max_depth,
-                              params.max_leaves,
-                              params.max_features,
-                              params.n_bins,
-                              params.min_samples_leaf,
-                              params.min_samples_split,
-                              params.min_impurity_decrease,
-                              params.bootstrap,
-                              params.n_trees,
-                              params.max_samples,
-                              0,
-                              params.split_criterion,
-                              params.n_streams,
-                              128);
-
-    //--------------------------------------------------------
-    // Random Forest
-    //--------------------------------------------------------
-
-    int data_len = params.n_rows * params.n_cols;
-    raft::allocate(data, data_len);
-    raft::allocate(labels, params.n_rows);
-    raft::allocate(predicted_labels, params.n_inference_rows);
-    cudaStream_t stream;
-    CUDA_CHECK(cudaStreamCreate(&stream));
-
-    // Populate data (assume Col major)
-    std::vector<T> data_h = {0.0, 0.0, 0.0, 0.0, 10.0, 20.0, 30.0, 40.0};
-    data_h.resize(data_len);
-    raft::update_device(data, data_h.data(), data_len, stream);
-
-    // Populate labels
-    labels_h = {1.0, 2.0, 3.0, 4.0};
-    labels_h.resize(params.n_rows);
-    raft::update_device(labels, labels_h.data(), params.n_rows, stream);
-
-    forest = new typename ML::RandomForestMetaData<T, T>;
-    null_trees_ptr(forest);
-
-    raft::handle_t handle(rf_params.n_streams);
-    handle.set_stream(stream);
-
-    fit(handle, forest, data, params.n_rows, params.n_cols, labels, rf_params);
-
-    CUDA_CHECK(cudaStreamSynchronize(stream));
-
-    // Inference data: same as train, but row major
-    int inference_data_len = params.n_inference_rows * params.n_cols;
-    inference_data_h       = {0.0, 10.0, 0.0, 20.0, 0.0, 30.0, 0.0, 40.0};
-    inference_data_h.resize(inference_data_len);
-    raft::allocate(inference_data_d, inference_data_len);
-    raft::update_device(inference_data_d, inference_data_h.data(), inference_data_len, stream);
-
-    predict(
-      handle, forest, inference_data_d, params.n_inference_rows, params.n_cols, predicted_labels);
-    // Predict and compare against known labels
-    RF_metrics tmp = score(handle, forest, labels, params.n_inference_rows, predicted_labels);
-
-    CUDA_CHECK(cudaStreamSynchronize(stream));
-    CUDA_CHECK(cudaStreamDestroy(stream));
-
-    mse = tmp.mean_squared_error;
-  }
-
-  void SetUp() override { basicTest(); }
-
-  void TearDown() override
-  {
-    mse = -1.0f;  // reset mse
-    inference_data_h.clear();
-    labels_h.clear();
-
-    CUDA_CHECK(cudaFree(labels));
-    CUDA_CHECK(cudaFree(predicted_labels));
-    CUDA_CHECK(cudaFree(data));
-    CUDA_CHECK(cudaFree(inference_data_d));
-    delete forest;
->>>>>>> bcc4cad9
+    // TestDeterminism();
+    // TestTreeSize();
   }
 
   RF_metrics training_metrics;
@@ -453,14 +310,13 @@
   std::shared_ptr<RandomForestMetaData<DataT, LabelT>> forest;
 };
 
-<<<<<<< HEAD
 // Dispatch tests based on any template parameters
 class RfTest : public ::testing::TestWithParam<RfTestParams> {
  public:
-  void SetUp() override {
+  void SetUp() override
+  {
     RfTestParams params = ::testing::TestWithParam<RfTestParams>::GetParam();
-    bool is_regression =
-      params.split_criterion == MSE || params.split_criterion == MAE;
+    bool is_regression  = params.split_criterion == MSE || params.split_criterion == MAE;
     if (params.double_precision) {
       if (is_regression) {
         RfSpecialisedTest<double, double> test(params);
@@ -474,127 +330,53 @@
         RfSpecialisedTest<float, int> test(params);
       }
     }
-=======
-const std::vector<RfInputs<float>> inputsf2_clf = {
-  {4, 2, 1, 1.0f, 1.0f, 4, 7, -1, false, 4, 1, 2, 0.0, 2, CRITERION::GINI},  // single tree forest,
-                                                                             // bootstrap false,
-                                                                             // depth 8, 4 bins
-  {4, 2, 1, 1.0f, 1.0f, 4, 7, -1, false, 4, 1, 2, 0.0, 2, CRITERION::GINI},  // single tree forest,
-                                                                             // bootstrap false,
-                                                                             // depth of 8, 4 bins
-  {4,
-   2,
-   10,
-   1.0f,
-   1.0f,
-   4,
-   7,
-   -1,
-   false,
-   4,
-   1,
-   2,
-   0.0,
-   2,
-   CRITERION::GINI},  // forest with 10 trees, all trees should produce identical predictions (no
-                      // bootstrapping or column subsampling)
-  {4,
-   2,
-   10,
-   0.8f,
-   0.8f,
-   4,
-   7,
-   -1,
-   true,
-   3,
-   1,
-   2,
-   0.0,
-   2,
-   CRITERION::GINI},  // forest with 10 trees, with bootstrap and column subsampling enabled, 3 bins
-  {4,
-   2,
-   10,
-   0.8f,
-   0.8f,
-   4,
-   7,
-   -1,
-   true,
-   3,
-   1,
-   2,
-   0.0,
-   1,
-   CRITERION::CRITERION_END},  // forest with 10 trees, with bootstrap and column subsampling
-                               // enabled, 3 bins, different split algorithm
-  {4, 2, 1, 1.0f, 1.0f, 4, 7, -1, false, 4, 1, 2, 0.0, 2, CRITERION::ENTROPY},
-  {4, 2, 1, 1.0f, 1.0f, 4, 7, -1, false, 4, 1, 2, 0.0, 2, CRITERION::ENTROPY},
-  {4, 2, 10, 1.0f, 1.0f, 4, 7, -1, false, 4, 1, 2, 0.0, 2, CRITERION::ENTROPY},
-  {4, 2, 10, 0.8f, 0.8f, 4, 7, -1, true, 3, 1, 2, 0.0, 2, CRITERION::ENTROPY},
-  {4, 2, 10, 0.8f, 0.8f, 4, 7, -1, true, 3, 1, 2, 0.0, 2, CRITERION::ENTROPY},
-  {50, 10, 10, 0.8f, 0.8f, 10, 7, -1, true, 3, 1, 2, 0.0, 2, CRITERION::ENTROPY}};
-
-const std::vector<RfInputs<double>> inputsd2_clf = {  // Same as inputsf2_clf
-  {4, 2, 1, 1.0f, 1.0f, 4, 7, -1, false, 4, 1, 2, 0.0, 2, CRITERION::GINI},
-  {4, 2, 1, 1.0f, 1.0f, 4, 7, -1, false, 4, 1, 2, 0.0, 2, CRITERION::GINI},
-  {4, 2, 10, 1.0f, 1.0f, 4, 7, -1, false, 4, 1, 2, 0.0, 2, CRITERION::GINI},
-  {4, 2, 10, 0.8f, 0.8f, 4, 7, -1, true, 3, 1, 2, 0.0, 2, CRITERION::GINI},
-  {4, 2, 10, 0.8f, 0.8f, 4, 7, -1, true, 3, 1, 2, 0.0, 2, CRITERION::CRITERION_END},
-  {4, 2, 1, 1.0f, 1.0f, 4, 7, -1, false, 4, 1, 2, 0.0, 2, CRITERION::ENTROPY},
-  {4, 2, 1, 1.0f, 1.0f, 4, 7, -1, false, 4, 1, 2, 0.0, 2, CRITERION::ENTROPY},
-  {4, 2, 10, 1.0f, 1.0f, 4, 7, -1, false, 4, 1, 2, 0.0, 2, CRITERION::ENTROPY},
-  {4, 2, 10, 0.8f, 0.8f, 4, 7, -1, true, 3, 1, 2, 0.0, 2, CRITERION::ENTROPY},
-  {4, 2, 10, 0.8f, 0.8f, 4, 7, -1, true, 3, 1, 2, 0.0, 2, CRITERION::ENTROPY},
-  {50, 10, 10, 0.8f, 0.8f, 10, 7, -1, true, 3, 1, 2, 0.0, 2, CRITERION::ENTROPY}};
-
-typedef RfClassifierTest<float> RfClassifierTestF;
-TEST_P(RfClassifierTestF, Fit)
-{
-  // print_rf_detailed(forest);  // Prints all trees in the forest. Leaf nodes use the remapped
-  // values from labels_map.
-  if (!params.bootstrap && (params.max_features == 1.0f)) {
-    ASSERT_TRUE(accuracy == 1.0f);
-  } else {
-    ASSERT_TRUE(accuracy >= 0.75f);  // Empirically derived accuracy range
->>>>>>> bcc4cad9
   }
 };
 
-<<<<<<< HEAD
 TEST_P(RfTest, PropertyBasedTest) {}
 
 // Parameter ranges to test
-std::vector<int> n_rows = {10, 100, 1452};
-std::vector<int> n_cols = {1, 5, 152};
-std::vector<int> n_trees = {1, 5, 17};
+std::vector<int> n_rows         = {10, 100, 1452};
+std::vector<int> n_cols         = {1, 5, 152};
+std::vector<int> n_trees        = {1, 5, 17};
 std::vector<float> max_features = {0.1f, 0.5f, 1.0f};
-std::vector<float> max_samples = {0.1f, 0.5f, 1.0f};
-std::vector<int> max_depth = {1, 10, 30};
-std::vector<int> max_leaves = {-1, 100};
-std::vector<bool> bootstrap = {false, true};
-std::vector<int> n_bins = {
-  2, 57, 128};  // Bug for n_bins > 128. Uses too much shared memory.
-std::vector<int> min_samples_leaf = {1, 10, 30};
-std::vector<int> min_samples_split = {2, 10};
+std::vector<float> max_samples  = {0.1f, 0.5f, 1.0f};
+std::vector<int> max_depth      = {1, 10, 30};
+std::vector<int> max_leaves     = {-1, 100};
+std::vector<bool> bootstrap     = {false, true};
+std::vector<int> n_bins = {2, 57, 128};  // Bug for n_bins > 128. Uses too much shared memory.
+std::vector<int> min_samples_leaf        = {1, 10, 30};
+std::vector<int> min_samples_split       = {2, 10};
 std::vector<float> min_impurity_decrease = {0.0, 1.0f, 10.0f};
-std::vector<int> n_streams = {1, 2, 10};
-std::vector<CRITERION> split_criterion = {CRITERION::MSE, CRITERION::GINI,
-                                          CRITERION::ENTROPY};
-std::vector<int> seed = {0, 17};
-std::vector<int> n_labels = {2, 10, 30};
-std::vector<bool> double_precision = {false, true};
+std::vector<int> n_streams               = {1, 2, 10};
+std::vector<CRITERION> split_criterion   = {CRITERION::MSE, CRITERION::GINI, CRITERION::ENTROPY};
+std::vector<int> seed                    = {0, 17};
+std::vector<int> n_labels                = {2, 10, 30};
+std::vector<bool> double_precision       = {false, true};
 
 int n_tests = 500;
 
-INSTANTIATE_TEST_CASE_P(RfTests, RfTest,
-                        ::testing::ValuesIn(SampleParameters<RfTestParams>(
-                          n_tests, 0, n_rows, n_cols, n_trees, max_features,
-                          max_samples, max_depth, max_leaves, bootstrap, n_bins,
-                          min_samples_leaf, min_samples_split,
-                          min_impurity_decrease, n_streams, split_criterion,
-                          seed, n_labels, double_precision)));
+INSTANTIATE_TEST_CASE_P(RfTests,
+                        RfTest,
+                        ::testing::ValuesIn(SampleParameters<RfTestParams>(n_tests,
+                                                                           0,
+                                                                           n_rows,
+                                                                           n_cols,
+                                                                           n_trees,
+                                                                           max_features,
+                                                                           max_samples,
+                                                                           max_depth,
+                                                                           max_leaves,
+                                                                           bootstrap,
+                                                                           n_bins,
+                                                                           min_samples_leaf,
+                                                                           min_samples_split,
+                                                                           min_impurity_decrease,
+                                                                           n_streams,
+                                                                           split_criterion,
+                                                                           seed,
+                                                                           n_labels,
+                                                                           double_precision)));
 
 struct QuantileTestParameters {
   int n_rows;
@@ -605,7 +387,8 @@
 template <typename T>
 class RFQuantileTest : public ::testing::TestWithParam<QuantileTestParameters> {
  public:
-  void SetUp() override {
+  void SetUp() override
+  {
     auto params = ::testing::TestWithParam<QuantileTestParameters>::GetParam();
 
     thrust::device_vector<T> data(params.n_rows);
@@ -616,9 +399,13 @@
     raft::random::Rng r(8);
     r.normal(data.data().get(), data.size(), T(0.0), T(2.0), nullptr);
     raft::handle_t handle;
-    DT::computeQuantiles(quantiles.data().get(), params.n_bins,
-                         data.data().get(), params.n_rows, 1,
-                         handle.get_device_allocator(), nullptr);
+    DT::computeQuantiles(quantiles.data().get(),
+                         params.n_bins,
+                         data.data().get(),
+                         params.n_rows,
+                         1,
+                         handle.get_device_allocator(),
+                         nullptr);
 
     auto d_quantiles = quantiles.data();
     auto d_histogram = histogram.data().get();
@@ -631,16 +418,14 @@
       }
     });
 
-    h_histogram = histogram;
+    h_histogram           = histogram;
     int max_items_per_bin = raft::ceildiv(params.n_rows, params.n_bins);
     int min_items_per_bin = max_items_per_bin - 1;
-    int total_items = 0;
+    int total_items       = 0;
     for (int b = 0; b < params.n_bins; b++) {
-      ASSERT_TRUE(h_histogram[b] == max_items_per_bin ||
-                  h_histogram[b] == min_items_per_bin)
-        << "No. samples in bin[" << b << "] = " << h_histogram[b]
-        << " Expected " << max_items_per_bin << " or " << min_items_per_bin
-        << std::endl;
+      ASSERT_TRUE(h_histogram[b] == max_items_per_bin || h_histogram[b] == min_items_per_bin)
+        << "No. samples in bin[" << b << "] = " << h_histogram[b] << " Expected "
+        << max_items_per_bin << " or " << min_items_per_bin << std::endl;
       total_items += h_histogram[b];
     }
     ASSERT_EQ(params.n_rows, total_items)
@@ -651,12 +436,11 @@
 };
 
 //-------------------------------------------------------------------------------------------------------------------------------------
-const std::vector<QuantileTestParameters> inputs = {
-  {1000, 16, 6078587519764079670LLU},
-  {1130, 32, 4884670006177930266LLU},
-  {1752, 67, 9175325892580481371LLU},
-  {2307, 99, 9507819643927052255LLU},
-  {5000, 128, 9507819643927052255LLU}};
+const std::vector<QuantileTestParameters> inputs = {{1000, 16, 6078587519764079670LLU},
+                                                    {1130, 32, 4884670006177930266LLU},
+                                                    {1752, 67, 9175325892580481371LLU},
+                                                    {2307, 99, 9507819643927052255LLU},
+                                                    {5000, 128, 9507819643927052255LLU}};
 
 typedef RFQuantileTest<float> RFQuantileTestF;
 TEST_P(RFQuantileTestF, test) {}
@@ -665,72 +449,6 @@
 
 typedef RFQuantileTest<double> RFQuantileTestD;
 TEST_P(RFQuantileTestD, test) {}
-=======
-typedef RfClassifierTest<double> RfClassifierTestD;
-TEST_P(RfClassifierTestD, Fit)
-{
-  if (!params.bootstrap && (params.max_features == 1.0f)) {
-    ASSERT_TRUE(accuracy == 1.0f);
-  } else {
-    ASSERT_TRUE(accuracy >= 0.75f);
-  }
-}
-
-INSTANTIATE_TEST_CASE_P(RfClassifierTests, RfClassifierTestF, ::testing::ValuesIn(inputsf2_clf));
-
-INSTANTIATE_TEST_CASE_P(RfClassifierTests, RfClassifierTestD, ::testing::ValuesIn(inputsd2_clf));
-
-typedef RfRegressorTest<float> RfRegressorTestF;
-TEST_P(RfRegressorTestF, Fit)
-{
-  // print_rf_detailed(forest);  // Prints all trees in the forest.
-  if (!params.bootstrap && (params.max_features == 1.0f)) {
-    ASSERT_TRUE(mse == 0.0f);
-  } else {
-    ASSERT_TRUE(mse <= 0.2f);
-  }
-}
-
-typedef RfRegressorTest<double> RfRegressorTestD;
-TEST_P(RfRegressorTestD, Fit)
-{
-  if (!params.bootstrap && (params.max_features == 1.0f)) {
-    ASSERT_TRUE(mse == 0.0f);
-  } else {
-    ASSERT_TRUE(mse <= 0.2f);
-  }
-}
-
-const std::vector<RfInputs<float>> inputsf2_reg = {
-  {4, 2, 1, 1.0f, 1.0f, 4, 7, -1, false, 4, 1, 2, 0.0, 2, CRITERION::MSE},
-  {4, 2, 1, 1.0f, 1.0f, 4, 7, -1, false, 4, 1, 2, 0.0, 2, CRITERION::MSE},
-  {4,
-   2,
-   5,
-   1.0f,
-   1.0f,
-   4,
-   7,
-   -1,
-   false,
-   4,
-   1,
-   2,
-   0.0,
-   2,
-   CRITERION::CRITERION_END},  // CRITERION_END uses the default criterion (GINI for classification,
-                               // MSE for regression)
-  {4, 2, 5, 1.0f, 1.0f, 4, 7, -1, true, 4, 1, 2, 0.0, 2, CRITERION::CRITERION_END}};
-
-const std::vector<RfInputs<double>> inputsd2_reg = {  // Same as inputsf2_reg
-  {4, 2, 1, 1.0f, 1.0f, 4, 7, -1, false, 4, 1, 2, 0.0, 2, CRITERION::MSE},
-  {4, 2, 1, 1.0f, 1.0f, 4, 7, -1, false, 4, 1, 2, 0.0, 2, CRITERION::MSE},
-  {4, 2, 5, 1.0f, 1.0f, 4, 7, -1, false, 4, 1, 2, 0.0, 2, CRITERION::CRITERION_END},
-  {4, 2, 5, 1.0f, 1.0f, 4, 7, -1, true, 4, 1, 2, 0.0, 2, CRITERION::CRITERION_END}};
-
-INSTANTIATE_TEST_CASE_P(RfRegressorTests, RfRegressorTestF, ::testing::ValuesIn(inputsf2_reg));
-INSTANTIATE_TEST_CASE_P(RfRegressorTests, RfRegressorTestD, ::testing::ValuesIn(inputsd2_reg));
->>>>>>> bcc4cad9
 
 INSTANTIATE_TEST_CASE_P(RfTests, RFQuantileTestD, ::testing::ValuesIn(inputs));
 }  // end namespace ML