/*
 * Copyright (c) 2019-2021, NVIDIA CORPORATION.
 *
 * Licensed under the Apache License, Version 2.0 (the "License");
 * you may not use this file except in compliance with the License.
 * You may obtain a copy of the License at
 *
 *     http://www.apache.org/licenses/LICENSE-2.0
 *
 * Unless required by applicable law or agreed to in writing, software
 * distributed under the License is distributed on an "AS IS" BASIS,
 * WITHOUT WARRANTIES OR CONDITIONS OF ANY KIND, either express or implied.
 * See the License for the specific language governing permissions and
 * limitations under the License.
 */

#include <cuml/tree/algo_helper.h>
#include <decisiontree/quantile/quantile.h>
#include <gtest/gtest.h>
#include <raft/cudart_utils.h>
#include <raft/linalg/transpose.h>
#include <test_utils.h>
#include <thrust/device_vector.h>
#include <thrust/host_vector.h>
#include <cuml/datasets/make_blobs.hpp>
#include <cuml/ensemble/randomforest.hpp>
<<<<<<< HEAD
#include <iostream>
=======
#include <decisiontree/batched-levelalgo/kernels.cuh>
>>>>>>> 2c532c47
#include <memory>
#include <raft/cuda_utils.cuh>
#include <raft/handle.hpp>
#include <random/make_blobs.cuh>
#include <random>
#include <tuple>

namespace ML {

// Utils for changing tuple into struct
namespace detail {
template <typename result_type, typename... types, std::size_t... indices>
result_type make_struct(std::tuple<types...> t,
                        std::index_sequence<indices...>)  // &, &&, const && etc.
{
  return {std::get<indices>(t)...};
}

}  // namespace detail

template <typename result_type, typename... types>
result_type make_struct(std::tuple<types...> t)  // &, &&, const && etc.
{
  return detail::make_struct<result_type, types...>(
    t, std::index_sequence_for<types...>{});  // if there is repeated types, then the change for
                                              // using std::index_sequence_for is trivial
}

template <int I, typename RandomGenT, typename ParamT, typename T>
void SampleWithoutReplacemment(RandomGenT& gen, std::vector<ParamT>& sample, std::vector<T> x)
{
  std::vector<T> parameter_sample(sample.size());
  std::shuffle(x.begin(), x.end(), gen);
  for (size_t i = 0; i < sample.size(); i++) {
    parameter_sample[i] = x[i % x.size()];
  }
  std::shuffle(parameter_sample.begin(), parameter_sample.end(), gen);
  for (size_t i = 0; i < sample.size(); i++) {
    std::get<I>(sample[i]) = parameter_sample[i];
  }
}

template <int I, typename RandomGenT, typename ParamT, typename T, typename... Args>
void AddParameters(RandomGenT& gen, std::vector<ParamT>& sample, std::vector<T> x, Args... args)
{
  SampleWithoutReplacemment<I>(gen, sample, x);
  if constexpr (sizeof...(args) > 0) { AddParameters<I + 1>(gen, sample, args...); }
}

template <typename ParamT, typename... Args>
std::vector<ParamT> SampleParameters(int num_samples, size_t seed, Args... args)
{
  std::vector<typename ParamT::types> tuple_sample(num_samples);
  std::default_random_engine gen(seed);
  AddParameters<0>(gen, tuple_sample, args...);
  std::vector<ParamT> sample(num_samples);
  for (size_t i = 0; i < num_samples; i++) {
    sample[i] = make_struct<ParamT>(tuple_sample[i]);
  }
  return sample;
}

struct RfTestParams {
  int n_rows;
  int n_cols;
  int n_trees;
  float max_features;
  float max_samples;
  int max_depth;
  int max_leaves;
  bool bootstrap;
  int n_bins;
  int min_samples_leaf;
  int min_samples_split;
  float min_impurity_decrease;
  int n_streams;
  CRITERION split_criterion;
  int seed;
  int n_labels;
  bool double_precision;
  // c++ has no reflection, so we enumerate the types here
  // This must be updated if new fields are added
  using types = std::tuple<int,
                           int,
                           int,
                           float,
                           float,
                           int,
                           int,
                           bool,
                           int,
                           int,
                           int,
                           float,
                           int,
                           CRITERION,
                           int,
                           int,
                           bool>;
};

std::ostream& operator<<(std::ostream& os, const RfTestParams& ps)
{
  os << "n_rows = " << ps.n_rows << ", n_cols = " << ps.n_cols;
  os << ", n_trees = " << ps.n_trees << ", max_features = " << ps.max_features;
  os << ", max_samples = " << ps.max_samples << ", max_depth = " << ps.max_depth;
  os << ", max_leaves = " << ps.max_leaves << ", bootstrap = " << ps.bootstrap;
  os << ", n_bins = " << ps.n_bins << ", min_samples_leaf = " << ps.min_samples_leaf;
  os << ", min_samples_split = " << ps.min_samples_split;
  os << ", min_impurity_decrease = " << ps.min_impurity_decrease
     << ", n_streams = " << ps.n_streams;
  os << ", split_criterion = " << ps.split_criterion << ", seed = " << ps.seed;
  os << ", n_labels = " << ps.n_labels << ", double_precision = " << ps.double_precision;
  return os;
}

// Classification
template <typename DataT, typename LabelT, typename RfT>
void TrainScore(const raft::handle_t& handle,
                RfTestParams params,
                DataT* X,
                DataT* X_transpose,
                LabelT* y,
                RfT* forest,
                RF_metrics& metrics)
{
  RF_params rf_params = set_rf_params(params.max_depth,
                                      params.max_leaves,
                                      params.max_features,
                                      params.n_bins,
                                      params.min_samples_leaf,
                                      params.min_samples_split,
                                      params.min_impurity_decrease,
                                      params.bootstrap,
                                      params.n_trees,
                                      params.max_samples,
                                      0,
                                      params.split_criterion,
                                      params.n_streams,
                                      128);
  if constexpr (std::is_integral_v<LabelT>) {
    fit(handle, forest, X, params.n_rows, params.n_cols, y, params.n_labels, rf_params);
  } else {
    fit(handle, forest, X, params.n_rows, params.n_cols, y, rf_params);
  }

  thrust::device_vector<LabelT> pred(params.n_rows);
  predict(handle, forest, X_transpose, params.n_rows, params.n_cols, pred.data().get());
  // Predict and compare against known labels
  metrics = score(handle, forest, y, params.n_rows, pred.data().get());
}

template <typename DataT, typename LabelT>
class RfSpecialisedTest {
 public:
  RfSpecialisedTest(RfTestParams params) : params(params)
  {
    raft::handle_t handle(params.n_streams);
    X.resize(params.n_rows * params.n_cols);
    X_transpose.resize(params.n_rows * params.n_cols);
    y.resize(params.n_rows);
    // Make data
    if constexpr (std::is_integral<LabelT>::value) {
      Datasets::make_blobs(handle,
                           X.data().get(),
                           y.data().get(),
                           params.n_rows,
                           params.n_cols,
                           params.n_labels,
                           false,
                           nullptr,
                           nullptr,
                           5.0,
                           false,
                           -10.0f,
                           10.0f,
                           params.seed);
    } else {
      thrust::device_vector<int> y_temp(params.n_rows);
      Datasets::make_blobs(handle,
                           X.data().get(),
                           y_temp.data().get(),
                           params.n_rows,
                           params.n_cols,
                           params.n_labels,
                           false,
                           nullptr,
                           nullptr,
                           5.0,
                           false,
                           -10.0f,
                           10.0f,
                           params.seed);
      // if regression, make the labels normally distributed
      raft::random::Rng r(4);
      thrust::device_vector<double> normal(params.n_rows);
      r.normal(normal.data().get(), normal.size(), 0.0, 2.0, nullptr);
      thrust::transform(
        normal.begin(), normal.end(), y_temp.begin(), y.begin(), thrust::plus<LabelT>());
    }
    raft::linalg::transpose(
      handle, X.data().get(), X_transpose.data().get(), params.n_rows, params.n_cols, nullptr);
    forest.reset(new typename ML::RandomForestMetaData<DataT, LabelT>);
    TrainScore(handle,
               params,
               X.data().get(),
               X_transpose.data().get(),
               y.data().get(),
               forest.get(),
               training_metrics);

    Test();
  }
  // Current model should be at least as accurate as a model with depth - 1
  void TestAccuracyImprovement()
  {
    if (params.max_depth <= 1) { return; }
    // accuracy is not guaranteed to improve with bootstrapping
    if (params.bootstrap) { return; }
    raft::handle_t handle(params.n_streams);
    RfTestParams alt_params = params;
    alt_params.max_depth--;
    RF_metrics alt_metrics;
    ML::RandomForestMetaData<DataT, LabelT> alt_forest;
    TrainScore(handle,
               alt_params,
               X.data().get(),
               X_transpose.data().get(),
               y.data().get(),
               &alt_forest,
               alt_metrics);
    double eps = 1e-8;
    if (params.split_criterion == MSE) {
      EXPECT_LE(training_metrics.mean_squared_error, alt_metrics.mean_squared_error + eps);
    } else if (params.split_criterion == MAE) {
      EXPECT_LE(training_metrics.mean_abs_error, alt_metrics.mean_abs_error + eps);
    } else {
      EXPECT_GE(training_metrics.accuracy, alt_metrics.accuracy);
    }
  }
  // Regularisation parameters are working correctly
  void TestTreeSize()
  {
    for (int i = 0u; i < forest->rf_params.n_trees; i++) {
      // Check we have actually built something, otherwise these tests can all pass when the tree
      // algorithm produces only stumps
      size_t effective_rows = params.n_rows * params.max_samples;
      if (params.max_depth > 0 && params.min_impurity_decrease == 0 &&
          effective_rows >=100) {
        EXPECT_GT(forest->trees[i].leaf_counter, 1);
      }

      // Check number of leaves is accurate
      int num_leaves = 0;
      for (auto n : forest->trees[i].sparsetree) {
        num_leaves += n.IsLeaf();
      }
      EXPECT_EQ(num_leaves, forest->trees[i].leaf_counter);
      if (params.max_leaves > 0) { EXPECT_LE(forest->trees[i].leaf_counter, params.max_leaves); }

      EXPECT_LE(forest->trees[i].depth_counter, params.max_depth);
      EXPECT_LE(forest->trees[i].leaf_counter,
                raft::ceildiv(params.n_rows, params.min_samples_leaf));
    }
  }
  void TestMinImpurity()
  {
    for (int i = 0u; i < forest->rf_params.n_trees; i++) {
      for (auto n : forest->trees[i].sparsetree) {
        if (!n.IsLeaf()) { EXPECT_GT(n.best_metric_val, params.min_impurity_decrease); }
      }
    }
  }
  void TestDeterminism()

  {
    // Regression models use floating point atomics, so are not bitwise reproducible
    bool is_regression = params.split_criterion == MSE || params.split_criterion == MAE;
    if (is_regression) return;

    // Repeat training
    RF_metrics metrics;
    raft::handle_t handle(params.n_streams);
    ML::RandomForestMetaData<DataT, LabelT> alt_forest;
    TrainScore(handle,
               params,
               X.data().get(),
               X_transpose.data().get(),
               y.data().get(),
               &alt_forest,
               metrics);

    for (int i = 0u; i < forest->rf_params.n_trees; i++) {
      EXPECT_EQ(forest->trees[i].sparsetree, alt_forest.trees[i].sparsetree);
    }
  }
  void Test()
  {
    TestAccuracyImprovement();
    TestDeterminism();
    TestMinImpurity();
    TestTreeSize();
  }

  RF_metrics training_metrics;
  thrust::device_vector<DataT> X;
  thrust::device_vector<DataT> X_transpose;
  thrust::device_vector<LabelT> y;
  RfTestParams params;
  std::shared_ptr<RandomForestMetaData<DataT, LabelT>> forest;
};

// Dispatch tests based on any template parameters
class RfTest : public ::testing::TestWithParam<RfTestParams> {
 public:
  void SetUp() override
  {
    RfTestParams params = ::testing::TestWithParam<RfTestParams>::GetParam();
    bool is_regression  = params.split_criterion == MSE || params.split_criterion == MAE;
    if (params.double_precision) {
      if (is_regression) {
        RfSpecialisedTest<double, double> test(params);
      } else {
        RfSpecialisedTest<double, int> test(params);
      }
    } else {
      if (is_regression) {
        RfSpecialisedTest<float, float> test(params);
      } else {
        RfSpecialisedTest<float, int> test(params);
      }
    }
  }
};

TEST_P(RfTest, PropertyBasedTest) {}

// Parameter ranges to test
std::vector<int> n_rows                  = {10, 100, 1452};
std::vector<int> n_cols                  = {1, 5, 152, 1014};
std::vector<int> n_trees                 = {1, 5, 17};
std::vector<float> max_features          = {0.1f, 0.5f, 1.0f};
std::vector<float> max_samples           = {0.1f, 0.5f, 1.0f};
std::vector<int> max_depth               = {1, 10, 30};
std::vector<int> max_leaves              = {-1, 50};
std::vector<bool> bootstrap              = {false, true};
std::vector<int> n_bins                  = {2, 57, 128, 256};
std::vector<int> min_samples_leaf        = {1, 10, 30};
std::vector<int> min_samples_split       = {2, 10};
std::vector<float> min_impurity_decrease = {0.0f, 1.0f, 10.0f};
std::vector<int> n_streams               = {1, 2, 10};
std::vector<CRITERION> split_criterion   = {CRITERION::MSE, CRITERION::GINI, CRITERION::ENTROPY};
std::vector<int> seed                    = {0, 17};
std::vector<int> n_labels                = {2, 10, 30};
std::vector<bool> double_precision       = {false, true};

int n_tests = 100;

INSTANTIATE_TEST_CASE_P(RfTests,
                        RfTest,
                        ::testing::ValuesIn(SampleParameters<RfTestParams>(n_tests,
                                                                           0,
                                                                           n_rows,
                                                                           n_cols,
                                                                           n_trees,
                                                                           max_features,
                                                                           max_samples,
                                                                           max_depth,
                                                                           max_leaves,
                                                                           bootstrap,
                                                                           n_bins,
                                                                           min_samples_leaf,
                                                                           min_samples_split,
                                                                           min_impurity_decrease,
                                                                           n_streams,
                                                                           split_criterion,
                                                                           seed,
                                                                           n_labels,
                                                                           double_precision)));

struct QuantileTestParameters {
  int n_rows;
  int n_bins;
  uint64_t seed;
};

template <typename T>
class RFQuantileBinsLowerBoundTest : public ::testing::TestWithParam<QuantileTestParameters> {
 public:
  void SetUp() override
  {
    auto params = ::testing::TestWithParam<QuantileTestParameters>::GetParam();

    thrust::device_vector<T> data(params.n_rows);
    thrust::host_vector<T> h_data(params.n_rows);
    thrust::device_vector<T> quantiles(params.n_bins);
    thrust::host_vector<T> h_quantiles(params.n_bins);
    raft::random::Rng r(8);
    r.normal(data.data().get(), data.size(), T(0.0), T(2.0), nullptr);
    raft::handle_t handle;
    DT::computeQuantiles(quantiles.data().get(),
                         params.n_bins,
                         data.data().get(),
                         params.n_rows,
                         1,
                         handle.get_device_allocator(),
                         nullptr);
    h_quantiles = quantiles;
    h_data      = data;
    for (int i = 0; i < h_data.size(); ++i) {
      auto d = h_data[i];
      // golden lower bound from thrust
      auto golden_lb = thrust::lower_bound(
                         thrust::seq, h_quantiles.data(), h_quantiles.data() + params.n_bins, d) -
                       h_quantiles.data();
      // lower bound from custom lower_bound impl
      auto lb = DT::lower_bound(h_quantiles.data(), params.n_bins, d);
      ASSERT_EQ(golden_lb, lb)
        << "custom lower_bound method is inconsistent with thrust::lower_bound" << std::endl;
    }
  }
};

template <typename T>
class RFQuantileTest : public ::testing::TestWithParam<QuantileTestParameters> {
 public:
  void SetUp() override
  {
    auto params = ::testing::TestWithParam<QuantileTestParameters>::GetParam();

    thrust::device_vector<T> data(params.n_rows);
    thrust::device_vector<T> quantiles(params.n_bins);
    thrust::device_vector<int> histogram(params.n_bins);
    thrust::host_vector<int> h_histogram(params.n_bins);

    raft::random::Rng r(8);
    r.normal(data.data().get(), data.size(), T(0.0), T(2.0), nullptr);
    raft::handle_t handle;
    DT::computeQuantiles(quantiles.data().get(),
                         params.n_bins,
                         data.data().get(),
                         params.n_rows,
                         1,
                         handle.get_device_allocator(),
                         nullptr);

    auto d_quantiles = quantiles.data();
    auto d_histogram = histogram.data().get();
    thrust::for_each(data.begin(), data.end(), [=] __device__(T x) {
      for (int j = 0; j < params.n_bins; j++) {
        if (x <= d_quantiles[j]) {
          atomicAdd(&d_histogram[j], 1);
          break;
        }
      }
    });

    h_histogram           = histogram;
    int max_items_per_bin = raft::ceildiv(params.n_rows, params.n_bins);
    int min_items_per_bin = max_items_per_bin - 1;
    int total_items       = 0;
    for (int b = 0; b < params.n_bins; b++) {
      ASSERT_TRUE(h_histogram[b] == max_items_per_bin || h_histogram[b] == min_items_per_bin)
        << "No. samples in bin[" << b << "] = " << h_histogram[b] << " Expected "
        << max_items_per_bin << " or " << min_items_per_bin << std::endl;
      total_items += h_histogram[b];
    }
    ASSERT_EQ(params.n_rows, total_items)
      << "Some samples from dataset are either missed of double counted in quantile bins"
      << std::endl;
  }
};

//-------------------------------------------------------------------------------------------------------------------------------------
const std::vector<QuantileTestParameters> inputs = {{1000, 16, 6078587519764079670LLU},
                                                    {1130, 32, 4884670006177930266LLU},
                                                    {1752, 67, 9175325892580481371LLU},
                                                    {2307, 99, 9507819643927052255LLU},
                                                    {5000, 128, 9507819643927052255LLU}};

// float type quantile test
typedef RFQuantileTest<float> RFQuantileTestF;
TEST_P(RFQuantileTestF, test) {}
INSTANTIATE_TEST_CASE_P(RfTests, RFQuantileTestF, ::testing::ValuesIn(inputs));

// double type quantile test
typedef RFQuantileTest<double> RFQuantileTestD;
TEST_P(RFQuantileTestD, test) {}
INSTANTIATE_TEST_CASE_P(RfTests, RFQuantileTestD, ::testing::ValuesIn(inputs));

// float type quantile bins lower bounds test
typedef RFQuantileBinsLowerBoundTest<float> RFQuantileBinsLowerBoundTestF;
TEST_P(RFQuantileBinsLowerBoundTestF, test) {}
INSTANTIATE_TEST_CASE_P(RfTests, RFQuantileBinsLowerBoundTestF, ::testing::ValuesIn(inputs));

// double type quantile bins lower bounds lest
typedef RFQuantileBinsLowerBoundTest<double> RFQuantileBinsLowerBoundTestD;
TEST_P(RFQuantileBinsLowerBoundTestD, test) {}
INSTANTIATE_TEST_CASE_P(RfTests, RFQuantileBinsLowerBoundTestD, ::testing::ValuesIn(inputs));

}  // end namespace ML<|MERGE_RESOLUTION|>--- conflicted
+++ resolved
@@ -24,11 +24,7 @@
 #include <thrust/host_vector.h>
 #include <cuml/datasets/make_blobs.hpp>
 #include <cuml/ensemble/randomforest.hpp>
-<<<<<<< HEAD
-#include <iostream>
-=======
 #include <decisiontree/batched-levelalgo/kernels.cuh>
->>>>>>> 2c532c47
 #include <memory>
 #include <raft/cuda_utils.cuh>
 #include <raft/handle.hpp>
@@ -373,7 +369,7 @@
 std::vector<float> max_features          = {0.1f, 0.5f, 1.0f};
 std::vector<float> max_samples           = {0.1f, 0.5f, 1.0f};
 std::vector<int> max_depth               = {1, 10, 30};
-std::vector<int> max_leaves              = {-1, 50};
+std::vector<int> max_leaves              = {-1,16, 50};
 std::vector<bool> bootstrap              = {false, true};
 std::vector<int> n_bins                  = {2, 57, 128, 256};
 std::vector<int> min_samples_leaf        = {1, 10, 30};
