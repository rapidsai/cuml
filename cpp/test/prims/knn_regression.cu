--- conflicted
+++ resolved
@@ -114,12 +114,8 @@
     std::vector<float*> y;
     y.push_back(train_labels.data());
 
-<<<<<<< HEAD
     knn_regress(
-      pred_labels.data(), knn_indices.data(), y, params.rows, params.rows, params.k, stream);
-=======
-    knn_regress(handle, pred_labels, knn_indices, y, params.rows, params.rows, params.k);
->>>>>>> 03132e81
+      handle, pred_labels.data(), knn_indices.data(), y, params.rows, params.rows, params.k);
 
     CUDA_CHECK(cudaStreamSynchronize(stream));
   }
