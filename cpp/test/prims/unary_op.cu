--- conflicted
+++ resolved
@@ -31,11 +31,7 @@
 void unaryOpLaunch(OutType *out, const InType *in, InType scalar, IdxType len,
                    cudaStream_t stream) {
   if (in == nullptr) {
-<<<<<<< HEAD
-    auto op = [scalar] __device__(OutType *ptr, IdxType idx) {
-=======
     auto op = [scalar] __device__(OutType * ptr, IdxType idx) {
->>>>>>> 510bd22f
       *ptr = static_cast<OutType>(scalar * idx);
     };
     writeOnlyUnaryOp<OutType, decltype(op), IdxType>(out, len, op, stream);
@@ -93,27 +89,16 @@
   void DoTest() override {
     auto len = this->params.len;
     auto scalar = this->params.scalar;
-<<<<<<< HEAD
-    naiveScale(this->out_ref, (OutType*)nullptr, scalar, len, this->stream);
-    unaryOpLaunch(this->out, (OutType*)nullptr, scalar, len, this->stream);
-=======
     naiveScale(this->out_ref, (OutType *)nullptr, scalar, len, this->stream);
     unaryOpLaunch(this->out, (OutType *)nullptr, scalar, len, this->stream);
->>>>>>> 510bd22f
     CUDA_CHECK(cudaStreamSynchronize(this->stream));
     ASSERT_TRUE(devArrMatch(this->out_ref, this->out, this->params.len,
                             CompareApprox<OutType>(this->params.tolerance)));
   }
 };
 
-<<<<<<< HEAD
-
-#define UNARY_OP_TEST(Name, inputs)                                        \
-  TEST_P(Name, Result) { DoTest(); }                                       \
-=======
 #define UNARY_OP_TEST(Name, inputs)  \
   TEST_P(Name, Result) { DoTest(); } \
->>>>>>> 510bd22f
   INSTANTIATE_TEST_CASE_P(UnaryOpTests, Name, ::testing::ValuesIn(inputs))
 
 const std::vector<UnaryOpInputs<float, int>> inputsf_i32 = {
