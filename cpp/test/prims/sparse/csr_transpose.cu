/*
 * Copyright (c) 2018-2020, NVIDIA CORPORATION.
 *
 * Licensed under the Apache License, Version 2.0 (the "License");
 * you may not use this file except in compliance with the License.
 * You may obtain a copy of the License at
 *
 *     http://www.apache.org/licenses/LICENSE-2.0
 *
 * Unless required by applicable law or agreed to in writing, software
 * distributed under the License is distributed on an "AS IS" BASIS,
 * WITHOUT WARRANTIES OR CONDITIONS OF ANY KIND, either express or implied.
 * See the License for the specific language governing permissions and
 * limitations under the License.
 */

#include <cusparse_v2.h>
<<<<<<< HEAD
#include <raft/cudart_utils.h>
=======
>>>>>>> c403f831

#include <gtest/gtest.h>

#include <raft/cudart_utils.h>
#include <raft/sparse/cusparse_wrappers.h>
#include <raft/mr/device/allocator.hpp>
#include <raft/mr/device/buffer.hpp>

#include <sparse/linalg/transpose.h>

#include <test_utils.h>

namespace raft {
namespace sparse {

using namespace raft;
using namespace raft::sparse;

template <typename value_idx, typename value_t>
struct CSRTransposeInputs {
  value_idx nrows;
  value_idx ncols;
  value_idx nnz;

  std::vector<value_idx> indptr_h;
  std::vector<value_idx> indices_h;
  std::vector<value_t> data_h;

  std::vector<value_idx> out_indptr_ref_h;
  std::vector<value_idx> out_indices_ref_h;
  std::vector<value_t> out_data_ref_h;
};

template <typename value_idx, typename value_t>
::std::ostream &operator<<(::std::ostream &os,
                           const CSRTransposeInputs<value_idx, value_t> &dims) {
  return os;
}

template <typename value_idx, typename value_t>
class CSRTransposeTest
  : public ::testing::TestWithParam<CSRTransposeInputs<value_idx, value_t>> {
 protected:
  void make_data() {
    std::vector<value_idx> indptr_h = params.indptr_h;
    std::vector<value_idx> indices_h = params.indices_h;
    std::vector<value_t> data_h = params.data_h;

    allocate(indptr, indptr_h.size());
    allocate(indices, indices_h.size());
    allocate(data, data_h.size());

    update_device(indptr, indptr_h.data(), indptr_h.size(), stream);
    update_device(indices, indices_h.data(), indices_h.size(), stream);
    update_device(data, data_h.data(), data_h.size(), stream);

    std::vector<value_idx> out_indptr_ref_h = params.out_indptr_ref_h;
    std::vector<value_idx> out_indices_ref_h = params.out_indices_ref_h;
    std::vector<value_t> out_data_ref_h = params.out_data_ref_h;

    allocate(out_indptr_ref, out_indptr_ref_h.size());
    allocate(out_indices_ref, out_indices_ref_h.size());
    allocate(out_data_ref, out_data_ref_h.size());

    update_device(out_indptr_ref, out_indptr_ref_h.data(),
                  out_indptr_ref_h.size(), stream);
    update_device(out_indices_ref, out_indices_ref_h.data(),
                  out_indices_ref_h.size(), stream);
    update_device(out_data_ref, out_data_ref_h.data(), out_data_ref_h.size(),
                  stream);

    allocate(out_indptr, out_indptr_ref_h.size());
    allocate(out_indices, out_indices_ref_h.size());
    allocate(out_data, out_data_ref_h.size());
  }

  void SetUp() override {
    params = ::testing::TestWithParam<
      CSRTransposeInputs<value_idx, value_t>>::GetParam();
    std::shared_ptr<raft::mr::device::allocator> alloc(
      new raft::mr::device::default_allocator);
    CUDA_CHECK(cudaStreamCreate(&stream));
    CUSPARSE_CHECK(cusparseCreate(&handle));

    make_data();

    raft::sparse::linalg::csr_transpose(
      handle, indptr, indices, data, out_indptr, out_indices, out_data,
      params.nrows, params.ncols, params.nnz, alloc, stream);

    CUDA_CHECK(cudaStreamSynchronize(stream));
    CUSPARSE_CHECK(cusparseDestroy(handle));
  }

  void TearDown() override {
    CUDA_CHECK(cudaStreamSynchronize(stream));
    CUDA_CHECK(cudaFree(indptr));
    CUDA_CHECK(cudaFree(indices));
    CUDA_CHECK(cudaFree(data));
    CUDA_CHECK(cudaFree(out_indptr));
    CUDA_CHECK(cudaFree(out_indices));
    CUDA_CHECK(cudaFree(out_data));
    CUDA_CHECK(cudaFree(out_indptr_ref));
    CUDA_CHECK(cudaFree(out_indices_ref));
    CUDA_CHECK(cudaFree(out_data_ref));
  }

  void compare() {
    ASSERT_TRUE(devArrMatch(out_indptr, out_indptr_ref,
                            params.out_indptr_ref_h.size(),
                            Compare<value_t>()));
    ASSERT_TRUE(devArrMatch(out_indices, out_indices_ref,
                            params.out_indices_ref_h.size(),
                            Compare<value_t>()));
    ASSERT_TRUE(devArrMatch(out_data, out_data_ref,
                            params.out_data_ref_h.size(), Compare<value_t>()));
  }

 protected:
  cudaStream_t stream;
  cusparseHandle_t handle;

  // input data
  value_idx *indptr, *indices;
  value_t *data;

  // output data
  value_idx *out_indptr, *out_indices;
  value_t *out_data;

  // expected output data
  value_idx *out_indptr_ref, *out_indices_ref;
  value_t *out_data_ref;

  CSRTransposeInputs<value_idx, value_t> params;
};

const std::vector<CSRTransposeInputs<int, float>> inputs_i32_f = {
  {
    4,
    2,
    8,
    {0, 2, 4, 6, 8},
    {0, 1, 0, 1, 0, 1, 0, 1},  // indices
    {1.0f, 3.0f, 1.0f, 5.0f, 50.0f, 28.0f, 16.0f, 2.0f},
    {0, 4, 8},
    {0, 1, 2, 3, 0, 1, 2, 3},  // indices
    {1.0f, 1.0f, 50.0f, 16.0f, 3.0f, 5.0f, 28.0f, 2.0f},
  },
};
typedef CSRTransposeTest<int, float> CSRTransposeTestF;
TEST_P(CSRTransposeTestF, Result) { compare(); }
INSTANTIATE_TEST_CASE_P(CSRTransposeTest, CSRTransposeTestF,
                        ::testing::ValuesIn(inputs_i32_f));

};  // end namespace sparse
};  // end namespace raft<|MERGE_RESOLUTION|>--- conflicted
+++ resolved
@@ -15,10 +15,6 @@
  */
 
 #include <cusparse_v2.h>
-<<<<<<< HEAD
-#include <raft/cudart_utils.h>
-=======
->>>>>>> c403f831
 
 #include <gtest/gtest.h>
 
