/*
 * Copyright (c) 2019-2020, NVIDIA CORPORATION.
 *
 * Licensed under the Apache License, Version 2.0 (the "License");
 * you may not use this file except in compliance with the License.
 * You may obtain a copy of the License at
 *
 *     http://www.apache.org/licenses/LICENSE-2.0
 *
 * Unless required by applicable law or agreed to in writing, software
 * distributed under the License is distributed on an "AS IS" BASIS,
 * WITHOUT WARRANTIES OR CONDITIONS OF ANY KIND, either express or implied.
 * See the License for the specific language governing permissions and
 * limitations under the License.
 */
#include <gtest/gtest.h>
#include <raft/cudart_utils.h>
#include <raft/linalg/distance_type.h>
#include <algorithm>
#include <cuml/common/cuml_allocator.hpp>
#include <iostream>
#include <metrics/batched/silhouette_score.cuh>
#include <metrics/silhouette_score.cuh>
#include <random>
#include "test_utils.h"

namespace MLCommon {
namespace Metrics {

//parameter structure definition
struct silhouetteScoreParam {
  int nRows;
  int nCols;
  int nLabels;
  raft::distance::DistanceType metric;
  int chunk;
  double tolerance;
};

//test fixture class
template <typename LabelT, typename DataT>
class silhouetteScoreTest
  : public ::testing::TestWithParam<silhouetteScoreParam> {
 protected:
  void host_silhouette_score() {
    //generating random value test input
    std::vector<double> h_X(nElements, 0.0);
    std::vector<int> h_labels(nRows, 0);
    std::random_device rd;
    std::default_random_engine dre(rd());
    std::uniform_int_distribution<int> intGenerator(0, nLabels - 1);
    std::uniform_real_distribution<double> realGenerator(0, 100);

    std::generate(h_X.begin(), h_X.end(), [&]() { return realGenerator(dre); });
    std::generate(h_labels.begin(), h_labels.end(),
                  [&]() { return intGenerator(dre); });

    //allocating and initializing memory to the GPU
    CUDA_CHECK(cudaStreamCreate(&stream));
    raft::allocate(d_X, nElements, true);
    raft::allocate(d_labels, nElements, true);
    raft::allocate(sampleSilScore, nElements);

    raft::update_device(d_X, &h_X[0], (int)nElements, stream);
    raft::update_device(d_labels, &h_labels[0], (int)nElements, stream);

    //finding the distance matrix

    device_buffer<double> d_distanceMatrix(allocator, stream, nRows * nRows);
    device_buffer<char> workspace(allocator, stream, 1);
    double *h_distanceMatrix =
      (double *)malloc(nRows * nRows * sizeof(double *));

    MLCommon::Distance::pairwise_distance(d_X, d_X, d_distanceMatrix.data(),
                                          nRows, nRows, nCols, workspace,
                                          params.metric, stream);

    CUDA_CHECK(cudaStreamSynchronize(stream));

    raft::update_host(h_distanceMatrix, d_distanceMatrix.data(), nRows * nRows,
                      stream);

    //finding the bincount array

    double *binCountArray = (double *)malloc(nLabels * sizeof(double *));
    memset(binCountArray, 0, nLabels * sizeof(double));

    for (int i = 0; i < nRows; ++i) {
      binCountArray[h_labels[i]] += 1;
    }

    //finding the average intra cluster distance for every element

    double *a = (double *)malloc(nRows * sizeof(double *));

    for (int i = 0; i < nRows; ++i) {
      int myLabel = h_labels[i];
      double sumOfIntraClusterD = 0;

      for (int j = 0; j < nRows; ++j) {
        if (h_labels[j] == myLabel) {
          sumOfIntraClusterD += h_distanceMatrix[i * nRows + j];
        }
      }

      if (binCountArray[myLabel] <= 1)
        a[i] = -1;
      else
        a[i] = sumOfIntraClusterD / (binCountArray[myLabel] - 1);
    }

    //finding the average inter cluster distance for every element

    double *b = (double *)malloc(nRows * sizeof(double *));

    for (int i = 0; i < nRows; ++i) {
      int myLabel = h_labels[i];
      double minAvgInterCD = ULLONG_MAX;

      for (int j = 0; j < nLabels; ++j) {
        int curClLabel = j;
        if (curClLabel == myLabel) continue;
        double avgInterCD = 0;

        for (int k = 0; k < nRows; ++k) {
          if (h_labels[k] == curClLabel) {
            avgInterCD += h_distanceMatrix[i * nRows + k];
          }
        }

        if (binCountArray[curClLabel])
          avgInterCD /= binCountArray[curClLabel];
        else
          avgInterCD = ULLONG_MAX;
        minAvgInterCD = min(minAvgInterCD, avgInterCD);
      }

      b[i] = minAvgInterCD;
    }

    //finding the silhouette score for every element

    double *truthSampleSilScore = (double *)malloc(nRows * sizeof(double *));
    for (int i = 0; i < nRows; ++i) {
      if (a[i] == -1)
        truthSampleSilScore[i] = 0;
      else if (a[i] == 0 && b[i] == 0)
        truthSampleSilScore[i] = 0;
      else
        truthSampleSilScore[i] = (b[i] - a[i]) / max(a[i], b[i]);
      truthSilhouetteScore += truthSampleSilScore[i];
    }

    truthSilhouetteScore /= nRows;
  }

  //the constructor
  void SetUp() override {
    //getting the parameters
    params = ::testing::TestWithParam<silhouetteScoreParam>::GetParam();

    nRows = params.nRows;
    nCols = params.nCols;
    nLabels = params.nLabels;
    chunk = params.chunk;
    nElements = nRows * nCols;

    allocator = std::make_shared<raft::mr::device::default_allocator>();

    host_silhouette_score();

    //calling the silhouette_score CUDA implementation
    computedSilhouetteScore = MLCommon::Metrics::silhouette_score(
      d_X, nRows, nCols, d_labels, nLabels, sampleSilScore, allocator, stream,
      params.metric);

    batchedSilhouetteScore =
      Batched::silhouette_score(handle, d_X, nRows, nCols, d_labels, nLabels,
                                sampleSilScore, chunk, params.metric);
  }

  //the destructor
  void TearDown() override {
    CUDA_CHECK(cudaFree(d_X));
    CUDA_CHECK(cudaFree(d_labels));
    CUDA_CHECK(cudaStreamDestroy(stream));
  }

  //declaring the data values
  silhouetteScoreParam params;
  int nLabels;
  DataT *d_X = nullptr;
  DataT *sampleSilScore = nullptr;
  LabelT *d_labels = nullptr;
  int nRows;
  int nCols;
  int nElements;
  double truthSilhouetteScore = 0;
  double computedSilhouetteScore = 0;
  double batchedSilhouetteScore = 0;
  cudaStream_t stream;
  raft::handle_t handle;
  int chunk;
  std::shared_ptr<MLCommon::deviceAllocator> allocator;
};

//setting test parameter values
const std::vector<silhouetteScoreParam> inputs = {
<<<<<<< HEAD
  {4, 2, 3, raft::distance::DistanceType::EucExpandedL2, 4, 0.00001},
  {4, 2, 2, raft::distance::DistanceType::EucUnexpandedL2Sqrt, 2, 0.00001},
  {8, 8, 3, raft::distance::DistanceType::EucUnexpandedL2, 4, 0.00001},
  {11, 2, 5, raft::distance::DistanceType::EucExpandedL2, 3, 0.00001},
  {40, 2, 8, raft::distance::DistanceType::EucExpandedL2, 10, 0.00001},
  {12, 7, 3, raft::distance::DistanceType::EucExpandedCosine, 8, 0.00001},
  {7, 5, 5, raft::distance::DistanceType::EucUnexpandedL1, 2, 0.00001}};
=======
  {4, 2, 3, raft::distance::DistanceType::L2Expanded, 0.00001},
  {4, 2, 2, raft::distance::DistanceType::L2SqrtUnexpanded, 0.00001},
  {8, 8, 3, raft::distance::DistanceType::L2Unexpanded, 0.00001},
  {11, 2, 5, raft::distance::DistanceType::L2Expanded, 0.00001},
  {40, 2, 8, raft::distance::DistanceType::L2Expanded, 0.00001},
  {12, 7, 3, raft::distance::DistanceType::CosineExpanded, 0.00001},
  {7, 5, 5, raft::distance::DistanceType::L1, 0.00001}};
>>>>>>> 639357e3

//writing the test suite
typedef silhouetteScoreTest<int, double> silhouetteScoreTestClass;
TEST_P(silhouetteScoreTestClass, Result) {
  ASSERT_NEAR(computedSilhouetteScore, truthSilhouetteScore, params.tolerance);
  ASSERT_NEAR(batchedSilhouetteScore, truthSilhouetteScore, params.tolerance);
}
INSTANTIATE_TEST_CASE_P(silhouetteScore, silhouetteScoreTestClass,
                        ::testing::ValuesIn(inputs));

}  //end namespace Metrics
}  //end namespace MLCommon<|MERGE_RESOLUTION|>--- conflicted
+++ resolved
@@ -206,23 +206,13 @@
 
 //setting test parameter values
 const std::vector<silhouetteScoreParam> inputs = {
-<<<<<<< HEAD
-  {4, 2, 3, raft::distance::DistanceType::EucExpandedL2, 4, 0.00001},
-  {4, 2, 2, raft::distance::DistanceType::EucUnexpandedL2Sqrt, 2, 0.00001},
-  {8, 8, 3, raft::distance::DistanceType::EucUnexpandedL2, 4, 0.00001},
-  {11, 2, 5, raft::distance::DistanceType::EucExpandedL2, 3, 0.00001},
-  {40, 2, 8, raft::distance::DistanceType::EucExpandedL2, 10, 0.00001},
-  {12, 7, 3, raft::distance::DistanceType::EucExpandedCosine, 8, 0.00001},
-  {7, 5, 5, raft::distance::DistanceType::EucUnexpandedL1, 2, 0.00001}};
-=======
-  {4, 2, 3, raft::distance::DistanceType::L2Expanded, 0.00001},
-  {4, 2, 2, raft::distance::DistanceType::L2SqrtUnexpanded, 0.00001},
-  {8, 8, 3, raft::distance::DistanceType::L2Unexpanded, 0.00001},
-  {11, 2, 5, raft::distance::DistanceType::L2Expanded, 0.00001},
-  {40, 2, 8, raft::distance::DistanceType::L2Expanded, 0.00001},
-  {12, 7, 3, raft::distance::DistanceType::CosineExpanded, 0.00001},
-  {7, 5, 5, raft::distance::DistanceType::L1, 0.00001}};
->>>>>>> 639357e3
+  {4, 2, 3, raft::distance::DistanceType::L2Expanded, 4, 0.00001},
+  {4, 2, 2, raft::distance::DistanceType::L2SqrtUnexpanded, 2, 0.00001},
+  {8, 8, 3, raft::distance::DistanceType::L2Unexpanded, 4, 0.00001},
+  {11, 2, 5, raft::distance::DistanceType::L2Expanded, 3, 0.00001},
+  {40, 2, 8, raft::distance::DistanceType::L2Expanded, 10, 0.00001},
+  {12, 7, 3, raft::distance::DistanceType::CosineExpanded, 8, 0.00001},
+  {7, 5, 5, raft::distance::DistanceType::L1, 2, 0.00001}};
 
 //writing the test suite
 typedef silhouetteScoreTest<int, double> silhouetteScoreTestClass;
