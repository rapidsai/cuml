--- conflicted
+++ resolved
@@ -42,42 +42,6 @@
   # Separable executable for each test targetted for 21.12, meanwhile
   # we can just separate FIL here, full algorithm support in progress
   add_executable(${CUML_CPP_TEST_TARGET}
-<<<<<<< HEAD
-    sg/cd_test.cu
-    sg/dbscan_test.cu
-    sg/fil_test.cu
-    sg/fnv_hash_test.cpp
-    sg/genetic/node_test.cpp
-    sg/genetic/param_test.cu
-    sg/genetic/program_test.cu
-    sg/genetic/evolution_test.cu
-    sg/handle_test.cu
-    sg/hdbscan_test.cu
-    sg/holtwinters_test.cu
-    sg/kmeans_test.cu
-    sg/knn_test.cu
-    sg/lars_test.cu
-    sg/linkage_test.cu
-    sg/logger.cpp
-    sg/multi_sum_test.cu
-    sg/nvtx_test.cpp
-    sg/ols.cu
-    sg/pca_test.cu
-    sg/quasi_newton.cu
-    sg/rf_test.cu
-    sg/rf_treelite_test.cu
-    sg/ridge.cu
-    sg/rproj_test.cu
-    sg/sgd.cu
-    sg/shap_kernel.cu
-    sg/svc_test.cu
-    sg/trustworthiness_test.cu
-    sg/tsne_test.cu
-    sg/tsvd_test.cu
-    sg/umap_parametrizable_test.cu
-    $<$<BOOL:BUILD_CUML_C_LIBRARY>:sg/handle_test.cu>
-  )
-=======
     sg/fil_child_index_test.cu
     sg/fil_test.cu)
 
@@ -89,6 +53,8 @@
         sg/fnv_hash_test.cpp
         sg/genetic/node_test.cpp
         sg/genetic/param_test.cu
+        sg/genetic/program_test.cu
+        sg/genetic/evolution_test.cu
         sg/hdbscan_test.cu
         sg/holtwinters_test.cu
         sg/kmeans_test.cu
@@ -114,7 +80,6 @@
         $<$<BOOL:${BUILD_CUML_C_LIBRARY}>:sg/handle_test.cu>
       )
   endif()
->>>>>>> 51c41c46
 
   target_compile_options(${CUML_CPP_TEST_TARGET}
         PRIVATE "$<$<COMPILE_LANGUAGE:CXX>:${CUML_CXX_FLAGS}>"
