--- conflicted
+++ resolved
@@ -27,6 +27,7 @@
 
   add_executable(${TEST_NAME} ${ConfigureTest_PATH})
 
+  # PR 4296 will improve conditional links here
   target_link_libraries(${TEST_NAME}
   PRIVATE
     ${CUML_CPP_TARGET}
@@ -67,6 +68,18 @@
 
   add_test(NAME ${TEST_NAME} COMMAND ${TEST_NAME})
 
+    set_target_properties(
+      ${TEST_NAME}
+      PROPERTIES INSTALL_RPATH "\$ORIGIN/../../../lib"
+    )
+
+    install(
+      TARGETS ${TEST_NAME}
+      COMPONENT testing
+      DESTINATION bin/gtests/libcuml
+      EXCLUDE_FROM_ALL
+    )
+
 endfunction()
 
 
@@ -75,113 +88,79 @@
 
 if(BUILD_CUML_TESTS)
 
-  if(all_algo)
+  # general tests
     ConfigureTest(PREFIX SG NAME LOGGER_TEST PATH sg/logger.cpp OPTIONAL ML_INCLUDE)
     ConfigureTest(PREFIX SG NAME NVTX_TEST PATH sg/nvtx_test.cpp OPTIONAL ML_INCLUDE)
-    # todo: add trustworthiness algo
+
+  # trustworthines tests
     ConfigureTest(PREFIX SG NAME TRUSTWORTHINESS_TEST PATH sg/trustworthiness_test.cu OPTIONAL ML_INCLUDE)
 
-  endif()
-
-  if(all_algo OR dbscan_algo)
+  # DBSCAN tests
     ConfigureTest(PREFIX SG NAME DBSCAN_TEST PATH sg/dbscan_test.cu OPTIONAL ML_INCLUDE)
-  endif()
-
-  if(all_algo OR explainer_algo)
+
+  # Explainer tests
     ConfigureTest(PREFIX SG NAME SHAP_KERNEL_TEST PATH sg/shap_kernel.cu OPTIONAL ML_INCLUDE)
-  endif()
-
-  if(all_algo OR fil_algo)
+
+  # FIL tests
     ConfigureTest(PREFIX SG NAME FIL_CHILD_INDEX_TEST PATH sg/fil_child_index_test.cu OPTIONAL ML_INCLUDE)
     ConfigureTest(PREFIX SG NAME FIL_TEST PATH sg/fil_test.cu OPTIONAL ML_INCLUDE)
     ConfigureTest(PREFIX SG NAME FNV_HASH_TEST PATH sg/fnv_hash_test.cpp OPTIONAL ML_INCLUDE)
     ConfigureTest(PREFIX SG NAME MULTI_SUM_TEST PATH sg/multi_sum_test.cu OPTIONAL ML_INCLUDE)
-  endif()
-
-  # todo: organize linear models better
-  if(all_algo OR linearregression_algo OR ridge_algo OR lasso_algo OR logisticregression_algo)
+
+  # Linear models tests
     ConfigureTest(PREFIX SG NAME OLS_TEST PATH sg/ols.cu OPTIONAL ML_INCLUDE)
     ConfigureTest(PREFIX SG NAME RIDGE_TEST PATH sg/ridge.cu OPTIONAL ML_INCLUDE)
-  endif()
-
-  if(all_algo OR genetic_algo)
+
+  # Genetic algorithms tests
     ConfigureTest(PREFIX SG NAME GENETIC_NODE_TEST PATH sg/genetic/node_test.cpp OPTIONAL ML_INCLUDE)
     ConfigureTest(PREFIX SG NAME GENETIC_PARAM_TEST PATH sg/genetic/param_test.cu OPTIONAL ML_INCLUDE)
-  endif()
-
-  if(all_algo OR hdbscan_algo)
+
+  # HDBSCAN tests
     ConfigureTest(PREFIX SG NAME HDBSCAN_TEST PATH sg/hdbscan_test.cu OPTIONAL ML_INCLUDE)
-  endif()
-
-  if(all_algo OR holtwinters_algo)
+
+  # Holtwinters tests
     ConfigureTest(PREFIX SG NAME HOLTWINTERS_TEST PATH sg/holtwinters_test.cu OPTIONAL ML_INCLUDE)
-  endif()
-
-  if(all_algo OR kmeans_algo)
+
+  # KMeans tests
     ConfigureTest(PREFIX SG NAME KMEANS_TEST PATH sg/kmeans_test.cu OPTIONAL ML_INCLUDE)
-  endif()
-
-<<<<<<< HEAD
-  if(all_algo OR knn_algo)
+
+  # KNN tests
     ConfigureTest(PREFIX SG NAME KNN_TEST PATH sg/knn_test.cu OPTIONAL ML_INCLUDE)
-  endif()
-
-  if(all_algo OR hierarchicalclustering_algo)
+
+  # Hierarchical clustering tests
     ConfigureTest(PREFIX SG NAME LINKAGE_TEST PATH sg/linkage_test.cu OPTIONAL ML_INCLUDE)
-  endif()
-
-  if(all_algo OR pca_algo)
+
+  # PCA tests
     ConfigureTest(PREFIX SG NAME PCA_TEST PATH sg/pca_test.cu OPTIONAL ML_INCLUDE)
-  endif()
-
-  if(all_algo OR randomforest_algo)
+
+  # RF tests
     ConfigureTest(PREFIX SG NAME RF_TEST PATH sg/rf_test.cu OPTIONAL ML_INCLUDE)
-  endif()
-
-  if(all_algo OR randomprojection_algo)
+
+  # Random Projection tests
     ConfigureTest(PREFIX SG NAME RPROJ_TEST PATH sg/rproj_test.cu OPTIONAL ML_INCLUDE)
-  endif()
-
-  # todo: separate solvers better
-  if(all_algo OR solvers_algo)
+
+  # Solvers tests
     ConfigureTest(PREFIX SG NAME CD_TEST PATH sg/cd_test.cu OPTIONAL ML_INCLUDE)
     ConfigureTest(PREFIX SG NAME LARS_TEST PATH sg/lars_test.cu OPTIONAL ML_INCLUDE)
     ConfigureTest(PREFIX SG NAME QUASI_NEWTON PATH sg/quasi_newton.cu OPTIONAL ML_INCLUDE)
     ConfigureTest(PREFIX SG NAME SGD_TEST PATH sg/sgd.cu OPTIONAL ML_INCLUDE)
-  endif()
-
-  if(all_algo OR svm_algo)
+
+  # SVM tests
     ConfigureTest(PREFIX SG NAME SVC_TEST PATH sg/svc_test.cu OPTIONAL ML_INCLUDE)
-  endif()
-
-  if(all_algo OR tsne_algo)
+
+  # TSNE tests
     ConfigureTest(PREFIX SG NAME TSNE_TEST PATH sg/tsne_test.cu OPTIONAL ML_INCLUDE)
-  endif()
-
-  if(all_algo OR tsvd_algo)
+
+  # TSVD tests
     ConfigureTest(PREFIX SG NAME TSVD_TEST PATH sg/tsvd_test.cu OPTIONAL ML_INCLUDE)
-  endif()
-
-  if(all_algo OR umap_algo)
+
+  # UMAP tests
     ConfigureTest(PREFIX SG NAME UMAP_PARAMETRIZABLE_TEST PATH sg/umap_parametrizable_test.cu OPTIONAL ML_INCLUDE)
-  endif()
 
   if(BUILD_CUML_C_LIBRARY)
     ConfigureTest(PREFIX SG NAME HANDLE_TEST PATH sg/handle_test.cu OPTIONAL ML_INCLUDE)
   endif()
-=======
-    set_target_properties(
-      ${CUML_CPP_TARGET}
-      PROPERTIES INSTALL_RPATH "\$ORIGIN/../../../lib"
-    )
-
-    install(
-      TARGETS ${CUML_CPP_TARGET}
-      COMPONENT testing
-      DESTINATION bin/gtests/libcuml
-      EXCLUDE_FROM_ALL
-    )
->>>>>>> d0459eff
+
 endif()
 
 #############################################################################
@@ -219,7 +198,6 @@
 
 if(BUILD_PRIMS_TESTS)
   # (please keep the filenames in alphabetical order)
-<<<<<<< HEAD
   ConfigureTest(PREFIX PRIMS NAME ADD_SUB_DEV_SCALAR_TEST PATH prims/add_sub_dev_scalar.cu)
   ConfigureTest(PREFIX PRIMS NAME ADJUSTED_RAND_INDEX_TEST PATH prims/adjusted_rand_index.cu)
   ConfigureTest(PREFIX PRIMS NAME BATCHED_CSR_TEST PATH prims/batched/csr.cu)
@@ -265,95 +243,15 @@
   ConfigureTest(PREFIX PRIMS NAME MUTUAL_INFO_SCORE_TEST PATH prims/mutual_info_score.cu)
   ConfigureTest(PREFIX PRIMS NAME PENALTY_TEST PATH prims/penalty.cu)
   ConfigureTest(PREFIX PRIMS NAME PERMUTE_TEST PATH prims/permute.cu)
-  ConfigureTest(PREFIX PRIMS NAME POWER_TEST PATH prims/power.cu)
   ConfigureTest(PREFIX PRIMS NAME RAND_INDEX_TEST PATH prims/rand_index.cu)
-  ConfigureTest(PREFIX PRIMS NAME REDUCE_COLS_BY_KEY_TEST PATH prims/reduce_cols_by_key.cu)
-  ConfigureTest(PREFIX PRIMS NAME REDUCE_ROWS_BY_KEY_TEST PATH prims/reduce_rows_by_key.cu)
   ConfigureTest(PREFIX PRIMS NAME REVERSE_TEST PATH prims/reverse.cu)
   ConfigureTest(PREFIX PRIMS NAME RSVD_TEST PATH prims/rsvd.cu)
-  ConfigureTest(PREFIX PRIMS NAME SCORE_TEST PATH prims/score.cu)
   ConfigureTest(PREFIX PRIMS NAME SEIVE_TEST PATH prims/seive.cu)
   ConfigureTest(PREFIX PRIMS NAME SIGMOID_TEST PATH prims/sigmoid.cu)
   ConfigureTest(PREFIX PRIMS NAME SILHOUETTE_SCORE_TEST PATH prims/silhouette_score.cu)
-  ConfigureTest(PREFIX PRIMS NAME SQRT_TEST PATH prims/sqrt.cu)
-  ConfigureTest(PREFIX PRIMS NAME TERNARY_OP_TEST PATH prims/ternary_op.cu)
   ConfigureTest(PREFIX PRIMS NAME TRUSTWORTHINESS_TEST PATH prims/trustworthiness.cu)
   ConfigureTest(PREFIX PRIMS NAME V_MEASURE_TEST PATH prims/v_measure.cu)
   ConfigureTest(PREFIX PRIMS NAME WEIGHTED_MEAN_TEST PATH prims/weighted_mean.cu)
-=======
-  add_executable(${PRIMS_TEST_TARGET}
-    prims/add_sub_dev_scalar.cu
-    prims/adjusted_rand_index.cu
-    prims/batched/csr.cu
-    prims/batched/gemv.cu
-    prims/batched/information_criterion.cu
-    prims/batched/make_symm.cu
-    prims/batched/matrix.cu
-    prims/cache.cu
-    prims/columnSort.cu
-    prims/completeness_score.cu
-    prims/contingencyMatrix.cu
-    prims/cov.cu
-    prims/decoupled_lookback.cu
-    prims/device_utils.cu
-    prims/dispersion.cu
-    prims/eltwise2d.cu
-    prims/entropy.cu
-    prims/epsilon_neighborhood.cu
-    prims/fast_int_div.cu
-    prims/fillna.cu
-    prims/gather.cu
-    prims/gram.cu
-    prims/grid_sync.cu
-    prims/hinge.cu
-    prims/histogram.cu
-    prims/homogeneity_score.cu
-    prims/jones_transform.cu
-    prims/kl_divergence.cu
-    prims/knn_classify.cu
-    prims/knn_regression.cu
-    prims/kselection.cu
-    prims/label.cu
-    prims/linalg_block.cu
-    prims/linearReg.cu
-    prims/log.cu
-    prims/logisticReg.cu
-    prims/make_arima.cu
-    prims/make_blobs.cu
-    prims/make_regression.cu
-    prims/merge_labels.cu
-    prims/minmax.cu
-    prims/mvg.cu
-    prims/mutual_info_score.cu
-    prims/penalty.cu
-    prims/permute.cu
-          prims/rand_index.cu
-          prims/reverse.cu
-          prims/score.cu
-    prims/seive.cu
-    prims/sigmoid.cu
-    prims/silhouette_score.cu
-          prims/trustworthiness.cu
-    prims/v_measure.cu
-    prims/weighted_mean.cu)
-
-  target_compile_options(${PRIMS_TEST_TARGET}
-        PRIVATE "$<$<COMPILE_LANGUAGE:CXX>:${CUML_CXX_FLAGS}>"
-                "$<$<COMPILE_LANGUAGE:CUDA>:${CUML_CUDA_FLAGS}>"
-  )
-
-  target_include_directories(${PRIMS_TEST_TARGET}
-    PRIVATE
-      $<BUILD_INTERFACE:${CMAKE_CURRENT_SOURCE_DIR}/../src_prims>
-      $<BUILD_INTERFACE:${CMAKE_CURRENT_SOURCE_DIR}/prims>
-  )
-
-  target_link_libraries(${PRIMS_TEST_TARGET}
-    PRIVATE
-      cuml::${CUML_CPP_TARGET}
-      ${COMMON_TEST_LINK_LIBRARIES}
-  )
->>>>>>> d0459eff
 
   set_target_properties(
     ${PRIMS_TEST_TARGET}
