#=============================================================================
# Copyright (c) 2018-2021, NVIDIA CORPORATION.
#
# Licensed under the Apache License, Version 2.0 (the "License");
# you may not use this file except in compliance with the License.
# You may obtain a copy of the License at
#
#     http://www.apache.org/licenses/LICENSE-2.0
#
# Unless required by applicable law or agreed to in writing, software
# distributed under the License is distributed on an "AS IS" BASIS,
# WITHOUT WARRANTIES OR CONDITIONS OF ANY KIND, either express or implied.
# See the License for the specific language governing permissions and
# limitations under the License.
#=============================================================================

set(CUML_TEST_INCLUDE_DIRS
  ${GTEST_INCLUDE_DIRS}/include
  ${TREELITE_DIR}/runtime/native/include)

set(CUML_TEST_LINK_LIBRARIES
  ${CUML_CPP_TARGET}
  FAISS::FAISS
  GTest::GTest
  GTest::Main
  treelite::treelite
  treelite::treelite_runtime
  ${CUDA_cublas_LIBRARY}
  ${CUDA_curand_LIBRARY}
  ${CUDA_cusolver_LIBRARY}
  ${CUDA_CUDART_LIBRARY}
  ${CUDA_cusparse_LIBRARY}
  )

set(PRIMS_TEST_LINK_LIBRARIES
  ${CUDA_cublas_LIBRARY}
  ${CUDA_curand_LIBRARY}
  ${CUDA_cusolver_LIBRARY}
  ${CUDA_CUDART_LIBRARY}
  ${CUDA_cusparse_LIBRARY})

##############################################################################
# - build ml_test executable -------------------------------------------------

if(BUILD_CUML_TESTS)
  # (please keep the filenames in alphabetical order)
  add_executable(ml
    sg/cd_test.cu
    sg/dbscan_test.cu
    sg/decisiontree_batchedlevel_algo.cu
    sg/decisiontree_batchedlevel_unittest.cu
    sg/fil_test.cu
    sg/genetic/node_test.cpp
    sg/genetic/param_test.cu
    sg/handle_test.cu
    sg/holtwinters_test.cu
    sg/kmeans_test.cu
    sg/knn_test.cu
    sg/lars_test.cu
    sg/linkage_test.cu
    sg/logger.cpp
    sg/multi_sum_test.cu
    sg/nvtx_test.cpp
    sg/ols.cu
    sg/pca_test.cu
    sg/quasi_newton.cu
    sg/rf_accuracy_test.cu
    sg/rf_batched_classification_test.cu
    sg/rf_batched_regression_test.cu
    sg/rf_depth_test.cu
    sg/rf_test.cu
    sg/rf_treelite_test.cu
    sg/ridge.cu
    sg/rproj_test.cu
    sg/sgd.cu
    sg/shap_kernel.cu
    sg/svc_test.cu
    sg/trustworthiness_test.cu
    sg/tsne_test.cu
    sg/tsvd_test.cu
    sg/umap_parametrizable_test.cu
    )

  add_dependencies(ml cutlass)

  target_include_directories(ml
    PRIVATE
      ${CUML_SRC_DIR}
      ${CUML_SRC_PRIMS_DIR}
      ${CUML_TEST_PRIMS_DIR}
  )

  target_link_libraries(ml ${CUML_TEST_LINK_LIBRARIES} ${CUML_C_TARGET})

endif(BUILD_CUML_TESTS)

##############################################################################
# - build test_ml_mg executable ----------------------------------------------

if(BUILD_CUML_MG_TESTS)

  if(MPI_CXX_FOUND)
    # (please keep the filenames in alphabetical order)
    add_executable(ml_mg
      mg/knn.cu
      mg/knn_classify.cu
      mg/knn_regress.cu
      mg/main.cu
      mg/pca.cu)

    set(CUML_TEST_INCLUDE_DIRS
        ${CUML_TEST_INCLUDE_DIRS}
        NCCL::NCCL
        ${MPI_CXX_INCLUDE_PATH}
        ${cumlprims_mg_INCLUDE_DIRS})

    target_include_directories(ml_mg
      PRIVATE
        ${CUML_SRC_DIR}
        ${CUML_SRC_PRIMS_DIR}
        ${CUML_TEST_PRIMS_DIR})

    set(CUML_TEST_LINK_LIBRARIES
    	${CUML_TEST_LINK_LIBRARIES}
    	NCCL::NCCL
    	${MPI_CXX_LIBRARIES}
    	cumlprims_mg::cumlprims_mg)

    target_link_libraries(ml_mg ${CUML_TEST_LINK_LIBRARIES})

  else(MPI_CXX_FOUND)
   message("OpenMPI not found. Skipping 'ml_mg'")
  endif(MPI_CXX_FOUND)
endif(BUILD_CUML_MG_TESTS)

##############################################################################
# - build prims_test executable ----------------------------------------------

if(BUILD_PRIMS_TESTS)
  # (please keep the filenames in alphabetical order)
  add_executable(prims
    prims/add_sub_dev_scalar.cu
    prims/adjusted_rand_index.cu
    prims/batched/csr.cu
    prims/batched/gemv.cu
    prims/batched/information_criterion.cu
    prims/batched/make_symm.cu
    prims/batched/matrix.cu
    prims/cache.cu
    prims/columnSort.cu
    prims/completeness_score.cu
    prims/contingencyMatrix.cu
    prims/cov.cu
    prims/csr.cu
    prims/cutlass_gemm.cu
    prims/decoupled_lookback.cu
    prims/device_utils.cu
    prims/dispersion.cu
    prims/dist_adj.cu
    prims/dist_cos.cu
    prims/dist_euc_exp.cu
    prims/dist_euc_unexp.cu
    prims/dist_l1.cu
    prims/eltwise2d.cu
    prims/entropy.cu
    prims/epsilon_neighborhood.cu
    prims/fast_int_div.cu
    prims/fused_l2_nn.cu
    prims/gather.cu
    prims/gram.cu
    prims/grid_sync.cu
    prims/hinge.cu
    prims/histogram.cu
    prims/homogeneity_score.cu
    prims/host_buffer.cu
    prims/jones_transform.cu
    prims/kl_divergence.cu
    prims/knn_classify.cu
    prims/knn_regression.cu
    prims/knn.cu
    prims/kselection.cu
    prims/agglomerative.cu
    prims/linearReg.cu
    prims/log.cu
    prims/logisticReg.cu
    prims/make_arima.cu
    prims/make_blobs.cu
    prims/make_regression.cu
    prims/merge_labels.cu
    prims/minmax.cu
    prims/mvg.cu
    prims/mutual_info_score.cu
    prims/penalty.cu
    prims/permute.cu
    prims/power.cu
    prims/rand_index.cu
    prims/reduce_cols_by_key.cu
    prims/reduce_rows_by_key.cu
    prims/reverse.cu
    prims/rsvd.cu
    prims/score.cu
    prims/seive.cu
    prims/sigmoid.cu
<<<<<<< HEAD
    prims/sparse/csr_row_slice.cu
    prims/sparse/csr_to_dense.cu
    prims/sparse/csr_transpose.cu
    prims/sparse/connectivities.cu
    prims/sparse/knn.cu
    prims/sparse/selection.cu
=======
>>>>>>> 87f4a878
    prims/silhouette_score.cu
    prims/sqrt.cu
    prims/ternary_op.cu
    prims/trustworthiness.cu
    prims/v_measure.cu
    prims/weighted_mean.cu)

  target_include_directories(prims
    PRIVATE
      ${CUML_SRC_PRIMS_DIR}
      ${CUML_TEST_PRIMS_DIR}
  )

  add_dependencies(prims cutlass)

  target_link_libraries(prims
    ${CUML_CPP_TARGET}
  	GTest::GTest
  	GTest::Main
  	FAISS::FAISS
    ${PRIMS_TEST_LINK_LIBRARIES})

endif(BUILD_PRIMS_TESTS)

##############################################################################
# - build C-API test library -------------------------------------------------

if(BUILD_CUML_C_LIBRARY)
  set(CUML_C_TEST_TARGET "${CUML_C_TARGET}_test")

  add_library(${CUML_C_TEST_TARGET} SHARED
    c_api/dbscan_api_test.c
    c_api/glm_api_test.c
    c_api/holtwinters_api_test.c
    c_api/knn_api_test.c
    c_api/svm_api_test.c
  )

  target_link_libraries(${CUML_C_TEST_TARGET} PUBLIC ${CUML_C_TARGET})

endif(BUILD_CUML_C_LIBRARY)<|MERGE_RESOLUTION|>--- conflicted
+++ resolved
@@ -201,15 +201,6 @@
     prims/score.cu
     prims/seive.cu
     prims/sigmoid.cu
-<<<<<<< HEAD
-    prims/sparse/csr_row_slice.cu
-    prims/sparse/csr_to_dense.cu
-    prims/sparse/csr_transpose.cu
-    prims/sparse/connectivities.cu
-    prims/sparse/knn.cu
-    prims/sparse/selection.cu
-=======
->>>>>>> 87f4a878
     prims/silhouette_score.cu
     prims/sqrt.cu
     prims/ternary_op.cu
