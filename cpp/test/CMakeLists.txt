#=============================================================================
# Copyright (c) 2018-2020, NVIDIA CORPORATION.
#
# Licensed under the Apache License, Version 2.0 (the "License");
# you may not use this file except in compliance with the License.
# You may obtain a copy of the License at
#
#     http://www.apache.org/licenses/LICENSE-2.0
#
# Unless required by applicable law or agreed to in writing, software
# distributed under the License is distributed on an "AS IS" BASIS,
# WITHOUT WARRANTIES OR CONDITIONS OF ANY KIND, either express or implied.
# See the License for the specific language governing permissions and
# limitations under the License.
#=============================================================================

set(CUML_TEST_INCLUDE_DIRS
  ${CUML_INCLUDE_DIRECTORIES}
  ${GTEST_INCLUDE_DIRS}/include
  ${TREELITE_DIR}/runtime/native/include)

set(CUML_TEST_LINK_LIBRARIES
  ${CUML_CPP_TARGET}
  FAISS::FAISS
  GTest::GTest
  GTest::Main
  treelite::treelite
  treelite::treelite_runtime
  ${CUDA_cublas_LIBRARY}
  ${CUDA_curand_LIBRARY}
  ${CUDA_cusolver_LIBRARY}
  ${CUDA_CUDART_LIBRARY}
  ${CUDA_cusparse_LIBRARY}
  )

set(PRIMS_TEST_LINK_LIBRARIES
  ${CUDA_cublas_LIBRARY}
  ${CUDA_curand_LIBRARY}
  ${CUDA_cusolver_LIBRARY}
  ${CUDA_CUDART_LIBRARY}
  ${CUDA_cusparse_LIBRARY})

##############################################################################
# - build ml_test executable -------------------------------------------------

if(BUILD_CUML_TESTS)
  # (please keep the filenames in alphabetical order)
  add_executable(ml
    sg/cd_test.cu
    sg/dbscan_test.cu
    sg/decisiontree_batchedlevel_algo.cu
    sg/fil_test.cu
    sg/handle_test.cu
    sg/holtwinters_test.cu
    sg/kmeans_test.cu
    sg/knn_test.cu
    sg/logger.cpp
    sg/nvtx_test.cpp
    sg/ols.cu
    sg/pca_test.cu
    sg/quasi_newton.cu
    sg/rf_accuracy_test.cu
    sg/rf_batched_classification_test.cu
    sg/rf_batched_regression_test.cu
    sg/rf_depth_test.cu
    sg/rf_test.cu
    sg/rf_treelite_test.cu
    sg/ridge.cu
    sg/rproj_test.cu
    sg/sgd.cu
    sg/svc_test.cu
    sg/trustworthiness_test.cu
    sg/tsne_test.cu
    sg/tsvd_test.cu
    sg/umap_parametrizable_test.cu)

  add_dependencies(ml cutlass)

  target_include_directories(ml PRIVATE ${CUML_TEST_INCLUDE_DIRS})

  target_link_libraries(ml ${CUML_TEST_LINK_LIBRARIES})

endif(BUILD_CUML_TESTS)

##############################################################################
# - build test_ml_mg executable ----------------------------------------------

if(BUILD_CUML_MG_TESTS)

  if(MPI_CXX_FOUND)
    # (please keep the filenames in alphabetical order)
    add_executable(ml_mg
      mg/knn.cu
      mg/knn_classify.cu
      mg/knn_regress.cu
      mg/main.cu
      mg/pca.cu)

    set(CUML_TEST_INCLUDE_DIRS
        ${CUML_TEST_INCLUDE_DIRS}
        NCCL::NCCL
        ${MPI_CXX_INCLUDE_PATH}
        ${cumlprims_mg_INCLUDE_DIRS})

    target_include_directories(ml_mg PUBLIC ${CUML_TEST_INCLUDE_DIRS})

    set(CUML_TEST_LINK_LIBRARIES
    	${CUML_TEST_LINK_LIBRARIES}
    	NCCL::NCCL
    	${MPI_CXX_LIBRARIES}
    	cumlprims_mg::cumlprims_mg)

    target_link_libraries(ml_mg ${CUML_TEST_LINK_LIBRARIES})

  else(MPI_CXX_FOUND)
   message("OpenMPI not found. Skipping 'ml_mg'")
  endif(MPI_CXX_FOUND)
endif(BUILD_CUML_MG_TESTS)

##############################################################################
# - build prims_test executable ----------------------------------------------

if(BUILD_PRIMS_TESTS)
  # (please keep the filenames in alphabetical order)
  add_executable(prims
    prims/add_sub_dev_scalar.cu
    prims/adjusted_rand_index.cu
    prims/batched/csr.cu
    prims/batched/gemv.cu
    prims/batched/information_criterion.cu
    prims/batched/make_symm.cu
    prims/batched/matrix.cu
    prims/cache.cu
    prims/columnSort.cu
    prims/completeness_score.cu
    prims/contingencyMatrix.cu
    prims/coo.cu
    prims/cov.cu
    prims/csr.cu
    prims/cutlass_gemm.cu
    prims/decoupled_lookback.cu
    prims/device_utils.cu
    prims/dispersion.cu
    prims/dist_adj.cu
    prims/dist_cos.cu
    prims/dist_euc_exp.cu
    prims/dist_euc_unexp.cu
    prims/dist_l1.cu
    prims/eltwise2d.cu
    prims/entropy.cu
    prims/epsilon_neighborhood.cu
    prims/fast_int_div.cu
    prims/fused_l2_nn.cu
    prims/gather.cu
    prims/gram.cu
    prims/grid_sync.cu
    prims/hinge.cu
    prims/histogram.cu
    prims/homogeneity_score.cu
    prims/host_buffer.cu
    prims/jones_transform.cu
    prims/kl_divergence.cu
    prims/knn_classify.cu
    prims/knn_regression.cu
    prims/knn.cu
    prims/kselection.cu
    prims/label.cu
    prims/linearReg.cu
    prims/log.cu
    prims/logisticReg.cu
    prims/make_arima.cu
    prims/make_blobs.cu
    prims/make_regression.cu
    prims/minmax.cu
    prims/mvg.cu
<<<<<<< HEAD
    prims/multiply.cu
    prims/mutual_info_score.cu
    prims/norm.cu
    prims/penalty.cu
    prims/permute.cu
    prims/power.cu
    prims/rand_index.cu
    prims/reduce.cu
=======
    prims/mutualInfoScore.cu
    prims/penalty.cu
    prims/permute.cu
    prims/power.cu
    prims/randIndex.cu
>>>>>>> 7e6d4135
    prims/reduce_cols_by_key.cu
    prims/reduce_rows_by_key.cu
    prims/reverse.cu
    prims/rsvd.cu
    prims/score.cu
    prims/seive.cu
    prims/sigmoid.cu
    prims/silhouette_score.cu
    prims/sqrt.cu
    prims/ternary_op.cu
    prims/trustworthiness.cu
<<<<<<< HEAD
    prims/unary_op.cu
    prims/v_measure.cu
=======
    prims/vMeasure.cu
>>>>>>> 7e6d4135
    prims/weighted_mean.cu
    ../src/common/logger.cpp)  # because prims is header only!

  target_include_directories(prims PRIVATE ${CUML_TEST_INCLUDE_DIRS})

  add_dependencies(prims cutlass)

  target_link_libraries(prims
  	GTest::GTest
  	GTest::Main
  	FAISS::FAISS
    ${PRIMS_TEST_LINK_LIBRARIES})

endif(BUILD_PRIMS_TESTS)<|MERGE_RESOLUTION|>--- conflicted
+++ resolved
@@ -173,22 +173,11 @@
     prims/make_regression.cu
     prims/minmax.cu
     prims/mvg.cu
-<<<<<<< HEAD
-    prims/multiply.cu
     prims/mutual_info_score.cu
-    prims/norm.cu
     prims/penalty.cu
     prims/permute.cu
     prims/power.cu
     prims/rand_index.cu
-    prims/reduce.cu
-=======
-    prims/mutualInfoScore.cu
-    prims/penalty.cu
-    prims/permute.cu
-    prims/power.cu
-    prims/randIndex.cu
->>>>>>> 7e6d4135
     prims/reduce_cols_by_key.cu
     prims/reduce_rows_by_key.cu
     prims/reverse.cu
@@ -200,12 +189,7 @@
     prims/sqrt.cu
     prims/ternary_op.cu
     prims/trustworthiness.cu
-<<<<<<< HEAD
-    prims/unary_op.cu
     prims/v_measure.cu
-=======
-    prims/vMeasure.cu
->>>>>>> 7e6d4135
     prims/weighted_mean.cu
     ../src/common/logger.cpp)  # because prims is header only!
 
