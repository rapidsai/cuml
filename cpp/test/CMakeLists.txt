#=============================================================================
# Copyright (c) 2018-2022, NVIDIA CORPORATION.
#
# Licensed under the Apache License, Version 2.0 (the "License");
# you may not use this file except in compliance with the License.
# You may obtain a copy of the License at
#
#     http://www.apache.org/licenses/LICENSE-2.0
#
# Unless required by applicable law or agreed to in writing, software
# distributed under the License is distributed on an "AS IS" BASIS,
# WITHOUT WARRANTIES OR CONDITIONS OF ANY KIND, either express or implied.
# See the License for the specific language governing permissions and
# limitations under the License.
#=============================================================================

<<<<<<< HEAD
function(ConfigureTest)

  set(options OPTIONAL NCCL CUMLPRIMS MPI ML_INCLUDE)
  set(oneValueArgs PREFIX NAME PATH)
  set(multiValueArgs TARGETS CONFIGURATIONS)

  cmake_parse_arguments(ConfigureTest "${options}" "${oneValueArgs}"
                          "${multiValueArgs}" ${ARGN} )

  set(TEST_NAME ${ConfigureTest_PREFIX}_${ConfigureTest_NAME})

  add_executable(${TEST_NAME} ${ConfigureTest_PATH})

  target_link_libraries(${TEST_NAME}
  PRIVATE
    ${CUML_CPP_TARGET}
    $<$<BOOL:BUILD_CUML_C_LIBRARY>:${CUML_C_TARGET}>
    CUDA::cublas
    CUDA::curand
    CUDA::cusolver
    CUDA::cudart
    CUDA::cusparse
    CUDA::cufft
    rmm::rmm
    raft::raft
    GTest::gtest
    GTest::gtest_main
    OpenMP::OpenMP_CXX
    Threads::Threads
    $<$<BOOL:${LINK_FAISS}>:FAISS::FAISS>
    $<$<BOOL:${ConfigureTest_NCCL}>:NCCL::NCCL>
    $<$<BOOL:${ConfigureTest_CUMLPRIMS}>:cumlprims_mg::cumlprims_mg>
    $<$<BOOL:${ConfigureTest_MPI}>:${MPI_CXX_LIBRARIES}>
    $<IF:$<BOOL:${Treelite_ADDED}>,treelite::treelite_static,treelite::treelite>
    $<IF:$<BOOL:${Treelite_ADDED}>,treelite::treelite_runtime_static,treelite::treelite_runtime>
    $<TARGET_NAME_IF_EXISTS:conda_env>
  )
=======
set(COMMON_TEST_LINK_LIBRARIES
  CUDA::cufft
  rmm::rmm
  raft::raft
  raft::nn
  raft::distance
  GTest::gtest
  GTest::gtest_main
  OpenMP::OpenMP_CXX
  Threads::Threads
  ${TREELITE_LIBS}
  $<TARGET_NAME_IF_EXISTS:conda_env>
)

##############################################################################
# - build ml_test executable -------------------------------------------------

if(BUILD_CUML_TESTS)
  # (please keep the filenames in alphabetical order)

  # Separable executable for each test targetted for 21.12, meanwhile
  # we can just separate FIL here, full algorithm support in progress
  add_executable(${CUML_CPP_TEST_TARGET}
    sg/fil_child_index_test.cu
    sg/fil_test.cu)

  if(CUML_CPP_ALGORITHMS STREQUAL "ALL")
    target_sources(${CUML_CPP_TEST_TARGET}
      PRIVATE
        sg/cd_test.cu
        sg/dbscan_test.cu
        sg/fnv_hash_test.cpp
        sg/genetic/node_test.cpp
        sg/genetic/param_test.cu
        sg/genetic/program_test.cu
        sg/genetic/evolution_test.cu
        sg/hdbscan_test.cu
        sg/holtwinters_test.cu
        sg/kmeans_test.cu
        sg/knn_test.cu
        sg/lars_test.cu
        sg/linear_svm_test.cu
        sg/linkage_test.cu
        sg/logger.cpp
        sg/multi_sum_test.cu
        sg/ols.cu
        sg/pca_test.cu
        sg/quasi_newton.cu
        sg/rf_test.cu
        sg/ridge.cu
        sg/rproj_test.cu
        sg/sgd.cu
        sg/shap_kernel.cu
        sg/svc_test.cu
        sg/trustworthiness_test.cu
        sg/tsne_test.cu
        sg/tsvd_test.cu
        sg/umap_parametrizable_test.cu
        $<$<BOOL:${BUILD_CUML_C_LIBRARY}>:sg/handle_test.cu>
      )
  endif()
>>>>>>> 962d6f03

  target_compile_options(${TEST_NAME}
        PRIVATE "$<$<COMPILE_LANGUAGE:CXX>:${CUML_CXX_FLAGS}>"
                "$<$<COMPILE_LANGUAGE:CUDA>:${CUML_CUDA_FLAGS}>"
  )

  target_include_directories(${TEST_NAME}
    PRIVATE
      $<$<BOOL:${ConfigureTest_ML_INCLUDE}>:$<BUILD_INTERFACE:${CMAKE_CURRENT_SOURCE_DIR}/../include>>
      $<$<BOOL:${ConfigureTest_ML_INCLUDE}>:$<BUILD_INTERFACE:${CMAKE_CURRENT_SOURCE_DIR}/../src>>
      $<BUILD_INTERFACE:${CMAKE_CURRENT_SOURCE_DIR}/../src_prims>
      $<BUILD_INTERFACE:${CMAKE_CURRENT_SOURCE_DIR}/prims>
  )

<<<<<<< HEAD
  add_test(NAME ${TEST_NAME} COMMAND ${TEST_NAME})

endfunction()


##############################################################################
# - build ml_test executable -------------------------------------------------

if(BUILD_CUML_TESTS)

  # Separable executable for each test targetted for 21.12, meanwhile
  # we can just separate FIL here, full algorithm support in progress

  # FIL tests
  ConfigureTest(PREFIX SG NAME FIL_CHILD_INDEX_TEST PATH sg/fil_child_index_test.cu OPTIONAL ML_INCLUDE)
  # ConfigureTest(PREFIX SG NAME FIL_TEST PATH sg/fil_test.cu OPTIONAL ML_INCLUDE)

  # Rest of the tests
  ConfigureTest(PREFIX SG NAME CD_TEST PATH sg/cd_test.cu OPTIONAL ML_INCLUDE)
  ConfigureTest(PREFIX SG NAME DBSCAN_TEST PATH sg/dbscan_test.cu OPTIONAL ML_INCLUDE)
  ConfigureTest(PREFIX SG NAME FNV_HASH_TEST PATH sg/fnv_hash_test.cpp OPTIONAL ML_INCLUDE)
  ConfigureTest(PREFIX SG NAME GENETIC_NODE_TEST PATH sg/genetic/node_test.cpp OPTIONAL ML_INCLUDE)
  ConfigureTest(PREFIX SG NAME GENETIC_PARAM_TEST PATH sg/genetic/param_test.cu OPTIONAL ML_INCLUDE)
  ConfigureTest(PREFIX SG NAME HDBSCAN_TEST PATH sg/hdbscan_test.cu OPTIONAL ML_INCLUDE)
  ConfigureTest(PREFIX SG NAME HOLTWINTERS_TEST PATH sg/holtwinters_test.cu OPTIONAL ML_INCLUDE)
  ConfigureTest(PREFIX SG NAME KMEANS_TEST PATH sg/kmeans_test.cu OPTIONAL ML_INCLUDE)
  ConfigureTest(PREFIX SG NAME KNN_TEST PATH sg/knn_test.cu OPTIONAL ML_INCLUDE)
  ConfigureTest(PREFIX SG NAME LARS_TEST PATH sg/lars_test.cu OPTIONAL ML_INCLUDE)
  ConfigureTest(PREFIX SG NAME LINKAGE_TEST PATH sg/linkage_test.cu OPTIONAL ML_INCLUDE)
  ConfigureTest(PREFIX SG NAME LOGGER_TEST PATH sg/logger.cpp OPTIONAL ML_INCLUDE)
  ConfigureTest(PREFIX SG NAME MULTI_SUM_TEST PATH sg/multi_sum_test.cu OPTIONAL ML_INCLUDE)
  ConfigureTest(PREFIX SG NAME NVTX_TEST PATH sg/nvtx_test.cpp OPTIONAL ML_INCLUDE)
  ConfigureTest(PREFIX SG NAME OLS_TEST PATH sg/ols.cu OPTIONAL ML_INCLUDE)
  ConfigureTest(PREFIX SG NAME PCA_TEST PATH sg/pca_test.cu OPTIONAL ML_INCLUDE)
  ConfigureTest(PREFIX SG NAME QUASI_NEWTON PATH sg/quasi_newton.cu OPTIONAL ML_INCLUDE)
  ConfigureTest(PREFIX SG NAME RF_TEST PATH sg/rf_test.cu OPTIONAL ML_INCLUDE)
  ConfigureTest(PREFIX SG NAME RIDGE_TEST PATH sg/ridge.cu OPTIONAL ML_INCLUDE)
  ConfigureTest(PREFIX SG NAME RPROJ_TEST PATH sg/rproj_test.cu OPTIONAL ML_INCLUDE)
  ConfigureTest(PREFIX SG NAME SGD_TEST PATH sg/sgd.cu OPTIONAL ML_INCLUDE)
  ConfigureTest(PREFIX SG NAME SHAP_KERNEL_TEST PATH sg/shap_kernel.cu OPTIONAL ML_INCLUDE)
  ConfigureTest(PREFIX SG NAME SVC_TEST PATH sg/svc_test.cu OPTIONAL ML_INCLUDE)
  ConfigureTest(PREFIX SG NAME TRUSTWORTHINESS_TEST PATH sg/trustworthiness_test.cu OPTIONAL ML_INCLUDE)
  ConfigureTest(PREFIX SG NAME TSNE_TEST PATH sg/tsne_test.cu OPTIONAL ML_INCLUDE)
  ConfigureTest(PREFIX SG NAME TSVD_TEST PATH sg/tsvd_test.cu OPTIONAL ML_INCLUDE)
  ConfigureTest(PREFIX SG NAME UMAP_PARAMETRIZABLE_TEST PATH sg/umap_parametrizable_test.cu OPTIONAL ML_INCLUDE)

  if(BUILD_CUML_C_LIBRARY)
    ConfigureTest(PREFIX SG NAME HANDLE_TEST PATH sg/handle_test.cu OPTIONAL ML_INCLUDE)
  endif()
=======
  target_link_libraries(${CUML_CPP_TEST_TARGET}
    PRIVATE
        cuml::${CUML_CPP_TARGET}
        $<$<BOOL:${BUILD_CUML_C_LIBRARY}>:${CUML_C_TARGET}>
        ${COMMON_TEST_LINK_LIBRARIES}
    )
>>>>>>> 962d6f03

endif()

#############################################################################
# - build test_ml_mg executable ----------------------------------------------

if(BUILD_CUML_MG_TESTS)

  if(MPI_CXX_FOUND)
    # (please keep the filenames in alphabetical order)
<<<<<<< HEAD

      ConfigureTest(PREFIX MG NAME KNN_TEST PATH knn.cu OPTIONAL NCCL CUMLPRIMS MPI ML_INCLUDE)
      ConfigureTest(PREFIX MG NAME KNN_CLASSIFY_TEST PATH knn_classify.cu OPTIONAL NCCL CUMLPRIMS MPI ML_INCLUDE)
      ConfigureTest(PREFIX MG NAME KNN_REGRESS_TEST PATH knn_regress.cu OPTIONAL NCCL CUMLPRIMS MPI ML_INCLUDE)
      ConfigureTest(PREFIX MG NAME MAIN_TEST PATH main.cu OPTIONAL NCCL CUMLPRIMS MPI ML_INCLUDE)
      ConfigureTest(PREFIX MG NAME PCA_TEST PATH pca.cu OPTIONAL NCCL CUMLPRIMS MPI ML_INCLUDE)
=======
    add_executable(${CUML_MG_TEST_TARGET}
      mg/knn.cu
      mg/knn_classify.cu
      mg/knn_regress.cu
      mg/main.cu
      mg/pca.cu)

    target_compile_options(${CUML_MG_TEST_TARGET}
        PRIVATE "$<$<COMPILE_LANGUAGE:CXX>:${CUML_CXX_FLAGS}>"
                "$<$<COMPILE_LANGUAGE:CUDA>:${CUML_CUDA_FLAGS}>"
    )

    target_include_directories(${CUML_MG_TEST_TARGET}
      PRIVATE
        $<BUILD_INTERFACE:${CMAKE_CURRENT_SOURCE_DIR}/../include>
        $<BUILD_INTERFACE:${CMAKE_CURRENT_SOURCE_DIR}/../src>
        $<BUILD_INTERFACE:${CMAKE_CURRENT_SOURCE_DIR}/../src_prims>
        $<BUILD_INTERFACE:${CMAKE_CURRENT_SOURCE_DIR}/prims>
      )

    target_link_libraries(${CUML_MG_TEST_TARGET}
      cuml::${CUML_CPP_TARGET}
      ${COMMON_TEST_LINK_LIBRARIES}
      NCCL::NCCL
      ${MPI_CXX_LIBRARIES}
      cumlprims_mg::cumlprims_mg
    )
>>>>>>> 962d6f03

  else(MPI_CXX_FOUND)
   message("OpenMPI not found. Skipping test '${CUML_MG_TEST_TARGET}'")
  endif()
endif()

##############################################################################
# - build prims_test executable ----------------------------------------------

if(BUILD_PRIMS_TESTS)
  # (please keep the filenames in alphabetical order)
<<<<<<< HEAD
    ConfigureTest(PREFIX PRIMS NAME ADD_SUB_DEV_SCALAR_TEST PATH prims/add_sub_dev_scalar.cu)
    ConfigureTest(PREFIX PRIMS NAME ADJUSTED_RAND_INDEX_TEST PATH prims/adjusted_rand_index.cu)
    ConfigureTest(PREFIX PRIMS NAME BATCHED_CSR_TEST PATH prims/batched/csr.cu)
    ConfigureTest(PREFIX PRIMS NAME BATCHED_GEMV_TEST PATH prims/batched/gemv.cu)
    ConfigureTest(PREFIX PRIMS NAME BATCHED_INFORMATION_CRITERION_TEST PATH prims/batched/information_criterion.cu)
    ConfigureTest(PREFIX PRIMS NAME BATCHED_MAKE_SYMM_TEST PATH prims/batched/make_symm.cu)
    ConfigureTest(PREFIX PRIMS NAME BATCHED_MATRIX_TEST PATH prims/batched/matrix.cu)
    ConfigureTest(PREFIX PRIMS NAME CACHE_TEST PATH prims/cache.cu)
    ConfigureTest(PREFIX PRIMS NAME COLUMNSORT_TEST PATH prims/columnSort.cu)
    ConfigureTest(PREFIX PRIMS NAME COMPLETENESS_SCORE_TEST PATH prims/completeness_score.cu)
    ConfigureTest(PREFIX PRIMS NAME CONTINGENCYMATRIX_TEST PATH prims/contingencyMatrix.cu)
    ConfigureTest(PREFIX PRIMS NAME COV_TEST PATH prims/cov.cu)
    ConfigureTest(PREFIX PRIMS NAME DECOUPLED_LOOKBACK_TEST PATH prims/decoupled_lookback.cu)
    ConfigureTest(PREFIX PRIMS NAME DEVICE_UTILS_TEST PATH prims/device_utils.cu)
    ConfigureTest(PREFIX PRIMS NAME DISPERSION_TEST PATH prims/dispersion.cu)
    ConfigureTest(PREFIX PRIMS NAME ELTWISE2D_TEST PATH prims/eltwise2d.cu)
    ConfigureTest(PREFIX PRIMS NAME ENTROPY_TEST PATH prims/entropy.cu)
    ConfigureTest(PREFIX PRIMS NAME EPSILON_NEIGHBORHOOD_TEST PATH prims/epsilon_neighborhood.cu)
    ConfigureTest(PREFIX PRIMS NAME FAST_INT_DIV_TEST PATH prims/fast_int_div.cu)
    ConfigureTest(PREFIX PRIMS NAME FILLNA_TEST PATH prims/fillna.cu)
    ConfigureTest(PREFIX PRIMS NAME GATHER_TEST PATH prims/gather.cu)
    ConfigureTest(PREFIX PRIMS NAME GRAM_TEST PATH prims/gram.cu)
    ConfigureTest(PREFIX PRIMS NAME GRID_SYNC_TEST PATH prims/grid_sync.cu)
    ConfigureTest(PREFIX PRIMS NAME HINGE_TEST PATH prims/hinge.cu)
    ConfigureTest(PREFIX PRIMS NAME HISTOGRAM_TEST PATH prims/histogram.cu)
    ConfigureTest(PREFIX PRIMS NAME HOMOGENEITY_SCORE_TEST PATH prims/homogeneity_score.cu)
    ConfigureTest(PREFIX PRIMS NAME JONES_TRANSFORM_TEST PATH prims/jones_transform.cu)
    ConfigureTest(PREFIX PRIMS NAME KL_DIVERGENCE_TEST PATH prims/kl_divergence.cu)
    ConfigureTest(PREFIX PRIMS NAME KNN_CLASSIFY_TEST PATH prims/knn_classify.cu)
    ConfigureTest(PREFIX PRIMS NAME KNN_REGRESSION_TEST PATH prims/knn_regression.cu)
    ConfigureTest(PREFIX PRIMS NAME KSELECTION_TEST PATH prims/kselection.cu)
    ConfigureTest(PREFIX PRIMS NAME LABEL_TEST PATH prims/label.cu)
    ConfigureTest(PREFIX PRIMS NAME LINALG_BLOCK_TEST PATH prims/linalg_block.cu)
    ConfigureTest(PREFIX PRIMS NAME LINEARREG_TEST PATH prims/linearReg.cu)
    ConfigureTest(PREFIX PRIMS NAME LOG_TEST PATH prims/log.cu)
    ConfigureTest(PREFIX PRIMS NAME LOGISTICREG_TEST PATH prims/logisticReg.cu)
    ConfigureTest(PREFIX PRIMS NAME MAKE_ARIMA_TEST PATH prims/make_arima.cu)
    ConfigureTest(PREFIX PRIMS NAME MAKE_BLOBS_TEST PATH prims/make_blobs.cu)
    ConfigureTest(PREFIX PRIMS NAME MAKE_REGRESSION_TEST PATH prims/make_regression.cu)
    ConfigureTest(PREFIX PRIMS NAME MERGE_LABELS_TEST PATH prims/merge_labels.cu)
    ConfigureTest(PREFIX PRIMS NAME MINMAX_TEST PATH prims/minmax.cu)
    ConfigureTest(PREFIX PRIMS NAME MVG_TEST PATH prims/mvg.cu)
    ConfigureTest(PREFIX PRIMS NAME MUTUAL_INFO_SCORE_TEST PATH prims/mutual_info_score.cu)
    ConfigureTest(PREFIX PRIMS NAME PENALTY_TEST PATH prims/penalty.cu)
    ConfigureTest(PREFIX PRIMS NAME PERMUTE_TEST PATH prims/permute.cu)
    ConfigureTest(PREFIX PRIMS NAME POWER_TEST PATH prims/power.cu)
    ConfigureTest(PREFIX PRIMS NAME RAND_INDEX_TEST PATH prims/rand_index.cu)
    ConfigureTest(PREFIX PRIMS NAME REDUCE_COLS_BY_KEY_TEST PATH prims/reduce_cols_by_key.cu)
    ConfigureTest(PREFIX PRIMS NAME REDUCE_ROWS_BY_KEY_TEST PATH prims/reduce_rows_by_key.cu)
    ConfigureTest(PREFIX PRIMS NAME REVERSE_TEST PATH prims/reverse.cu)
    ConfigureTest(PREFIX PRIMS NAME RSVD_TEST PATH prims/rsvd.cu)
    ConfigureTest(PREFIX PRIMS NAME SCORE_TEST PATH prims/score.cu)
    ConfigureTest(PREFIX PRIMS NAME SEIVE_TEST PATH prims/seive.cu)
    ConfigureTest(PREFIX PRIMS NAME SIGMOID_TEST PATH prims/sigmoid.cu)
    ConfigureTest(PREFIX PRIMS NAME SILHOUETTE_SCORE_TEST PATH prims/silhouette_score.cu)
    ConfigureTest(PREFIX PRIMS NAME SQRT_TEST PATH prims/sqrt.cu)
    ConfigureTest(PREFIX PRIMS NAME TERNARY_OP_TEST PATH prims/ternary_op.cu)
    ConfigureTest(PREFIX PRIMS NAME TRUSTWORTHINESS_TEST PATH prims/trustworthiness.cu)
    ConfigureTest(PREFIX PRIMS NAME V_MEASURE_TEST PATH prims/v_measure.cu)
    ConfigureTest(PREFIX PRIMS NAME WEIGHTED_MEAN_TEST PATH prims/weighted_mean.cu)
=======
  add_executable(${PRIMS_TEST_TARGET}
    prims/add_sub_dev_scalar.cu
    prims/adjusted_rand_index.cu
    prims/batched/csr.cu
    prims/batched/gemv.cu
    prims/batched/information_criterion.cu
    prims/batched/make_symm.cu
    prims/batched/matrix.cu
    prims/cache.cu
    prims/columnSort.cu
    prims/completeness_score.cu
    prims/contingencyMatrix.cu
    prims/cov.cu
    prims/decoupled_lookback.cu
    prims/device_utils.cu
    prims/dispersion.cu
    prims/eltwise2d.cu
    prims/entropy.cu
    prims/epsilon_neighborhood.cu
    prims/fast_int_div.cu
    prims/fillna.cu
    prims/gather.cu
    prims/gram.cu
    prims/grid_sync.cu
    prims/hinge.cu
    prims/histogram.cu
    prims/homogeneity_score.cu
    prims/jones_transform.cu
    prims/kl_divergence.cu
    prims/knn_classify.cu
    prims/knn_regression.cu
    prims/kselection.cu
    prims/label.cu
    prims/linalg_block.cu
    prims/linearReg.cu
    prims/log.cu
    prims/logisticReg.cu
    prims/make_arima.cu
    prims/make_blobs.cu
    prims/make_regression.cu
    prims/merge_labels.cu
    prims/minmax.cu
    prims/mvg.cu
    prims/mutual_info_score.cu
    prims/penalty.cu
    prims/permute.cu
    prims/power.cu
    prims/rand_index.cu
    prims/reduce_cols_by_key.cu
    prims/reduce_rows_by_key.cu
    prims/reverse.cu
    prims/rsvd.cu
    prims/score.cu
    prims/seive.cu
    prims/sigmoid.cu
    prims/silhouette_score.cu
    prims/sqrt.cu
    prims/ternary_op.cu
    prims/trustworthiness.cu
    prims/v_measure.cu
    prims/weighted_mean.cu)

  target_compile_options(${PRIMS_TEST_TARGET}
        PRIVATE "$<$<COMPILE_LANGUAGE:CXX>:${CUML_CXX_FLAGS}>"
                "$<$<COMPILE_LANGUAGE:CUDA>:${CUML_CUDA_FLAGS}>"
  )

  target_include_directories(${PRIMS_TEST_TARGET}
    PRIVATE
      $<BUILD_INTERFACE:${CMAKE_CURRENT_SOURCE_DIR}/../src_prims>
      $<BUILD_INTERFACE:${CMAKE_CURRENT_SOURCE_DIR}/prims>
  )

  target_link_libraries(${PRIMS_TEST_TARGET}
    PRIVATE
      cuml::${CUML_CPP_TARGET}
      ${COMMON_TEST_LINK_LIBRARIES}
  )
>>>>>>> 962d6f03

endif()

##############################################################################
# - build C-API test library -------------------------------------------------

if(BUILD_CUML_C_LIBRARY)

  enable_language(C)

  add_library(${CUML_C_TEST_TARGET} SHARED
    c_api/dbscan_api_test.c
    c_api/glm_api_test.c
    c_api/holtwinters_api_test.c
    c_api/knn_api_test.c
    c_api/svm_api_test.c
  )

  target_link_libraries(${CUML_C_TEST_TARGET} PUBLIC ${CUML_C_TARGET})

endif()<|MERGE_RESOLUTION|>--- conflicted
+++ resolved
@@ -14,7 +14,6 @@
 # limitations under the License.
 #=============================================================================
 
-<<<<<<< HEAD
 function(ConfigureTest)
 
   set(options OPTIONAL NCCL CUMLPRIMS MPI ML_INCLUDE)
@@ -52,69 +51,6 @@
     $<IF:$<BOOL:${Treelite_ADDED}>,treelite::treelite_runtime_static,treelite::treelite_runtime>
     $<TARGET_NAME_IF_EXISTS:conda_env>
   )
-=======
-set(COMMON_TEST_LINK_LIBRARIES
-  CUDA::cufft
-  rmm::rmm
-  raft::raft
-  raft::nn
-  raft::distance
-  GTest::gtest
-  GTest::gtest_main
-  OpenMP::OpenMP_CXX
-  Threads::Threads
-  ${TREELITE_LIBS}
-  $<TARGET_NAME_IF_EXISTS:conda_env>
-)
-
-##############################################################################
-# - build ml_test executable -------------------------------------------------
-
-if(BUILD_CUML_TESTS)
-  # (please keep the filenames in alphabetical order)
-
-  # Separable executable for each test targetted for 21.12, meanwhile
-  # we can just separate FIL here, full algorithm support in progress
-  add_executable(${CUML_CPP_TEST_TARGET}
-    sg/fil_child_index_test.cu
-    sg/fil_test.cu)
-
-  if(CUML_CPP_ALGORITHMS STREQUAL "ALL")
-    target_sources(${CUML_CPP_TEST_TARGET}
-      PRIVATE
-        sg/cd_test.cu
-        sg/dbscan_test.cu
-        sg/fnv_hash_test.cpp
-        sg/genetic/node_test.cpp
-        sg/genetic/param_test.cu
-        sg/genetic/program_test.cu
-        sg/genetic/evolution_test.cu
-        sg/hdbscan_test.cu
-        sg/holtwinters_test.cu
-        sg/kmeans_test.cu
-        sg/knn_test.cu
-        sg/lars_test.cu
-        sg/linear_svm_test.cu
-        sg/linkage_test.cu
-        sg/logger.cpp
-        sg/multi_sum_test.cu
-        sg/ols.cu
-        sg/pca_test.cu
-        sg/quasi_newton.cu
-        sg/rf_test.cu
-        sg/ridge.cu
-        sg/rproj_test.cu
-        sg/sgd.cu
-        sg/shap_kernel.cu
-        sg/svc_test.cu
-        sg/trustworthiness_test.cu
-        sg/tsne_test.cu
-        sg/tsvd_test.cu
-        sg/umap_parametrizable_test.cu
-        $<$<BOOL:${BUILD_CUML_C_LIBRARY}>:sg/handle_test.cu>
-      )
-  endif()
->>>>>>> 962d6f03
 
   target_compile_options(${TEST_NAME}
         PRIVATE "$<$<COMPILE_LANGUAGE:CXX>:${CUML_CXX_FLAGS}>"
@@ -129,7 +65,6 @@
       $<BUILD_INTERFACE:${CMAKE_CURRENT_SOURCE_DIR}/prims>
   )
 
-<<<<<<< HEAD
   add_test(NAME ${TEST_NAME} COMMAND ${TEST_NAME})
 
 endfunction()
@@ -140,54 +75,99 @@
 
 if(BUILD_CUML_TESTS)
 
-  # Separable executable for each test targetted for 21.12, meanwhile
-  # we can just separate FIL here, full algorithm support in progress
-
-  # FIL tests
-  ConfigureTest(PREFIX SG NAME FIL_CHILD_INDEX_TEST PATH sg/fil_child_index_test.cu OPTIONAL ML_INCLUDE)
-  # ConfigureTest(PREFIX SG NAME FIL_TEST PATH sg/fil_test.cu OPTIONAL ML_INCLUDE)
-
-  # Rest of the tests
-  ConfigureTest(PREFIX SG NAME CD_TEST PATH sg/cd_test.cu OPTIONAL ML_INCLUDE)
-  ConfigureTest(PREFIX SG NAME DBSCAN_TEST PATH sg/dbscan_test.cu OPTIONAL ML_INCLUDE)
-  ConfigureTest(PREFIX SG NAME FNV_HASH_TEST PATH sg/fnv_hash_test.cpp OPTIONAL ML_INCLUDE)
-  ConfigureTest(PREFIX SG NAME GENETIC_NODE_TEST PATH sg/genetic/node_test.cpp OPTIONAL ML_INCLUDE)
-  ConfigureTest(PREFIX SG NAME GENETIC_PARAM_TEST PATH sg/genetic/param_test.cu OPTIONAL ML_INCLUDE)
-  ConfigureTest(PREFIX SG NAME HDBSCAN_TEST PATH sg/hdbscan_test.cu OPTIONAL ML_INCLUDE)
-  ConfigureTest(PREFIX SG NAME HOLTWINTERS_TEST PATH sg/holtwinters_test.cu OPTIONAL ML_INCLUDE)
-  ConfigureTest(PREFIX SG NAME KMEANS_TEST PATH sg/kmeans_test.cu OPTIONAL ML_INCLUDE)
-  ConfigureTest(PREFIX SG NAME KNN_TEST PATH sg/knn_test.cu OPTIONAL ML_INCLUDE)
-  ConfigureTest(PREFIX SG NAME LARS_TEST PATH sg/lars_test.cu OPTIONAL ML_INCLUDE)
-  ConfigureTest(PREFIX SG NAME LINKAGE_TEST PATH sg/linkage_test.cu OPTIONAL ML_INCLUDE)
-  ConfigureTest(PREFIX SG NAME LOGGER_TEST PATH sg/logger.cpp OPTIONAL ML_INCLUDE)
-  ConfigureTest(PREFIX SG NAME MULTI_SUM_TEST PATH sg/multi_sum_test.cu OPTIONAL ML_INCLUDE)
-  ConfigureTest(PREFIX SG NAME NVTX_TEST PATH sg/nvtx_test.cpp OPTIONAL ML_INCLUDE)
-  ConfigureTest(PREFIX SG NAME OLS_TEST PATH sg/ols.cu OPTIONAL ML_INCLUDE)
-  ConfigureTest(PREFIX SG NAME PCA_TEST PATH sg/pca_test.cu OPTIONAL ML_INCLUDE)
-  ConfigureTest(PREFIX SG NAME QUASI_NEWTON PATH sg/quasi_newton.cu OPTIONAL ML_INCLUDE)
-  ConfigureTest(PREFIX SG NAME RF_TEST PATH sg/rf_test.cu OPTIONAL ML_INCLUDE)
-  ConfigureTest(PREFIX SG NAME RIDGE_TEST PATH sg/ridge.cu OPTIONAL ML_INCLUDE)
-  ConfigureTest(PREFIX SG NAME RPROJ_TEST PATH sg/rproj_test.cu OPTIONAL ML_INCLUDE)
-  ConfigureTest(PREFIX SG NAME SGD_TEST PATH sg/sgd.cu OPTIONAL ML_INCLUDE)
-  ConfigureTest(PREFIX SG NAME SHAP_KERNEL_TEST PATH sg/shap_kernel.cu OPTIONAL ML_INCLUDE)
-  ConfigureTest(PREFIX SG NAME SVC_TEST PATH sg/svc_test.cu OPTIONAL ML_INCLUDE)
-  ConfigureTest(PREFIX SG NAME TRUSTWORTHINESS_TEST PATH sg/trustworthiness_test.cu OPTIONAL ML_INCLUDE)
-  ConfigureTest(PREFIX SG NAME TSNE_TEST PATH sg/tsne_test.cu OPTIONAL ML_INCLUDE)
-  ConfigureTest(PREFIX SG NAME TSVD_TEST PATH sg/tsvd_test.cu OPTIONAL ML_INCLUDE)
-  ConfigureTest(PREFIX SG NAME UMAP_PARAMETRIZABLE_TEST PATH sg/umap_parametrizable_test.cu OPTIONAL ML_INCLUDE)
+  if(all_algo)
+    ConfigureTest(PREFIX SG NAME LOGGER_TEST PATH sg/logger.cpp OPTIONAL ML_INCLUDE)
+    ConfigureTest(PREFIX SG NAME NVTX_TEST PATH sg/nvtx_test.cpp OPTIONAL ML_INCLUDE)
+    # todo: add trustworthiness algo
+    ConfigureTest(PREFIX SG NAME TRUSTWORTHINESS_TEST PATH sg/trustworthiness_test.cu OPTIONAL ML_INCLUDE)
+
+  endif()
+
+  if(all_algo OR dbscan_algo)
+    ConfigureTest(PREFIX SG NAME DBSCAN_TEST PATH sg/dbscan_test.cu OPTIONAL ML_INCLUDE)
+  endif()
+
+  if(all_algo OR explainer_algo)
+    ConfigureTest(PREFIX SG NAME SHAP_KERNEL_TEST PATH sg/shap_kernel.cu OPTIONAL ML_INCLUDE)
+  endif()
+
+  if(all_algo OR fil_algo)
+    ConfigureTest(PREFIX SG NAME FIL_CHILD_INDEX_TEST PATH sg/fil_child_index_test.cu OPTIONAL ML_INCLUDE)
+    ConfigureTest(PREFIX SG NAME FIL_TEST PATH sg/fil_test.cu OPTIONAL ML_INCLUDE)
+    ConfigureTest(PREFIX SG NAME FNV_HASH_TEST PATH sg/fnv_hash_test.cpp OPTIONAL ML_INCLUDE)
+    ConfigureTest(PREFIX SG NAME MULTI_SUM_TEST PATH sg/multi_sum_test.cu OPTIONAL ML_INCLUDE)
+  endif()
+
+  # todo: organize linear models better
+  if(all_algo OR linearregression_algo OR ridge_algo OR lasso_algo OR logisticregression_algo)
+    ConfigureTest(PREFIX SG NAME OLS_TEST PATH sg/ols.cu OPTIONAL ML_INCLUDE)
+    ConfigureTest(PREFIX SG NAME RIDGE_TEST PATH sg/ridge.cu OPTIONAL ML_INCLUDE)
+  endif()
+
+  if(all_algo OR genetic_algo)
+    ConfigureTest(PREFIX SG NAME GENETIC_NODE_TEST PATH sg/genetic/node_test.cpp OPTIONAL ML_INCLUDE)
+    ConfigureTest(PREFIX SG NAME GENETIC_PARAM_TEST PATH sg/genetic/param_test.cu OPTIONAL ML_INCLUDE)
+  endif()
+
+  if(all_algo OR hdbscan_algo)
+    ConfigureTest(PREFIX SG NAME HDBSCAN_TEST PATH sg/hdbscan_test.cu OPTIONAL ML_INCLUDE)
+  endif()
+
+  if(all_algo OR holtwinters_algo)
+    ConfigureTest(PREFIX SG NAME HOLTWINTERS_TEST PATH sg/holtwinters_test.cu OPTIONAL ML_INCLUDE)
+  endif()
+
+  if(all_algo OR kmeans_algo)
+    ConfigureTest(PREFIX SG NAME KMEANS_TEST PATH sg/kmeans_test.cu OPTIONAL ML_INCLUDE)
+  endif()
+
+  if(all_algo OR knn_algo)
+    ConfigureTest(PREFIX SG NAME KNN_TEST PATH sg/knn_test.cu OPTIONAL ML_INCLUDE)
+  endif()
+
+  if(all_algo OR hierarchicalclustering_algo)
+    ConfigureTest(PREFIX SG NAME LINKAGE_TEST PATH sg/linkage_test.cu OPTIONAL ML_INCLUDE)
+  endif()
+
+  if(all_algo OR pca_algo)
+    ConfigureTest(PREFIX SG NAME PCA_TEST PATH sg/pca_test.cu OPTIONAL ML_INCLUDE)
+  endif()
+
+  if(all_algo OR randomforest_algo)
+    ConfigureTest(PREFIX SG NAME RF_TEST PATH sg/rf_test.cu OPTIONAL ML_INCLUDE)
+  endif()
+
+  if(all_algo OR randomprojection_algo)
+    ConfigureTest(PREFIX SG NAME RPROJ_TEST PATH sg/rproj_test.cu OPTIONAL ML_INCLUDE)
+  endif()
+
+  # todo: separate solvers better
+  if(all_algo OR solvers_algo)
+    ConfigureTest(PREFIX SG NAME CD_TEST PATH sg/cd_test.cu OPTIONAL ML_INCLUDE)
+    ConfigureTest(PREFIX SG NAME LARS_TEST PATH sg/lars_test.cu OPTIONAL ML_INCLUDE)
+    ConfigureTest(PREFIX SG NAME QUASI_NEWTON PATH sg/quasi_newton.cu OPTIONAL ML_INCLUDE)
+    ConfigureTest(PREFIX SG NAME SGD_TEST PATH sg/sgd.cu OPTIONAL ML_INCLUDE)
+  endif()
+
+  if(all_algo OR svm_algo)
+    ConfigureTest(PREFIX SG NAME SVC_TEST PATH sg/svc_test.cu OPTIONAL ML_INCLUDE)
+  endif()
+
+  if(all_algo OR tsne_algo)
+    ConfigureTest(PREFIX SG NAME TSNE_TEST PATH sg/tsne_test.cu OPTIONAL ML_INCLUDE)
+  endif()
+
+  if(all_algo OR tsvd_algo)
+    ConfigureTest(PREFIX SG NAME TSVD_TEST PATH sg/tsvd_test.cu OPTIONAL ML_INCLUDE)
+  endif()
+
+  if(all_algo OR umap_algo)
+    ConfigureTest(PREFIX SG NAME UMAP_PARAMETRIZABLE_TEST PATH sg/umap_parametrizable_test.cu OPTIONAL ML_INCLUDE)
+  endif()
 
   if(BUILD_CUML_C_LIBRARY)
     ConfigureTest(PREFIX SG NAME HANDLE_TEST PATH sg/handle_test.cu OPTIONAL ML_INCLUDE)
   endif()
-=======
-  target_link_libraries(${CUML_CPP_TEST_TARGET}
-    PRIVATE
-        cuml::${CUML_CPP_TARGET}
-        $<$<BOOL:${BUILD_CUML_C_LIBRARY}>:${CUML_C_TARGET}>
-        ${COMMON_TEST_LINK_LIBRARIES}
-    )
->>>>>>> 962d6f03
-
 endif()
 
 #############################################################################
@@ -197,42 +177,11 @@
 
   if(MPI_CXX_FOUND)
     # (please keep the filenames in alphabetical order)
-<<<<<<< HEAD
-
-      ConfigureTest(PREFIX MG NAME KNN_TEST PATH knn.cu OPTIONAL NCCL CUMLPRIMS MPI ML_INCLUDE)
-      ConfigureTest(PREFIX MG NAME KNN_CLASSIFY_TEST PATH knn_classify.cu OPTIONAL NCCL CUMLPRIMS MPI ML_INCLUDE)
-      ConfigureTest(PREFIX MG NAME KNN_REGRESS_TEST PATH knn_regress.cu OPTIONAL NCCL CUMLPRIMS MPI ML_INCLUDE)
-      ConfigureTest(PREFIX MG NAME MAIN_TEST PATH main.cu OPTIONAL NCCL CUMLPRIMS MPI ML_INCLUDE)
-      ConfigureTest(PREFIX MG NAME PCA_TEST PATH pca.cu OPTIONAL NCCL CUMLPRIMS MPI ML_INCLUDE)
-=======
-    add_executable(${CUML_MG_TEST_TARGET}
-      mg/knn.cu
-      mg/knn_classify.cu
-      mg/knn_regress.cu
-      mg/main.cu
-      mg/pca.cu)
-
-    target_compile_options(${CUML_MG_TEST_TARGET}
-        PRIVATE "$<$<COMPILE_LANGUAGE:CXX>:${CUML_CXX_FLAGS}>"
-                "$<$<COMPILE_LANGUAGE:CUDA>:${CUML_CUDA_FLAGS}>"
-    )
-
-    target_include_directories(${CUML_MG_TEST_TARGET}
-      PRIVATE
-        $<BUILD_INTERFACE:${CMAKE_CURRENT_SOURCE_DIR}/../include>
-        $<BUILD_INTERFACE:${CMAKE_CURRENT_SOURCE_DIR}/../src>
-        $<BUILD_INTERFACE:${CMAKE_CURRENT_SOURCE_DIR}/../src_prims>
-        $<BUILD_INTERFACE:${CMAKE_CURRENT_SOURCE_DIR}/prims>
-      )
-
-    target_link_libraries(${CUML_MG_TEST_TARGET}
-      cuml::${CUML_CPP_TARGET}
-      ${COMMON_TEST_LINK_LIBRARIES}
-      NCCL::NCCL
-      ${MPI_CXX_LIBRARIES}
-      cumlprims_mg::cumlprims_mg
-    )
->>>>>>> 962d6f03
+    ConfigureTest(PREFIX MG NAME KNN_TEST PATH knn.cu OPTIONAL NCCL CUMLPRIMS MPI ML_INCLUDE)
+    ConfigureTest(PREFIX MG NAME KNN_CLASSIFY_TEST PATH knn_classify.cu OPTIONAL NCCL CUMLPRIMS MPI ML_INCLUDE)
+    ConfigureTest(PREFIX MG NAME KNN_REGRESS_TEST PATH knn_regress.cu OPTIONAL NCCL CUMLPRIMS MPI ML_INCLUDE)
+    ConfigureTest(PREFIX MG NAME MAIN_TEST PATH main.cu OPTIONAL NCCL CUMLPRIMS MPI ML_INCLUDE)
+    ConfigureTest(PREFIX MG NAME PCA_TEST PATH pca.cu OPTIONAL NCCL CUMLPRIMS MPI ML_INCLUDE)
 
   else(MPI_CXX_FOUND)
    message("OpenMPI not found. Skipping test '${CUML_MG_TEST_TARGET}'")
@@ -244,147 +193,66 @@
 
 if(BUILD_PRIMS_TESTS)
   # (please keep the filenames in alphabetical order)
-<<<<<<< HEAD
-    ConfigureTest(PREFIX PRIMS NAME ADD_SUB_DEV_SCALAR_TEST PATH prims/add_sub_dev_scalar.cu)
-    ConfigureTest(PREFIX PRIMS NAME ADJUSTED_RAND_INDEX_TEST PATH prims/adjusted_rand_index.cu)
-    ConfigureTest(PREFIX PRIMS NAME BATCHED_CSR_TEST PATH prims/batched/csr.cu)
-    ConfigureTest(PREFIX PRIMS NAME BATCHED_GEMV_TEST PATH prims/batched/gemv.cu)
-    ConfigureTest(PREFIX PRIMS NAME BATCHED_INFORMATION_CRITERION_TEST PATH prims/batched/information_criterion.cu)
-    ConfigureTest(PREFIX PRIMS NAME BATCHED_MAKE_SYMM_TEST PATH prims/batched/make_symm.cu)
-    ConfigureTest(PREFIX PRIMS NAME BATCHED_MATRIX_TEST PATH prims/batched/matrix.cu)
-    ConfigureTest(PREFIX PRIMS NAME CACHE_TEST PATH prims/cache.cu)
-    ConfigureTest(PREFIX PRIMS NAME COLUMNSORT_TEST PATH prims/columnSort.cu)
-    ConfigureTest(PREFIX PRIMS NAME COMPLETENESS_SCORE_TEST PATH prims/completeness_score.cu)
-    ConfigureTest(PREFIX PRIMS NAME CONTINGENCYMATRIX_TEST PATH prims/contingencyMatrix.cu)
-    ConfigureTest(PREFIX PRIMS NAME COV_TEST PATH prims/cov.cu)
-    ConfigureTest(PREFIX PRIMS NAME DECOUPLED_LOOKBACK_TEST PATH prims/decoupled_lookback.cu)
-    ConfigureTest(PREFIX PRIMS NAME DEVICE_UTILS_TEST PATH prims/device_utils.cu)
-    ConfigureTest(PREFIX PRIMS NAME DISPERSION_TEST PATH prims/dispersion.cu)
-    ConfigureTest(PREFIX PRIMS NAME ELTWISE2D_TEST PATH prims/eltwise2d.cu)
-    ConfigureTest(PREFIX PRIMS NAME ENTROPY_TEST PATH prims/entropy.cu)
-    ConfigureTest(PREFIX PRIMS NAME EPSILON_NEIGHBORHOOD_TEST PATH prims/epsilon_neighborhood.cu)
-    ConfigureTest(PREFIX PRIMS NAME FAST_INT_DIV_TEST PATH prims/fast_int_div.cu)
-    ConfigureTest(PREFIX PRIMS NAME FILLNA_TEST PATH prims/fillna.cu)
-    ConfigureTest(PREFIX PRIMS NAME GATHER_TEST PATH prims/gather.cu)
-    ConfigureTest(PREFIX PRIMS NAME GRAM_TEST PATH prims/gram.cu)
-    ConfigureTest(PREFIX PRIMS NAME GRID_SYNC_TEST PATH prims/grid_sync.cu)
-    ConfigureTest(PREFIX PRIMS NAME HINGE_TEST PATH prims/hinge.cu)
-    ConfigureTest(PREFIX PRIMS NAME HISTOGRAM_TEST PATH prims/histogram.cu)
-    ConfigureTest(PREFIX PRIMS NAME HOMOGENEITY_SCORE_TEST PATH prims/homogeneity_score.cu)
-    ConfigureTest(PREFIX PRIMS NAME JONES_TRANSFORM_TEST PATH prims/jones_transform.cu)
-    ConfigureTest(PREFIX PRIMS NAME KL_DIVERGENCE_TEST PATH prims/kl_divergence.cu)
-    ConfigureTest(PREFIX PRIMS NAME KNN_CLASSIFY_TEST PATH prims/knn_classify.cu)
-    ConfigureTest(PREFIX PRIMS NAME KNN_REGRESSION_TEST PATH prims/knn_regression.cu)
-    ConfigureTest(PREFIX PRIMS NAME KSELECTION_TEST PATH prims/kselection.cu)
-    ConfigureTest(PREFIX PRIMS NAME LABEL_TEST PATH prims/label.cu)
-    ConfigureTest(PREFIX PRIMS NAME LINALG_BLOCK_TEST PATH prims/linalg_block.cu)
-    ConfigureTest(PREFIX PRIMS NAME LINEARREG_TEST PATH prims/linearReg.cu)
-    ConfigureTest(PREFIX PRIMS NAME LOG_TEST PATH prims/log.cu)
-    ConfigureTest(PREFIX PRIMS NAME LOGISTICREG_TEST PATH prims/logisticReg.cu)
-    ConfigureTest(PREFIX PRIMS NAME MAKE_ARIMA_TEST PATH prims/make_arima.cu)
-    ConfigureTest(PREFIX PRIMS NAME MAKE_BLOBS_TEST PATH prims/make_blobs.cu)
-    ConfigureTest(PREFIX PRIMS NAME MAKE_REGRESSION_TEST PATH prims/make_regression.cu)
-    ConfigureTest(PREFIX PRIMS NAME MERGE_LABELS_TEST PATH prims/merge_labels.cu)
-    ConfigureTest(PREFIX PRIMS NAME MINMAX_TEST PATH prims/minmax.cu)
-    ConfigureTest(PREFIX PRIMS NAME MVG_TEST PATH prims/mvg.cu)
-    ConfigureTest(PREFIX PRIMS NAME MUTUAL_INFO_SCORE_TEST PATH prims/mutual_info_score.cu)
-    ConfigureTest(PREFIX PRIMS NAME PENALTY_TEST PATH prims/penalty.cu)
-    ConfigureTest(PREFIX PRIMS NAME PERMUTE_TEST PATH prims/permute.cu)
-    ConfigureTest(PREFIX PRIMS NAME POWER_TEST PATH prims/power.cu)
-    ConfigureTest(PREFIX PRIMS NAME RAND_INDEX_TEST PATH prims/rand_index.cu)
-    ConfigureTest(PREFIX PRIMS NAME REDUCE_COLS_BY_KEY_TEST PATH prims/reduce_cols_by_key.cu)
-    ConfigureTest(PREFIX PRIMS NAME REDUCE_ROWS_BY_KEY_TEST PATH prims/reduce_rows_by_key.cu)
-    ConfigureTest(PREFIX PRIMS NAME REVERSE_TEST PATH prims/reverse.cu)
-    ConfigureTest(PREFIX PRIMS NAME RSVD_TEST PATH prims/rsvd.cu)
-    ConfigureTest(PREFIX PRIMS NAME SCORE_TEST PATH prims/score.cu)
-    ConfigureTest(PREFIX PRIMS NAME SEIVE_TEST PATH prims/seive.cu)
-    ConfigureTest(PREFIX PRIMS NAME SIGMOID_TEST PATH prims/sigmoid.cu)
-    ConfigureTest(PREFIX PRIMS NAME SILHOUETTE_SCORE_TEST PATH prims/silhouette_score.cu)
-    ConfigureTest(PREFIX PRIMS NAME SQRT_TEST PATH prims/sqrt.cu)
-    ConfigureTest(PREFIX PRIMS NAME TERNARY_OP_TEST PATH prims/ternary_op.cu)
-    ConfigureTest(PREFIX PRIMS NAME TRUSTWORTHINESS_TEST PATH prims/trustworthiness.cu)
-    ConfigureTest(PREFIX PRIMS NAME V_MEASURE_TEST PATH prims/v_measure.cu)
-    ConfigureTest(PREFIX PRIMS NAME WEIGHTED_MEAN_TEST PATH prims/weighted_mean.cu)
-=======
-  add_executable(${PRIMS_TEST_TARGET}
-    prims/add_sub_dev_scalar.cu
-    prims/adjusted_rand_index.cu
-    prims/batched/csr.cu
-    prims/batched/gemv.cu
-    prims/batched/information_criterion.cu
-    prims/batched/make_symm.cu
-    prims/batched/matrix.cu
-    prims/cache.cu
-    prims/columnSort.cu
-    prims/completeness_score.cu
-    prims/contingencyMatrix.cu
-    prims/cov.cu
-    prims/decoupled_lookback.cu
-    prims/device_utils.cu
-    prims/dispersion.cu
-    prims/eltwise2d.cu
-    prims/entropy.cu
-    prims/epsilon_neighborhood.cu
-    prims/fast_int_div.cu
-    prims/fillna.cu
-    prims/gather.cu
-    prims/gram.cu
-    prims/grid_sync.cu
-    prims/hinge.cu
-    prims/histogram.cu
-    prims/homogeneity_score.cu
-    prims/jones_transform.cu
-    prims/kl_divergence.cu
-    prims/knn_classify.cu
-    prims/knn_regression.cu
-    prims/kselection.cu
-    prims/label.cu
-    prims/linalg_block.cu
-    prims/linearReg.cu
-    prims/log.cu
-    prims/logisticReg.cu
-    prims/make_arima.cu
-    prims/make_blobs.cu
-    prims/make_regression.cu
-    prims/merge_labels.cu
-    prims/minmax.cu
-    prims/mvg.cu
-    prims/mutual_info_score.cu
-    prims/penalty.cu
-    prims/permute.cu
-    prims/power.cu
-    prims/rand_index.cu
-    prims/reduce_cols_by_key.cu
-    prims/reduce_rows_by_key.cu
-    prims/reverse.cu
-    prims/rsvd.cu
-    prims/score.cu
-    prims/seive.cu
-    prims/sigmoid.cu
-    prims/silhouette_score.cu
-    prims/sqrt.cu
-    prims/ternary_op.cu
-    prims/trustworthiness.cu
-    prims/v_measure.cu
-    prims/weighted_mean.cu)
-
-  target_compile_options(${PRIMS_TEST_TARGET}
-        PRIVATE "$<$<COMPILE_LANGUAGE:CXX>:${CUML_CXX_FLAGS}>"
-                "$<$<COMPILE_LANGUAGE:CUDA>:${CUML_CUDA_FLAGS}>"
-  )
-
-  target_include_directories(${PRIMS_TEST_TARGET}
-    PRIVATE
-      $<BUILD_INTERFACE:${CMAKE_CURRENT_SOURCE_DIR}/../src_prims>
-      $<BUILD_INTERFACE:${CMAKE_CURRENT_SOURCE_DIR}/prims>
-  )
-
-  target_link_libraries(${PRIMS_TEST_TARGET}
-    PRIVATE
-      cuml::${CUML_CPP_TARGET}
-      ${COMMON_TEST_LINK_LIBRARIES}
-  )
->>>>>>> 962d6f03
+  ConfigureTest(PREFIX PRIMS NAME ADD_SUB_DEV_SCALAR_TEST PATH prims/add_sub_dev_scalar.cu)
+  ConfigureTest(PREFIX PRIMS NAME ADJUSTED_RAND_INDEX_TEST PATH prims/adjusted_rand_index.cu)
+  ConfigureTest(PREFIX PRIMS NAME BATCHED_CSR_TEST PATH prims/batched/csr.cu)
+  ConfigureTest(PREFIX PRIMS NAME BATCHED_GEMV_TEST PATH prims/batched/gemv.cu)
+  ConfigureTest(PREFIX PRIMS NAME BATCHED_INFORMATION_CRITERION_TEST PATH prims/batched/information_criterion.cu)
+  ConfigureTest(PREFIX PRIMS NAME BATCHED_MAKE_SYMM_TEST PATH prims/batched/make_symm.cu)
+  ConfigureTest(PREFIX PRIMS NAME BATCHED_MATRIX_TEST PATH prims/batched/matrix.cu)
+  ConfigureTest(PREFIX PRIMS NAME CACHE_TEST PATH prims/cache.cu)
+  ConfigureTest(PREFIX PRIMS NAME COLUMNSORT_TEST PATH prims/columnSort.cu)
+  ConfigureTest(PREFIX PRIMS NAME COMPLETENESS_SCORE_TEST PATH prims/completeness_score.cu)
+  ConfigureTest(PREFIX PRIMS NAME CONTINGENCYMATRIX_TEST PATH prims/contingencyMatrix.cu)
+  ConfigureTest(PREFIX PRIMS NAME COV_TEST PATH prims/cov.cu)
+  ConfigureTest(PREFIX PRIMS NAME DECOUPLED_LOOKBACK_TEST PATH prims/decoupled_lookback.cu)
+  ConfigureTest(PREFIX PRIMS NAME DEVICE_UTILS_TEST PATH prims/device_utils.cu)
+  ConfigureTest(PREFIX PRIMS NAME DISPERSION_TEST PATH prims/dispersion.cu)
+  ConfigureTest(PREFIX PRIMS NAME ELTWISE2D_TEST PATH prims/eltwise2d.cu)
+  ConfigureTest(PREFIX PRIMS NAME ENTROPY_TEST PATH prims/entropy.cu)
+  ConfigureTest(PREFIX PRIMS NAME EPSILON_NEIGHBORHOOD_TEST PATH prims/epsilon_neighborhood.cu)
+  ConfigureTest(PREFIX PRIMS NAME FAST_INT_DIV_TEST PATH prims/fast_int_div.cu)
+  ConfigureTest(PREFIX PRIMS NAME FILLNA_TEST PATH prims/fillna.cu)
+  ConfigureTest(PREFIX PRIMS NAME GATHER_TEST PATH prims/gather.cu)
+  ConfigureTest(PREFIX PRIMS NAME GRAM_TEST PATH prims/gram.cu)
+  ConfigureTest(PREFIX PRIMS NAME GRID_SYNC_TEST PATH prims/grid_sync.cu)
+  ConfigureTest(PREFIX PRIMS NAME HINGE_TEST PATH prims/hinge.cu)
+  ConfigureTest(PREFIX PRIMS NAME HISTOGRAM_TEST PATH prims/histogram.cu)
+  ConfigureTest(PREFIX PRIMS NAME HOMOGENEITY_SCORE_TEST PATH prims/homogeneity_score.cu)
+  ConfigureTest(PREFIX PRIMS NAME JONES_TRANSFORM_TEST PATH prims/jones_transform.cu)
+  ConfigureTest(PREFIX PRIMS NAME KL_DIVERGENCE_TEST PATH prims/kl_divergence.cu)
+  ConfigureTest(PREFIX PRIMS NAME KNN_CLASSIFY_TEST PATH prims/knn_classify.cu)
+  ConfigureTest(PREFIX PRIMS NAME KNN_REGRESSION_TEST PATH prims/knn_regression.cu)
+  ConfigureTest(PREFIX PRIMS NAME KSELECTION_TEST PATH prims/kselection.cu)
+  ConfigureTest(PREFIX PRIMS NAME LABEL_TEST PATH prims/label.cu)
+  ConfigureTest(PREFIX PRIMS NAME LINALG_BLOCK_TEST PATH prims/linalg_block.cu)
+  ConfigureTest(PREFIX PRIMS NAME LINEARREG_TEST PATH prims/linearReg.cu)
+  ConfigureTest(PREFIX PRIMS NAME LOG_TEST PATH prims/log.cu)
+  ConfigureTest(PREFIX PRIMS NAME LOGISTICREG_TEST PATH prims/logisticReg.cu)
+  ConfigureTest(PREFIX PRIMS NAME MAKE_ARIMA_TEST PATH prims/make_arima.cu)
+  ConfigureTest(PREFIX PRIMS NAME MAKE_BLOBS_TEST PATH prims/make_blobs.cu)
+  ConfigureTest(PREFIX PRIMS NAME MAKE_REGRESSION_TEST PATH prims/make_regression.cu)
+  ConfigureTest(PREFIX PRIMS NAME MERGE_LABELS_TEST PATH prims/merge_labels.cu)
+  ConfigureTest(PREFIX PRIMS NAME MINMAX_TEST PATH prims/minmax.cu)
+  ConfigureTest(PREFIX PRIMS NAME MVG_TEST PATH prims/mvg.cu)
+  ConfigureTest(PREFIX PRIMS NAME MUTUAL_INFO_SCORE_TEST PATH prims/mutual_info_score.cu)
+  ConfigureTest(PREFIX PRIMS NAME PENALTY_TEST PATH prims/penalty.cu)
+  ConfigureTest(PREFIX PRIMS NAME PERMUTE_TEST PATH prims/permute.cu)
+  ConfigureTest(PREFIX PRIMS NAME POWER_TEST PATH prims/power.cu)
+  ConfigureTest(PREFIX PRIMS NAME RAND_INDEX_TEST PATH prims/rand_index.cu)
+  ConfigureTest(PREFIX PRIMS NAME REDUCE_COLS_BY_KEY_TEST PATH prims/reduce_cols_by_key.cu)
+  ConfigureTest(PREFIX PRIMS NAME REDUCE_ROWS_BY_KEY_TEST PATH prims/reduce_rows_by_key.cu)
+  ConfigureTest(PREFIX PRIMS NAME REVERSE_TEST PATH prims/reverse.cu)
+  ConfigureTest(PREFIX PRIMS NAME RSVD_TEST PATH prims/rsvd.cu)
+  ConfigureTest(PREFIX PRIMS NAME SCORE_TEST PATH prims/score.cu)
+  ConfigureTest(PREFIX PRIMS NAME SEIVE_TEST PATH prims/seive.cu)
+  ConfigureTest(PREFIX PRIMS NAME SIGMOID_TEST PATH prims/sigmoid.cu)
+  ConfigureTest(PREFIX PRIMS NAME SILHOUETTE_SCORE_TEST PATH prims/silhouette_score.cu)
+  ConfigureTest(PREFIX PRIMS NAME SQRT_TEST PATH prims/sqrt.cu)
+  ConfigureTest(PREFIX PRIMS NAME TERNARY_OP_TEST PATH prims/ternary_op.cu)
+  ConfigureTest(PREFIX PRIMS NAME TRUSTWORTHINESS_TEST PATH prims/trustworthiness.cu)
+  ConfigureTest(PREFIX PRIMS NAME V_MEASURE_TEST PATH prims/v_measure.cu)
+  ConfigureTest(PREFIX PRIMS NAME WEIGHTED_MEAN_TEST PATH prims/weighted_mean.cu)
 
 endif()
 
