--- conflicted
+++ resolved
@@ -44,18 +44,10 @@
     PUBLIC
       cuml::${CUML_CPP_TARGET}
       benchmark::benchmark
-<<<<<<< HEAD
-      raft
-      raft_nn
-      raft_distance
-      $<IF:$<BOOL:${Treelite_ADDED}>,treelite::treelite_static,treelite::treelite>
-      $<IF:$<BOOL:${Treelite_ADDED}>,treelite::treelite_runtime_static,treelite::treelite_runtime>
-=======
       ${TREELITE_LIBS}
       raft::raft
       raft::nn
       raft::distance
->>>>>>> 7487c410
   )
 
   target_include_directories(${CUML_CPP_BENCH_TARGET}
@@ -94,18 +86,10 @@
     PUBLIC
       cuml::${CUML_CPP_TARGET}
       benchmark::benchmark
-<<<<<<< HEAD
-      raft
-      raft_nn
-      raft_distance
-      $<IF:$<BOOL:${Treelite_ADDED}>,treelite::treelite_static,treelite::treelite>
-      $<IF:$<BOOL:${Treelite_ADDED}>,treelite::treelite_runtime_static,treelite::treelite_runtime>
-=======
       ${TREELITE_LIBS}
       raft::raft
       raft::nn
       raft::distance
->>>>>>> 7487c410
   )
 
   target_include_directories(${PRIMS_BENCH_TARGET}
