--- conflicted
+++ resolved
@@ -32,13 +32,9 @@
     # sg/rf_regressor.cu
     sg/svc.cu
     sg/svr.cu
-<<<<<<< HEAD
     sg/umap.cu
     sg/fil.cu
     )
-=======
-    sg/umap.cu)
->>>>>>> 672517d8
 
   target_link_libraries(sg_benchmark
     ${CUML_CPP_TARGET}
