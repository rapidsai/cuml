/*
 * Copyright (c) 2023, NVIDIA CORPORATION.
 *
 * Licensed under the Apache License, Version 2.0 (the "License");
 * you may not use this file except in compliance with the License.
 * You may obtain a copy of the License at
 *
 *     http://www.apache.org/licenses/LICENSE-2.0
 *
 * Unless required by applicable law or agreed to in writing, software
 * distributed under the License is distributed on an "AS IS" BASIS,
 * WITHOUT WARRANTIES OR CONDITIONS OF ANY KIND, either express or implied.
 * See the License for the specific language governing permissions and
 * limitations under the License.
 */

#include <cuml/fil/fil.h>
<<<<<<< HEAD
#include <cuml/experimental/fil/output_kind.hpp>
=======
#include <cuml/experimental/fil/infer_kind.hpp>
>>>>>>> 62026d64
#include <cuml/experimental/fil/treelite_importer.hpp>
#include <cuml/experimental/fil/detail/raft_proto/device_type.hpp>
#include <cuml/experimental/fil/tree_layout.hpp>

#include "benchmark.cuh"
#include <chrono>
#include <cstdint>
#include <cuml/common/logger.hpp>
#include <cuml/ensemble/randomforest.hpp>
#include <cuml/tree/algo_helper.h>
#include <treelite/c_api.h>
#include <treelite/tree.h>
#include <utility>

namespace ML {
namespace Bench {
namespace filex {

struct Params {
  DatasetParams data;
  RegressionParams blobs;
  ModelHandle model;
  ML::fil::storage_type_t storage;
  bool use_experimental;
  RF_params rf;
  int predict_repetitions;
};

class FILEX : public RegressionFixture<float> {
  typedef RegressionFixture<float> Base;

 public:
  FILEX(const std::string& name, const Params& p)
  : RegressionFixture<float>(name, p.data, p.blobs), model(p.model), p_rest(p)
  {
  }

 protected:
  void runBenchmark(::benchmark::State& state) override
  {
    if (!params.rowMajor) { state.SkipWithError("FIL only supports row-major inputs"); }
    // create model
    ML::RandomForestRegressorF rf_model;
    auto* mPtr         = &rf_model;
    auto train_nrows = std::min(params.nrows, 1000);
    fit(*handle, mPtr, data.X.data(), train_nrows, params.ncols, data.y.data(), p_rest.rf);
    handle->sync_stream(stream);

    ML::build_treelite_forest(&model, &rf_model, params.ncols);

    auto filex_model = ML::experimental::fil::import_from_treelite_handle(
      model,
      ML::experimental::fil::tree_layout::breadth_first,
      128,
      false,
      raft_proto::device_type::gpu,
      0,
      stream
    );

    ML::fil::treelite_params_t tl_params = {
      .algo              = ML::fil::algo_t::NAIVE,
      .output_class      = false,
      .threshold         = 1.f / params.nclasses,  // Fixture::DatasetParams
      .storage_type      = p_rest.storage,
      .blocks_per_sm     = 8,
      .threads_per_tree  = 1,
      .n_items           = 0,
      .pforest_shape_str = nullptr};
    ML::fil::forest_variant forest_variant;
    auto optimal_chunk_size = 1;
    auto optimal_storage_type = p_rest.storage;
    auto optimal_algo_type = ML::fil::algo_t::NAIVE;
    auto optimal_layout = ML::experimental::fil::tree_layout::breadth_first;
    auto allowed_storage_types = std::vector<ML::fil::storage_type_t>{};
    if (p_rest.storage == ML::fil::storage_type_t::DENSE) {
      allowed_storage_types.push_back(ML::fil::storage_type_t::DENSE);
      allowed_storage_types.push_back(ML::fil::storage_type_t::SPARSE);
      allowed_storage_types.push_back(ML::fil::storage_type_t::SPARSE8);
    } else {
      allowed_storage_types.push_back(ML::fil::storage_type_t::SPARSE);
      allowed_storage_types.push_back(ML::fil::storage_type_t::SPARSE8);
    }
    auto allowed_layouts = std::vector<ML::experimental::fil::tree_layout>{
      ML::experimental::fil::tree_layout::breadth_first,
      ML::experimental::fil::tree_layout::depth_first,
    };
    auto min_time = std::numeric_limits<std::int64_t>::max();

    // Iterate through storage type, algorithm type, and chunk sizes and find optimum
    for (auto storage_type : allowed_storage_types) {
      auto allowed_algo_types = std::vector<ML::fil::algo_t>{};
      allowed_algo_types.push_back(ML::fil::algo_t::NAIVE);
      if (storage_type == ML::fil::storage_type_t::DENSE) {
        allowed_algo_types.push_back(ML::fil::algo_t::TREE_REORG);
        allowed_algo_types.push_back(ML::fil::algo_t::BATCH_TREE_REORG);
      }
      tl_params.storage_type = storage_type;

      for (auto algo_type : allowed_algo_types) {
        tl_params.algo = algo_type;
        for (auto layout : allowed_layouts) {
          filex_model = ML::experimental::fil::import_from_treelite_handle(
            model,
            layout,
            128,
            false,
            raft_proto::device_type::gpu,
            0,
            stream
          );
          for (auto chunk_size = 1; chunk_size <= 32; chunk_size *= 2) {
            if (!p_rest.use_experimental) {
              tl_params.threads_per_tree = chunk_size;
              ML::fil::from_treelite(*handle, &forest_variant, model, &tl_params);
              forest = std::get<ML::fil::forest_t<float>>(forest_variant);
            }
            handle->sync_stream();
            handle->sync_stream_pool();
            auto start = std::chrono::high_resolution_clock::now();
            for (int i = 0; i < p_rest.predict_repetitions; i++) {
              // Create FIL forest
              if (p_rest.use_experimental) {
                filex_model.predict(
                  *handle,
                  data.y.data(),
                  data.X.data(),
                  params.nrows,
                  raft_proto::device_type::gpu,
                  raft_proto::device_type::gpu,
<<<<<<< HEAD
                  ML::experimental::fil::output_kind::default_kind,
=======
                  ML::experimental::fil::infer_kind::default_kind,
>>>>>>> 62026d64
                  chunk_size
                );
              } else {
                ML::fil::predict(*handle,
                                 forest,
                                 data.y.data(),
                                 data.X.data(),
                                 params.nrows,
                                 false);
              }
            }
            handle->sync_stream();
            handle->sync_stream_pool();
            auto end = std::chrono::high_resolution_clock::now();
            auto elapsed = std::chrono::duration_cast<std::chrono::nanoseconds>(
              end - start
            ).count();
            if (elapsed < min_time) {
              min_time = elapsed;
              optimal_chunk_size = chunk_size;
              optimal_storage_type = storage_type;
              optimal_algo_type = algo_type;
              optimal_layout = layout;
            }

            // Clean up from FIL
            if (!p_rest.use_experimental) {
              ML::fil::free(*handle, forest);
            }
          }
          if (!p_rest.use_experimental) {
            break;
          }
        }
        if (p_rest.use_experimental) {
          break;
        }
      }
      if (p_rest.use_experimental) {
        break;
      }
    }

    // Build optimal FIL tree
    tl_params.storage_type = optimal_storage_type;
    tl_params.algo = optimal_algo_type;
    tl_params.threads_per_tree = optimal_chunk_size;
    ML::fil::from_treelite(*handle, &forest_variant, model, &tl_params);
    forest = std::get<ML::fil::forest_t<float>>(forest_variant);
    filex_model = ML::experimental::fil::import_from_treelite_handle(
      model,
      optimal_layout,
      128,
      false,
      raft_proto::device_type::gpu,
      0,
      stream
    );

    handle->sync_stream();
    handle->sync_stream_pool();

    // only time prediction
    this->loopOnState(state, [this, &filex_model, optimal_chunk_size]() {
      for (int i = 0; i < p_rest.predict_repetitions; i++) {
        if (p_rest.use_experimental) {
          filex_model.predict(
            *handle,
            this->data.y.data(),
            this->data.X.data(),
            this->params.nrows,
            raft_proto::device_type::gpu,
            raft_proto::device_type::gpu,
<<<<<<< HEAD
            ML::experimental::fil::output_kind::default_kind,
=======
            ML::experimental::fil::infer_kind::default_kind,
>>>>>>> 62026d64
            optimal_chunk_size
          );
          handle->sync_stream();
          handle->sync_stream_pool();
        } else {
          ML::fil::predict(*this->handle,
                           this->forest,
                           this->data.y.data(),
                           this->data.X.data(),
                           this->params.nrows,
                           false);
          handle->sync_stream();
          handle->sync_stream_pool();
        }
      }
    }, true);
  }

  void allocateBuffers(const ::benchmark::State& state) override { Base::allocateBuffers(state); }

  void deallocateBuffers(const ::benchmark::State& state) override
  {
    ML::fil::free(*handle, forest);
    Base::deallocateBuffers(state);
  }

 private:
  ML::fil::forest_t<float> forest;
  ModelHandle model;
  Params p_rest;
};

struct FilBenchParams {
  int nrows;
  int ncols;
  int nclasses;
  int max_depth;
  int ntrees;
  ML::fil::storage_type_t storage;
  bool use_experimental;
};

std::vector<Params> getInputs()
{
  std::vector<Params> out;
  Params p;
  p.data.rowMajor = true;
  p.blobs         = {.n_informative  = -1,  // Just a placeholder value, anyway changed below
             .effective_rank = -1,  // Just a placeholder value, anyway changed below
             .bias           = 0.f,
             .tail_strength  = 0.1,
             .noise          = 0.01,
             .shuffle        = false,
             .seed           = 12345ULL};

  p.rf = set_rf_params(10,                 /*max_depth */
                       (1 << 20),          /* max_leaves */
                       1.f,                /* max_features */
                       32,                 /* max_n_bins */
                       3,                  /* min_samples_leaf */
                       3,                  /* min_samples_split */
                       0.0f,               /* min_impurity_decrease */
                       true,               /* bootstrap */
                       1,                  /* n_trees */
                       1.f,                /* max_samples */
                       1234ULL,            /* seed */
                       ML::CRITERION::MSE, /* split_criterion */
                       8,                  /* n_streams */
                       128                 /* max_batch_size */
  );

  using ML::fil::algo_t;
  using ML::fil::storage_type_t;
  std::vector<FilBenchParams> var_params = {
    {(int)1e6, 20, 1, 10, 1000, storage_type_t::DENSE, false},
    {(int)1e6, 20, 1, 10, 1000, storage_type_t::DENSE, true},
    {(int)1e6, 20, 1, 3, 1000, storage_type_t::DENSE, false},
    {(int)1e6, 20, 1, 3, 1000, storage_type_t::DENSE, true},
    {(int)1e6, 20, 1, 28, 1000, storage_type_t::SPARSE, false},
    {(int)1e6, 20, 1, 28, 1000, storage_type_t::SPARSE, true},
    {(int)1e6, 20, 1, 10, 100, storage_type_t::DENSE, false},
    {(int)1e6, 20, 1, 10, 100, storage_type_t::DENSE, true},
    {(int)1e6, 20, 1, 10, 10000, storage_type_t::DENSE, false},
    {(int)1e6, 20, 1, 10, 10000, storage_type_t::DENSE, true},
    {(int)1e6, 200, 1, 10, 1000, storage_type_t::DENSE, false},
    {(int)1e6, 200, 1, 10, 1000, storage_type_t::DENSE, true}
  };
  for (auto& i : var_params) {
    p.data.nrows               = i.nrows;
    p.data.ncols               = i.ncols;
    p.blobs.n_informative      = i.ncols / 3;
    p.blobs.effective_rank     = i.ncols / 3;
    p.data.nclasses            = i.nclasses;
    p.rf.tree_params.max_depth = i.max_depth;
    p.rf.n_trees               = i.ntrees;
    p.storage                  = i.storage;
    p.use_experimental         = i.use_experimental;
    p.predict_repetitions      = 10;
    out.push_back(p);
  }
  return out;
}

ML_BENCH_REGISTER(Params, FILEX, "", getInputs());

}  // end namespace fil
}  // end namespace Bench
}  // end namespace ML<|MERGE_RESOLUTION|>--- conflicted
+++ resolved
@@ -15,11 +15,7 @@
  */
 
 #include <cuml/fil/fil.h>
-<<<<<<< HEAD
-#include <cuml/experimental/fil/output_kind.hpp>
-=======
 #include <cuml/experimental/fil/infer_kind.hpp>
->>>>>>> 62026d64
 #include <cuml/experimental/fil/treelite_importer.hpp>
 #include <cuml/experimental/fil/detail/raft_proto/device_type.hpp>
 #include <cuml/experimental/fil/tree_layout.hpp>
@@ -150,11 +146,7 @@
                   params.nrows,
                   raft_proto::device_type::gpu,
                   raft_proto::device_type::gpu,
-<<<<<<< HEAD
-                  ML::experimental::fil::output_kind::default_kind,
-=======
                   ML::experimental::fil::infer_kind::default_kind,
->>>>>>> 62026d64
                   chunk_size
                 );
               } else {
@@ -228,11 +220,7 @@
             this->params.nrows,
             raft_proto::device_type::gpu,
             raft_proto::device_type::gpu,
-<<<<<<< HEAD
-            ML::experimental::fil::output_kind::default_kind,
-=======
             ML::experimental::fil::infer_kind::default_kind,
->>>>>>> 62026d64
             optimal_chunk_size
           );
           handle->sync_stream();
