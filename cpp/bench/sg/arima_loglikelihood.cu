--- conflicted
+++ resolved
@@ -44,7 +44,6 @@
       order(p.order),
       param(0, rmm::cuda_stream_default),
       loglike(0, rmm::cuda_stream_default),
-      residual(0, rmm::cuda_stream_default),
       temp_mem(0, rmm::cuda_stream_default)
   {
   }
@@ -83,14 +82,8 @@
                       this->params.batch_size,
                       this->params.n_obs,
                       order,
-<<<<<<< HEAD
-                      param,
-                      loglike,
-=======
                       param.data(),
                       loglike.data(),
-                      residual.data(),
->>>>>>> 7706130b
                       true,
                       false);
     });
@@ -106,52 +99,22 @@
     // Buffer for the model parameters
     param.resize(order.complexity() * this->params.batch_size, stream);
 
-<<<<<<< HEAD
-    // Buffer for the log-likelihood
-    loglike = (DataT*)allocator->allocate(this->params.batch_size * sizeof(DataT), stream);
-=======
-    // Buffers for the log-likelihood and residuals
+    // Buffers for the log-likelihood
     loglike.resize(this->params.batch_size, stream);
-    residual.resize(this->params.batch_size * this->params.n_obs, stream);
->>>>>>> 7706130b
 
     // Temporary memory
-    temp_buf_size =
+    size_t temp_buf_size =
       ARIMAMemory<double>::compute_size(order, this->params.batch_size, this->params.n_obs);
     temp_mem.resize(temp_buf_size, stream);
   }
 
-<<<<<<< HEAD
-  void deallocateBuffers(const ::benchmark::State& state)
-  {
-    Fixture::deallocateBuffers(state);
-
-    auto& handle   = *this->handle;
-    auto stream    = handle.get_stream();
-    auto allocator = handle.get_device_allocator();
-
-    allocator->deallocate(
-      param, order.complexity() * this->params.batch_size * sizeof(DataT), stream);
-    allocator->deallocate(loglike, this->params.batch_size * sizeof(DataT), stream);
-    allocator->deallocate(temp_mem, temp_buf_size, stream);
-  }
-
- protected:
-  ARIMAOrder order;
-  DataT* param;
-  DataT* loglike;
-  size_t temp_buf_size;
-  char* temp_mem;
-=======
   void deallocateBuffers(const ::benchmark::State& state) { Fixture::deallocateBuffers(state); }
 
  protected:
   ARIMAOrder order;
   rmm::device_uvector<DataT> param;
   rmm::device_uvector<DataT> loglike;
-  rmm::device_uvector<DataT> residual;
   rmm::device_uvector<char> temp_mem;
->>>>>>> 7706130b
 };
 
 std::vector<ArimaParams> getInputs()
