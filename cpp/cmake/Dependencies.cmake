--- conflicted
+++ resolved
@@ -39,11 +39,7 @@
 
   ExternalProject_Add(raft
     GIT_REPOSITORY    https://github.com/rapidsai/raft.git
-<<<<<<< HEAD
-    GIT_TAG           4f911121f2ade136548dea09ddc1315cd0feab1e
-=======
     GIT_TAG           9161d7a238aca859453d8517bd7ad92cbd902f6a
->>>>>>> 7f7cb556
     PREFIX            ${RAFT_DIR}
     CONFIGURE_COMMAND ""
     BUILD_COMMAND     ""
