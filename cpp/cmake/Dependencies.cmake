#=============================================================================
# Copyright (c) 2020-2021, NVIDIA CORPORATION.
#
# Licensed under the Apache License, Version 2.0 (the "License");
# you may not use this file except in compliance with the License.
# You may obtain a copy of the License at
#
#     http://www.apache.org/licenses/LICENSE-2.0
#
# Unless required by applicable law or agreed to in writing, software
# distributed under the License is distributed on an "AS IS" BASIS,
# WITHOUT WARRANTIES OR CONDITIONS OF ANY KIND, either express or implied.
# See the License for the specific language governing permissions and
# limitations under the License.
#=============================================================================

include(ExternalProject)

##############################################################################
# - raft - (header only) -----------------------------------------------------

# Only cloned if RAFT_PATH env variable is not defined

if(DEFINED ENV{RAFT_PATH})
  message(STATUS "RAFT_PATH environment variable detected.")
  message(STATUS "RAFT_DIR set to $ENV{RAFT_PATH}")
  set(RAFT_DIR "$ENV{RAFT_PATH}")

  ExternalProject_Add(raft
    DOWNLOAD_COMMAND  ""
    SOURCE_DIR        ${RAFT_DIR}
    CONFIGURE_COMMAND ""
    BUILD_COMMAND     ""
    INSTALL_COMMAND   "")

else(DEFINED ENV{RAFT_PATH})
  message(STATUS "RAFT_PATH environment variable NOT detected, cloning RAFT")
  set(RAFT_DIR ${CMAKE_CURRENT_BINARY_DIR}/raft CACHE STRING "Path to RAFT repo")

  ExternalProject_Add(raft
    GIT_REPOSITORY    https://github.com/rapidsai/raft.git
<<<<<<< HEAD
    GIT_TAG           5ea9795425d2968103211b559a2c741b9db10589
=======
    GIT_TAG           6455e05b3889db2b495cf3189b33c2b07bfbebf2
>>>>>>> 14bd6c1f
    PREFIX            ${RAFT_DIR}
    CONFIGURE_COMMAND ""
    BUILD_COMMAND     ""
    INSTALL_COMMAND   "")

  # Redefining RAFT_DIR so it coincides with the one inferred by env variable.
  set(RAFT_DIR ${RAFT_DIR}/src/raft/)
endif(DEFINED ENV{RAFT_PATH})


##############################################################################
# - cumlprims (binary dependency) --------------------------------------------

if(ENABLE_CUMLPRIMS_MG)

    if(DEFINED ENV{CUMLPRIMS_MG_PATH})
      set(CUMLPRIMS_MG_PATH ENV{CUMLPRIMS_MG_PATH}})
    endif(DEFINED ENV{CUMLPRIMS_MG_PATH})

    if(NOT CUMLPRIMS_MG_PATH)
      find_package(cumlprims_mg
                   REQUIRED)

    else()
      message("-- Manually setting CUMLPRIMS_MG_PATH to ${CUMLPRIMS_MG_PATH}")
      if(EXISTS "${CUMLPRIMS_MG_PATH}/lib/libcumlprims.so")
        set(CUMLPRIMS_MG_FOUND TRUE)
        set(CUMLPRIMS_MG_INCLUDE_DIRS ${CUMLPRIMS_MG_PATH}/include)
        set(CUMLPRIMS_MG_LIBRARIES ${CUMLPRIMS_MG_PATH}/lib/libcumlprims.so)
      else()
        message(FATAL_ERROR "libcumlprims library NOT found in ${CUMLPRIMS_MG_PATH}")
      endif(EXISTS "${CUMLPRIMS_MG_PATH}/lib/libcumlprims.so")
    endif(NOT CUMLPRIMS_MG_PATH)

endif(ENABLE_CUMLPRIMS_MG)


##############################################################################
# - RMM ----------------------------------------------------------------------

find_path(RMM_INCLUDE_DIRS "rmm"
    HINTS
    "$ENV{RMM_ROOT}/include"
    "$ENV{CONDA_PREFIX}/include/rmm"
    "$ENV{CONDA_PREFIX}/include")

message(STATUS "RMM: RMM_INCLUDE_DIRS set to ${RMM_INCLUDE_DIRS}")

##############################################################################
# - NCCL ---------------------------------------------------------------------

if(BUILD_CUML_MPI_COMMS OR BUILD_CUML_STD_COMMS)
  # At least NCCL 2.8 required for p2p methods on comms
  find_package(NCCL 2.8 REQUIRED)
endif(BUILD_CUML_MPI_COMMS OR BUILD_CUML_STD_COMMS)

##############################################################################
# - MPI ---------------------------------------------------------------------

if(BUILD_CUML_MPI_COMMS)
  find_package(MPI REQUIRED)
endif(BUILD_CUML_MPI_COMMS)

##############################################################################
# - cub - (header only) ------------------------------------------------------

if(NOT CUB_IS_PART_OF_CTK)
  set(CUB_DIR ${CMAKE_CURRENT_BINARY_DIR}/cub CACHE STRING "Path to cub repo")
  ExternalProject_Add(cub
    GIT_REPOSITORY    https://github.com/thrust/cub.git
    GIT_TAG           1.8.0
    PREFIX            ${CUB_DIR}
    CONFIGURE_COMMAND ""
    BUILD_COMMAND     ""
    INSTALL_COMMAND   "")
endif(NOT CUB_IS_PART_OF_CTK)

##############################################################################
# - cutlass - (header only) --------------------------------------------------

set(CUTLASS_DIR ${CMAKE_CURRENT_BINARY_DIR}/cutlass CACHE STRING
  "Path to the cutlass repo")
ExternalProject_Add(cutlass
  GIT_REPOSITORY    https://github.com/NVIDIA/cutlass.git
  GIT_TAG           v1.0.1
  PREFIX            ${CUTLASS_DIR}
  CONFIGURE_COMMAND ""
  BUILD_COMMAND     ""
  INSTALL_COMMAND   "")

##############################################################################
# - spdlog -------------------------------------------------------------------

set(SPDLOG_DIR ${CMAKE_CURRENT_BINARY_DIR}/spdlog CACHE STRING
  "Path to spdlog install directory")
ExternalProject_Add(spdlog
  GIT_REPOSITORY    https://github.com/gabime/spdlog.git
  GIT_TAG           v1.7.0
  PREFIX            ${SPDLOG_DIR}
  CONFIGURE_COMMAND ""
  BUILD_COMMAND     ""
  INSTALL_COMMAND   "")

##############################################################################
# - faiss --------------------------------------------------------------------

if(BUILD_STATIC_FAISS)
  set(FAISS_DIR ${CMAKE_CURRENT_BINARY_DIR}/faiss CACHE STRING
    "Path to FAISS source directory")
  ExternalProject_Add(faiss
    GIT_REPOSITORY    https://github.com/facebookresearch/faiss.git
    GIT_TAG           7c2d2388a492d65fdda934c7e74ae87acaeed066
    CONFIGURE_COMMAND LIBS=-pthread
                      CPPFLAGS=-w
                      LDFLAGS=-L${CMAKE_INSTALL_PREFIX}/lib
                        cmake -B build .
                        -DCMAKE_BUILD_TYPE=Release
                        -DBUILD_TESTING=OFF
                        -DFAISS_ENABLE_PYTHON=OFF
                        -DBUILD_SHARED_LIBS=OFF
                        -DFAISS_ENABLE_GPU=ON
                        -DCUDAToolkit_ROOT=${CUDA_TOOLKIT_ROOT_DIR}
                        -DCUDA_ARCHITECTURES=${FAISS_GPU_ARCHS}
                        -DBLAS_LIBRARIES=${BLAS_LIBRARIES}
    PREFIX            ${FAISS_DIR}
    BUILD_COMMAND     make -C build -j${PARALLEL_LEVEL} VERBOSE=1
    BUILD_BYPRODUCTS  ${FAISS_DIR}/src/faiss/build/faiss/libfaiss.a
    BUILD_ALWAYS      1
    INSTALL_COMMAND   ""
    UPDATE_COMMAND    ""
    BUILD_IN_SOURCE   1)

  ExternalProject_Get_Property(faiss install_dir)
  add_library(FAISS::FAISS STATIC IMPORTED)
  set_property(TARGET FAISS::FAISS PROPERTY
    IMPORTED_LOCATION ${FAISS_DIR}/src/faiss/build/faiss/libfaiss.a)
  set(FAISS_INCLUDE_DIRS "${FAISS_DIR}/src/faiss")
else()
  set(FAISS_INSTALL_DIR ENV{FAISS_ROOT})
  find_package(FAISS REQUIRED)
endif(BUILD_STATIC_FAISS)

##############################################################################
# - treelite build -----------------------------------------------------------

find_package(Treelite 1.0.0 REQUIRED)

##############################################################################
# - googletest build -----------------------------------------------------------

if(BUILD_GTEST)
	set(GTEST_DIR ${CMAKE_CURRENT_BINARY_DIR}/googletest CACHE STRING
	  "Path to googletest repo")
	set(GTEST_BINARY_DIR ${PROJECT_BINARY_DIR}/googletest)
	set(GTEST_INSTALL_DIR ${GTEST_BINARY_DIR}/install)
	set(GTEST_LIB ${GTEST_INSTALL_DIR}/lib/libgtest_main.a)
	include(ExternalProject)
	ExternalProject_Add(googletest
	  GIT_REPOSITORY    https://github.com/google/googletest.git
	  GIT_TAG           release-1.10.0
	  PREFIX            ${GTEST_DIR}
	  CMAKE_ARGS        -DCMAKE_INSTALL_PREFIX=<INSTALL_DIR>
	                    -DBUILD_SHARED_LIBS=OFF
	                    -DCMAKE_INSTALL_LIBDIR=lib
	  BUILD_BYPRODUCTS  ${GTEST_DIR}/lib/libgtest.a
	                    ${GTEST_DIR}/lib/libgtest_main.a
	  UPDATE_COMMAND    "")

	add_library(GTest::GTest STATIC IMPORTED)
	add_library(GTest::Main STATIC IMPORTED)

	set_property(TARGET GTest::GTest PROPERTY
	  IMPORTED_LOCATION ${GTEST_DIR}/lib/libgtest.a)
	set_property(TARGET GTest::Main PROPERTY
	  IMPORTED_LOCATION ${GTEST_DIR}/lib/libgtest_main.a)

	set(GTEST_INCLUDE_DIRS "${GTEST_DIR}")

	add_dependencies(GTest::GTest googletest)
	add_dependencies(GTest::Main googletest)

else()
	find_package(GTest REQUIRED)
endif(BUILD_GTEST)

##############################################################################
# - googlebench ---------------------------------------------------------------

set(GBENCH_DIR ${CMAKE_CURRENT_BINARY_DIR}/benchmark CACHE STRING
  "Path to google benchmark repo")
set(GBENCH_BINARY_DIR ${PROJECT_BINARY_DIR}/benchmark)
set(GBENCH_INSTALL_DIR ${GBENCH_BINARY_DIR}/install)
set(GBENCH_LIB ${GBENCH_INSTALL_DIR}/lib/libbenchmark.a)
include(ExternalProject)
ExternalProject_Add(benchmark
  GIT_REPOSITORY    https://github.com/google/benchmark.git
  GIT_TAG           bf4f2ea0bd1180b34718ac26eb79b170a4f6290e
  PREFIX            ${GBENCH_DIR}
  CMAKE_ARGS        -DBENCHMARK_ENABLE_GTEST_TESTS=OFF
                    -DBENCHMARK_ENABLE_TESTING=OFF
                    -DCMAKE_INSTALL_PREFIX=<INSTALL_DIR>
                    -DCMAKE_BUILD_TYPE=Release
                    -DCMAKE_INSTALL_LIBDIR=lib
  BUILD_BYPRODUCTS  ${GBENCH_DIR}/lib/libbenchmark.a
  UPDATE_COMMAND    "")
add_library(benchmarklib STATIC IMPORTED)
add_dependencies(benchmarklib benchmark)
set_property(TARGET benchmarklib PROPERTY
  IMPORTED_LOCATION ${GBENCH_DIR}/lib/libbenchmark.a)

# dependencies will be added in sequence, so if a new project `project_b` is added
# after `project_a`, please add the dependency add_dependencies(project_b project_a)
# This allows the cloning to happen sequentially, enhancing the printing at
# compile time, helping significantly to troubleshoot build issues.

# TODO: Change to using build.sh and make targets instead of this

if(CUB_IS_PART_OF_CTK)
  add_dependencies(cutlass raft)
else()
  add_dependencies(cub raft)
  add_dependencies(cutlass cub)
endif(CUB_IS_PART_OF_CTK)
add_dependencies(spdlog cutlass)
add_dependencies(GTest::GTest spdlog)
add_dependencies(benchmark GTest::GTest)
add_dependencies(FAISS::FAISS benchmark)
add_dependencies(FAISS::FAISS faiss)<|MERGE_RESOLUTION|>--- conflicted
+++ resolved
@@ -39,11 +39,7 @@
 
   ExternalProject_Add(raft
     GIT_REPOSITORY    https://github.com/rapidsai/raft.git
-<<<<<<< HEAD
-    GIT_TAG           5ea9795425d2968103211b559a2c741b9db10589
-=======
-    GIT_TAG           6455e05b3889db2b495cf3189b33c2b07bfbebf2
->>>>>>> 14bd6c1f
+    GIT_TAG           2ef0a5181399c712aa360f8357ea53792faa13d3
     PREFIX            ${RAFT_DIR}
     CONFIGURE_COMMAND ""
     BUILD_COMMAND     ""
