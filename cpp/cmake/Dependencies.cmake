#=============================================================================
# Copyright (c) 2020-2021, NVIDIA CORPORATION.
#
# Licensed under the Apache License, Version 2.0 (the "License");
# you may not use this file except in compliance with the License.
# You may obtain a copy of the License at
#
#     http://www.apache.org/licenses/LICENSE-2.0
#
# Unless required by applicable law or agreed to in writing, software
# distributed under the License is distributed on an "AS IS" BASIS,
# WITHOUT WARRANTIES OR CONDITIONS OF ANY KIND, either express or implied.
# See the License for the specific language governing permissions and
# limitations under the License.
#=============================================================================

include(ExternalProject)

##############################################################################
# - raft - (header only) -----------------------------------------------------

# Only cloned if RAFT_PATH env variable is not defined

if(DEFINED ENV{RAFT_PATH})
  message(STATUS "RAFT_PATH environment variable detected.")
  message(STATUS "RAFT_DIR set to $ENV{RAFT_PATH}")
  set(RAFT_DIR "$ENV{RAFT_PATH}")

  ExternalProject_Add(raft
    DOWNLOAD_COMMAND  ""
    SOURCE_DIR        ${RAFT_DIR}
    CONFIGURE_COMMAND ""
    BUILD_COMMAND     ""
    INSTALL_COMMAND   "")

else(DEFINED ENV{RAFT_PATH})
  message(STATUS "RAFT_PATH environment variable NOT detected, cloning RAFT")
  set(RAFT_DIR ${CMAKE_CURRENT_BINARY_DIR}/raft CACHE STRING "Path to RAFT repo")

  ExternalProject_Add(raft
    GIT_REPOSITORY    https://github.com/rapidsai/raft.git
<<<<<<< HEAD
    GIT_TAG           7091ae3a18b3fcf62e48a81e5515f4f37403b931
=======
    GIT_TAG           fc46618d76d70710b07d445e79d3e07dea6cad2f
>>>>>>> c48c0815
    PREFIX            ${RAFT_DIR}
    CONFIGURE_COMMAND ""
    BUILD_COMMAND     ""
    INSTALL_COMMAND   "")

  # Redefining RAFT_DIR so it coincides with the one inferred by env variable.
  set(RAFT_DIR ${RAFT_DIR}/src/raft/)
endif(DEFINED ENV{RAFT_PATH})


##############################################################################
# - cumlprims (binary dependency) --------------------------------------------

if(ENABLE_CUMLPRIMS_MG)

    if(DEFINED ENV{CUMLPRIMS_MG_PATH})
      set(CUMLPRIMS_MG_PATH ENV{CUMLPRIMS_MG_PATH}})
    endif(DEFINED ENV{CUMLPRIMS_MG_PATH})

    if(NOT CUMLPRIMS_MG_PATH)
      find_package(cumlprims_mg
                   REQUIRED)

    else()
      message("-- Manually setting CUMLPRIMS_MG_PATH to ${CUMLPRIMS_MG_PATH}")
      if(EXISTS "${CUMLPRIMS_MG_PATH}/lib/libcumlprims.so")
        set(CUMLPRIMS_MG_FOUND TRUE)
        set(CUMLPRIMS_MG_INCLUDE_DIRS ${CUMLPRIMS_MG_PATH}/include)
        set(CUMLPRIMS_MG_LIBRARIES ${CUMLPRIMS_MG_PATH}/lib/libcumlprims.so)
      else()
        message(FATAL_ERROR "libcumlprims library NOT found in ${CUMLPRIMS_MG_PATH}")
      endif(EXISTS "${CUMLPRIMS_MG_PATH}/lib/libcumlprims.so")
    endif(NOT CUMLPRIMS_MG_PATH)

endif(ENABLE_CUMLPRIMS_MG)


##############################################################################
# - RMM ----------------------------------------------------------------------

find_path(RMM_INCLUDE_DIRS "rmm"
    HINTS
    "$ENV{RMM_ROOT}/include"
    "$ENV{CONDA_PREFIX}/include/rmm"
    "$ENV{CONDA_PREFIX}/include")

message(STATUS "RMM: RMM_INCLUDE_DIRS set to ${RMM_INCLUDE_DIRS}")

##############################################################################
# - NCCL ---------------------------------------------------------------------

if(BUILD_CUML_MPI_COMMS OR BUILD_CUML_STD_COMMS)
  # At least NCCL 2.8 required for p2p methods on comms
  find_package(NCCL 2.8 REQUIRED)
endif(BUILD_CUML_MPI_COMMS OR BUILD_CUML_STD_COMMS)

##############################################################################
# - MPI ---------------------------------------------------------------------

if(BUILD_CUML_MPI_COMMS)
  find_package(MPI REQUIRED)
endif(BUILD_CUML_MPI_COMMS)

##############################################################################
# - cub - (header only) ------------------------------------------------------

if(NOT CUB_IS_PART_OF_CTK)
  set(CUB_DIR ${CMAKE_CURRENT_BINARY_DIR}/cub CACHE STRING "Path to cub repo")
  ExternalProject_Add(cub
    GIT_REPOSITORY    https://github.com/thrust/cub.git
    GIT_TAG           1.8.0
    PREFIX            ${CUB_DIR}
    CONFIGURE_COMMAND ""
    BUILD_COMMAND     ""
    INSTALL_COMMAND   "")
endif(NOT CUB_IS_PART_OF_CTK)

##############################################################################
# - cutlass - (header only) --------------------------------------------------

set(CUTLASS_DIR ${CMAKE_CURRENT_BINARY_DIR}/cutlass CACHE STRING
  "Path to the cutlass repo")
ExternalProject_Add(cutlass
  GIT_REPOSITORY    https://github.com/NVIDIA/cutlass.git
  GIT_TAG           v1.0.1
  PREFIX            ${CUTLASS_DIR}
  CONFIGURE_COMMAND ""
  BUILD_COMMAND     ""
  INSTALL_COMMAND   "")

##############################################################################
# - spdlog -------------------------------------------------------------------

set(SPDLOG_DIR ${CMAKE_CURRENT_BINARY_DIR}/spdlog CACHE STRING
  "Path to spdlog install directory")
ExternalProject_Add(spdlog
  GIT_REPOSITORY    https://github.com/gabime/spdlog.git
  GIT_TAG           v1.7.0
  PREFIX            ${SPDLOG_DIR}
  CONFIGURE_COMMAND ""
  BUILD_COMMAND     ""
  INSTALL_COMMAND   "")

##############################################################################
# - faiss --------------------------------------------------------------------

if(BUILD_STATIC_FAISS)
  set(FAISS_DIR ${CMAKE_CURRENT_BINARY_DIR}/faiss CACHE STRING
    "Path to FAISS source directory")
  ExternalProject_Add(faiss
    GIT_REPOSITORY    https://github.com/facebookresearch/faiss.git
    GIT_TAG           7c2d2388a492d65fdda934c7e74ae87acaeed066
    CONFIGURE_COMMAND LIBS=-pthread
                      CPPFLAGS=-w
                      LDFLAGS=-L${CMAKE_INSTALL_PREFIX}/lib
                        cmake -B build .
                        -DCMAKE_BUILD_TYPE=Release
                        -DBUILD_TESTING=OFF
                        -DFAISS_ENABLE_PYTHON=OFF
                        -DBUILD_SHARED_LIBS=OFF
                        -DFAISS_ENABLE_GPU=ON
                        -DCUDAToolkit_ROOT=${CUDA_TOOLKIT_ROOT_DIR}
                        -DCUDA_ARCHITECTURES=${FAISS_GPU_ARCHS}
                        -DBLAS_LIBRARIES=${BLAS_LIBRARIES}
    PREFIX            ${FAISS_DIR}
    BUILD_COMMAND     make -C build -j${PARALLEL_LEVEL} VERBOSE=1
    BUILD_BYPRODUCTS  ${FAISS_DIR}/src/faiss/build/faiss/libfaiss.a
    BUILD_ALWAYS      1
    INSTALL_COMMAND   ""
    UPDATE_COMMAND    ""
    BUILD_IN_SOURCE   1)

  ExternalProject_Get_Property(faiss install_dir)
  add_library(FAISS::FAISS STATIC IMPORTED)
  set_property(TARGET FAISS::FAISS PROPERTY
    IMPORTED_LOCATION ${FAISS_DIR}/src/faiss/build/faiss/libfaiss.a)
  set(FAISS_INCLUDE_DIRS "${FAISS_DIR}/src/faiss")
else()
  set(FAISS_INSTALL_DIR ENV{FAISS_ROOT})
  find_package(FAISS REQUIRED)
endif(BUILD_STATIC_FAISS)

##############################################################################
# - treelite build -----------------------------------------------------------

find_package(Treelite 1.0.0 REQUIRED)

##############################################################################
# - googletest build -----------------------------------------------------------

if(BUILD_GTEST)
	set(GTEST_DIR ${CMAKE_CURRENT_BINARY_DIR}/googletest CACHE STRING
	  "Path to googletest repo")
	set(GTEST_BINARY_DIR ${PROJECT_BINARY_DIR}/googletest)
	set(GTEST_INSTALL_DIR ${GTEST_BINARY_DIR}/install)
	set(GTEST_LIB ${GTEST_INSTALL_DIR}/lib/libgtest_main.a)
	include(ExternalProject)
	ExternalProject_Add(googletest
	  GIT_REPOSITORY    https://github.com/google/googletest.git
	  GIT_TAG           release-1.10.0
	  PREFIX            ${GTEST_DIR}
	  CMAKE_ARGS        -DCMAKE_INSTALL_PREFIX=<INSTALL_DIR>
	                    -DBUILD_SHARED_LIBS=OFF
	                    -DCMAKE_INSTALL_LIBDIR=lib
	  BUILD_BYPRODUCTS  ${GTEST_DIR}/lib/libgtest.a
	                    ${GTEST_DIR}/lib/libgtest_main.a
	  UPDATE_COMMAND    "")

	add_library(GTest::GTest STATIC IMPORTED)
	add_library(GTest::Main STATIC IMPORTED)

	set_property(TARGET GTest::GTest PROPERTY
	  IMPORTED_LOCATION ${GTEST_DIR}/lib/libgtest.a)
	set_property(TARGET GTest::Main PROPERTY
	  IMPORTED_LOCATION ${GTEST_DIR}/lib/libgtest_main.a)

	set(GTEST_INCLUDE_DIRS "${GTEST_DIR}")

	add_dependencies(GTest::GTest googletest)
	add_dependencies(GTest::Main googletest)

else()
	find_package(GTest REQUIRED)
endif(BUILD_GTEST)

##############################################################################
# - googlebench ---------------------------------------------------------------

set(GBENCH_DIR ${CMAKE_CURRENT_BINARY_DIR}/benchmark CACHE STRING
  "Path to google benchmark repo")
set(GBENCH_BINARY_DIR ${PROJECT_BINARY_DIR}/benchmark)
set(GBENCH_INSTALL_DIR ${GBENCH_BINARY_DIR}/install)
set(GBENCH_LIB ${GBENCH_INSTALL_DIR}/lib/libbenchmark.a)
include(ExternalProject)
ExternalProject_Add(benchmark
  GIT_REPOSITORY    https://github.com/google/benchmark.git
  GIT_TAG           bf4f2ea0bd1180b34718ac26eb79b170a4f6290e
  PREFIX            ${GBENCH_DIR}
  CMAKE_ARGS        -DBENCHMARK_ENABLE_GTEST_TESTS=OFF
                    -DBENCHMARK_ENABLE_TESTING=OFF
                    -DCMAKE_INSTALL_PREFIX=<INSTALL_DIR>
                    -DCMAKE_BUILD_TYPE=Release
                    -DCMAKE_INSTALL_LIBDIR=lib
  BUILD_BYPRODUCTS  ${GBENCH_DIR}/lib/libbenchmark.a
  UPDATE_COMMAND    "")
add_library(benchmarklib STATIC IMPORTED)
add_dependencies(benchmarklib benchmark)
set_property(TARGET benchmarklib PROPERTY
  IMPORTED_LOCATION ${GBENCH_DIR}/lib/libbenchmark.a)

# dependencies will be added in sequence, so if a new project `project_b` is added
# after `project_a`, please add the dependency add_dependencies(project_b project_a)
# This allows the cloning to happen sequentially, enhancing the printing at
# compile time, helping significantly to troubleshoot build issues.

# TODO: Change to using build.sh and make targets instead of this

if(CUB_IS_PART_OF_CTK)
  add_dependencies(cutlass raft)
else()
  add_dependencies(cub raft)
  add_dependencies(cutlass cub)
endif(CUB_IS_PART_OF_CTK)
add_dependencies(spdlog cutlass)
add_dependencies(GTest::GTest spdlog)
add_dependencies(benchmark GTest::GTest)
add_dependencies(FAISS::FAISS benchmark)
add_dependencies(FAISS::FAISS faiss)<|MERGE_RESOLUTION|>--- conflicted
+++ resolved
@@ -39,11 +39,7 @@
 
   ExternalProject_Add(raft
     GIT_REPOSITORY    https://github.com/rapidsai/raft.git
-<<<<<<< HEAD
-    GIT_TAG           7091ae3a18b3fcf62e48a81e5515f4f37403b931
-=======
-    GIT_TAG           fc46618d76d70710b07d445e79d3e07dea6cad2f
->>>>>>> c48c0815
+    GIT_TAG           8f447e2023b21bd334331e8f5846c444689ab5dc
     PREFIX            ${RAFT_DIR}
     CONFIGURE_COMMAND ""
     BUILD_COMMAND     ""
