--- conflicted
+++ resolved
@@ -38,13 +38,8 @@
   set(RAFT_DIR ${CMAKE_CURRENT_BINARY_DIR}/raft CACHE STRING "Path to RAFT repo")
 
   ExternalProject_Add(raft
-<<<<<<< HEAD
-    GIT_REPOSITORY    https://github.com/divyegala/raft.git
-    GIT_TAG           016-imp-handle_get_alloc
-=======
     GIT_REPOSITORY    https://github.com/rapidsai/raft.git
     GIT_TAG           516106e3b515b25c863776fcc51fb12df6c0a186
->>>>>>> ab0982df
     PREFIX            ${RAFT_DIR}
     CONFIGURE_COMMAND ""
     BUILD_COMMAND     ""
