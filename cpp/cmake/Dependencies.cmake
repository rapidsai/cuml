#=============================================================================
# Copyright (c) 2020-2021, NVIDIA CORPORATION.
#
# Licensed under the Apache License, Version 2.0 (the "License");
# you may not use this file except in compliance with the License.
# You may obtain a copy of the License at
#
#     http://www.apache.org/licenses/LICENSE-2.0
#
# Unless required by applicable law or agreed to in writing, software
# distributed under the License is distributed on an "AS IS" BASIS,
# WITHOUT WARRANTIES OR CONDITIONS OF ANY KIND, either express or implied.
# See the License for the specific language governing permissions and
# limitations under the License.
#=============================================================================

include(ExternalProject)

##############################################################################
# - raft - (header only) -----------------------------------------------------

# Only cloned if RAFT_PATH env variable is not defined

if(DEFINED ENV{RAFT_PATH})
  message(STATUS "RAFT_PATH environment variable detected.")
  message(STATUS "RAFT_DIR set to $ENV{RAFT_PATH}")
  set(RAFT_DIR "$ENV{RAFT_PATH}")

  ExternalProject_Add(raft
    DOWNLOAD_COMMAND  ""
    SOURCE_DIR        ${RAFT_DIR}
    CONFIGURE_COMMAND ""
    BUILD_COMMAND     ""
    INSTALL_COMMAND   "")

else(DEFINED ENV{RAFT_PATH})
  message(STATUS "RAFT_PATH environment variable NOT detected, cloning RAFT")
  set(RAFT_DIR ${CMAKE_CURRENT_BINARY_DIR}/raft CACHE STRING "Path to RAFT repo")

  ExternalProject_Add(raft
    GIT_REPOSITORY    https://github.com/rapidsai/raft.git
<<<<<<< HEAD
    GIT_TAG           3de470fe9d47a335b63e2a11e87c2737ea37800b
=======
    GIT_TAG           196f8c9aa52a22e326a5ef8e73047d13497a5c69
>>>>>>> 31358cc4
    PREFIX            ${RAFT_DIR}
    CONFIGURE_COMMAND ""
    BUILD_COMMAND     ""
    INSTALL_COMMAND   "")

  # Redefining RAFT_DIR so it coincides with the one inferred by env variable.
  set(RAFT_DIR ${RAFT_DIR}/src/raft/)
endif(DEFINED ENV{RAFT_PATH})


##############################################################################
# - cumlprims (binary dependency) --------------------------------------------

if(ENABLE_CUMLPRIMS_MG)

    if(DEFINED ENV{CUMLPRIMS_MG_PATH})
      set(CUMLPRIMS_MG_PATH ENV{CUMLPRIMS_MG_PATH}})
    endif(DEFINED ENV{CUMLPRIMS_MG_PATH})

    if(NOT CUMLPRIMS_MG_PATH)
      find_package(cumlprims_mg
                   REQUIRED)

    else()
      message("-- Manually setting CUMLPRIMS_MG_PATH to ${CUMLPRIMS_MG_PATH}")
      if(EXISTS "${CUMLPRIMS_MG_PATH}/lib/libcumlprims.so")
        set(CUMLPRIMS_MG_FOUND TRUE)
        set(CUMLPRIMS_MG_INCLUDE_DIRS ${CUMLPRIMS_MG_PATH}/include)
        set(CUMLPRIMS_MG_LIBRARIES ${CUMLPRIMS_MG_PATH}/lib/libcumlprims.so)
      else()
        message(FATAL_ERROR "libcumlprims library NOT found in ${CUMLPRIMS_MG_PATH}")
      endif(EXISTS "${CUMLPRIMS_MG_PATH}/lib/libcumlprims.so")
    endif(NOT CUMLPRIMS_MG_PATH)

endif(ENABLE_CUMLPRIMS_MG)


##############################################################################
# - RMM ----------------------------------------------------------------------

find_path(RMM_INCLUDE_DIRS "rmm"
    HINTS
    "$ENV{RMM_ROOT}/include"
    "$ENV{CONDA_PREFIX}/include/rmm"
    "$ENV{CONDA_PREFIX}/include")

message(STATUS "RMM: RMM_INCLUDE_DIRS set to ${RMM_INCLUDE_DIRS}")

##############################################################################
# - NCCL ---------------------------------------------------------------------

if(BUILD_CUML_MPI_COMMS OR BUILD_CUML_STD_COMMS)
  # At least NCCL 2.8 required for p2p methods on comms
  find_package(NCCL 2.8 REQUIRED)
endif(BUILD_CUML_MPI_COMMS OR BUILD_CUML_STD_COMMS)

##############################################################################
# - MPI ---------------------------------------------------------------------

if(BUILD_CUML_MPI_COMMS)
  find_package(MPI REQUIRED)
endif(BUILD_CUML_MPI_COMMS)

##############################################################################
# - cub - (header only) ------------------------------------------------------

if(NOT CUB_IS_PART_OF_CTK)
  set(CUB_DIR ${CMAKE_CURRENT_BINARY_DIR}/cub CACHE STRING "Path to cub repo")
  ExternalProject_Add(cub
    GIT_REPOSITORY    https://github.com/thrust/cub.git
    GIT_TAG           1.8.0
    PREFIX            ${CUB_DIR}
    CONFIGURE_COMMAND ""
    BUILD_COMMAND     ""
    INSTALL_COMMAND   "")
endif(NOT CUB_IS_PART_OF_CTK)

##############################################################################
# - spdlog -------------------------------------------------------------------

set(SPDLOG_DIR ${CMAKE_CURRENT_BINARY_DIR}/spdlog CACHE STRING
  "Path to spdlog install directory")
ExternalProject_Add(spdlog
  GIT_REPOSITORY    https://github.com/gabime/spdlog.git
  GIT_TAG           v1.7.0
  PREFIX            ${SPDLOG_DIR}
  CONFIGURE_COMMAND ""
  BUILD_COMMAND     ""
  INSTALL_COMMAND   "")

##############################################################################
# - faiss --------------------------------------------------------------------

if(BUILD_STATIC_FAISS)
  set(FAISS_DIR ${CMAKE_CURRENT_BINARY_DIR}/faiss CACHE STRING
    "Path to FAISS source directory")
  ExternalProject_Add(faiss
    GIT_REPOSITORY    https://github.com/facebookresearch/faiss.git
    GIT_TAG           7c2d2388a492d65fdda934c7e74ae87acaeed066
    CONFIGURE_COMMAND LIBS=-pthread
                      CPPFLAGS=-w
                      LDFLAGS=-L${CMAKE_INSTALL_PREFIX}/lib
                        cmake -B build .
                        -DCMAKE_BUILD_TYPE=Release
                        -DBUILD_TESTING=OFF
                        -DFAISS_ENABLE_PYTHON=OFF
                        -DBUILD_SHARED_LIBS=OFF
                        -DFAISS_ENABLE_GPU=ON
                        -DCUDAToolkit_ROOT=${CUDA_TOOLKIT_ROOT_DIR}
                        -DCUDA_ARCHITECTURES=${FAISS_GPU_ARCHS}
                        -DBLAS_LIBRARIES=${BLAS_LIBRARIES}
    PREFIX            ${FAISS_DIR}
    BUILD_COMMAND     make -C build -j${PARALLEL_LEVEL} VERBOSE=1
    BUILD_BYPRODUCTS  ${FAISS_DIR}/src/faiss/build/faiss/libfaiss.a
    BUILD_ALWAYS      1
    INSTALL_COMMAND   ""
    UPDATE_COMMAND    ""
    BUILD_IN_SOURCE   1)

  ExternalProject_Get_Property(faiss install_dir)
  add_library(FAISS::FAISS STATIC IMPORTED)
  set_property(TARGET FAISS::FAISS PROPERTY
    IMPORTED_LOCATION ${FAISS_DIR}/src/faiss/build/faiss/libfaiss.a)
  set(FAISS_INCLUDE_DIRS "${FAISS_DIR}/src/faiss")
else()
  set(FAISS_INSTALL_DIR ENV{FAISS_ROOT})
  find_package(FAISS REQUIRED)
endif(BUILD_STATIC_FAISS)

##############################################################################
# - treelite build -----------------------------------------------------------

find_package(Treelite 1.0.0 REQUIRED)

##############################################################################
# - googletest build -----------------------------------------------------------

if(BUILD_GTEST)
	set(GTEST_DIR ${CMAKE_CURRENT_BINARY_DIR}/googletest CACHE STRING
	  "Path to googletest repo")
	set(GTEST_BINARY_DIR ${PROJECT_BINARY_DIR}/googletest)
	set(GTEST_INSTALL_DIR ${GTEST_BINARY_DIR}/install)
	set(GTEST_LIB ${GTEST_INSTALL_DIR}/lib/libgtest_main.a)
	include(ExternalProject)
	ExternalProject_Add(googletest
	  GIT_REPOSITORY    https://github.com/google/googletest.git
	  GIT_TAG           release-1.10.0
	  PREFIX            ${GTEST_DIR}
	  CMAKE_ARGS        -DCMAKE_INSTALL_PREFIX=<INSTALL_DIR>
	                    -DBUILD_SHARED_LIBS=OFF
	                    -DCMAKE_INSTALL_LIBDIR=lib
	  BUILD_BYPRODUCTS  ${GTEST_DIR}/lib/libgtest.a
	                    ${GTEST_DIR}/lib/libgtest_main.a
	  UPDATE_COMMAND    "")

	add_library(GTest::GTest STATIC IMPORTED)
	add_library(GTest::Main STATIC IMPORTED)

	set_property(TARGET GTest::GTest PROPERTY
	  IMPORTED_LOCATION ${GTEST_DIR}/lib/libgtest.a)
	set_property(TARGET GTest::Main PROPERTY
	  IMPORTED_LOCATION ${GTEST_DIR}/lib/libgtest_main.a)

	set(GTEST_INCLUDE_DIRS "${GTEST_DIR}")

	add_dependencies(GTest::GTest googletest)
	add_dependencies(GTest::Main googletest)

else()
	find_package(GTest REQUIRED)
endif(BUILD_GTEST)

##############################################################################
# - googlebench ---------------------------------------------------------------

set(GBENCH_DIR ${CMAKE_CURRENT_BINARY_DIR}/benchmark CACHE STRING
  "Path to google benchmark repo")
set(GBENCH_BINARY_DIR ${PROJECT_BINARY_DIR}/benchmark)
set(GBENCH_INSTALL_DIR ${GBENCH_BINARY_DIR}/install)
set(GBENCH_LIB ${GBENCH_INSTALL_DIR}/lib/libbenchmark.a)
include(ExternalProject)
ExternalProject_Add(benchmark
  GIT_REPOSITORY    https://github.com/google/benchmark.git
  GIT_TAG           bf4f2ea0bd1180b34718ac26eb79b170a4f6290e
  PREFIX            ${GBENCH_DIR}
  CMAKE_ARGS        -DBENCHMARK_ENABLE_GTEST_TESTS=OFF
                    -DBENCHMARK_ENABLE_TESTING=OFF
                    -DCMAKE_INSTALL_PREFIX=<INSTALL_DIR>
                    -DCMAKE_BUILD_TYPE=Release
                    -DCMAKE_INSTALL_LIBDIR=lib
  BUILD_BYPRODUCTS  ${GBENCH_DIR}/lib/libbenchmark.a
  UPDATE_COMMAND    "")
add_library(benchmarklib STATIC IMPORTED)
add_dependencies(benchmarklib benchmark)
set_property(TARGET benchmarklib PROPERTY
  IMPORTED_LOCATION ${GBENCH_DIR}/lib/libbenchmark.a)

# dependencies will be added in sequence, so if a new project `project_b` is added
# after `project_a`, please add the dependency add_dependencies(project_b project_a)
# This allows the cloning to happen sequentially, enhancing the printing at
# compile time, helping significantly to troubleshoot build issues.

# TODO: Change to using build.sh and make targets instead of this

if(NOT CUB_IS_PART_OF_CTK)
  add_dependencies(cub raft)
endif(NOT CUB_IS_PART_OF_CTK)
add_dependencies(GTest::GTest spdlog)
add_dependencies(benchmark GTest::GTest)
add_dependencies(FAISS::FAISS benchmark)
add_dependencies(FAISS::FAISS faiss)<|MERGE_RESOLUTION|>--- conflicted
+++ resolved
@@ -39,11 +39,7 @@
 
   ExternalProject_Add(raft
     GIT_REPOSITORY    https://github.com/rapidsai/raft.git
-<<<<<<< HEAD
-    GIT_TAG           3de470fe9d47a335b63e2a11e87c2737ea37800b
-=======
     GIT_TAG           196f8c9aa52a22e326a5ef8e73047d13497a5c69
->>>>>>> 31358cc4
     PREFIX            ${RAFT_DIR}
     CONFIGURE_COMMAND ""
     BUILD_COMMAND     ""
