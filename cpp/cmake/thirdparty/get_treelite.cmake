--- conflicted
+++ resolved
@@ -148,13 +148,7 @@
     rapids_export_find_package_root(BUILD Treelite [=[${CMAKE_CURRENT_LIST_DIR}]=] cuml-exports)
 endfunction()
 
-<<<<<<< HEAD
-find_and_configure_treelite(VERSION     2.4.0
-                            PINNED_TAG  dcd54779ce9324c69452db9b906f2d258374d5b9
-                            EXCLUDE_FROM_ALL  ${CUML_EXCLUDE_TREELITE_FROM_ALL}
-                            BUILD_STATIC_LIBS ${CUML_USE_TREELITE_STATIC})
-=======
 find_and_configure_treelite(VERSION     3.0.0
                         PINNED_TAG  a8e688b7f0486227fe723229e4cbb77e3a669148
-                        BUILD_STATIC_LIBS ${CUML_USE_TREELITE_STATIC})
->>>>>>> d65121a2
+                        EXCLUDE_FROM_ALL  ${CUML_EXCLUDE_TREELITE_FROM_ALL}
+                        BUILD_STATIC_LIBS ${CUML_USE_TREELITE_STATIC})