--- conflicted
+++ resolved
@@ -89,11 +89,6 @@
     rapids_export_find_package_root(BUILD Treelite [=[${CMAKE_CURRENT_LIST_DIR}]=] cuml-exports)
 endfunction()
 
-<<<<<<< HEAD
 find_and_configure_treelite(VERSION     2.2.1
                         PINNED_TAG  1f9c5054ad7433fa88623fccf0ae46a6ba6a27c6)
-=======
-find_and_configure_treelite(VERSION     2.1.0
-                        PINNED_TAG  e5248931c62e3807248e0b150e27b2530a510634
-                        BUILD_STATIC_LIBS ${CUML_USE_TREELITE_STATIC})
->>>>>>> b9e55376
+                        BUILD_STATIC_LIBS ${CUML_USE_TREELITE_STATIC})