--- conflicted
+++ resolved
@@ -67,16 +67,15 @@
     message(VERBOSE "CUML: raft FIND_PACKAGE_ARGUMENTS COMPONENTS ${RAFT_COMPONENTS}")
 
     rapids_cpm_find(raft ${PKG_VERSION}
-<<<<<<< HEAD
       GLOBAL_TARGETS      raft::raft
       BUILD_EXPORT_SET    cuml-exports
       INSTALL_EXPORT_SET  cuml-exports
+      COMPONENTS          ${RAFT_COMPONENTS}
       CPM_ARGS
         GIT_REPOSITORY         ${PKG_REPO}
         GIT_TAG                ${PKG_PINNED_TAG}
         SOURCE_SUBDIR          cpp
         EXCLUDE_FROM_ALL       ${PKG_EXCLUDE_FROM_ALL}
-        FIND_PACKAGE_ARGUMENTS "COMPONENTS ${RAFT_COMPONENTS}"
         OPTIONS
           "BUILD_TESTS OFF"
           "BUILD_SHARED_LIBS ${RAFT_BUILD_SHARED_LIBS}"
@@ -84,22 +83,6 @@
           "RAFT_COMPILE_NN_LIBRARY ${PKG_USE_RAFT_NN}"
           "RAFT_COMPILE_DIST_LIBRARY ${PKG_USE_RAFT_DIST}"
           "RAFT_USE_FAISS_STATIC ${PKG_USE_FAISS_STATIC}"
-=======
-            GLOBAL_TARGETS      raft::raft
-            BUILD_EXPORT_SET    cuml-exports
-            INSTALL_EXPORT_SET  cuml-exports
-            COMPONENTS          ${RAFT_COMPONENTS}
-            CPM_ARGS
-            GIT_REPOSITORY https://github.com/${PKG_FORK}/raft.git
-            GIT_TAG        ${PKG_PINNED_TAG}
-            SOURCE_SUBDIR  cpp
-            OPTIONS
-              "BUILD_TESTS OFF"
-              "RAFT_COMPILE_LIBRARIES ${RAFT_COMPILE_LIBRARIES}"
-              "RAFT_COMPILE_NN_LIBRARY ${PKG_USE_RAFT_NN}"
-              "RAFT_COMPILE_DIST_LIBRARY ${PKG_USE_RAFT_DIST}"
-              "RAFT_USE_FAISS_STATIC ${PKG_USE_FAISS_STATIC}"
->>>>>>> 0f19b92a
     )
 
     if(raft_ADDED)
@@ -115,15 +98,9 @@
 # To use a different RAFT locally, set the CMake variable
 # CPM_raft_SOURCE=/path/to/local/raft
 find_and_configure_raft(VERSION          ${CUML_MIN_VERSION_raft}
-<<<<<<< HEAD
                         REPO             ${CUML_RAFT_REPOSITORY}
                         PINNED_TAG       ${CUML_RAFT_BRANCH}
                         EXCLUDE_FROM_ALL ${CUML_EXCLUDE_RAFT_FROM_ALL}
-=======
-                        FORK             cjnolet
-                        PINNED_TAG       bug-2212-revert_cusparse_changes
->>>>>>> 0f19b92a
-
                         # When PINNED_TAG above doesn't match cuml,
                         # force local raft clone in build directory
                         # even if it's already installed.
