#=============================================================================
# Copyright (c) 2021-2022, NVIDIA CORPORATION.
#
# Licensed under the Apache License, Version 2.0 (the "License");
# you may not use this file except in compliance with the License.
# You may obtain a copy of the License at
#
#     http://www.apache.org/licenses/LICENSE-2.0
#
# Unless required by applicable law or agreed to in writing, software
# distributed under the License is distributed on an "AS IS" BASIS,
# WITHOUT WARRANTIES OR CONDITIONS OF ANY KIND, either express or implied.
# See the License for the specific language governing permissions and
# limitations under the License.
#=============================================================================

set(CUML_MIN_VERSION_raft "${CUML_VERSION_MAJOR}.${CUML_VERSION_MINOR}.00")
set(CUML_BRANCH_VERSION_raft "${CUML_VERSION_MAJOR}.${CUML_VERSION_MINOR}")

function(find_and_configure_raft)

<<<<<<< HEAD
    set(oneValueArgs VERSION FORK PINNED_TAG USE_RAFT_NN USE_RAFT_DIST USE_FAISS_STATIC)
    cmake_parse_arguments(PKG "${options}" "${oneValueArgs}"
            "${multiValueArgs}" ${ARGN} )

    if(PKG_USE_RAFT_DIST)
        string(APPEND RAFT_COMPONENTS "distance")
    endif()
=======
    set(oneValueArgs VERSION FORK PINNED_TAG USE_RAFT_NN USE_FAISS_STATIC CLONE_ON_PIN)
    cmake_parse_arguments(PKG "${options}" "${oneValueArgs}"
            "${multiValueArgs}" ${ARGN} )

    if(PKG_CLONE_ON_PIN AND NOT PKG_PINNED_TAG STREQUAL "branch-${CUML_BRANCH_VERSION_raft}")
        message("Pinned tag found: ${PKG_PINNED_TAG}. Cloning raft locally.")
        set(CPM_DOWNLOAD_raft ON)
    endif()

    string(APPEND RAFT_COMPONENTS "distance")
>>>>>>> 126c4ef6
    if(PKG_USE_RAFT_NN)
        string(APPEND RAFT_COMPONENTS " nn")
    endif()

    if(PKG_USE_RAFT_DIST AND PKG_USE_RAFT_NN)
        set(RAFT_COMPILE_LIBRARIES ON)
    else()
        set(RAFT_COMPILE_LIBRARIES OFF)
    endif()

    message("CUML: raft FIND_PACKAGE_ARGUMENTS COMPONENTS ${RAFT_COMPONENTS}")

    rapids_cpm_find(raft ${PKG_VERSION}
            GLOBAL_TARGETS      raft::raft
            BUILD_EXPORT_SET    cuml-exports
            INSTALL_EXPORT_SET  cuml-exports
            CPM_ARGS
            GIT_REPOSITORY https://github.com/${PKG_FORK}/raft.git
            GIT_TAG        ${PKG_PINNED_TAG}
            SOURCE_SUBDIR  cpp
            FIND_PACKAGE_ARGUMENTS "COMPONENTS ${RAFT_COMPONENTS}"
            OPTIONS
              "BUILD_TESTS OFF"
              "RAFT_COMPILE_LIBRARIES ${RAFT_COMPILE_LIBRARIES}"
              "RAFT_COMPILE_NN_LIBRARY ${PKG_USE_RAFT_NN}"
              "RAFT_COMPILE_DIST_LIBRARY ${PKG_USE_RAFT_DIST}"
              "RAFT_USE_FAISS_STATIC ${PKG_USE_FAISS_STATIC}"
              "NVTX ${NVTX}"
    )

    if(raft_ADDED)
        message(VERBOSE "CUML: Using RAFT located in ${raft_SOURCE_DIR}")
    else()
        message(VERBOSE "CUML: Using RAFT located in ${raft_DIR}")
    endif()


endfunction()

# Change pinned tag here to test a commit in CI
# To use a different RAFT locally, set the CMake variable
# CPM_raft_SOURCE=/path/to/local/raft
find_and_configure_raft(VERSION          ${CUML_MIN_VERSION_raft}
                        FORK             rapidsai
                        PINNED_TAG       branch-${CUML_BRANCH_VERSION_raft}

                        # When PINNED_TAG above doesn't match cuml,
                        # force local raft clone in build directory
                        # even if it's already installed.
                        CLONE_ON_PIN     ON
                        USE_RAFT_NN      ${CUML_USE_RAFT_NN}
                        USE_RAFT_DIST    ${CUML_USE_RAFT_DIST}
                        USE_FAISS_STATIC ${CUML_USE_FAISS_STATIC}
                        )<|MERGE_RESOLUTION|>--- conflicted
+++ resolved
@@ -18,16 +18,6 @@
 set(CUML_BRANCH_VERSION_raft "${CUML_VERSION_MAJOR}.${CUML_VERSION_MINOR}")
 
 function(find_and_configure_raft)
-
-<<<<<<< HEAD
-    set(oneValueArgs VERSION FORK PINNED_TAG USE_RAFT_NN USE_RAFT_DIST USE_FAISS_STATIC)
-    cmake_parse_arguments(PKG "${options}" "${oneValueArgs}"
-            "${multiValueArgs}" ${ARGN} )
-
-    if(PKG_USE_RAFT_DIST)
-        string(APPEND RAFT_COMPONENTS "distance")
-    endif()
-=======
     set(oneValueArgs VERSION FORK PINNED_TAG USE_RAFT_NN USE_FAISS_STATIC CLONE_ON_PIN)
     cmake_parse_arguments(PKG "${options}" "${oneValueArgs}"
             "${multiValueArgs}" ${ARGN} )
@@ -37,8 +27,9 @@
         set(CPM_DOWNLOAD_raft ON)
     endif()
 
-    string(APPEND RAFT_COMPONENTS "distance")
->>>>>>> 126c4ef6
+    if(PKG_USE_RAFT_DIST)
+        string(APPEND RAFT_COMPONENTS "distance")
+    endif()
     if(PKG_USE_RAFT_NN)
         string(APPEND RAFT_COMPONENTS " nn")
     endif()
