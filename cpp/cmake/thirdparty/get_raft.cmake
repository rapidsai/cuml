--- conflicted
+++ resolved
@@ -20,14 +20,6 @@
     cmake_parse_arguments(PKG "${options}" "${oneValueArgs}"
             "${multiValueArgs}" ${ARGN} )
 
-<<<<<<< HEAD
-=======
-    if(DEFINED CPM_raft_SOURCE OR NOT DISABLE_FORCE_CLONE_RAFT)
-        set(CPM_DL_ALL_CACHE ${CPM_DOWNLOAD_ALL})
-        set(CPM_DOWNLOAD_ALL ON)
-    endif()
-
->>>>>>> 03132e81
     rapids_cpm_find(raft ${PKG_VERSION}
             GLOBAL_TARGETS      raft::raft
             BUILD_EXPORT_SET    cuml-exports
@@ -40,11 +32,8 @@
                 "COMPONENTS faiss"
             OPTIONS
               "BUILD_TESTS OFF"
-<<<<<<< HEAD
               "RAFT_USE_FAISS_STATIC ${USE_FAISS_STATIC}"
-=======
               "NVTX ${NVTX}"
->>>>>>> 03132e81
     )
 
     if(raft_ADDED)
@@ -53,13 +42,6 @@
         message(VERBOSE "CUML: Using RAFT located in ${raft_DIR}")
     endif()
 
-<<<<<<< HEAD
-=======
-    if(DEFINED CPM_raft_SOURCE OR NOT DISABLE_FORCE_CLONE_RAFT)
-        set(CPM_DOWNLOAD_ALL ${CPM_DL_ALL_CACHE})
-    endif()
-
->>>>>>> 03132e81
 endfunction()
 
 set(CUML_MIN_VERSION_raft "${CUML_VERSION_MAJOR}.${CUML_VERSION_MINOR}.00")
@@ -69,15 +51,9 @@
 # To use a different RAFT locally, set the CMake variable
 # CPM_raft_SOURCE=/path/to/local/raft
 find_and_configure_raft(VERSION    ${CUML_MIN_VERSION_raft}
-<<<<<<< HEAD
                         # FORK       rapidsai
                         # PINNED_TAG branch-${CUML_BRANCH_VERSION_raft}
                         FORK       trxcllnt
                         PINNED_TAG fix/build-shared-faiss
                         USE_FAISS_STATIC ${CUML_USE_FAISS_STATIC}
-                        )
-=======
-        FORK       rapidsai
-        PINNED_TAG branch-${CUML_BRANCH_VERSION_raft}
-        )
->>>>>>> 03132e81
+                        )