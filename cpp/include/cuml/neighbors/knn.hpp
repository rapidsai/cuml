/*
 * Copyright (c) 2019-2020, NVIDIA CORPORATION.
 *
 * Licensed under the Apache License, Version 2.0 (the "License");
 * you may not use this file except in compliance with the License.
 * You may obtain a copy of the License at
 *
 *     http://www.apache.org/licenses/LICENSE-2.0
 *
 * Unless required by applicable law or agreed to in writing, software
 * distributed under the License is distributed on an "AS IS" BASIS,
 * WITHOUT WARRANTIES OR CONDITIONS OF ANY KIND, either express or implied.
 * See the License for the specific language governing permissions and
 * limitations under the License.
 */

#pragma once

<<<<<<< HEAD
=======
#include <cuml/common/logger.hpp>
>>>>>>> 2c0aacf4
#include <cuml/cuml.hpp>

namespace ML {

enum MetricType {
  METRIC_INNER_PRODUCT = 0,
  METRIC_L2,
  METRIC_L1,
  METRIC_Linf,
  METRIC_Lp,

  METRIC_Canberra = 20,
  METRIC_BrayCurtis,
  METRIC_JensenShannon,

  METRIC_Cosine = 100,
  METRIC_Correlation
};

/**
   * @brief Flat C++ API function to perform a brute force knn on
   * a series of input arrays and combine the results into a single
   * output array for indexes and distances.
   *
   * @param[in] handle the cuml handle to use
   * @param[in] input vector of pointers to the input arrays
   * @param[in] sizes vector of sizes of input arrays
   * @param[in] D the dimensionality of the arrays
   * @param[in] search_items array of items to search of dimensionality D
   * @param[in] n number of rows in search_items
   * @param[out] res_I the resulting index array of size n * k
   * @param[out] res_D the resulting distance array of size n * k
   * @param[in] k the number of nearest neighbors to return
   * @param[in] rowMajorIndex are the index arrays in row-major order?
   * @param[in] rowMajorQuery are the query arrays in row-major order?
   * @param[in] metric distance metric to use. Euclidean (L2) is used by
   * 			   default
 * @param[in] metric_arg the value of `p` for Minkowski (l-p) distances. This
 * 					 is ignored if the metric_type is not Minkowski.
 * @param[in] expanded should lp-based distances be returned in their expanded
 * 					 form (e.g., without raising to the 1/p power).
   */
void brute_force_knn(raft::handle_t &handle, std::vector<float *> &input,
                     std::vector<int> &sizes, int D, float *search_items, int n,
                     int64_t *res_I, float *res_D, int k,
                     bool rowMajorIndex = false, bool rowMajorQuery = false,
                     MetricType metric = MetricType::METRIC_L2,
                     float metric_arg = 2.0f, bool expanded = false);

/**
 * @brief Flat C++ API function to perform a knn classification using a
 * given a vector of label arrays. This supports multilabel classification
 * by classifying on multiple label arrays. Note that each label is
 * classified independently, as is done in scikit-learn.
 *
 * @param[in] handle the cuml handle to use
 * @param[out] out output array on device (size n_samples * size of y vector)
 * @param[in] knn_indices index array on device resulting from knn query (size n_samples * k)
 * @param[in] y vector of label arrays on device vector size is number of (size n_samples)
 * @param[in] n_index_rows number of vertices in index (eg. size of each y array)
 * @param[in] n_query_rows number of samples in knn_indices
 * @param[in] k number of nearest neighbors in knn_indices
 */
void knn_classify(raft::handle_t &handle, int *out, int64_t *knn_indices,
                  std::vector<int *> &y, size_t n_index_rows,
                  size_t n_query_rows, int k);

/**
 * @brief Flat C++ API function to perform a knn regression using
 * a given a vector of label arrays. This supports multilabel
 * regression by clasifying on multiple label arrays. Note that
 * each label is classified independently, as is done in scikit-learn.
 *
 * @param[in] handle the cuml handle to use
 * @param[out] out output array on device (size n_samples)
 * @param[in] knn_indices array on device of knn indices (size n_samples * k)
 * @param[in] y array of labels on device (size n_samples)
 * @param[in] n_index_rows number of vertices in index (eg. size of each y array)
 * @param[in] n_query_rows number of samples in knn_indices and out
 * @param[in] k number of nearest neighbors in knn_indices
 */
void knn_regress(raft::handle_t &handle, float *out, int64_t *knn_indices,
                 std::vector<float *> &y, size_t n_index_rows,
                 size_t n_query_rows, int k);

/**
 * @brief Flat C++ API function to compute knn class probabilities
 * using a vector of device arrays containing discrete class labels.
 * Note that the output is a vector, which is
 *
 * @param[in] handle the cuml handle to use
 * @param[out] out vector of output arrays on device. vector size = n_outputs.
 * Each array should have size(n_samples, n_classes)
 * @param[in] knn_indices array on device of knn indices (size n_samples * k)
 * @param[in] y array of labels on device (size n_samples)
 * @param[in] n_index_rows number of labels in y
 * @param[in] n_query_rows number of rows in knn_indices and out
 * @param[in] k number of nearest neighbors in knn_indices
 */
void knn_class_proba(raft::handle_t &handle, std::vector<float *> &out,
                     int64_t *knn_indices, std::vector<int *> &y,
                     size_t n_index_rows, size_t n_query_rows, int k);
};  // namespace ML<|MERGE_RESOLUTION|>--- conflicted
+++ resolved
@@ -16,10 +16,7 @@
 
 #pragma once
 
-<<<<<<< HEAD
-=======
 #include <cuml/common/logger.hpp>
->>>>>>> 2c0aacf4
 #include <cuml/cuml.hpp>
 
 namespace ML {
