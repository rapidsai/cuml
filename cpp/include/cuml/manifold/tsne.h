/*
 * Copyright (c) 2019-2020, NVIDIA CORPORATION.
 *
 * Licensed under the Apache License, Version 2.0 (the "License");
 * you may not use this file except in compliance with the License.
 * You may obtain a copy of the License at
 *
 *     http://www.apache.org/licenses/LICENSE-2.0
 *
 * Unless required by applicable law or agreed to in writing, software
 * distributed under the License is distributed on an "AS IS" BASIS,
 * WITHOUT WARRANTIES OR CONDITIONS OF ANY KIND, either express or implied.
 * See the License for the specific language governing permissions and
 * limitations under the License.
 */

#pragma once

#include <cuml/common/logger.hpp>
#include <cuml/cuml.hpp>

namespace ML {

/**
 * @brief Dimensionality reduction via TSNE using either Barnes Hut O(NlogN)
 *       or brute force O(N^2).
 *
 * @param[in]  handle              The GPU handle.
 * @param[in]  X                   The dataset you want to apply TSNE on.
 * @param[out] Y                   The final embedding.
 * @param[in]  n                   Number of rows in data X.
 * @param[in]  p                   Number of columns in data X.
 * @param[in]  knn_indices         Array containing nearest neighors indices.
 * @param[in]  knn_dists           Array containing nearest neighors distances.
 * @param[in]  dim                 Number of output dimensions for embeddings Y.
 * @param[in]  n_neighbors         Number of nearest neighbors used.
 * @param[in]  theta               Float between 0 and 1. Tradeoff for speed (0)
 *                                 vs accuracy (1) for Barnes Hut only.
 * @param[in]  epssq               A tiny jitter to promote numerical stability.
 * @param[in]  perplexity          How many nearest neighbors are used during
 *                                 construction of Pij.
 * @param[in]  perplexity_max_iter Number of iterations used to construct Pij.
 * @param[in]  perplexity_tol      The small tolerance used for Pij to ensure
 *                                 numerical stability.
 * @param[in]  early_exaggeration  How much early pressure you want the clusters
 *                                 in TSNE to spread out more.
 * @param[in] exaggeration_iter    How many iterations you want the early
 *                                 pressure to run for.
 * @param[in] min_gain             Rounds up small gradient updates.
 * @param[in] pre_learning_rate    The learning rate during exaggeration phase.
 * @param[in] post_learning_rate   The learning rate after exaggeration phase.
 * @param[in] max_iter             The maximum number of iterations TSNE should
 *                                 run for.
 * @param[in] min_grad_norm        The smallest gradient norm TSNE should
 *                                 terminate on.
 * @param[in] pre_momentum         The momentum used during the exaggeration
 *                                 phase.
 * @param[in] post_momentum        The momentum used after the exaggeration
 *                                 phase.
 * @param[in] random_state         Set this to -1 for pure random intializations
 *                                 or >= 0 for reproducible outputs.
 * @param[in] verbosity            verbosity level for logging messages during
 *                                 execution
 * @param[in] initialize_embeddings Whether to overwrite the current Y vector
 *                                 with random noise.
 * @param[in] barnes_hut           Whether to use the fast Barnes Hut or use the
 *                                 slower exact version.
 *
 * The CUDA implementation is derived from the excellent CannyLabs open source
 * implementation here: https://github.com/CannyLab/tsne-cuda/. The CannyLabs
 * code is licensed according to the conditions in
 * cuml/cpp/src/tsne/cannylabs_tsne_license.txt. A full description of their
 * approach is available in their article t-SNE-CUDA: GPU-Accelerated t-SNE and
 * its Applications to Modern Data (https://arxiv.org/abs/1807.11824).
 */
<<<<<<< HEAD
void TSNE_fit(const cumlHandle &handle, const float *X, float *Y, const int n,
              const int p, int64_t *knn_indices, float *knn_dists,
              const int dim = 2, int n_neighbors = 1023,
              const float theta = 0.5f, const float epssq = 0.0025,
              float perplexity = 50.0f, const int perplexity_max_iter = 100,
=======
void TSNE_fit(const raft::handle_t &handle, const float *X, float *Y,
              const int n, const int p, const int dim = 2,
              int n_neighbors = 1023, const float theta = 0.5f,
              const float epssq = 0.0025, float perplexity = 50.0f,
              const int perplexity_max_iter = 100,
>>>>>>> d8b47656
              const float perplexity_tol = 1e-5,
              const float early_exaggeration = 12.0f,
              const int exaggeration_iter = 250, const float min_gain = 0.01f,
              const float pre_learning_rate = 200.0f,
              const float post_learning_rate = 500.0f,
              const int max_iter = 1000, const float min_grad_norm = 1e-7,
              const float pre_momentum = 0.5, const float post_momentum = 0.8,
              const long long random_state = -1,
              int verbosity = CUML_LEVEL_INFO,
              const bool initialize_embeddings = true, bool barnes_hut = true);

}  // namespace ML<|MERGE_RESOLUTION|>--- conflicted
+++ resolved
@@ -73,19 +73,11 @@
  * approach is available in their article t-SNE-CUDA: GPU-Accelerated t-SNE and
  * its Applications to Modern Data (https://arxiv.org/abs/1807.11824).
  */
-<<<<<<< HEAD
-void TSNE_fit(const cumlHandle &handle, const float *X, float *Y, const int n,
+void TSNE_fit(const raft::handle_t &handle, const float *X, float *Y, const int n,
               const int p, int64_t *knn_indices, float *knn_dists,
               const int dim = 2, int n_neighbors = 1023,
               const float theta = 0.5f, const float epssq = 0.0025,
               float perplexity = 50.0f, const int perplexity_max_iter = 100,
-=======
-void TSNE_fit(const raft::handle_t &handle, const float *X, float *Y,
-              const int n, const int p, const int dim = 2,
-              int n_neighbors = 1023, const float theta = 0.5f,
-              const float epssq = 0.0025, float perplexity = 50.0f,
-              const int perplexity_max_iter = 100,
->>>>>>> d8b47656
               const float perplexity_tol = 1e-5,
               const float early_exaggeration = 12.0f,
               const int exaggeration_iter = 250, const float min_gain = 0.01f,
