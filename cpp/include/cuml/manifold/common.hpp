/*
 * SPDX-FileCopyrightText: Copyright (c) 2020-2025, NVIDIA CORPORATION.
 * SPDX-License-Identifier: Apache-2.0
 */

#pragma once

<<<<<<< HEAD
#include <raft/core/handle.hpp>
#include <raft/core/memory_type.hpp>

=======
>>>>>>> f6e50ada
#include <stdint.h>

namespace ML {

// Dense input uses int64_t until FAISS is updated
typedef int64_t knn_indices_dense_t;

typedef int knn_indices_sparse_t;

/**
 * Simple container for KNN graph properties
 * @tparam value_idx
 * @tparam value_t
 */
template <typename value_idx, typename value_t>
struct knn_graph {
  knn_graph(value_idx n_rows_, int n_neighbors_)
    : n_rows(n_rows_), n_neighbors(n_neighbors_), knn_indices{nullptr}, knn_dists{nullptr}
  {
  }

  knn_graph(value_idx n_rows_, int n_neighbors_, value_idx* knn_indices_, value_t* knn_dists_)
    : n_rows(n_rows_), n_neighbors(n_neighbors_), knn_indices(knn_indices_), knn_dists(knn_dists_)
  {
  }

  value_idx* knn_indices;
  value_t* knn_dists;

  value_idx n_rows;
  int n_neighbors;
};

/**
 * Base struct for representing inputs to manifold learning
 * algorithms.
 * @tparam T
 */
template <typename T>
struct manifold_inputs_t {
  T* y;
  int n;
  int d;

  manifold_inputs_t(T* y_, int n_, int d_) : y(y_), n(n_), d(d_) {}

  virtual bool alloc_knn_graph() const = 0;
};

/**
 * Dense input to manifold learning algorithms
 * @tparam T
 */
template <typename T>
struct manifold_dense_inputs_t : public manifold_inputs_t<T> {
  T* X;

  manifold_dense_inputs_t(T* x_, T* y_, int n_, int d_) : manifold_inputs_t<T>(y_, n_, d_), X(x_) {}

  bool alloc_knn_graph() const { return true; }
};

/**
 * Sparse CSR input to manifold learning algorithms
 * @tparam value_idx
 * @tparam T
 */
template <typename value_idx, typename T>
struct manifold_sparse_inputs_t : public manifold_inputs_t<T> {
  value_idx* indptr;
  value_idx* indices;
  T* data;

  size_t nnz;

  manifold_sparse_inputs_t(
    value_idx* indptr_, value_idx* indices_, T* data_, T* y_, size_t nnz_, int n_, int d_)
    : manifold_inputs_t<T>(y_, n_, d_), indptr(indptr_), indices(indices_), data(data_), nnz(nnz_)
  {
  }

  bool alloc_knn_graph() const { return true; }
};

/**
 * Precomputed KNN graph input to manifold learning algorithms
 * @tparam value_idx
 * @tparam value_t
 */
template <typename value_idx, typename value_t>
struct manifold_precomputed_knn_inputs_t : public manifold_inputs_t<value_t> {
  manifold_precomputed_knn_inputs_t<value_idx, value_t>(
    value_idx* knn_indices_, value_t* knn_dists_, value_t* y_, int n_, int d_, int n_neighbors_)
    : manifold_inputs_t<value_t>(y_, n_, d_), knn_graph(n_, n_neighbors_, knn_indices_, knn_dists_)
  {
  }

  knn_graph<value_idx, value_t> knn_graph;

<<<<<<< HEAD
  bool alloc_knn_graph() const
  {
    // Return true if data is on CPU (need to allocate device memory)
    // Return false if data is already on device (no allocation needed)
    auto indices_mem_type = raft::memory_type_from_pointer(knn_graph.knn_indices);
    auto dists_mem_type   = raft::memory_type_from_pointer(knn_graph.knn_dists);

    return !raft::is_device_accessible(indices_mem_type) ||
           !raft::is_device_accessible(dists_mem_type);
  }
=======
  bool alloc_knn_graph() const { return false; }
>>>>>>> f6e50ada
};

};  // end namespace ML<|MERGE_RESOLUTION|>--- conflicted
+++ resolved
@@ -5,12 +5,6 @@
 
 #pragma once
 
-<<<<<<< HEAD
-#include <raft/core/handle.hpp>
-#include <raft/core/memory_type.hpp>
-
-=======
->>>>>>> f6e50ada
 #include <stdint.h>
 
 namespace ML {
@@ -110,20 +104,7 @@
 
   knn_graph<value_idx, value_t> knn_graph;
 
-<<<<<<< HEAD
-  bool alloc_knn_graph() const
-  {
-    // Return true if data is on CPU (need to allocate device memory)
-    // Return false if data is already on device (no allocation needed)
-    auto indices_mem_type = raft::memory_type_from_pointer(knn_graph.knn_indices);
-    auto dists_mem_type   = raft::memory_type_from_pointer(knn_graph.knn_dists);
-
-    return !raft::is_device_accessible(indices_mem_type) ||
-           !raft::is_device_accessible(dists_mem_type);
-  }
-=======
   bool alloc_knn_graph() const { return false; }
->>>>>>> f6e50ada
 };
 
 };  // end namespace ML