/*
 * Copyright (c) 2020-2021, NVIDIA CORPORATION.
 *
 * Licensed under the Apache License, Version 2.0 (the "License");
 * you may not use this file except in compliance with the License.
 * You may obtain a copy of the License at
 *
 *     http://www.apache.org/licenses/LICENSE-2.0
 *
 * Unless required by applicable law or agreed to in writing, software
 * distributed under the License is distributed on an "AS IS" BASIS,
 * WITHOUT WARRANTIES OR CONDITIONS OF ANY KIND, either express or implied.
 * See the License for the specific language governing permissions and
 * limitations under the License.
 */

#pragma once

#include <raft/handle.hpp>
#include "common.h"
#include "program.h"

namespace cuml {
namespace genetic {

/**
 * @brief Visualize an AST
 * 
 * @param prog  host object containing the AST
 * @return      String representation of the AST 
 */
std::string stringify(const program &prog);

/**
 * @brief Fit either a regressor, classifier or a transformer to the given dataset
 * 
 * @param handle          cuML handle
 * @param input           device pointer to the feature matrix
 * @param labels          device pointer to the label vector of length n_rows
 * @param sample_weights  device pointer to the sample weights of length n_rows 
 * @param n_rows          number of rows of the feature matrix
 * @param n_cols          number of columns of the feature matrix
 * @param params          host struct containing hyperparameters needed for training
 * @param final_progs     device pointer to the final generation of programs(sorted by decreasing fitness)
 * @param history         host vector containing the list of all programs in every generation (sorted by decreasing fitness)
 */
void symFit(const raft::handle_t &handle, const float *input,
            const float *labels, const float *sample_weights, const int n_rows,
            const int n_cols, param &params, program_t &final_progs,
            std::vector<std::vector<program>> &history);

/**
 * @brief Make predictions for a symbolic regressor
 * 
 * @param handle      cuML handle
 * @param input       device pointer to feature matrix
 * @param n_rows      number of rows of the feature matrix
 * @param best_prog   device pointer to best AST fit during training
 * @param output      device pointer to output values
 */
void symRegPredict(const raft::handle_t &handle, const float *input,
                   const int n_rows, const program_t &best_prog, float *output);

/**
 * @brief Probability prediction for a symbolic classifier. If a transformer(like sigmoid) is
 *        specified, then it is applied on the output before returning it. 
 * 
 * @param handle      cuML handle
 * @param input       device pointer to feature matrix
 * @param n_rows      number of rows of the feature matrix
 * @param params      host struct containg training hyperparameters
 * @param best_prog   The best program obtained during training. Inferences are made using this
 * @param output      device pointer to output probability(in col major format)
 */
<<<<<<< HEAD
void symClfPredictProbs(const raft::handle_t &handle, const float *input,
                        const int n_rows, const param &params,
                        const program_t &best_prog, float *output);
=======
struct param {
  /** number of programs in each generation */
  int population_size = 1000;
  /**
   * number of fittest programs to compare during correlation
   * (transformation-only)
   */
  int hall_of_fame = 100;
  /**
   * number of fittest programs to return from `hall_of_fame` top programs
   * (transformation-only)
   */
  int n_components = 10;
  /** number of generations to evolve */
  int generations = 20;
  /**
   * number of programs that compete in the tournament to become part of next
   * generation
   */
  int tournament_size = 20;
  /** metric threshold used for early stopping */
  float stopping_criteria = 0.0f;
  /** minimum/maximum value for `constant` nodes */
  float const_range[2] = {-1.0f, 1.0f};
  /** minimum/maximum depth of programs after initialization */
  int init_depth[2] = {2, 6};
  /** initialization method */
  init_method_t init_method = init_method_t::half_and_half;
  /** list of functions to choose from */
  std::vector<node::type> function_set{
    node::type::add, node::type::mul, node::type::div, node::type::sub};
  /** transformation function to class probabilities (classification-only) */
  transformer_t transformer = transformer_t::sigmoid;
  /** fitness metric */
  metric_t metric = metric_t::mae;
  /** penalization factor for large programs */
  float parsimony_coefficient = 0.001f;
  /** crossover mutation probability of the tournament winner */
  float p_crossover = 0.9f;
  /** subtree mutation probability of the tournament winner*/
  float p_subtree_mutation = 0.01f;
  /** hoist mutation probability of the tournament winner */
  float p_hoist_mutation = 0.01f;
  /** point mutation probabiilty of the tournament winner */
  float p_point_mutation = 0.01f;
  /** point replace probabiility for point mutations */
  float p_point_replace = 0.05f;
  /** subsampling factor */
  float max_samples = 1.0f;
  /** list of feature names for generating syntax trees from the programs */
  std::vector<std::string> feature_names;
  ///@todo: feature_names
  ///@todo: verbose
  /** random seed used for RNG */
  uint64_t random_state = 0ull;
>>>>>>> 973a7ece

/**
 * @brief Return predictions for a binary classification program defining the decision boundary
 * 
 * @param handle      cuML handle
 * @param input       device pointer to feature matrix
 * @param n_rows      number of rows of the feature matrix
 * @param params      host struct containg training hyperparameters
 * @param best_prog   Best program obtained after training
 * @param output      Device pointer to output predictions
 */
void symClfPredict(const raft::handle_t &handle, const float *input,
                   const int n_rows, const param &params,
                   const program_t &best_prog, float *output);

/**
 * @brief Transform the values in the input feature matrix according to the supplied programs
 * 
 * @param handle      cuML handle
 * @param input       device pointer to feature matrix
 * @param params      Hyperparameters used during training
 * @param final_progs List of ASTs used for generating new features  
 * @param n_rows      number of rows of the feature matrix
 * @param n_cols      number of columns of the feature matrix
 * @param output      device pointer to transformed input
 */
void symTransform(const raft::handle_t &handle, const float *input,
                  const param &params, const program_t &final_progs,
                  const int n_rows, const int n_cols, float *output);

}  // namespace genetic
}  // namespace cuml<|MERGE_RESOLUTION|>--- conflicted
+++ resolved
@@ -25,19 +25,19 @@
 
 /**
  * @brief Visualize an AST
- * 
+ *
  * @param prog  host object containing the AST
- * @return      String representation of the AST 
+ * @return      String representation of the AST
  */
 std::string stringify(const program &prog);
 
 /**
  * @brief Fit either a regressor, classifier or a transformer to the given dataset
- * 
+ *
  * @param handle          cuML handle
  * @param input           device pointer to the feature matrix
  * @param labels          device pointer to the label vector of length n_rows
- * @param sample_weights  device pointer to the sample weights of length n_rows 
+ * @param sample_weights  device pointer to the sample weights of length n_rows
  * @param n_rows          number of rows of the feature matrix
  * @param n_cols          number of columns of the feature matrix
  * @param params          host struct containing hyperparameters needed for training
@@ -51,7 +51,7 @@
 
 /**
  * @brief Make predictions for a symbolic regressor
- * 
+ *
  * @param handle      cuML handle
  * @param input       device pointer to feature matrix
  * @param n_rows      number of rows of the feature matrix
@@ -63,8 +63,8 @@
 
 /**
  * @brief Probability prediction for a symbolic classifier. If a transformer(like sigmoid) is
- *        specified, then it is applied on the output before returning it. 
- * 
+ *        specified, then it is applied on the output before returning it.
+ *
  * @param handle      cuML handle
  * @param input       device pointer to feature matrix
  * @param n_rows      number of rows of the feature matrix
@@ -72,71 +72,13 @@
  * @param best_prog   The best program obtained during training. Inferences are made using this
  * @param output      device pointer to output probability(in col major format)
  */
-<<<<<<< HEAD
 void symClfPredictProbs(const raft::handle_t &handle, const float *input,
                         const int n_rows, const param &params,
                         const program_t &best_prog, float *output);
-=======
-struct param {
-  /** number of programs in each generation */
-  int population_size = 1000;
-  /**
-   * number of fittest programs to compare during correlation
-   * (transformation-only)
-   */
-  int hall_of_fame = 100;
-  /**
-   * number of fittest programs to return from `hall_of_fame` top programs
-   * (transformation-only)
-   */
-  int n_components = 10;
-  /** number of generations to evolve */
-  int generations = 20;
-  /**
-   * number of programs that compete in the tournament to become part of next
-   * generation
-   */
-  int tournament_size = 20;
-  /** metric threshold used for early stopping */
-  float stopping_criteria = 0.0f;
-  /** minimum/maximum value for `constant` nodes */
-  float const_range[2] = {-1.0f, 1.0f};
-  /** minimum/maximum depth of programs after initialization */
-  int init_depth[2] = {2, 6};
-  /** initialization method */
-  init_method_t init_method = init_method_t::half_and_half;
-  /** list of functions to choose from */
-  std::vector<node::type> function_set{
-    node::type::add, node::type::mul, node::type::div, node::type::sub};
-  /** transformation function to class probabilities (classification-only) */
-  transformer_t transformer = transformer_t::sigmoid;
-  /** fitness metric */
-  metric_t metric = metric_t::mae;
-  /** penalization factor for large programs */
-  float parsimony_coefficient = 0.001f;
-  /** crossover mutation probability of the tournament winner */
-  float p_crossover = 0.9f;
-  /** subtree mutation probability of the tournament winner*/
-  float p_subtree_mutation = 0.01f;
-  /** hoist mutation probability of the tournament winner */
-  float p_hoist_mutation = 0.01f;
-  /** point mutation probabiilty of the tournament winner */
-  float p_point_mutation = 0.01f;
-  /** point replace probabiility for point mutations */
-  float p_point_replace = 0.05f;
-  /** subsampling factor */
-  float max_samples = 1.0f;
-  /** list of feature names for generating syntax trees from the programs */
-  std::vector<std::string> feature_names;
-  ///@todo: feature_names
-  ///@todo: verbose
-  /** random seed used for RNG */
-  uint64_t random_state = 0ull;
->>>>>>> 973a7ece
 
 /**
  * @brief Return predictions for a binary classification program defining the decision boundary
- * 
+ *
  * @param handle      cuML handle
  * @param input       device pointer to feature matrix
  * @param n_rows      number of rows of the feature matrix
@@ -150,11 +92,11 @@
 
 /**
  * @brief Transform the values in the input feature matrix according to the supplied programs
- * 
+ *
  * @param handle      cuML handle
  * @param input       device pointer to feature matrix
  * @param params      Hyperparameters used during training
- * @param final_progs List of ASTs used for generating new features  
+ * @param final_progs List of ASTs used for generating new features
  * @param n_rows      number of rows of the feature matrix
  * @param n_cols      number of columns of the feature matrix
  * @param output      device pointer to transformed input
