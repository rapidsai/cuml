/*
 * Copyright (c) 2020-2021, NVIDIA CORPORATION.
 *
 * Licensed under the Apache License, Version 2.0 (the "License");
 * you may not use this file except in compliance with the License.
 * You may obtain a copy of the License at
 *
 *     http://www.apache.org/licenses/LICENSE-2.0
 *
 * Unless required by applicable law or agreed to in writing, software
 * distributed under the License is distributed on an "AS IS" BASIS,
 * WITHOUT WARRANTIES OR CONDITIONS OF ANY KIND, either express or implied.
 * See the License for the specific language governing permissions and
 * limitations under the License.
 */

#pragma once

#include <cuda_runtime.h>

#include <algorithm>

#include <raft/cudart_utils.h>
#include <thrust/execution_policy.h>
#include <thrust/for_each.h>
#include <thrust/iterator/counting_iterator.h>

namespace ML {

/**
 * Structure to hold the ARIMA order (makes it easier to pass as an argument)
 */
struct ARIMAOrder {
  int p;  // Basic order
  int d;
  int q;
  int P;  // Seasonal order
  int D;
  int Q;
  int s;       // Seasonal period
  int k;       // Fit intercept?
  int n_exog;  // Number of exogenous regressors

  inline int n_diff() const { return d + s * D; }
  inline int n_phi() const { return p + s * P; }
  inline int n_theta() const { return q + s * Q; }
  inline int r() const { return std::max(n_phi(), n_theta() + 1); }
  inline int rd() const { return n_diff() + r(); }
  inline int complexity() const { return p + P + q + Q + k + n_exog + 1; }
  inline bool need_diff() const { return static_cast<bool>(d + D); }
};

/**
 * Structure to hold the parameters (makes it easier to pass as an argument)
 * @note: the qualifier const applied to this structure will only guarantee
 *        that the pointers are not changed, but the user can still modify the
 *        arrays when using the pointers directly!
 */
template <typename DataT>
struct ARIMAParams {
  DataT* mu     = nullptr;
  DataT* beta   = nullptr;
  DataT* ar     = nullptr;
  DataT* ma     = nullptr;
  DataT* sar    = nullptr;
  DataT* sma    = nullptr;
  DataT* sigma2 = nullptr;

  /**
   * Allocate all the parameter device arrays
   *
   * @tparam      AllocatorT Type of allocator used
   * @param[in]   order      ARIMA order
   * @param[in]   batch_size Batch size
   * @param[in]   stream     CUDA stream
   * @param[in]   tr         Whether these are the transformed parameters
   */
  void allocate(const ARIMAOrder& order, int batch_size, cudaStream_t stream, bool tr = false)
  {
    rmm::mr::device_memory_resource* rmm_alloc = rmm::mr::get_current_device_resource();
    if (order.k && !tr) mu = (DataT*)rmm_alloc->allocate(batch_size * sizeof(DataT), stream);
    if (order.n_exog && !tr)
      beta = (DataT*)rmm_alloc->allocate(order.n_exog * batch_size * sizeof(DataT), stream);
    if (order.p) ar = (DataT*)rmm_alloc->allocate(order.p * batch_size * sizeof(DataT), stream);
    if (order.q) ma = (DataT*)rmm_alloc->allocate(order.q * batch_size * sizeof(DataT), stream);
    if (order.P) sar = (DataT*)rmm_alloc->allocate(order.P * batch_size * sizeof(DataT), stream);
    if (order.Q) sma = (DataT*)rmm_alloc->allocate(order.Q * batch_size * sizeof(DataT), stream);
    sigma2 = (DataT*)rmm_alloc->allocate(batch_size * sizeof(DataT), stream);
  }

  /**
   * Deallocate all the parameter device arrays
   *
   * @tparam      AllocatorT Type of allocator used
   * @param[in]   order      ARIMA order
   * @param[in]   batch_size Batch size
   * @param[in]   stream     CUDA stream
   * @param[in]   tr         Whether these are the transformed parameters
   */
  void deallocate(const ARIMAOrder& order, int batch_size, cudaStream_t stream, bool tr = false)
  {
    rmm::mr::device_memory_resource* rmm_alloc = rmm::mr::get_current_device_resource();
    if (order.k && !tr) rmm_alloc->deallocate(mu, batch_size * sizeof(DataT), stream);
    if (order.n_exog && !tr)
      rmm_alloc->deallocate(beta, order.n_exog * batch_size * sizeof(DataT), stream);
    if (order.p) rmm_alloc->deallocate(ar, order.p * batch_size * sizeof(DataT), stream);
    if (order.q) rmm_alloc->deallocate(ma, order.q * batch_size * sizeof(DataT), stream);
    if (order.P) rmm_alloc->deallocate(sar, order.P * batch_size * sizeof(DataT), stream);
    if (order.Q) rmm_alloc->deallocate(sma, order.Q * batch_size * sizeof(DataT), stream);
    rmm_alloc->deallocate(sigma2, batch_size * sizeof(DataT), stream);
  }

  /**
   * Pack the separate parameter arrays into a unique parameter vector
   *
   * @param[in]   order      ARIMA order
   * @param[in]   batch_size Batch size
   * @param[out]  param_vec  Linear array of all parameters grouped by batch
   *                         [mu, ar, ma, sar, sma, sigma2] (device)
   * @param[in]  stream      CUDA stream
   */
  void pack(const ARIMAOrder& order, int batch_size, DataT* param_vec, cudaStream_t stream) const
  {
    int N         = order.complexity();
    auto counting = thrust::make_counting_iterator(0);
    // The device lambda can't capture structure members...
    const DataT *_mu = mu, *_beta = beta, *_ar = ar, *_ma = ma, *_sar = sar, *_sma = sma,
                *_sigma2 = sigma2;
    thrust::for_each(
      thrust::cuda::par.on(stream), counting, counting + batch_size, [=] __device__(int bid) {
        DataT* param = param_vec + bid * N;
        if (order.k) {
          *param = _mu[bid];
          param++;
        }
        for (int i = 0; i < order.n_exog; i++) {
          param[i] = _beta[order.n_exog * bid + i];
        }
        param += order.n_exog;
        for (int ip = 0; ip < order.p; ip++) {
          param[ip] = _ar[order.p * bid + ip];
        }
        param += order.p;
        for (int iq = 0; iq < order.q; iq++) {
          param[iq] = _ma[order.q * bid + iq];
        }
        param += order.q;
        for (int iP = 0; iP < order.P; iP++) {
          param[iP] = _sar[order.P * bid + iP];
        }
        param += order.P;
        for (int iQ = 0; iQ < order.Q; iQ++) {
          param[iQ] = _sma[order.Q * bid + iQ];
        }
        param += order.Q;
        *param = _sigma2[bid];
      });
  }

  /**
   * Unpack a parameter vector into separate arrays of parameters.
   *
   * @param[in]  order      ARIMA order
   * @param[in]  batch_size Batch size
   * @param[in]  param_vec  Linear array of all parameters grouped by batch
   *                        [mu, ar, ma, sar, sma, sigma2] (device)
   * @param[in]  stream     CUDA stream
   */
  void unpack(const ARIMAOrder& order, int batch_size, const DataT* param_vec, cudaStream_t stream)
  {
    int N         = order.complexity();
    auto counting = thrust::make_counting_iterator(0);
    // The device lambda can't capture structure members...
    DataT *_mu = mu, *_beta = beta, *_ar = ar, *_ma = ma, *_sar = sar, *_sma = sma,
          *_sigma2 = sigma2;
    thrust::for_each(
      thrust::cuda::par.on(stream), counting, counting + batch_size, [=] __device__(int bid) {
        const DataT* param = param_vec + bid * N;
        if (order.k) {
          _mu[bid] = *param;
          param++;
        }
        for (int i = 0; i < order.n_exog; i++) {
          _beta[order.n_exog * bid + i] = param[i];
        }
        param += order.n_exog;
        for (int ip = 0; ip < order.p; ip++) {
          _ar[order.p * bid + ip] = param[ip];
        }
        param += order.p;
        for (int iq = 0; iq < order.q; iq++) {
          _ma[order.q * bid + iq] = param[iq];
        }
        param += order.q;
        for (int iP = 0; iP < order.P; iP++) {
          _sar[order.P * bid + iP] = param[iP];
        }
        param += order.P;
        for (int iQ = 0; iQ < order.Q; iQ++) {
          _sma[order.Q * bid + iQ] = param[iQ];
        }
        param += order.Q;
        _sigma2[bid] = *param;
      });
  }
};

/**
 * Structure to manage ARIMA temporary memory allocations
 * @note The user is expected to give a preallocated buffer to the constructor,
 *       and ownership is not transferred to this struct! The buffer must be allocated
 *       as long as the object lives, and deallocated afterwards.
 */
template <typename T, int ALIGN = 256>
struct ARIMAMemory {
  T *params_mu, *params_beta, *params_ar, *params_ma, *params_sar, *params_sma, *params_sigma2,
    *Tparams_ar, *Tparams_ma, *Tparams_sar, *Tparams_sma, *Tparams_sigma2, *d_params, *d_Tparams,
    *Z_dense, *R_dense, *T_dense, *RQR_dense, *RQ_dense, *P_dense, *alpha_dense, *ImT_dense,
<<<<<<< HEAD
    *ImT_inv_dense, *v_tmp_dense, *m_tmp_dense, *K_dense, *TP_dense, *pred, *y_diff, *exog_diff,
    *loglike, *loglike_base, *loglike_pert, *x_pert, *sigma2_buffer, *I_m_AxA_dense,
    *I_m_AxA_inv_dense, *Ts_dense, *RQRs_dense, *Ps_dense;
=======
    *ImT_inv_dense, *v_tmp_dense, *m_tmp_dense, *K_dense, *TP_dense, *pred, *y_diff, *loglike,
    *loglike_base, *loglike_pert, *x_pert, *I_m_AxA_dense, *I_m_AxA_inv_dense, *Ts_dense,
    *RQRs_dense, *Ps_dense;
>>>>>>> 1d5c4962
  T **Z_batches, **R_batches, **T_batches, **RQR_batches, **RQ_batches, **P_batches,
    **alpha_batches, **ImT_batches, **ImT_inv_batches, **v_tmp_batches, **m_tmp_batches,
    **K_batches, **TP_batches, **I_m_AxA_batches, **I_m_AxA_inv_batches, **Ts_batches,
    **RQRs_batches, **Ps_batches;
  int *ImT_inv_P, *ImT_inv_info, *I_m_AxA_P, *I_m_AxA_info;

  size_t size;

 protected:
  char* buf;

  template <bool assign, typename ValType>
  inline void append_buffer(ValType*& ptr, size_t n_elem)
  {
    if (assign) { ptr = reinterpret_cast<ValType*>(buf + size); }
    size += ((n_elem * sizeof(ValType) + ALIGN - 1) / ALIGN) * ALIGN;
  }

  template <bool assign>
  inline void buf_offsets(const ARIMAOrder& order,
                          int batch_size,
                          int n_obs,
                          char* in_buf = nullptr)
  {
    buf  = in_buf;
    size = 0;

    int r      = order.r();
    int rd     = order.rd();
    int N      = order.complexity();
    int n_diff = order.n_diff();

    append_buffer<assign>(params_mu, order.k * batch_size);
    append_buffer<assign>(params_beta, order.n_exog * batch_size);
    append_buffer<assign>(params_ar, order.p * batch_size);
    append_buffer<assign>(params_ma, order.q * batch_size);
    append_buffer<assign>(params_sar, order.P * batch_size);
    append_buffer<assign>(params_sma, order.Q * batch_size);
    append_buffer<assign>(params_sigma2, batch_size);

    append_buffer<assign>(Tparams_ar, order.p * batch_size);
    append_buffer<assign>(Tparams_ma, order.q * batch_size);
    append_buffer<assign>(Tparams_sar, order.P * batch_size);
    append_buffer<assign>(Tparams_sma, order.Q * batch_size);
    append_buffer<assign>(Tparams_sigma2, batch_size);

    append_buffer<assign>(d_params, N * batch_size);
    append_buffer<assign>(d_Tparams, N * batch_size);
    append_buffer<assign>(Z_dense, rd * batch_size);
    append_buffer<assign>(Z_batches, batch_size);
    append_buffer<assign>(R_dense, rd * batch_size);
    append_buffer<assign>(R_batches, batch_size);
    append_buffer<assign>(T_dense, rd * rd * batch_size);
    append_buffer<assign>(T_batches, batch_size);
    append_buffer<assign>(RQ_dense, rd * batch_size);
    append_buffer<assign>(RQ_batches, batch_size);
    append_buffer<assign>(RQR_dense, rd * rd * batch_size);
    append_buffer<assign>(RQR_batches, batch_size);
    append_buffer<assign>(P_dense, rd * rd * batch_size);
    append_buffer<assign>(P_batches, batch_size);
    append_buffer<assign>(alpha_dense, rd * batch_size);
    append_buffer<assign>(alpha_batches, batch_size);
    append_buffer<assign>(ImT_dense, r * r * batch_size);
    append_buffer<assign>(ImT_batches, batch_size);
    append_buffer<assign>(ImT_inv_dense, r * r * batch_size);
    append_buffer<assign>(ImT_inv_batches, batch_size);
    append_buffer<assign>(ImT_inv_P, r * batch_size);
    append_buffer<assign>(ImT_inv_info, batch_size);
    append_buffer<assign>(v_tmp_dense, rd * batch_size);
    append_buffer<assign>(v_tmp_batches, batch_size);
    append_buffer<assign>(m_tmp_dense, rd * rd * batch_size);
    append_buffer<assign>(m_tmp_batches, batch_size);
    append_buffer<assign>(K_dense, rd * batch_size);
    append_buffer<assign>(K_batches, batch_size);
    append_buffer<assign>(TP_dense, rd * rd * batch_size);
    append_buffer<assign>(TP_batches, batch_size);

    append_buffer<assign>(pred, n_obs * batch_size);
    append_buffer<assign>(y_diff, n_obs * batch_size);
    append_buffer<assign>(exog_diff, n_obs * order.n_exog * batch_size);
    append_buffer<assign>(loglike, batch_size);
    append_buffer<assign>(loglike_base, batch_size);
    append_buffer<assign>(loglike_pert, batch_size);
    append_buffer<assign>(x_pert, N * batch_size);

    if (n_diff > 0) {
      append_buffer<assign>(Ts_dense, r * r * batch_size);
      append_buffer<assign>(Ts_batches, batch_size);
      append_buffer<assign>(RQRs_dense, r * r * batch_size);
      append_buffer<assign>(RQRs_batches, batch_size);
      append_buffer<assign>(Ps_dense, r * r * batch_size);
      append_buffer<assign>(Ps_batches, batch_size);
    }

    if (r <= 5) {
      // Note: temp mem for the direct Lyapunov solver grows very quickly!
      // This solver is used iff the condition above is satisifed
      append_buffer<assign>(I_m_AxA_dense, r * r * r * r * batch_size);
      append_buffer<assign>(I_m_AxA_batches, batch_size);
      append_buffer<assign>(I_m_AxA_inv_dense, r * r * r * r * batch_size);
      append_buffer<assign>(I_m_AxA_inv_batches, batch_size);
      append_buffer<assign>(I_m_AxA_P, r * r * batch_size);
      append_buffer<assign>(I_m_AxA_info, batch_size);
    }
  }

  /** Protected constructor to estimate max size */
  ARIMAMemory(const ARIMAOrder& order, int batch_size, int n_obs)
  {
    buf_offsets<false>(order, batch_size, n_obs);
  }

 public:
  /** Constructor to create pointers from buffer
   * @param[in] order      ARIMA order
   * @param[in] batch_size Number of series in the batch
   * @param[in] n_obs      Length of the series
   * @param[in] in_buf     Pointer to the temporary memory buffer.
   *                       Ownership is retained by the caller
   */
  ARIMAMemory(const ARIMAOrder& order, int batch_size, int n_obs, char* in_buf)
  {
    buf_offsets<true>(order, batch_size, n_obs, in_buf);
  }

  /** Static method to get the size of the required buffer allocation
   * @param[in] order      ARIMA order
   * @param[in] batch_size Number of series in the batch
   * @param[in] n_obs      Length of the series
   * @return Buffer size in bytes
   */
  static size_t compute_size(const ARIMAOrder& order, int batch_size, int n_obs)
  {
    ARIMAMemory temp(order, batch_size, n_obs);
    return temp.size;
  }
};

}  // namespace ML<|MERGE_RESOLUTION|>--- conflicted
+++ resolved
@@ -216,15 +216,9 @@
   T *params_mu, *params_beta, *params_ar, *params_ma, *params_sar, *params_sma, *params_sigma2,
     *Tparams_ar, *Tparams_ma, *Tparams_sar, *Tparams_sma, *Tparams_sigma2, *d_params, *d_Tparams,
     *Z_dense, *R_dense, *T_dense, *RQR_dense, *RQ_dense, *P_dense, *alpha_dense, *ImT_dense,
-<<<<<<< HEAD
     *ImT_inv_dense, *v_tmp_dense, *m_tmp_dense, *K_dense, *TP_dense, *pred, *y_diff, *exog_diff,
-    *loglike, *loglike_base, *loglike_pert, *x_pert, *sigma2_buffer, *I_m_AxA_dense,
-    *I_m_AxA_inv_dense, *Ts_dense, *RQRs_dense, *Ps_dense;
-=======
-    *ImT_inv_dense, *v_tmp_dense, *m_tmp_dense, *K_dense, *TP_dense, *pred, *y_diff, *loglike,
-    *loglike_base, *loglike_pert, *x_pert, *I_m_AxA_dense, *I_m_AxA_inv_dense, *Ts_dense,
+    *loglike, *loglike_base, *loglike_pert, *x_pert, *I_m_AxA_dense, *I_m_AxA_inv_dense, *Ts_dense,
     *RQRs_dense, *Ps_dense;
->>>>>>> 1d5c4962
   T **Z_batches, **R_batches, **T_batches, **RQR_batches, **RQ_batches, **P_batches,
     **alpha_batches, **ImT_batches, **ImT_inv_batches, **v_tmp_batches, **m_tmp_batches,
     **K_batches, **TP_batches, **I_m_AxA_batches, **I_m_AxA_inv_batches, **Ts_batches,
