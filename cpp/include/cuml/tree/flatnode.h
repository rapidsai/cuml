/*
 * Copyright (c) 2019-2021, NVIDIA CORPORATION.
 *
 * Licensed under the Apache License, Version 2.0 (the "License");
 * you may not use this file except in compliance with the License.
 * You may obtain a copy of the License at
 *
 *     http://www.apache.org/licenses/LICENSE-2.0
 *
 * Unless required by applicable law or agreed to in writing, software
 * distributed under the License is distributed on an "AS IS" BASIS,
 * WITHOUT WARRANTIES OR CONDITIONS OF ANY KIND, either express or implied.
 * See the License for the specific language governing permissions and
 * limitations under the License.
 */

#pragma once

// We want to define some functions as usable on device
// But need to guard against this file being compiled by a host compiler
#ifdef __CUDACC__
#define FLATNODE_HD __host__ __device__
#else
#define FLATNODE_HD
#endif

/**
 * A node in Decision Tree.
 * @tparam T data type
 * @tparam L label type
 */
template <typename DataT, typename LabelT>
struct SparseTreeNode {
 private:
<<<<<<< HEAD
  std::size_t colid          = 0;
  DataT quesval              = DataT(0);
  DataT best_metric_val      = DataT(0);
  int64_t left_child_id      = -1;
  std::size_t instance_count = 0;
  FLATNODE_HD SparseTreeNode(LabelT prediction,
                             std::size_t colid,
                             DataT quesval,
                             DataT best_metric_val,
                             int64_t left_child_id,
                             std::size_t instance_count)
    : 
=======
  LabelT prediction     = LabelT(0);
  IdxT colid            = 0;
  DataT quesval         = DataT(0);
  DataT best_metric_val = DataT(0);
  IdxT left_child_id    = -1;
  IdxT instance_count   = 0;
  FLATNODE_HD SparseTreeNode(LabelT prediction,
                             IdxT colid,
                             DataT quesval,
                             DataT best_metric_val,
                             int64_t left_child_id,
                             IdxT instance_count)
    : prediction(prediction),
>>>>>>> 0e770fa5
      colid(colid),
      quesval(quesval),
      best_metric_val(best_metric_val),
      left_child_id(left_child_id),
      instance_count(instance_count)
  {
  }

 public:
<<<<<<< HEAD
  FLATNODE_HD std::size_t ColumnId() const { return colid; }
=======
  FLATNODE_HD LabelT Prediction() const { return prediction; }
  FLATNODE_HD IdxT ColumnId() const { return colid; }
>>>>>>> 0e770fa5
  FLATNODE_HD DataT QueryValue() const { return quesval; }
  FLATNODE_HD DataT BestMetric() const { return best_metric_val; }
  FLATNODE_HD int64_t LeftChildId() const { return left_child_id; }
  FLATNODE_HD int64_t RightChildId() const { return left_child_id + 1; }
<<<<<<< HEAD
  FLATNODE_HD std::size_t InstanceCount() const { return instance_count; }

  FLATNODE_HD static SparseTreeNode CreateSplitNode(std::size_t colid,
                                                    DataT quesval,
                                                    DataT best_metric_val,
                                                    int64_t left_child_id,
                                                    std::size_t instance_count)
  {
    return SparseTreeNode<DataT, LabelT>{
       colid, quesval, best_metric_val, left_child_id, instance_count};
  }
  FLATNODE_HD static SparseTreeNode CreateLeafNode(std::size_t instance_count)
  {
    return SparseTreeNode<DataT, LabelT>{ 0, 0, 0, -1, instance_count};
=======
  FLATNODE_HD IdxT InstanceCount() const { return instance_count; }

  FLATNODE_HD static SparseTreeNode CreateSplitNode(
    IdxT colid, DataT quesval, DataT best_metric_val, int64_t left_child_id, IdxT instance_count)
  {
    return SparseTreeNode<DataT, LabelT>{
      LabelT(0), colid, quesval, best_metric_val, left_child_id, instance_count};
  }
  FLATNODE_HD static SparseTreeNode CreateLeafNode(LabelT prediction, IdxT instance_count)
  {
    return SparseTreeNode<DataT, LabelT>{prediction, 0, 0, 0, -1, instance_count};
>>>>>>> 0e770fa5
  }
  FLATNODE_HD bool IsLeaf() const { return left_child_id == -1; }
  bool operator==(const SparseTreeNode& other) const
  {
<<<<<<< HEAD
    return (this->colid == other.colid) &&
=======
    return (this->prediction == other.prediction) && (this->colid == other.colid) &&
>>>>>>> 0e770fa5
           (this->quesval == other.quesval) && (this->best_metric_val == other.best_metric_val) &&
           (this->left_child_id == other.left_child_id) &&
           (this->instance_count == other.instance_count);
  }
};<|MERGE_RESOLUTION|>--- conflicted
+++ resolved
@@ -29,38 +29,17 @@
  * @tparam T data type
  * @tparam L label type
  */
-template <typename DataT, typename LabelT>
+template <typename DataT, typename LabelT, typename IdxT = int>
 struct SparseTreeNode {
  private:
-<<<<<<< HEAD
-  std::size_t colid          = 0;
-  DataT quesval              = DataT(0);
-  DataT best_metric_val      = DataT(0);
-  int64_t left_child_id      = -1;
-  std::size_t instance_count = 0;
-  FLATNODE_HD SparseTreeNode(LabelT prediction,
-                             std::size_t colid,
-                             DataT quesval,
-                             DataT best_metric_val,
-                             int64_t left_child_id,
-                             std::size_t instance_count)
-    : 
-=======
-  LabelT prediction     = LabelT(0);
   IdxT colid            = 0;
   DataT quesval         = DataT(0);
   DataT best_metric_val = DataT(0);
   IdxT left_child_id    = -1;
   IdxT instance_count   = 0;
-  FLATNODE_HD SparseTreeNode(LabelT prediction,
-                             IdxT colid,
-                             DataT quesval,
-                             DataT best_metric_val,
-                             int64_t left_child_id,
-                             IdxT instance_count)
-    : prediction(prediction),
->>>>>>> 0e770fa5
-      colid(colid),
+  FLATNODE_HD SparseTreeNode(
+    IdxT colid, DataT quesval, DataT best_metric_val, int64_t left_child_id, IdxT instance_count)
+    : colid(colid),
       quesval(quesval),
       best_metric_val(best_metric_val),
       left_child_id(left_child_id),
@@ -69,54 +48,28 @@
   }
 
  public:
-<<<<<<< HEAD
-  FLATNODE_HD std::size_t ColumnId() const { return colid; }
-=======
-  FLATNODE_HD LabelT Prediction() const { return prediction; }
   FLATNODE_HD IdxT ColumnId() const { return colid; }
->>>>>>> 0e770fa5
   FLATNODE_HD DataT QueryValue() const { return quesval; }
   FLATNODE_HD DataT BestMetric() const { return best_metric_val; }
   FLATNODE_HD int64_t LeftChildId() const { return left_child_id; }
   FLATNODE_HD int64_t RightChildId() const { return left_child_id + 1; }
-<<<<<<< HEAD
-  FLATNODE_HD std::size_t InstanceCount() const { return instance_count; }
-
-  FLATNODE_HD static SparseTreeNode CreateSplitNode(std::size_t colid,
-                                                    DataT quesval,
-                                                    DataT best_metric_val,
-                                                    int64_t left_child_id,
-                                                    std::size_t instance_count)
-  {
-    return SparseTreeNode<DataT, LabelT>{
-       colid, quesval, best_metric_val, left_child_id, instance_count};
-  }
-  FLATNODE_HD static SparseTreeNode CreateLeafNode(std::size_t instance_count)
-  {
-    return SparseTreeNode<DataT, LabelT>{ 0, 0, 0, -1, instance_count};
-=======
   FLATNODE_HD IdxT InstanceCount() const { return instance_count; }
 
   FLATNODE_HD static SparseTreeNode CreateSplitNode(
     IdxT colid, DataT quesval, DataT best_metric_val, int64_t left_child_id, IdxT instance_count)
   {
     return SparseTreeNode<DataT, LabelT>{
-      LabelT(0), colid, quesval, best_metric_val, left_child_id, instance_count};
+      colid, quesval, best_metric_val, left_child_id, instance_count};
   }
-  FLATNODE_HD static SparseTreeNode CreateLeafNode(LabelT prediction, IdxT instance_count)
+  FLATNODE_HD static SparseTreeNode CreateLeafNode(IdxT instance_count)
   {
-    return SparseTreeNode<DataT, LabelT>{prediction, 0, 0, 0, -1, instance_count};
->>>>>>> 0e770fa5
+    return SparseTreeNode<DataT, LabelT>{0, 0, 0, -1, instance_count};
   }
   FLATNODE_HD bool IsLeaf() const { return left_child_id == -1; }
   bool operator==(const SparseTreeNode& other) const
   {
-<<<<<<< HEAD
-    return (this->colid == other.colid) &&
-=======
-    return (this->prediction == other.prediction) && (this->colid == other.colid) &&
->>>>>>> 0e770fa5
-           (this->quesval == other.quesval) && (this->best_metric_val == other.best_metric_val) &&
+    return (this->colid == other.colid) && (this->quesval == other.quesval) &&
+           (this->best_metric_val == other.best_metric_val) &&
            (this->left_child_id == other.left_child_id) &&
            (this->instance_count == other.instance_count);
   }
