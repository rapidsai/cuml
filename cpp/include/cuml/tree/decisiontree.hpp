/*
 * Copyright (c) 2019-2021, NVIDIA CORPORATION.
 *
 * Licensed under the Apache License, Version 2.0 (the "License");
 * you may not use this file except in compliance with the License.
 * You may obtain a copy of the License at
 *
 *     http://www.apache.org/licenses/LICENSE-2.0
 *
 * Unless required by applicable law or agreed to in writing, software
 * distributed under the License is distributed on an "AS IS" BASIS,
 * WITHOUT WARRANTIES OR CONDITIONS OF ANY KIND, either express or implied.
 * See the License for the specific language governing permissions and
 * limitations under the License.
 */

#pragma once
#include <vector>
#include "algo_helper.h"
#include "flatnode.h"

namespace raft {
class handle_t;
}

namespace ML {

namespace DecisionTree {

struct DecisionTreeParams {
  /**
   * Maximum tree depth. Unlimited (e.g., until leaves are pure), if -1.
   */
  int max_depth;
  /**
   * Maximum leaf nodes per tree. Soft constraint. Unlimited, if -1.
   */
  int max_leaves;
  /**
   * Ratio of number of features (columns) to consider per node split.
   */
  float max_features;
  /**
   * Number of bins used by the split algorithm.
   */
  int n_bins;
  /**
   * The split algorithm: HIST or GLOBAL_QUANTILE.
   */
  int split_algo;
  /**
   * The minimum number of samples (rows) in each leaf node.
   */
  int min_samples_leaf;
  /**
   * The minimum number of samples (rows) needed to split an internal node.
   */
  int min_samples_split;
  /**
   * Control bootstrapping for features. If features are drawn with or without replacement
   */
  bool bootstrap_features;
  /**
   * Node split criterion. GINI and Entropy for classification, MSE or MAE for regression.
   */
  CRITERION split_criterion;
  /**
   * Minimum impurity decrease required for spliting a node. If the impurity decrease is below this value, node is leafed out. Default is 0.0
   */
  float min_impurity_decrease = 0.0f;

  /**
   * Maximum number of nodes that can be processed in a given batch. This is
   * used only for batched-level algo
   */
  int max_batch_size;
  /**
  * If set to true and following conditions are also met, experimental decision
  *  tree training implementation would be used:
  *     split_algo = 1 (GLOBAL_QUANTILE)
  */
  bool use_experimental_backend;
};

/**
 * @brief Set all DecisionTreeParams members.
 * @param[in,out] params: update with tree parameters
 * @param[in] cfg_max_depth: maximum tree depth; default -1
 * @param[in] cfg_max_leaves: maximum leaves; default -1
 * @param[in] cfg_max_features: maximum number of features; default 1.0f
 * @param[in] cfg_n_bins: number of bins; default 8
 * @param[in] cfg_split_algo: split algorithm; default SPLIT_ALGO::HIST
 * @param[in] cfg_min_samples_leaf: min. rows in each leaf node; default 1
 * @param[in] cfg_min_samples_split: min. rows needed to split an internal node;
 *            default 2
 * @param[in] cfg_min_impurity_decrease: split a node only if its reduction in
 *                                       impurity is more than this value
 * @param[in] cfg_bootstrap_features: bootstrapping for features; default false
 * @param[in] cfg_split_criterion: split criterion; default CRITERION_END,
 *            i.e., GINI for classification or MSE for regression
<<<<<<< HEAD
 * @param[in] cfg_use_experimental_backend: If set to true, experimental batched
 *            backend is used (provided other conditions are met). Default is
              false.
=======
 * @param[in] cfg_quantile_per_tree: compute quantile per tree; default false
 * @param[in] cfg_use_experimental_backend: When set to true, experimental batched
 *            backend is used (provided other conditions are met). Default is
              True.
>>>>>>> fc23461f
 * @param[in] cfg_max_batch_size: Maximum number of nodes that can be processed
              in a batch. This is used only for batched-level algo. Default
              value 128.
 */
void set_tree_params(DecisionTreeParams &params, int cfg_max_depth = -1,
                     int cfg_max_leaves = -1, float cfg_max_features = 1.0f,
                     int cfg_n_bins = 8, int cfg_split_algo = SPLIT_ALGO::HIST,
                     int cfg_min_samples_leaf = 1,
                     int cfg_min_samples_split = 2,
                     float cfg_min_impurity_decrease = 0.0f,
                     bool cfg_bootstrap_features = false,
                     CRITERION cfg_split_criterion = CRITERION_END,
<<<<<<< HEAD
                     bool cfg_use_experimental_backend = false,
=======
                     bool cfg_quantile_per_tree = false,
                     bool cfg_use_experimental_backend = true,
>>>>>>> fc23461f
                     int cfg_max_batch_size = 128);

/**
 * @brief Check validity of all decision tree hyper-parameters.
 * @param[in] params: decision tree hyper-parameters.
 */
void validity_check(const DecisionTreeParams params);

/**
 * @brief Print all decision tree hyper-parameters.
 * @param[in] params: decision tree hyper-parameters.
 */
void print(const DecisionTreeParams params);

template <class T, class L>
struct TreeMetaDataNode {
  int treeid;
  int depth_counter;
  int leaf_counter;
  double prepare_time;
  double train_time;
  std::vector<SparseTreeNode<T, L>> sparsetree;
};

/**
 * @brief Obtain high-level tree information.
 * @tparam T: data type for input data (float or double).
 * @tparam L: data type for labels (int type for classification, T type for regression).
 * @param[in] tree: CPU pointer to TreeMetaDataNode
 * @return High-level tree information as string
 */
template <class T, class L>
std::string get_tree_summary_text(const TreeMetaDataNode<T, L> *tree);

/**
 * @brief Obtain detailed tree information.
 * @tparam T: data type for input data (float or double).
 * @tparam L: data type for labels (int type for classification, T type for regression).
 * @param[in] tree: CPU pointer to TreeMetaDataNode
 * @return Detailed tree information as string
 */
template <class T, class L>
std::string get_tree_text(const TreeMetaDataNode<T, L> *tree);

/**
 * @brief Export tree as a JSON string
 * @tparam T: data type for input data (float or double).
 * @tparam L: data type for labels (int type for classification, T type for regression).
 * @param[in] tree: CPU pointer to TreeMetaDataNode
 * @return Tree structure as JSON stsring
 */
template <class T, class L>
std::string get_tree_json(const TreeMetaDataNode<T, L> *tree);

// ----------------------------- Classification ----------------------------------- //

typedef TreeMetaDataNode<float, int> TreeClassifierF;
typedef TreeMetaDataNode<double, int> TreeClassifierD;

/**
 * @defgroup DecisionTreeClassifierFit Fit functions
 * @brief Build (i.e., fit, train) Decision Tree classifier for input data.
 * @param[in] handle: raft::handle_t
 * @param[in, out] tree: CPU pointer to TreeMetaDataNode. User allocated.
 * @param[in] data: train data (nrows samples, ncols features) in column major format,
 *    excluding labels. Device pointer.
 * @param[in] ncols: number of features (i.e., columns) excluding target feature.
 * @param[in] nrows: number of training data samples of the whole unsampled dataset.
 * @param[in] labels: 1D array of target features (int only). One label per training
 *    sample. Device pointer.
 *    Assumption: labels need to be preprocessed to map to ascending numbers from 0;
 *    needed for current gini impl. in decision tree.
 * @param[in,out] rowids: array of n_sampled_rows integers in [0, nrows) range.
 *    Device pointer. The same array is then rearranged when splits are made,
 *    allowing us to construct trees without rearranging the actual dataset.
 * @param[in] n_sampled_rows: number of training samples, after sampling.
 *    If using decision tree directly over the whole dataset: n_sampled_rows = nrows
 * @param[in] n_unique_labels: number of unique label values. Number of
 *                             categories of classification.
 * @param[in] tree_params: Decision Tree training hyper parameter struct.
 * @param[in] seed: Controls the randomness in tree fitting/growing algorithm.
 * @{
 */
void decisionTreeClassifierFit(const raft::handle_t &handle,
                               TreeClassifierF *&tree, float *data,
                               const int ncols, const int nrows, int *labels,
                               unsigned int *rowids, const int n_sampled_rows,
                               int unique_labels,
                               DecisionTree::DecisionTreeParams tree_params,
                               uint64_t seed);
void decisionTreeClassifierFit(const raft::handle_t &handle,
                               TreeClassifierD *&tree, double *data,
                               const int ncols, const int nrows, int *labels,
                               unsigned int *rowids, const int n_sampled_rows,
                               int unique_labels,
                               DecisionTree::DecisionTreeParams tree_params,
                               uint64_t seed);
/** @} */

/**
 * @defgroup DecisionTreeClassifierPredict Predict functions
 * @brief Predict target feature for input data; n-ary classification for
 *   single feature supported. Inference of trees is CPU only for now.
 * @param[in] handle: raft::handle_t (currently unused; API placeholder)
 * @param[in] tree: CPU pointer to TreeMetaDataNode.
 * @param[in] rows: test data (n_rows samples, n_cols features) in row major format.
 *    Current impl. expects a CPU pointer. TODO future API change.
 * @param[in] n_rows: number of  data samples.
 * @param[in] n_cols: number of features (excluding target feature).
 * @param[in,out] predictions: n_rows predicted labels. Current impl. expects a
 *    CPU pointer, user allocated. TODO future API change.
 * @param[in] verbosity: verbosity level for logging messages during execution.
 *                       A negative value means to not perform an explicit
 *                       `setLevel()` call, but to continue with the level that
 *                       the caller itself might have set.
 * @{
 */
void decisionTreeClassifierPredict(const raft::handle_t &handle,
                                   const TreeClassifierF *tree,
                                   const float *rows, const int n_rows,
                                   const int n_cols, int *predictions,
                                   int verbosity = -1);
void decisionTreeClassifierPredict(const raft::handle_t &handle,
                                   const TreeClassifierD *tree,
                                   const double *rows, const int n_rows,
                                   const int n_cols, int *predictions,
                                   int verbosity = -1);
/** @} */

// ----------------------------- Regression ----------------------------------- //

typedef TreeMetaDataNode<float, float> TreeRegressorF;
typedef TreeMetaDataNode<double, double> TreeRegressorD;

/**
 * @defgroup DecisionTreeRegressorFit Fit functions
 * @brief Build (i.e., fit, train) Decision Tree regressor for input data.
 * @param[in] handle: raft::handle_t
 * @param[in, out] tree: CPU pointer to TreeMetaDataNode. User allocated.
 * @param[in] data: train data (nrows samples, ncols features) in column major format,
 *   excluding labels. Device pointer.
 * @param[in] ncols: number of features (i.e., columns) excluding target feature.
 * @param[in] nrows: number of training data samples of the whole unsampled dataset.
 * @param[in] labels: 1D array of target features (float or double). One label per
 *    training sample. Device pointer.
 * @param[in,out] rowids: array of n_sampled_rows integers in [0, nrows) range.
 *   Device pointer. The same array is then rearranged when splits are made,
 *   allowing us to construct trees without rearranging the actual dataset.
 * @param[in] n_sampled_rows: number of training samples, after sampling. If using decision
 *   tree directly over the whole dataset: n_sampled_rows = nrows
 * @param[in] tree_params: Decision Tree training hyper parameter struct.
 * @param[in] seed: Controls the randomness in tree fitting/growing algorithm.
 * @{
 */
void decisionTreeRegressorFit(const raft::handle_t &handle,
                              TreeRegressorF *&tree, float *data,
                              const int ncols, const int nrows, float *labels,
                              unsigned int *rowids, const int n_sampled_rows,
                              DecisionTree::DecisionTreeParams tree_params,
                              uint64_t seed);
void decisionTreeRegressorFit(const raft::handle_t &handle,
                              TreeRegressorD *&tree, double *data,
                              const int ncols, const int nrows, double *labels,
                              unsigned int *rowids, const int n_sampled_rows,
                              DecisionTree::DecisionTreeParams tree_params,
                              uint64_t seed);
/** @} */

/**
 * @defgroup DecisionTreeRegressorPredict Predict functions
 * @brief Predict target feature for input data; regression for single feature supported.
 *   Inference of trees is CPU only for now.
 * @param[in] handle: raft::handle_t (currently unused; API placeholder)
 * @param[in] tree: CPU pointer to TreeMetaDataNode.
 * @param[in] rows: test data (n_rows samples, n_cols features) in row major format.
 *   Current impl. expects a CPU pointer. TODO future API change.
 * @param[in] n_rows: number of  data samples.
 * @param[in] n_cols: number of features (excluding target feature).
 * @param[in,out] predictions: n_rows predicted labels. Current impl. expects a CPU
 *   pointer, user allocated. TODO future API change.
 * @param[in] verbosity: verbosity level for logging messages during execution.
 *                       A negative value means to not perform an explicit
 *                       `setLevel()` call, but to continue with the level that
 *                       the caller itself might have set.
 * @{
 */
void decisionTreeRegressorPredict(const raft::handle_t &handle,
                                  const TreeRegressorF *tree, const float *rows,
                                  const int n_rows, const int n_cols,
                                  float *predictions, int verbosity = -1);
void decisionTreeRegressorPredict(const raft::handle_t &handle,
                                  const TreeRegressorD *tree,
                                  const double *rows, const int n_rows,
                                  const int n_cols, double *predictions,
                                  int verbosity = -1);
/** @} */

}  // End namespace DecisionTree
}  //End namespace ML<|MERGE_RESOLUTION|>--- conflicted
+++ resolved
@@ -98,16 +98,9 @@
  * @param[in] cfg_bootstrap_features: bootstrapping for features; default false
  * @param[in] cfg_split_criterion: split criterion; default CRITERION_END,
  *            i.e., GINI for classification or MSE for regression
-<<<<<<< HEAD
- * @param[in] cfg_use_experimental_backend: If set to true, experimental batched
- *            backend is used (provided other conditions are met). Default is
-              false.
-=======
- * @param[in] cfg_quantile_per_tree: compute quantile per tree; default false
  * @param[in] cfg_use_experimental_backend: When set to true, experimental batched
  *            backend is used (provided other conditions are met). Default is
               True.
->>>>>>> fc23461f
  * @param[in] cfg_max_batch_size: Maximum number of nodes that can be processed
               in a batch. This is used only for batched-level algo. Default
               value 128.
@@ -120,12 +113,7 @@
                      float cfg_min_impurity_decrease = 0.0f,
                      bool cfg_bootstrap_features = false,
                      CRITERION cfg_split_criterion = CRITERION_END,
-<<<<<<< HEAD
-                     bool cfg_use_experimental_backend = false,
-=======
-                     bool cfg_quantile_per_tree = false,
                      bool cfg_use_experimental_backend = true,
->>>>>>> fc23461f
                      int cfg_max_batch_size = 128);
 
 /**
