--- conflicted
+++ resolved
@@ -46,7 +46,6 @@
   BATCH_TREE_REORG
 };
 
-<<<<<<< HEAD
 /**
  * output_t are flags that define the output produced by the FIL predictor; a
  * valid output_t values consists of the following, combined using '|' (bitwise
@@ -88,8 +87,6 @@
   ALL_SET = AVG_SIGMOID_CLASS_SOFTMAX
 };
 
-=======
->>>>>>> ecd508c4
 /** storage_type_t defines whether to import the forests as dense or sparse */
 enum storage_type_t {
   /** decide automatically; currently always builds dense forests */
