/*
 * Copyright (c) 2019-2021, NVIDIA CORPORATION.
 *
 * Licensed under the Apache License, Version 2.0 (the "License");
 * you may not use this file except in compliance with the License.
 * You may obtain a copy of the License at
 *
 *     http://www.apache.org/licenses/LICENSE-2.0
 *
 * Unless required by applicable law or agreed to in writing, software
 * distributed under the License is distributed on an "AS IS" BASIS,
 * WITHOUT WARRANTIES OR CONDITIONS OF ANY KIND, either express or implied.
 * See the License for the specific language governing permissions and
 * limitations under the License.
 */

/** @file fil.h Interface to the forest inference library. */

#pragma once

#include <stddef.h>
#include <cuml/ensemble/treelite_defs.hpp>

namespace raft {
class handle_t;
}

namespace ML {
namespace fil {

/** @note FIL only supports inference with single precision.
 *  TODO(canonizer): parameterize the functions and structures by the data type
 *  and the threshold/weight type.
 */

/** Inference algorithm to use. */
enum algo_t {
  /** choose the algorithm automatically; currently chooses NAIVE for sparse forests 
      and BATCH_TREE_REORG for dense ones */
  ALGO_AUTO,
  /** naive algorithm: 1 thread block predicts 1 row; the row is cached in
      shared memory, and the trees are distributed cyclically between threads */
  NAIVE,
  /** tree reorg algorithm: same as naive, but the tree nodes are rearranged
      into a more coalescing-friendly layout: for every node position,
      nodes of all trees at that position are stored next to each other */
  TREE_REORG,
  /** batch tree reorg algorithm: same as tree reorg, but predictions multiple rows (up to 4)
      in a single thread block */
  BATCH_TREE_REORG
};

/** storage_type_t defines whether to import the forests as dense or sparse */
enum storage_type_t {
  /** decide automatically; currently always builds dense forests */
  AUTO,
  /** import the forest as dense */
  DENSE,
  /** import the forest as sparse (currently always with 16-byte nodes) */
  SPARSE,
  /** (experimental) import the forest as sparse with 8-byte nodes; can fail if
      8-byte nodes are not enough to store the forest, e.g. there are too many
      nodes in a tree or too many features; note that the number of bits used to
      store the child or feature index can change in the future; this can affect
      whether a particular forest can be imported as SPARSE8 */
  SPARSE8,
};
static const char* storage_type_repr[] = {"AUTO", "DENSE", "SPARSE", "SPARSE8"};

struct forest;

/** forest_t is the predictor handle */
typedef forest* forest_t;

/** treelite_params_t are parameters for importing treelite models */
struct treelite_params_t {
  // algo is the inference algorithm
  algo_t algo;
  // output_class indicates whether thresholding will be applied
  // to the model output
  bool output_class;
  // threshold may be used for thresholding if output_class == true,
  // and is ignored otherwise. threshold is ignored if leaves store
  // vectorized class labels. in that case, a class with most votes
  // is returned regardless of the absolute vote count
  float threshold;
  // storage_type indicates whether the forest should be imported as dense or sparse
  storage_type_t storage_type;
  // blocks_per_sm, if nonzero, works as a limit to improve cache hit rate for larger forests
  // suggested values (if nonzero) are from 2 to 7
  // if zero, launches ceildiv(num_rows, NITEMS) blocks
  int blocks_per_sm;
<<<<<<< HEAD
  // threads_per_tree determines how many threads work on a single tree at once inside a block
  // can only be a power of 2
  int threads_per_tree;
  // n_items is how many input samples (items) any thread processes. If 0 is given,
  // choose most (up to 4) that fit into shared memory.
  int n_items;
=======
  // if non-nullptr, *pforest_shape_str will be set to caller-owned string that
  // contains forest shape
  char** pforest_shape_str;
>>>>>>> 91e1e92a
};

/** from_treelite uses a treelite model to initialize the forest
 * @param handle cuML handle used by this function
 * @param pforest pointer to where to store the newly created forest
 * @param model treelite model used to initialize the forest
 * @param tl_params additional parameters for the forest
 */
void from_treelite(const raft::handle_t& handle, forest_t* pforest,
                   ModelHandle model, const treelite_params_t* tl_params);

/** free deletes forest and all resources held by it; after this, forest is no longer usable
 *  @param h cuML handle used by this function
 *  @param f the forest to free; not usable after the call to this function
 */
void free(const raft::handle_t& h, forest_t f);

/** predict predicts on data (with n rows) using forest and writes results into preds;
 *  the number of columns is stored in forest, and both preds and data point to GPU memory
 *  @param h cuML handle used by this function
 *  @param f forest used for predictions
 *  @param preds array in GPU memory to store predictions into
        size == predict_proba ? (2*num_rows) : num_rows
 *  @param data array of size n * cols (cols is the number of columns
 *      for the forest f) from which to predict
 *  @param num_rows number of data rows
 *  @param predict_proba for classifier models, this forces to output both class probabilities
 *      instead of binary class prediction. format matches scikit-learn API
 */
void predict(const raft::handle_t& h, forest_t f, float* preds,
             const float* data, size_t num_rows, bool predict_proba = false);

}  // namespace fil
}  // namespace ML<|MERGE_RESOLUTION|>--- conflicted
+++ resolved
@@ -90,18 +90,15 @@
   // suggested values (if nonzero) are from 2 to 7
   // if zero, launches ceildiv(num_rows, NITEMS) blocks
   int blocks_per_sm;
-<<<<<<< HEAD
   // threads_per_tree determines how many threads work on a single tree at once inside a block
   // can only be a power of 2
   int threads_per_tree;
   // n_items is how many input samples (items) any thread processes. If 0 is given,
   // choose most (up to 4) that fit into shared memory.
   int n_items;
-=======
   // if non-nullptr, *pforest_shape_str will be set to caller-owned string that
   // contains forest shape
   char** pforest_shape_str;
->>>>>>> 91e1e92a
 };
 
 /** from_treelite uses a treelite model to initialize the forest
