/*
 * Copyright (c) 2019, NVIDIA CORPORATION.
 *
 * Licensed under the Apache License, Version 2.0 (the "License");
 * you may not use this file except in compliance with the License.
 * You may obtain a copy of the License at
 *
 *     http://www.apache.org/licenses/LICENSE-2.0
 *
 * Unless required by applicable law or agreed to in writing, software
 * distributed under the License is distributed on an "AS IS" BASIS,
 * WITHOUT WARRANTIES OR CONDITIONS OF ANY KIND, either express or implied.
 * See the License for the specific language governing permissions and
 * limitations under the License.
 */

/** @file fil.h Interface to the forest inference library. */

#pragma once

#include <cuml/cuml.hpp>
#include <cuml/ensemble/treelite_defs.hpp>

namespace ML {
namespace fil {

/** @note FIL only supports inference with single precision.
 *  TODO(canonizer): parameterize the functions and structures by the data type
 *  and the threshold/weight type.
 */

/** Inference algorithm to use. */
enum algo_t {
  /** choose the algorithm automatically; currently chooses NAIVE for sparse forests 
      and BATCH_TREE_REORG for dense ones */
  ALGO_AUTO,
  /** naive algorithm: 1 thread block predicts 1 row; the row is cached in
      shared memory, and the trees are distributed cyclically between threads */
  NAIVE,
  /** tree reorg algorithm: same as naive, but the tree nodes are rearranged
      into a more coalescing-friendly layout: for every node position,
      nodes of all trees at that position are stored next to each other */
  TREE_REORG,
  /** batch tree reorg algorithm: same as tree reorg, but predictions multiple rows (up to 4)
      in a single thread block */
  BATCH_TREE_REORG
};

/**
 * output_t are flags that define the output produced by the FIL predictor; a
 * valid output_t values consists of the following, combined using '|' (bitwise
 * or), which define stages, which operation in the next stage applied to the
 * output of the previous stage:
 * - one of RAW or AVG, indicating how to combine individual tree outputs into the forest output
 * - optional SIGMOID for applying the sigmoid transform
 * - optional CLASS, to output the class label
 */
enum output_t {
  /** raw output: the sum of the tree outputs; use for GBM models for
      regression, or for binary classification for the value before the
      transformation; note that this value is 0, and may be omitted
      when combined with other flags */
  RAW = 0x0,
  /** average output: divide the sum of the tree outputs by the number of trees
      before further transformations; use for random forests for regression
      and binary classification for the probability */
  AVG = 0x1,
  /** sigmoid transformation: apply 1/(1+exp(-x)) to the sum or average of tree
      outputs; use for GBM binary classification models for probability */
  SIGMOID = 0x10,
  /** output class label: either apply threshold to the output of the previous stage (for binary classification),
      or select the class with the most votes to get the class label (for multi-class classification).  */
  CLASS = 0x100,
<<<<<<< HEAD
  /** softmax: apply softmax to class margins when predicting probability 
      in multiclass classification. Softmax is made robust by subtracting max
      from margins before applying. */
  SOFTMAX = 0x1000,
=======
  SIGMOID_CLASS = SIGMOID | CLASS,
  AVG_CLASS = AVG | CLASS,
  AVG_SIGMOID_CLASS = AVG | SIGMOID | CLASS,
>>>>>>> 77da916b
};

/** storage_type_t defines whether to import the forests as dense or sparse */
enum storage_type_t {
  /** decide automatically; currently always builds dense forests */
  AUTO,
  /** import the forest as dense */
  DENSE,
  /** import the forest as sparse (currently always with 16-byte nodes) */
  SPARSE,
  /** (experimental) import the forest as sparse with 8-byte nodes; can fail if
      8-byte nodes are not enough to store the forest, e.g. there are too many
      nodes in a tree or too many features; note that the number of bits used to
      store the child or feature index can change in the future; this can affect
      whether a particular forest can be imported as SPARSE8 */
  SPARSE8,
};

/** val_t is the payload within a FIL leaf */
union val_t {
  /** threshold value for branch node or output value (e.g. class
      probability or regression summand) for leaf node */
  float f;
  /** class label */
  int idx;
};

/** dense_node_t is a node in a densely-stored forest */
struct dense_node_t {
  val_t val;
  int bits;
};

/** sparse_node16_extra_data is what's missing from a dense node to store
    a sparse node, that is, extra indexing information due to compressing
    a sparse tree. */
struct sparse_node16_extra_data {
  int left_idx;
  int dummy;  // make alignment explicit and reserve for future use
};

/** sparse_node16_t is a 16-byte node in a sparsely-stored forest */
struct sparse_node16_t : dense_node_t, sparse_node16_extra_data {
  sparse_node16_t() = default;
  sparse_node16_t(dense_node_t dn, sparse_node16_extra_data ed)
    : dense_node_t(dn), sparse_node16_extra_data(ed) {}
};

/** sparse_node8_t is a node of reduced size (8 bytes)
    in a sparsely-stored forest */
struct sparse_node8_t : dense_node_t {
  sparse_node8_t() = default;
  sparse_node8_t(dense_node_t dn) : dense_node_t(dn) {}
};

/** leaf_algo_t describes what the leaves in a FIL forest store (predict)
    and how FIL aggregates them into class margins/regression result/best class
**/
enum leaf_algo_t {
  /** storing a class probability or regression summand. We add all margins
      together and determine regression result or use threshold to determine
      one of the two classes. **/
  FLOAT_UNARY_BINARY = 0,
  /** storing a class label. Trees vote on the resulting class.
      Probabilities are just normalized votes. */
  CATEGORICAL_LEAF = 1,
  /** 1-vs-rest, or tree-per-class, where trees are assigned round-robin to
      consecutive categories and predict a floating-point margin. Used in
      Gradient Boosted Decision Trees. We sum margins for each group separately
      **/
  GROVE_PER_CLASS = 2,
  /** 1-vs-rest, or tree-per-class, where trees are assigned round-robin to
      consecutive categories and predict a floating-point margin. Used in
      Gradient Boosted Decision Trees. We sum margins for each group separately
      This is a more specific version of GROVE_PER_CLASS.
      _FEW_CLASSES means fewer (or as many) classes than threads. **/
  GROVE_PER_CLASS_FEW_CLASSES = 3,
  /** 1-vs-rest, or tree-per-class, where trees are assigned round-robin to
      consecutive categories and predict a floating-point margin. Used in
      Gradient Boosted Decision Trees. We sum margins for each group separately
      This is a more specific version of GROVE_PER_CLASS.
      _MANY_CLASSES means more classes than threads. **/
  GROVE_PER_CLASS_MANY_CLASSES = 4,
  // to be extended
};

template <leaf_algo_t leaf_algo>
struct leaf_output_t {};
template <>
struct leaf_output_t<leaf_algo_t::FLOAT_UNARY_BINARY> {
  typedef float T;
};
template <>
struct leaf_output_t<leaf_algo_t::CATEGORICAL_LEAF> {
  typedef int T;
};
template <>
struct leaf_output_t<leaf_algo_t::GROVE_PER_CLASS_FEW_CLASSES> {
  typedef float T;
};
template <>
struct leaf_output_t<leaf_algo_t::GROVE_PER_CLASS_MANY_CLASSES> {
  typedef float T;
};

/** node_init initializes node from paramters */
void node_init(dense_node_t* n, val_t output, float thresh, int fid,
               bool def_left, bool is_leaf);
void node_init(sparse_node16_t* node, val_t output, float thresh, int fid,
               bool def_left, bool is_leaf, int left_index);
void node_init(sparse_node8_t* node, val_t output, float thresh, int fid,
               bool def_left, bool is_leaf, int left_index);

/** node_decode extracts individual members from node */
void node_decode(const dense_node_t* node, val_t* output, float* thresh,
                 int* fid, bool* def_left, bool* is_leaf);
void node_decode(const sparse_node16_t* node, val_t* output, float* thresh,
                 int* fid, bool* def_left, bool* is_leaf, int* left_index);
void node_decode(const sparse_node8_t* node, val_t* output, float* thresh,
                 int* fid, bool* def_left, bool* is_leaf, int* left_index);

struct forest;

/** forest_t is the predictor handle */
typedef forest* forest_t;

/** forest_params_t are the trees to initialize the predictor */
struct forest_params_t {
  // total number of nodes; ignored for dense forests
  int num_nodes;
  // maximum depth; ignored for sparse forests
  int depth;
  // ntrees is the number of trees
  int num_trees;
  // num_cols is the number of columns in the data
  int num_cols;
  // leaf_algo determines what the leaves store (predict)
  leaf_algo_t leaf_algo;
  // algo is the inference algorithm;
  // sparse forests do not distinguish between NAIVE and TREE_REORG
  algo_t algo;
  // output is the desired output type
  output_t output;
  // threshold is used to for classification if leaf_algo == FLOAT_UNARY_BINARY && (output & OUTPUT_CLASS) != 0 && !predict_proba,
  // and is ignored otherwise
  float threshold;
  // global_bias is added to the sum of tree predictions
  // (after averaging, if it is used, but before any further transformations)
  float global_bias;
  // only used for CATEGORICAL_LEAF inference. since we're storing the
  // labels in leaves instead of the whole vector, this keeps track
  // of the number of classes
  int num_classes;
};

/** treelite_params_t are parameters for importing treelite models */
struct treelite_params_t {
  // algo is the inference algorithm
  algo_t algo;
  // output_class indicates whether thresholding will be applied
  // to the model output
  bool output_class;
  // threshold may be used for thresholding if output_class == true,
  // and is ignored otherwise. threshold is ignored if leaves store
  // vectorized class labels. in that case, a class with most votes
  // is returned regardless of the absolute vote count
  float threshold;
  // storage_type indicates whether the forest should be imported as dense or sparse
  storage_type_t storage_type;
};

/** init_dense uses params and nodes to initialize the dense forest stored in pf
 *  @param h cuML handle used by this function
 *  @param pf pointer to where to store the newly created forest
 *  @param nodes nodes for the forest, of length
      (2**(params->depth + 1) - 1) * params->ntrees
 *  @param params pointer to parameters used to initialize the forest
 */
void init_dense(const raft::handle_t& h, forest_t* pf,
                const dense_node_t* nodes, const forest_params_t* params);

/** init_sparse uses params, trees and nodes to initialize the sparse forest
 *  with 16-byte nodes stored in pf
 *  @param h cuML handle used by this function
 *  @param pf pointer to where to store the newly created forest
 *  @param trees indices of tree roots in the nodes arrray, of length params->ntrees
 *  @param nodes nodes for the forest, of length params->num_nodes
 *  @param params pointer to parameters used to initialize the forest
 */
void init_sparse(const raft::handle_t& h, forest_t* pf, const int* trees,
                 const sparse_node16_t* nodes, const forest_params_t* params);

/** init_sparse uses params, trees and nodes to initialize the sparse forest
 *  with 8-byte nodes stored in pf
 *  @param h cuML handle used by this function
 *  @param pf pointer to where to store the newly created forest
 *  @param trees indices of tree roots in the nodes arrray, of length params->ntrees
 *  @param nodes nodes for the forest, of length params->num_nodes
 *  @param params pointer to parameters used to initialize the forest
 */
void init_sparse(const raft::handle_t& h, forest_t* pf, const int* trees,
                 const sparse_node8_t* nodes, const forest_params_t* params);

/** from_treelite uses a treelite model to initialize the forest
 * @param handle cuML handle used by this function
 * @param pforest pointer to where to store the newly created forest
 * @param model treelite model used to initialize the forest
 * @param tl_params additional parameters for the forest
 */
void from_treelite(const raft::handle_t& handle, forest_t* pforest,
                   ModelHandle model, const treelite_params_t* tl_params);

/** free deletes forest and all resources held by it; after this, forest is no longer usable
 *  @param h cuML handle used by this function
 *  @param f the forest to free; not usable after the call to this function
 */
void free(const raft::handle_t& h, forest_t f);

/** predict predicts on data (with n rows) using forest and writes results into preds;
 *  the number of columns is stored in forest, and both preds and data point to GPU memory
 *  @param h cuML handle used by this function
 *  @param f forest used for predictions
 *  @param preds array in GPU memory to store predictions into
        size == predict_proba ? (2*num_rows) : num_rows
 *  @param data array of size n * cols (cols is the number of columns
 *      for the forest f) from which to predict
 *  @param num_rows number of data rows
 *  @param predict_proba for classifier models, this forces to output both class probabilities
 *      instead of binary class prediction. format matches scikit-learn API
 */
void predict(const raft::handle_t& h, forest_t f, float* preds,
             const float* data, size_t num_rows, bool predict_proba = false);

}  // namespace fil
}  // namespace ML<|MERGE_RESOLUTION|>--- conflicted
+++ resolved
@@ -71,16 +71,15 @@
   /** output class label: either apply threshold to the output of the previous stage (for binary classification),
       or select the class with the most votes to get the class label (for multi-class classification).  */
   CLASS = 0x100,
-<<<<<<< HEAD
   /** softmax: apply softmax to class margins when predicting probability 
       in multiclass classification. Softmax is made robust by subtracting max
       from margins before applying. */
   SOFTMAX = 0x1000,
-=======
   SIGMOID_CLASS = SIGMOID | CLASS,
   AVG_CLASS = AVG | CLASS,
   AVG_SIGMOID_CLASS = AVG | SIGMOID | CLASS,
->>>>>>> 77da916b
+  AVG_SOFTMAX = AVG | SOFTMAX,
+  AVG_CLASS_SOFTMAX = AVG | CLASS | SOFTMAX,
 };
 
 /** storage_type_t defines whether to import the forests as dense or sparse */
