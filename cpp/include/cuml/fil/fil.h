--- conflicted
+++ resolved
@@ -133,10 +133,6 @@
  *  @param f forest used for predictions
  *  @param preds array in GPU memory to store predictions into
  *      size = predict_proba ? (2*num_rows) : num_rows
-<<<<<<< HEAD
- *      type = the type used for the forest representation (float or double)
-=======
->>>>>>> e6f6f2e1
  *  @param data array of size n * cols (cols is the number of columns
  *      for the forest f) from which to predict
  *      type = the type used for the forest representation (float or double)
@@ -146,15 +142,9 @@
  */
 template <typename real_t>
 void predict(const raft::handle_t& h,
-<<<<<<< HEAD
-             forest_t f,
-             void* preds,
-             const void* data,
-=======
              forest_t<real_t> f,
              real_t* preds,
              const real_t* data,
->>>>>>> e6f6f2e1
              size_t num_rows,
              bool predict_proba = false);
 
