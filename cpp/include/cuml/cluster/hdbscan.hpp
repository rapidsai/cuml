/*
 * Copyright (c) 2021, NVIDIA CORPORATION.
 *
 * Licensed under the Apache License, Version 2.0 (the "License");
 * you may not use this file except in compliance with the License.
 * You may obtain a copy of the License at
 *
 *     http://www.apache.org/licenses/LICENSE-2.0
 *
 * Unless required by applicable law or agreed to in writing, software
 * distributed under the License is distributed on an "AS IS" BASIS,
 * WITHOUT WARRANTIES OR CONDITIONS OF ANY KIND, either express or implied.
 * See the License for the specific language governing permissions and
 * limitations under the License.
 */

#pragma once

#include <raft/linalg/distance_type.h>
#include <raft/handle.hpp>

#include <rmm/device_uvector.hpp>

#include <cstddef>

namespace ML {
namespace HDBSCAN {
namespace Common {

/**
 * The Condensed hierarchicy is represented by an edge list with
 * parents as the source vertices, children as the destination,
 * with attributes for the cluster size and lambda value.
 *
 * @tparam value_idx
 * @tparam value_t
 */
template <typename value_idx, typename value_t>
class CondensedHierarchy {
 public:
  /**
   * Constructs an empty condensed hierarchy object which requires
   * condense() to be called in order to populate the state.
   * @param handle_
   * @param n_leaves_
   */
  CondensedHierarchy(const raft::handle_t& handle_, size_t n_leaves_);

  /**
   * Constructs a condensed hierarchy object with existing arrays
   * which already contain a condensed hierarchy.
   * @param handle_
   * @param n_leaves_
   * @param n_edges_
   * @param parents_
   * @param children_
   * @param lambdas_
   * @param sizes_
   */
  CondensedHierarchy(const raft::handle_t& handle_,
                     size_t n_leaves_,
                     int n_edges_,
                     value_idx* parents_,
                     value_idx* children_,
                     value_t* lambdas_,
                     value_idx* sizes_);

  /**
   * Constructs a condensed hierarchy object by moving
   * rmm::device_uvector. Used to construct cluster trees
   * @param handle_
   * @param n_leaves_
   * @param n_edges_
   * @param n_clusters_
   * @param parents_
   * @param children_
   * @param lambdas_
   * @param sizes_
   */
<<<<<<< HEAD
  CondensedHierarchy(const raft::handle_t &handle_, size_t n_leaves_,
                     int n_edges_, int n_clusters_,
                     rmm::device_uvector<value_idx> &&parents_,
                     rmm::device_uvector<value_idx> &&children_,
                     rmm::device_uvector<value_t> &&lambdas_,
                     rmm::device_uvector<value_idx> &&sizes_);

=======
  CondensedHierarchy(const raft::handle_t& handle_,
                     size_t n_leaves_,
                     int n_edges_,
                     int n_clusters_,
                     rmm::device_uvector<value_idx>&& parents_,
                     rmm::device_uvector<value_idx>&& children_,
                     rmm::device_uvector<value_t>&& lambdas_,
                     rmm::device_uvector<value_idx>&& sizes_);
>>>>>>> 964f40ee
  /**
   * To maintain a high level of parallelism, the output from
   * Condense::build_condensed_hierarchy() is sparse (the cluster
   * nodes inside any collapsed subtrees will be 0).
   *
   * This function converts the sparse form to a dense form and renumbers
   * the cluster nodes into a topological sort order. The renumbering
   * reverses the values in the parent array since root has the largest value
   * in the single-linkage tree. Then, it makes the combined parent and
   * children arrays monotonic. Finally all of the arrays of the dendrogram
   * are sorted by parent->children->sizes (e.g. topological). The root node
   * will always have an id of 0 and the largest cluster size.
   *
   * Ths single-linkage tree dendrogram is a binary tree and parents/children
   * can be found with simple indexing arithmetic but the condensed tree no
   * longer has this property and so the tree now relies on either
   * special indexing or the topological ordering for efficient traversal.
   */
  void condense(value_idx* full_parents,
                value_idx* full_children,
                value_t* full_lambdas,
                value_idx* full_sizes,
                value_idx size = -1);

  value_idx get_cluster_tree_edges();

  value_idx* get_parents() { return parents.data(); }
  value_idx* get_children() { return children.data(); }
  value_t* get_lambdas() { return lambdas.data(); }
  value_idx* get_sizes() { return sizes.data(); }
  value_idx get_n_edges() { return n_edges; }
  int get_n_clusters() { return n_clusters; }
  value_idx get_n_leaves() const { return n_leaves; }

 private:
  const raft::handle_t& handle;

  rmm::device_uvector<value_idx> parents;
  rmm::device_uvector<value_idx> children;
  rmm::device_uvector<value_t> lambdas;
  rmm::device_uvector<value_idx> sizes;

  size_t n_edges;
  size_t n_leaves;
  int n_clusters;
  value_idx root_cluster;
};

enum CLUSTER_SELECTION_METHOD { EOM = 0, LEAF = 1 };

class RobustSingleLinkageParams {
 public:
  int k                = 5;
  int min_samples      = 5;
  int min_cluster_size = 5;
  int max_cluster_size = 0;

  float cluster_selection_epsilon = 0.0;

  bool allow_single_cluster = false;

  float alpha = 1.0;
};

class HDBSCANParams : public RobustSingleLinkageParams {
 public:
  CLUSTER_SELECTION_METHOD cluster_selection_method = CLUSTER_SELECTION_METHOD::EOM;
};

/**
 * Container object for output information common between
 * robust single linkage variants.
 * @tparam value_idx
 * @tparam value_t
 */
template <typename value_idx, typename value_t>
class robust_single_linkage_output {
 public:
  /**
   * Construct output object with empty device arrays of
   * known size.
   * @param handle_ raft handle for ordering cuda operations
   * @param n_leaves_  number of data points
   * @param labels_ labels array on device (size n_leaves)
   * @param children_ dendrogram src/dst array (size n_leaves - 1, 2)
   * @param sizes_ dendrogram cluster sizes array (size n_leaves - 1)
   * @param deltas_ dendrogram distances array (size n_leaves - 1)
   * @param mst_src_ min spanning tree source array (size n_leaves - 1)
   * @param mst_dst_ min spanning tree destination array (size n_leaves - 1)
   * @param mst_weights_ min spanninng tree distances array (size n_leaves - 1)
   */
  robust_single_linkage_output(const raft::handle_t& handle_,
                               int n_leaves_,
                               value_idx* labels_,
                               value_idx* children_,
                               value_idx* sizes_,
                               value_t* deltas_,
                               value_idx* mst_src_,
                               value_idx* mst_dst_,
                               value_t* mst_weights_)
    : handle(handle_),
      n_leaves(n_leaves_),
      n_clusters(-1),
      labels(labels_),
      children(children_),
      sizes(sizes_),
      deltas(deltas_),
      mst_src(mst_src_),
      mst_dst(mst_dst_),
      mst_weights(mst_weights_)
  {
  }

  int get_n_leaves() const { return n_leaves; }
  int get_n_clusters() const { return n_clusters; }
  value_idx* get_labels() { return labels; }
  value_idx* get_children() { return children; }
  value_idx* get_sizes() { return sizes; }
  value_t* get_deltas() { return deltas; }
  value_idx* get_mst_src() { return mst_src; }
  value_idx* get_mst_dst() { return mst_dst; }
  value_t* get_mst_weights() { return mst_weights; }

  /**
   * The number of clusters is set by the algorithm once it is known.
   * @param n_clusters_ number of resulting clusters
   */
  void set_n_clusters(int n_clusters_) { n_clusters = n_clusters_; }

 protected:
  const raft::handle_t& get_handle() { return handle; }

  const raft::handle_t& handle;

  int n_leaves;
  int n_clusters;

  value_idx* labels;  // size n_leaves

  // Dendrogram
  value_idx* children;  // size n_leaves * 2
  value_idx* sizes;     // size n_leaves
  value_t* deltas;      // size n_leaves

  // MST (size n_leaves - 1).
  value_idx* mst_src;
  value_idx* mst_dst;
  value_t* mst_weights;
};

/**
 * Plain old container object to consolidate output
 * arrays. This object is intentionally kept simple
 * and straightforward in order to ease its use
 * in the Python layer. For this reason, the MST
 * arrays and renumbered dendrogram array, as well
 * as its aggregated distances/cluster sizes, are
 * kept separate. The condensed hierarchy is computed
 * and populated in a separate object because its size
 * is not known ahead of time. An RMM device vector is
 * held privately and stabilities initialized explicitly
 * since that size is also not known ahead of time.
 * @tparam value_idx
 * @tparam value_t
 */
template <typename value_idx, typename value_t>
class hdbscan_output : public robust_single_linkage_output<value_idx, value_t> {
 public:
  hdbscan_output(const raft::handle_t& handle_,
                 int n_leaves_,
                 value_idx* labels_,
                 value_t* probabilities_,
                 value_idx* children_,
                 value_idx* sizes_,
                 value_t* deltas_,
                 value_idx* mst_src_,
                 value_idx* mst_dst_,
                 value_t* mst_weights_)
    : robust_single_linkage_output<value_idx, value_t>(
        handle_, n_leaves_, labels_, children_, sizes_, deltas_, mst_src_, mst_dst_, mst_weights_),
      probabilities(probabilities_),
      stabilities(0, handle_.get_stream()),
      condensed_tree(handle_, n_leaves_)
  {
  }

  // Using getters here, making the members private and forcing
  // consistent state with the constructor. This should make
  // it much easier to use / debug.
  value_t* get_probabilities() { return probabilities; }
  value_t* get_stabilities() { return stabilities.data(); }

  /**
   * Once n_clusters is known, the stabilities array
   * can be initialized.
   * @param n_clusters_
   */
  void set_n_clusters(int n_clusters_)
  {
    robust_single_linkage_output<value_idx, value_t>::set_n_clusters(n_clusters_);
    stabilities.resize(n_clusters_,
                       robust_single_linkage_output<value_idx, value_t>::get_handle().get_stream());
  }

  CondensedHierarchy<value_idx, value_t>& get_condensed_tree() { return condensed_tree; }

 private:
  value_t* probabilities;  // size n_leaves

  // Size not known ahead of time. Initialize
  // with `initialize_stabilities()` method.
  rmm::device_uvector<value_t> stabilities;

  // Use condensed hierarchy to wrap
  // condensed tree outputs since we do not
  // know the size ahead of time.
  CondensedHierarchy<value_idx, value_t> condensed_tree;
};

template class CondensedHierarchy<int, float>;

};  // namespace Common
};  // namespace HDBSCAN

/**
 * Executes HDBSCAN clustering on an mxn-dimensional input array, X.
 * @param[in] handle raft handle for resource reuse
 * @param[in] X array (size m, n) on device in row-major format
 * @param m number of rows in X
 * @param n number of columns in X
 * @param metric distance metric to use
 * @param params struct of configuration hyper-parameters
 * @param out struct of output data and arrays on device
 */
void hdbscan(const raft::handle_t& handle,
             const float* X,
             size_t m,
             size_t n,
             raft::distance::DistanceType metric,
<<<<<<< HEAD
             HDBSCAN::Common::HDBSCANParams &params,
             HDBSCAN::Common::hdbscan_output<int, float> &out);

void build_condensed_hierarchy(
  const raft::handle_t &handle, const int *children, const float *delta,
  const int *sizes, int min_cluster_size, int n_leaves,
  HDBSCAN::Common::CondensedHierarchy<int, float> &condensed_tree);

=======
             HDBSCAN::Common::HDBSCANParams& params,
             HDBSCAN::Common::hdbscan_output<int, float>& out);

void _extract_clusters(const raft::handle_t& handle,
                       size_t n_leaves,
                       int n_edges,
                       int* parents,
                       int* children,
                       float* lambdas,
                       int* sizes,
                       int* labels,
                       float* probabilities,
                       HDBSCAN::Common::CLUSTER_SELECTION_METHOD cluster_selection_method,
                       bool allow_single_cluster,
                       int max_cluster_size,
                       float cluster_selection_epsilon);
>>>>>>> 964f40ee
}  // END namespace ML<|MERGE_RESOLUTION|>--- conflicted
+++ resolved
@@ -77,15 +77,6 @@
    * @param lambdas_
    * @param sizes_
    */
-<<<<<<< HEAD
-  CondensedHierarchy(const raft::handle_t &handle_, size_t n_leaves_,
-                     int n_edges_, int n_clusters_,
-                     rmm::device_uvector<value_idx> &&parents_,
-                     rmm::device_uvector<value_idx> &&children_,
-                     rmm::device_uvector<value_t> &&lambdas_,
-                     rmm::device_uvector<value_idx> &&sizes_);
-
-=======
   CondensedHierarchy(const raft::handle_t& handle_,
                      size_t n_leaves_,
                      int n_edges_,
@@ -94,7 +85,6 @@
                      rmm::device_uvector<value_idx>&& children_,
                      rmm::device_uvector<value_t>&& lambdas_,
                      rmm::device_uvector<value_idx>&& sizes_);
->>>>>>> 964f40ee
   /**
    * To maintain a high level of parallelism, the output from
    * Condense::build_condensed_hierarchy() is sparse (the cluster
@@ -334,7 +324,6 @@
              size_t m,
              size_t n,
              raft::distance::DistanceType metric,
-<<<<<<< HEAD
              HDBSCAN::Common::HDBSCANParams &params,
              HDBSCAN::Common::hdbscan_output<int, float> &out);
 
@@ -342,10 +331,6 @@
   const raft::handle_t &handle, const int *children, const float *delta,
   const int *sizes, int min_cluster_size, int n_leaves,
   HDBSCAN::Common::CondensedHierarchy<int, float> &condensed_tree);
-
-=======
-             HDBSCAN::Common::HDBSCANParams& params,
-             HDBSCAN::Common::hdbscan_output<int, float>& out);
 
 void _extract_clusters(const raft::handle_t& handle,
                        size_t n_leaves,
@@ -360,5 +345,4 @@
                        bool allow_single_cluster,
                        int max_cluster_size,
                        float cluster_selection_epsilon);
->>>>>>> 964f40ee
 }  // END namespace ML