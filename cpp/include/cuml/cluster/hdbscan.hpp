--- conflicted
+++ resolved
@@ -324,18 +324,20 @@
              size_t m,
              size_t n,
              raft::distance::DistanceType metric,
-<<<<<<< HEAD
-             HDBSCAN::Common::HDBSCANParams &params,
-             HDBSCAN::Common::hdbscan_output<int, float> &out);
-
-void _extract_clusters(
-  const raft::handle_t &handle, size_t n_leaves, int n_edges, int *parents,
-  int *children, float *lambdas, int *sizes, int *labels, float *probabilities,
-  HDBSCAN::Common::CLUSTER_SELECTION_METHOD cluster_selection_method,
-  bool allow_single_cluster, int max_cluster_size,
-  float cluster_selection_epsilon);
-=======
              HDBSCAN::Common::HDBSCANParams& params,
              HDBSCAN::Common::hdbscan_output<int, float>& out);
->>>>>>> f654048b
+
+void _extract_clusters(const raft::handle_t& handle,
+                       size_t n_leaves,
+                       int n_edges,
+                       int* parents,
+                       int* children,
+                       float* lambdas,
+                       int* sizes,
+                       int* labels,
+                       float* probabilities,
+                       HDBSCAN::Common::CLUSTER_SELECTION_METHOD cluster_selection_method,
+                       bool allow_single_cluster,
+                       int max_cluster_size,
+                       float cluster_selection_epsilon);
 }  // END namespace ML