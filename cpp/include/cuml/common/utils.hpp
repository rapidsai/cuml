--- conflicted
+++ resolved
@@ -28,16 +28,10 @@
 #include <cstdio>
 #include <sstream>
 #include <stdexcept>
-<<<<<<< HEAD
 #include <string>
-
-#include "logger.hpp"
 
 #ifdef __CUDACC__
 #define CUML_KERNEL __global__ static
 #else
 #define CUML_KERNEL static
-#endif
-=======
-#include <string>
->>>>>>> 6b6952e7
+#endif