--- conflicted
+++ resolved
@@ -175,14 +175,8 @@
       auto remaining_size = to_be_visited.size();
 
       auto tl_node = treelite_node<tl_threshold_t, tl_output_t>{
-<<<<<<< HEAD
-        tl_tree, node_id, parent_indices.next(), cur_index
-      };
+        tl_tree, node_id, parent_indices.next(), cur_index};
       lambda(tl_node, node_id);
-=======
-        tl_tree, node_id, parent_indices.next(), cur_index};
-      lambda(tl_node);
->>>>>>> 5c040f30
 
       if (!tl_tree.IsLeaf(node_id)) {
         auto tl_left_id  = tl_tree.LeftChild(node_id);
@@ -210,27 +204,15 @@
     }
   }
 
-<<<<<<< HEAD
-  template<typename tl_threshold_t, typename tl_output_t, typename iter_t, typename lambda_t>
-  void node_transform(treelite::Tree<tl_threshold_t, tl_output_t> const& tl_tree, iter_t output_iter, lambda_t&& lambda) {
-    node_for_each(
-      tl_tree,
-      [&output_iter, &lambda](auto&& tl_node, int tl_node_id) {
-        *output_iter = lambda(tl_node);
-        ++output_iter;
-      }
-    );
-=======
   template <typename tl_threshold_t, typename tl_output_t, typename iter_t, typename lambda_t>
   void node_transform(treelite::Tree<tl_threshold_t, tl_output_t> const& tl_tree,
                       iter_t output_iter,
                       lambda_t&& lambda)
   {
-    node_for_each(tl_tree, [&output_iter, &lambda](auto&& tl_node) {
+    node_for_each(tl_tree, [&output_iter, &lambda](auto&& tl_node, int tl_node_id) {
       *output_iter = lambda(tl_node);
       ++output_iter;
     });
->>>>>>> 5c040f30
   }
 
   template <typename tl_threshold_t, typename tl_output_t, typename T, typename lambda_t>
@@ -239,17 +221,9 @@
                        lambda_t&& lambda)
   {
     auto result = init;
-<<<<<<< HEAD
-    node_for_each(
-      tl_tree,
-      [&result, &lambda](auto&& tl_node, int tl_node_id) {
-        result = lambda(result, tl_node);
-      }
-    );
-=======
-    node_for_each(tl_tree,
-                  [&result, &lambda](auto&& tl_node) { result = lambda(result, tl_node); });
->>>>>>> 5c040f30
+    node_for_each(tl_tree, [&result, &lambda](auto&& tl_node, int tl_node_id) {
+      result = lambda(result, tl_node);
+    });
     return result;
   }
 
@@ -500,71 +474,38 @@
         tree_for_each(tl_model, [this, &builder, &tree_index, &offsets](auto&& tree) {
           builder.start_new_tree();
           auto node_index = index_type{};
-          node_for_each(tree, [&builder, &tree_index, &node_index, &offsets](auto&& node, int tl_node_id) {
-            if (node.is_leaf()) {
-              auto output = node.get_output();
-              builder.set_output_size(output.size());
-              if (output.size() > index_type{1}) {
-<<<<<<< HEAD
-                builder.add_leaf_vector_node(
-                  std::begin(output),
-                  std::end(output),
-                  tl_node_id
-                );
+          node_for_each(
+            tree, [&builder, &tree_index, &node_index, &offsets](auto&& node, int tl_node_id) {
+              if (node.is_leaf()) {
+                auto output = node.get_output();
+                builder.set_output_size(output.size());
+                if (output.size() > index_type{1}) {
+                  builder.add_leaf_vector_node(std::begin(output), std::end(output), tl_node_id);
+                } else {
+                  builder.add_node(typename forest_model_t::io_type(output[0]), tl_node_id, true);
+                }
               } else {
-                builder.add_node(
-                  typename forest_model_t::io_type(output[0]),
-                  tl_node_id,
-                  true
-                );
-=======
-                builder.add_leaf_vector_node(std::begin(output), std::end(output));
-              } else {
-                builder.add_node(typename forest_model_t::io_type(output[0]), true);
->>>>>>> 5c040f30
+                if (node.is_categorical()) {
+                  auto categories = node.get_categories();
+                  builder.add_categorical_node(std::begin(categories),
+                                               std::end(categories),
+                                               tl_node_id,
+                                               node.default_distant(),
+                                               node.get_feature(),
+                                               offsets[tree_index][node_index]);
+                } else {
+                  builder.add_node(typename forest_model_t::threshold_type(node.threshold()),
+                                   tl_node_id,
+                                   false,
+                                   node.default_distant(),
+                                   false,
+                                   node.get_feature(),
+                                   offsets[tree_index][node_index],
+                                   node.is_inclusive());
+                }
               }
-            } else {
-              if (node.is_categorical()) {
-                auto categories = node.get_categories();
-<<<<<<< HEAD
-                builder.add_categorical_node(
-                  std::begin(categories),
-                  std::end(categories),
-                  tl_node_id,
-                  node.default_distant(),
-                  node.get_feature(),
-                  offsets[tree_index][node_index]
-                );
-              } else {
-                builder.add_node(
-                  typename forest_model_t::threshold_type(node.threshold()),
-                  tl_node_id,
-                  false,
-                  node.default_distant(),
-                  false,
-                  node.get_feature(),
-                  offsets[tree_index][node_index],
-                  node.is_inclusive()
-                );
-=======
-                builder.add_categorical_node(std::begin(categories),
-                                             std::end(categories),
-                                             node.default_distant(),
-                                             node.get_feature(),
-                                             offsets[tree_index][node_index]);
-              } else {
-                builder.add_node(typename forest_model_t::threshold_type(node.threshold()),
-                                 false,
-                                 node.default_distant(),
-                                 false,
-                                 node.get_feature(),
-                                 offsets[tree_index][node_index],
-                                 node.is_inclusive());
->>>>>>> 5c040f30
-              }
-            }
-            ++node_index;
-          });
+              ++node_index;
+            });
           ++tree_index;
         });
 
