/*
 * Copyright (c) 2023, NVIDIA CORPORATION.
 *
 * Licensed under the Apache License, Version 2.0 (the "License");
 * you may not use this file except in compliance with the License.
 * You may obtain a copy of the License at
 *
 *     http://www.apache.org/licenses/LICENSE-2.0
 *
 * Unless required by applicable law or agreed to in writing, software
 * distributed under the License is distributed on an "AS IS" BASIS,
 * WITHOUT WARRANTIES OR CONDITIONS OF ANY KIND, either express or implied.
 * See the License for the specific language governing permissions and
 * limitations under the License.
 */
#pragma once
#include <stddef.h>
#include <stdint.h>
#include <algorithm>
#include <cstddef>
#include <cuml/experimental/fil/constants.hpp>
#include <cuml/experimental/fil/postproc_ops.hpp>
<<<<<<< HEAD
#include <cuml/experimental/fil/output_kind.hpp>
=======
#include <cuml/experimental/fil/infer_kind.hpp>
>>>>>>> 62026d64
#include <cuml/experimental/fil/detail/device_initialization.hpp>
#include <cuml/experimental/fil/detail/index_type.hpp>
#include <cuml/experimental/fil/detail/infer.hpp>
#include <cuml/experimental/fil/detail/postprocessor.hpp>
#include <cuml/experimental/fil/detail/specialization_types.hpp>
#include <cuml/experimental/fil/exceptions.hpp>
#include <cuml/experimental/fil/detail/forest.hpp>
#include <cuml/experimental/fil/detail/raft_proto/buffer.hpp>
#include <cuml/experimental/fil/detail/raft_proto/cuda_stream.hpp>
#include <cuml/experimental/fil/detail/raft_proto/exceptions.hpp>
#include <cuml/experimental/fil/tree_layout.hpp>
#include <limits>
#include <optional>
#include <variant>

namespace ML {
namespace experimental {
namespace fil {

/**
 * A general-purpose decision forest implementation
 *
 * This template provides an optimized but generic implementation of a decision
 * forest. Template parameters are used to specialize the
 * implementation based on the size and characteristics of the forest.
 * For instance, the smallest integer that can express the offset between a
 * parent and child node within a tree is used in order to minimize the size
 * of a node, increasing the number that can fit within the L2 or L1 cache.
 *
 * @tparam layout_v The in-memory layout of nodes in this forest
 * @tparam threshold_t The floating-point type used for quantitative splits
 * @tparam index_t The integer type used for storing many things within a
 * forest, including the category value of categorical nodes and the index at
 * which vector output for a leaf node is stored.
 * @tparam metadata_storage_t The type used for storing node metadata.
 * The first several bits will be used to store flags indicating various
 * characteristics of the node, and the remaining bits provide the integer
 * index of the feature for this node's split
 * @tparam offset_t An integer used to indicate the offset between a node and
 * its most distant child. This type must be large enough to store the
 * largest such offset in the entire forest.
 */
template <tree_layout layout_v, typename threshold_t, typename index_t, typename metadata_storage_t, typename offset_t>
struct decision_forest {

  /**
   * The in-memory layout of nodes in this forest
   */
  auto constexpr static const layout = layout_v;
  /**
   * The type of the forest object which is actually passed to the CPU/GPU
   * for inference
   */
  using forest_type = forest<
    layout,
    threshold_t,
    index_t,
    metadata_storage_t,
    offset_t
  >;
  /**
   * The type of nodes within the forest
   */
  using node_type = typename forest_type::node_type;
  /**
   * The type used for input and output to the model
   */
  using io_type = typename forest_type::io_type;
  /**
   * The type used for quantitative splits within the model
   */
  using threshold_type = threshold_t;
  /**
   * The type used to indicate how leaf output should be post-processed
   */
  using postprocessor_type = postprocessor<io_type>;
  /**
   * The type used for storing data on categorical nodes
   */
  using categorical_storage_type = typename node_type::index_type;

  /**
   * Construct an empty decision forest
   */
  decision_forest() :
    nodes_{},
    root_node_indexes_{},
    node_id_mapping_{},
    vector_output_{},
    categorical_storage_{},
    num_features_{},
    num_outputs_{},
    leaf_size_{},
    has_categorical_nodes_{false},
    row_postproc_{},
    elem_postproc_{},
    average_factor_{},
    bias_{},
    postproc_constant_{} {}

  /**
   * Construct a decision forest with the indicated data
   *
   * @param nodes A buffer containing all nodes within the forest
   * @param root_node_indexes A buffer containing the index of the root node
   * of every tree in the forest
   * @param num_features The number of features per input sample for this model
   * @param num_outputs The number of outputs per row from this model
   * @param has_categorical_nodes Whether this forest contains any
   * categorical nodes
   * @param vector_output A buffer containing the output from all vector
   * leaves for this model. Each leaf node will specify the offset within
   * this buffer at which its vector output begins, and leaf_size will be
   * used to determine how many subsequent entries from the buffer should be
   * used to construct the vector output. A value of std::nullopt indicates
   * that this is not a vector leaf model.
   * @param categorical_storage For models with inputs on too many categories
   * to be stored in the bits of an `index_t`, it may be necessary to store
   * categorical information external to the node itself. This buffer
   * contains the necessary storage for this information.
   * @param leaf_size The number of output values per leaf (1 for non-vector
   * leaves; >1 for vector leaves)
   * @param row_postproc The post-processing operation to be applied to an
   * entire row of the model output
   * @param elem_postproc The per-element post-processing operation to be
   * applied to the model output
   * @param average_factor A factor which is used for output
   * normalization
   * @param bias The bias term that is applied to the output after
   * normalization
   * @param postproc_constant A constant used by some post-processing
   * operations, including sigmoid, exponential, and
   * logarithm_one_plus_exp
   */
  decision_forest(
    raft_proto::buffer<node_type>&& nodes,
    raft_proto::buffer<index_type>&& root_node_indexes,
    raft_proto::buffer<index_type>&& node_id_mapping,
    index_type num_features,
    index_type num_outputs=index_type{2},
    bool has_categorical_nodes = false,
    std::optional<raft_proto::buffer<io_type>>&& vector_output=std::nullopt,
    std::optional<raft_proto::buffer<typename node_type::index_type>>&& categorical_storage=std::nullopt,
    index_type leaf_size=index_type{1},
    row_op row_postproc=row_op::disable,
    element_op elem_postproc=element_op::disable,
    io_type average_factor=io_type{1},
    io_type bias=io_type{0},
    io_type postproc_constant=io_type{1}
  ) :
    nodes_{nodes},
    root_node_indexes_{root_node_indexes},
    node_id_mapping_{node_id_mapping},
    vector_output_{vector_output},
    categorical_storage_{categorical_storage},
    num_features_{num_features},
    num_outputs_{num_outputs},
    leaf_size_{leaf_size},
    has_categorical_nodes_{has_categorical_nodes},
    row_postproc_{row_postproc},
    elem_postproc_{elem_postproc},
    average_factor_{average_factor},
    bias_{bias},
    postproc_constant_{postproc_constant}
  {
    if (nodes.memory_type() != root_node_indexes.memory_type()) {
      throw raft_proto::mem_type_mismatch(
        "Nodes and indexes of forest must both be stored on either host or device"
      );
    }
    if (nodes.device_index() != root_node_indexes.device_index()) {
      throw raft_proto::mem_type_mismatch(
        "Nodes and indexes of forest must both be stored on same device"
      );
    }
    detail::initialize_device<forest_type>(nodes.device());
  }

  /** The number of features per row expected by the model */
  auto num_features() const { return num_features_; }
  /** The number of outputs per row generated by the model */
  auto num_outputs() const { return num_outputs_; }
  /** The number of trees in the model */
  auto num_trees() const { return root_node_indexes_.size(); }
  auto has_vector_leaves() const { return vector_output_.has_value(); }

  /** The operation used for postprocessing all outputs for a single row */
  auto row_postprocessing() const { return row_postproc_; }
  /** The operation used for postprocessing each element of the output for a
   * single row */
  auto elem_postprocessing() const { return elem_postproc_; }

  /** The type of memory (device/host) where the model is stored */
  auto memory_type() {
    return nodes_.memory_type();
  }
  /** The ID of the device on which this model is loaded */
  auto device_index() {
    return nodes_.device_index();
  }

  /**
   * Perform inference with this model
   *
   * @param[out] output The buffer where the model output should be stored.
   * This must be of size ROWS x num_outputs().
   * @param[in] input The buffer containing the input data
   * @param[in] stream For GPU execution, the CUDA stream. For CPU execution,
   * this optional parameter can be safely omitted.
<<<<<<< HEAD
   * @param[in] predict_type Prediction type
=======
   * @param[in] predict_type Type of inference to perform. Defaults to summing
   * the outputs of all trees and produce an output per row. If set to
   * "per_tree", we will instead output all outputs of individual trees.
>>>>>>> 62026d64
   * @param[in] specified_rows_per_block_iter If non-nullopt, this value is
   * used to determine how many rows are evaluated for each inference
   * iteration within a CUDA block. Runtime performance is quite sensitive
   * to this value, but it is difficult to predict a priori, so it is
   * recommended to perform a search over possible values with realistic
   * batch sizes in order to determine the optimal value. Any power of 2 from
   * 1 to 32 is a valid value, and in general larger batches benefit from
   * larger values.
   */
  void predict(
    raft_proto::buffer<typename forest_type::io_type>& output,
    raft_proto::buffer<typename forest_type::io_type> const& input,
    raft_proto::cuda_stream stream = raft_proto::cuda_stream{},
<<<<<<< HEAD
    output_kind predict_type=output_kind::default_kind,
=======
    infer_kind predict_type=infer_kind::default_kind,
>>>>>>> 62026d64
    std::optional<index_type> specified_rows_per_block_iter=std::nullopt
  ) {
    if (output.memory_type() != memory_type() || input.memory_type() != memory_type()) {
      throw raft_proto::wrong_device_type{
        "Tried to use host I/O data with model on device or vice versa"
      };
    }
    if (output.device_index() != device_index() || input.device_index() != device_index()) {
      throw raft_proto::wrong_device{
        "I/O data on different device than model"
      };
    }
    auto* vector_output_data = (
      vector_output_.has_value() ? vector_output_->data() : static_cast<io_type*>(nullptr)
    );
    auto* categorical_storage_data = (
      categorical_storage_.has_value() ? categorical_storage_->data() : static_cast<categorical_storage_type*>(nullptr)
    );
    switch(nodes_.device().index()) {
      case 0:
        fil::detail::infer(
          obj(),
          get_postprocessor(),
          output.data(),
          input.data(),
          index_type(input.size() / num_features_),
          num_features_,
          num_outputs_,
          has_categorical_nodes_,
          vector_output_data,
          categorical_storage_data,
          predict_type,
          specified_rows_per_block_iter,
          std::get<0>(nodes_.device()),
          stream
        );
        break;
      case 1:
        fil::detail::infer(
          obj(),
          get_postprocessor(),
          output.data(),
          input.data(),
          index_type(input.size() / num_features_),
          num_features_,
          num_outputs_,
          has_categorical_nodes_,
          vector_output_data,
          categorical_storage_data,
          predict_type,
          specified_rows_per_block_iter,
          std::get<1>(nodes_.device()),
          stream
        );
        break;
    }
  }

 private:
  /** The nodes for all trees in the forest */
  raft_proto::buffer<node_type> nodes_;
  /** The index of the root node for each tree in the forest */
  raft_proto::buffer<index_type> root_node_indexes_;
  /** Mapping to apply to node IDs. Only relevant when predict_type == output_kind::leaf_id */
  raft_proto::buffer<index_type> node_id_mapping_;
  /** Buffer of outputs for all leaves in vector-leaf models */
  std::optional<raft_proto::buffer<io_type>> vector_output_;
  /** Buffer of elements used as backing data for bitsets which specify
   * categories for all categorical nodes in the model. */
  std::optional<raft_proto::buffer<categorical_storage_type>> categorical_storage_;

  // Metadata
  index_type num_features_;
  index_type num_outputs_;
  index_type leaf_size_;
  bool has_categorical_nodes_ = false;
  // Postprocessing constants
  row_op row_postproc_;
  element_op elem_postproc_;
  io_type average_factor_;
  io_type bias_;
  io_type postproc_constant_;

  auto obj() const {
    return forest_type{
      nodes_.data(),
      root_node_indexes_.data(),
      node_id_mapping_.data(),
      static_cast<index_type>(root_node_indexes_.size())
    };
  }

  auto get_postprocessor() const {
    return postprocessor_type {
      row_postproc_,
      elem_postproc_,
      average_factor_,
      bias_,
      postproc_constant_
    };
  }

  auto leaf_size() const { return leaf_size_; }
};

namespace detail {
/**
 * A convenience wrapper to simplify template instantiation of
 * decision_forest
 *
 * This template takes the large range of available template parameters
 * and reduces them to just three standard choices.
 *
 * @tparam layout The in-memory layout of nodes in this forest
 * @tparam double_precision Whether this model should use double-precision
 * for floating-point evaluation and 64-bit integers for indexes
 * @tparam large_trees Whether this forest expects more than 2**(16 -3) - 1 =
 * 8191 features or contains nodes whose child is offset more than 2**16 - 1 = 65535 nodes away.
 */
template<
  tree_layout layout,
  bool double_precision,
  bool large_trees
>
using preset_decision_forest = decision_forest<
  layout,
  typename specialization_types<layout, double_precision, large_trees>::threshold_type,
  typename specialization_types<layout, double_precision, large_trees>::index_type,
  typename specialization_types<layout, double_precision, large_trees>::metadata_type,
  typename specialization_types<layout, double_precision, large_trees>::offset_type
>;

}

/** A variant containing all standard decision_forest instantiations */
using decision_forest_variant = std::variant<
  detail::preset_decision_forest<
    std::variant_alternative_t<0, detail::specialization_variant>::layout,
    std::variant_alternative_t<0, detail::specialization_variant>::is_double_precision,
    std::variant_alternative_t<0, detail::specialization_variant>::has_large_trees
  >,
  detail::preset_decision_forest<
    std::variant_alternative_t<1, detail::specialization_variant>::layout,
    std::variant_alternative_t<1, detail::specialization_variant>::is_double_precision,
    std::variant_alternative_t<1, detail::specialization_variant>::has_large_trees
  >,
  detail::preset_decision_forest<
    std::variant_alternative_t<2, detail::specialization_variant>::layout,
    std::variant_alternative_t<2, detail::specialization_variant>::is_double_precision,
    std::variant_alternative_t<2, detail::specialization_variant>::has_large_trees
  >,
  detail::preset_decision_forest<
    std::variant_alternative_t<3, detail::specialization_variant>::layout,
    std::variant_alternative_t<3, detail::specialization_variant>::is_double_precision,
    std::variant_alternative_t<3, detail::specialization_variant>::has_large_trees
  >,
  detail::preset_decision_forest<
    std::variant_alternative_t<4, detail::specialization_variant>::layout,
    std::variant_alternative_t<4, detail::specialization_variant>::is_double_precision,
    std::variant_alternative_t<4, detail::specialization_variant>::has_large_trees
  >,
  detail::preset_decision_forest<
    std::variant_alternative_t<5, detail::specialization_variant>::layout,
    std::variant_alternative_t<5, detail::specialization_variant>::is_double_precision,
    std::variant_alternative_t<5, detail::specialization_variant>::has_large_trees
  >,
  detail::preset_decision_forest<
    std::variant_alternative_t<6, detail::specialization_variant>::layout,
    std::variant_alternative_t<6, detail::specialization_variant>::is_double_precision,
    std::variant_alternative_t<6, detail::specialization_variant>::has_large_trees
  >,
  detail::preset_decision_forest<
    std::variant_alternative_t<7, detail::specialization_variant>::layout,
    std::variant_alternative_t<7, detail::specialization_variant>::is_double_precision,
    std::variant_alternative_t<7, detail::specialization_variant>::has_large_trees
  >
>;

/**
 * Determine the variant index of the decision_forest type to used based on
 * model characteristics
 *
 * @param use_double_thresholds Whether single or double-precision floating
 * point values should be used for quantitative splits
 * @param max_node_offset The largest offset between a parent node and either
 * of its children
 * @param num_features The number of input features per row
 * @param num_categorical_nodes The total number of categorical nodes in the
 * forest
 * @param max_num_categories The maximum number of categories in any
 * categorical feature used by the model
 * @param num_vector_leaves The total number of leaf nodes which produce vector
 * outputs. For non-vector-leaf models, this should be 0. For vector-leaf
 * models, this should be the total number of leaf nodes.
 * @param layout The in-memory layout to be used for nodes in the forest
 */
inline auto get_forest_variant_index(
  bool use_double_thresholds,
  index_type max_node_offset,
  index_type num_features,
  index_type num_categorical_nodes = index_type{},
  index_type max_num_categories = index_type{},
  index_type num_vector_leaves = index_type{},
  tree_layout layout = preferred_tree_layout
) {
  using small_index_t = typename detail::specialization_types<preferred_tree_layout, false, false>::index_type;
  auto max_local_categories = index_type(sizeof(small_index_t) * 8);
  // If the index required for pointing to categorical storage bins or vector
  // leaf output exceeds what we can store in a uint32_t, uint64_t will be used
  //
  // TODO(wphicks): We are overestimating categorical storage required here
  auto double_indexes_required = (
    max_num_categories > max_local_categories
    && (
      (
        raft_proto::ceildiv(max_num_categories, max_local_categories) + 1
        * num_categorical_nodes
      ) > std::numeric_limits<small_index_t>::max()
    )
  ) || num_vector_leaves > std::numeric_limits<small_index_t>::max();

  auto double_precision = use_double_thresholds || double_indexes_required;

  using small_metadata_t = typename detail::specialization_types<preferred_tree_layout, false, false>::metadata_type;
  using small_offset_t = typename detail::specialization_types<preferred_tree_layout, false, false>::offset_type;

  auto large_trees = (
    num_features > (
      std::numeric_limits<small_metadata_t>::max() >> reserved_node_metadata_bits
    ) || max_node_offset > std::numeric_limits<small_offset_t>::max()
  );

  auto layout_value = static_cast<std::underlying_type_t<tree_layout>>(layout);

  return (
    (index_type{layout_value} << index_type{2})
    + (index_type{double_precision} << index_type{1})
    + index_type{large_trees}
  );
}
}
}
}<|MERGE_RESOLUTION|>--- conflicted
+++ resolved
@@ -20,11 +20,7 @@
 #include <cstddef>
 #include <cuml/experimental/fil/constants.hpp>
 #include <cuml/experimental/fil/postproc_ops.hpp>
-<<<<<<< HEAD
-#include <cuml/experimental/fil/output_kind.hpp>
-=======
 #include <cuml/experimental/fil/infer_kind.hpp>
->>>>>>> 62026d64
 #include <cuml/experimental/fil/detail/device_initialization.hpp>
 #include <cuml/experimental/fil/detail/index_type.hpp>
 #include <cuml/experimental/fil/detail/infer.hpp>
@@ -131,6 +127,8 @@
    * @param nodes A buffer containing all nodes within the forest
    * @param root_node_indexes A buffer containing the index of the root node
    * of every tree in the forest
+   * @param node_id_mapping Mapping to use to convert FIL's internal node ID into Treelite's node
+   * ID. Only relevant when predict_type == infer_kind::leaf_if
    * @param num_features The number of features per input sample for this model
    * @param num_outputs The number of outputs per row from this model
    * @param has_categorical_nodes Whether this forest contains any
@@ -234,13 +232,11 @@
    * @param[in] input The buffer containing the input data
    * @param[in] stream For GPU execution, the CUDA stream. For CPU execution,
    * this optional parameter can be safely omitted.
-<<<<<<< HEAD
-   * @param[in] predict_type Prediction type
-=======
    * @param[in] predict_type Type of inference to perform. Defaults to summing
    * the outputs of all trees and produce an output per row. If set to
-   * "per_tree", we will instead output all outputs of individual trees.
->>>>>>> 62026d64
+   * "per_tree", we will instead output all outputs of individual trees. If
+   * set to "leaf_id", we will instead output the integer ID of the leaf node
+   * for each tree.
    * @param[in] specified_rows_per_block_iter If non-nullopt, this value is
    * used to determine how many rows are evaluated for each inference
    * iteration within a CUDA block. Runtime performance is quite sensitive
@@ -254,11 +250,7 @@
     raft_proto::buffer<typename forest_type::io_type>& output,
     raft_proto::buffer<typename forest_type::io_type> const& input,
     raft_proto::cuda_stream stream = raft_proto::cuda_stream{},
-<<<<<<< HEAD
-    output_kind predict_type=output_kind::default_kind,
-=======
     infer_kind predict_type=infer_kind::default_kind,
->>>>>>> 62026d64
     std::optional<index_type> specified_rows_per_block_iter=std::nullopt
   ) {
     if (output.memory_type() != memory_type() || input.memory_type() != memory_type()) {
@@ -322,7 +314,7 @@
   raft_proto::buffer<node_type> nodes_;
   /** The index of the root node for each tree in the forest */
   raft_proto::buffer<index_type> root_node_indexes_;
-  /** Mapping to apply to node IDs. Only relevant when predict_type == output_kind::leaf_id */
+  /** Mapping to apply to node IDs. Only relevant when predict_type == infer_kind::leaf_id */
   raft_proto::buffer<index_type> node_id_mapping_;
   /** Buffer of outputs for all leaves in vector-leaf models */
   std::optional<raft_proto::buffer<io_type>> vector_output_;
