/*
 * Copyright (c) 2023, NVIDIA CORPORATION.
 *
 * Licensed under the Apache License, Version 2.0 (the "License");
 * you may not use this file except in compliance with the License.
 * You may obtain a copy of the License at
 *
 *     http://www.apache.org/licenses/LICENSE-2.0
 *
 * Unless required by applicable law or agreed to in writing, software
 * distributed under the License is distributed on an "AS IS" BASIS,
 * WITHOUT WARRANTIES OR CONDITIONS OF ANY KIND, either express or implied.
 * See the License for the specific language governing permissions and
 * limitations under the License.
 */
#pragma once
#include <algorithm>
#include <cstddef>
#include <cuml/experimental/fil/constants.hpp>
#include <cuml/experimental/fil/detail/device_initialization.hpp>
#include <cuml/experimental/fil/detail/forest.hpp>
#include <cuml/experimental/fil/detail/index_type.hpp>
#include <cuml/experimental/fil/detail/infer.hpp>
#include <cuml/experimental/fil/detail/postprocessor.hpp>
#include <cuml/experimental/fil/detail/raft_proto/buffer.hpp>
#include <cuml/experimental/fil/detail/raft_proto/cuda_stream.hpp>
#include <cuml/experimental/fil/detail/raft_proto/exceptions.hpp>
#include <cuml/experimental/fil/detail/specialization_types.hpp>
#include <cuml/experimental/fil/exceptions.hpp>
#include <cuml/experimental/fil/infer_kind.hpp>
#include <cuml/experimental/fil/postproc_ops.hpp>
#include <cuml/experimental/fil/tree_layout.hpp>
#include <limits>
#include <optional>
#include <stddef.h>
#include <stdint.h>
#include <variant>

namespace ML {
namespace experimental {
namespace fil {

/**
 * A general-purpose decision forest implementation
 *
 * This template provides an optimized but generic implementation of a decision
 * forest. Template parameters are used to specialize the
 * implementation based on the size and characteristics of the forest.
 * For instance, the smallest integer that can express the offset between a
 * parent and child node within a tree is used in order to minimize the size
 * of a node, increasing the number that can fit within the L2 or L1 cache.
 *
 * @tparam layout_v The in-memory layout of nodes in this forest
 * @tparam threshold_t The floating-point type used for quantitative splits
 * @tparam index_t The integer type used for storing many things within a
 * forest, including the category value of categorical nodes and the index at
 * which vector output for a leaf node is stored.
 * @tparam metadata_storage_t The type used for storing node metadata.
 * The first several bits will be used to store flags indicating various
 * characteristics of the node, and the remaining bits provide the integer
 * index of the feature for this node's split
 * @tparam offset_t An integer used to indicate the offset between a node and
 * its most distant child. This type must be large enough to store the
 * largest such offset in the entire forest.
 */
template <tree_layout layout_v,
          typename threshold_t,
          typename index_t,
          typename metadata_storage_t,
          typename offset_t>
struct decision_forest {
  /**
   * The in-memory layout of nodes in this forest
   */
  auto constexpr static const layout = layout_v;
  /**
   * The type of the forest object which is actually passed to the CPU/GPU
   * for inference
   */
  using forest_type = forest<layout, threshold_t, index_t, metadata_storage_t, offset_t>;
  /**
   * The type of nodes within the forest
   */
  using node_type = typename forest_type::node_type;
  /**
   * The type used for input and output to the model
   */
  using io_type = typename forest_type::io_type;
  /**
   * The type used for quantitative splits within the model
   */
  using threshold_type = threshold_t;
  /**
   * The type used to indicate how leaf output should be post-processed
   */
  using postprocessor_type = postprocessor<io_type>;
  /**
   * The type used for storing data on categorical nodes
   */
  using categorical_storage_type = typename node_type::index_type;

  /**
   * Construct an empty decision forest
   */
<<<<<<< HEAD
  decision_forest() :
    nodes_{},
    root_node_indexes_{},
    node_id_mapping_{},
    vector_output_{},
    categorical_storage_{},
    num_features_{},
    num_outputs_{},
    leaf_size_{},
    has_categorical_nodes_{false},
    row_postproc_{},
    elem_postproc_{},
    average_factor_{},
    bias_{},
    postproc_constant_{} {}
=======
  decision_forest()
    : nodes_{},
      root_node_indexes_{},
      vector_output_{},
      categorical_storage_{},
      num_features_{},
      num_outputs_{},
      leaf_size_{},
      has_categorical_nodes_{false},
      row_postproc_{},
      elem_postproc_{},
      average_factor_{},
      bias_{},
      postproc_constant_{}
  {
  }
>>>>>>> 5c040f30

  /**
   * Construct a decision forest with the indicated data
   *
   * @param nodes A buffer containing all nodes within the forest
   * @param root_node_indexes A buffer containing the index of the root node
   * of every tree in the forest
   * @param node_id_mapping Mapping to use to convert FIL's internal node ID into Treelite's node
   * ID. Only relevant when predict_type == infer_kind::leaf_id
   * @param num_features The number of features per input sample for this model
   * @param num_outputs The number of outputs per row from this model
   * @param has_categorical_nodes Whether this forest contains any
   * categorical nodes
   * @param vector_output A buffer containing the output from all vector
   * leaves for this model. Each leaf node will specify the offset within
   * this buffer at which its vector output begins, and leaf_size will be
   * used to determine how many subsequent entries from the buffer should be
   * used to construct the vector output. A value of std::nullopt indicates
   * that this is not a vector leaf model.
   * @param categorical_storage For models with inputs on too many categories
   * to be stored in the bits of an `index_t`, it may be necessary to store
   * categorical information external to the node itself. This buffer
   * contains the necessary storage for this information.
   * @param leaf_size The number of output values per leaf (1 for non-vector
   * leaves; >1 for vector leaves)
   * @param row_postproc The post-processing operation to be applied to an
   * entire row of the model output
   * @param elem_postproc The per-element post-processing operation to be
   * applied to the model output
   * @param average_factor A factor which is used for output
   * normalization
   * @param bias The bias term that is applied to the output after
   * normalization
   * @param postproc_constant A constant used by some post-processing
   * operations, including sigmoid, exponential, and
   * logarithm_one_plus_exp
   */
<<<<<<< HEAD
  decision_forest(
    raft_proto::buffer<node_type>&& nodes,
    raft_proto::buffer<index_type>&& root_node_indexes,
    raft_proto::buffer<index_type>&& node_id_mapping,
    index_type num_features,
    index_type num_outputs=index_type{2},
    bool has_categorical_nodes = false,
    std::optional<raft_proto::buffer<io_type>>&& vector_output=std::nullopt,
    std::optional<raft_proto::buffer<typename node_type::index_type>>&& categorical_storage=std::nullopt,
    index_type leaf_size=index_type{1},
    row_op row_postproc=row_op::disable,
    element_op elem_postproc=element_op::disable,
    io_type average_factor=io_type{1},
    io_type bias=io_type{0},
    io_type postproc_constant=io_type{1}
  ) :
    nodes_{nodes},
    root_node_indexes_{root_node_indexes},
    node_id_mapping_{node_id_mapping},
    vector_output_{vector_output},
    categorical_storage_{categorical_storage},
    num_features_{num_features},
    num_outputs_{num_outputs},
    leaf_size_{leaf_size},
    has_categorical_nodes_{has_categorical_nodes},
    row_postproc_{row_postproc},
    elem_postproc_{elem_postproc},
    average_factor_{average_factor},
    bias_{bias},
    postproc_constant_{postproc_constant}
=======
  decision_forest(raft_proto::buffer<node_type>&& nodes,
                  raft_proto::buffer<index_type>&& root_node_indexes,
                  index_type num_features,
                  index_type num_outputs                                     = index_type{2},
                  bool has_categorical_nodes                                 = false,
                  std::optional<raft_proto::buffer<io_type>>&& vector_output = std::nullopt,
                  std::optional<raft_proto::buffer<typename node_type::index_type>>&&
                    categorical_storage     = std::nullopt,
                  index_type leaf_size      = index_type{1},
                  row_op row_postproc       = row_op::disable,
                  element_op elem_postproc  = element_op::disable,
                  io_type average_factor    = io_type{1},
                  io_type bias              = io_type{0},
                  io_type postproc_constant = io_type{1})
    : nodes_{nodes},
      root_node_indexes_{root_node_indexes},
      vector_output_{vector_output},
      categorical_storage_{categorical_storage},
      num_features_{num_features},
      num_outputs_{num_outputs},
      leaf_size_{leaf_size},
      has_categorical_nodes_{has_categorical_nodes},
      row_postproc_{row_postproc},
      elem_postproc_{elem_postproc},
      average_factor_{average_factor},
      bias_{bias},
      postproc_constant_{postproc_constant}
>>>>>>> 5c040f30
  {
    if (nodes.memory_type() != root_node_indexes.memory_type()) {
      throw raft_proto::mem_type_mismatch(
        "Nodes and indexes of forest must both be stored on either host or device");
    }
    if (nodes.device_index() != root_node_indexes.device_index()) {
      throw raft_proto::mem_type_mismatch(
        "Nodes and indexes of forest must both be stored on same device");
    }
    detail::initialize_device<forest_type>(nodes.device());
  }

  /** The number of features per row expected by the model */
  auto num_features() const { return num_features_; }
  /** The number of trees in the model */
  auto num_trees() const { return root_node_indexes_.size(); }
  /** Whether or not leaf nodes have vector outputs */
  auto has_vector_leaves() const { return vector_output_.has_value(); }

  /** The number of outputs per row generated by the model for the given
   * type of inference */
  auto num_outputs(infer_kind inference_kind = infer_kind::default_kind) const
  {
    auto result = num_outputs_;
    if (inference_kind == infer_kind::per_tree) {
      result = num_trees();
<<<<<<< HEAD
      if (has_vector_leaves()) {
        result *= num_outputs_;
      }
    } else if (inference_kind == infer_kind::leaf_id) {
      result = num_trees();
=======
      if (has_vector_leaves()) { result *= num_outputs_; }
>>>>>>> 5c040f30
    }
    return result;
  }

  /** The operation used for postprocessing all outputs for a single row */
  auto row_postprocessing() const { return row_postproc_; }
  /** The operation used for postprocessing each element of the output for a
   * single row */
  auto elem_postprocessing() const { return elem_postproc_; }

  /** The type of memory (device/host) where the model is stored */
  auto memory_type() { return nodes_.memory_type(); }
  /** The ID of the device on which this model is loaded */
  auto device_index() { return nodes_.device_index(); }

  /**
   * Perform inference with this model
   *
   * @param[out] output The buffer where the model output should be stored.
   * This must be of size ROWS x num_outputs().
   * @param[in] input The buffer containing the input data
   * @param[in] stream For GPU execution, the CUDA stream. For CPU execution,
   * this optional parameter can be safely omitted.
   * @param[in] predict_type Type of inference to perform. Defaults to summing
   * the outputs of all trees and produce an output per row. If set to
   * "per_tree", we will instead output all outputs of individual trees.
   * If set to "leaf_id", we will output the integer ID of the leaf node
   * for each tree.
   * @param[in] specified_rows_per_block_iter If non-nullopt, this value is
   * used to determine how many rows are evaluated for each inference
   * iteration within a CUDA block. Runtime performance is quite sensitive
   * to this value, but it is difficult to predict a priori, so it is
   * recommended to perform a search over possible values with realistic
   * batch sizes in order to determine the optimal value. Any power of 2 from
   * 1 to 32 is a valid value, and in general larger batches benefit from
   * larger values.
   */
  void predict(raft_proto::buffer<typename forest_type::io_type>& output,
               raft_proto::buffer<typename forest_type::io_type> const& input,
               raft_proto::cuda_stream stream                          = raft_proto::cuda_stream{},
               infer_kind predict_type                                 = infer_kind::default_kind,
               std::optional<index_type> specified_rows_per_block_iter = std::nullopt)
  {
    if (output.memory_type() != memory_type() || input.memory_type() != memory_type()) {
      throw raft_proto::wrong_device_type{
        "Tried to use host I/O data with model on device or vice versa"};
    }
    if (output.device_index() != device_index() || input.device_index() != device_index()) {
      throw raft_proto::wrong_device{"I/O data on different device than model"};
    }
    auto* vector_output_data =
      (vector_output_.has_value() ? vector_output_->data() : static_cast<io_type*>(nullptr));
    auto* categorical_storage_data =
      (categorical_storage_.has_value() ? categorical_storage_->data()
                                        : static_cast<categorical_storage_type*>(nullptr));
    switch (nodes_.device().index()) {
      case 0:
        fil::detail::infer(obj(),
                           get_postprocessor(predict_type),
                           output.data(),
                           input.data(),
                           index_type(input.size() / num_features_),
                           num_features_,
                           num_outputs(predict_type),
                           has_categorical_nodes_,
                           vector_output_data,
                           categorical_storage_data,
                           predict_type,
                           specified_rows_per_block_iter,
                           std::get<0>(nodes_.device()),
                           stream);
        break;
      case 1:
        fil::detail::infer(obj(),
                           get_postprocessor(predict_type),
                           output.data(),
                           input.data(),
                           index_type(input.size() / num_features_),
                           num_features_,
                           num_outputs(predict_type),
                           has_categorical_nodes_,
                           vector_output_data,
                           categorical_storage_data,
                           predict_type,
                           specified_rows_per_block_iter,
                           std::get<1>(nodes_.device()),
                           stream);
        break;
    }
  }

 private:
  /** The nodes for all trees in the forest */
  raft_proto::buffer<node_type> nodes_;
  /** The index of the root node for each tree in the forest */
  raft_proto::buffer<index_type> root_node_indexes_;
  /** Mapping to apply to node IDs. Only relevant when predict_type == infer_kind::leaf_id */
  raft_proto::buffer<index_type> node_id_mapping_;
  /** Buffer of outputs for all leaves in vector-leaf models */
  std::optional<raft_proto::buffer<io_type>> vector_output_;
  /** Buffer of elements used as backing data for bitsets which specify
   * categories for all categorical nodes in the model. */
  std::optional<raft_proto::buffer<categorical_storage_type>> categorical_storage_;

  // Metadata
  index_type num_features_;
  index_type num_outputs_;
  index_type leaf_size_;
  bool has_categorical_nodes_ = false;
  // Postprocessing constants
  row_op row_postproc_;
  element_op elem_postproc_;
  io_type average_factor_;
  io_type bias_;
  io_type postproc_constant_;

<<<<<<< HEAD
  auto obj() const {
    return forest_type{
      nodes_.data(),
      root_node_indexes_.data(),
      node_id_mapping_.data(),
      static_cast<index_type>(root_node_indexes_.size()),
      num_outputs_
    };
=======
  auto obj() const
  {
    return forest_type{nodes_.data(),
                       root_node_indexes_.data(),
                       static_cast<index_type>(root_node_indexes_.size()),
                       num_outputs_};
>>>>>>> 5c040f30
  }

  auto get_postprocessor(infer_kind inference_kind = infer_kind::default_kind) const
  {
    auto result = postprocessor_type{};
    if (inference_kind == infer_kind::default_kind) {
      result = postprocessor_type{
        row_postproc_, elem_postproc_, average_factor_, bias_, postproc_constant_};
    }
    return result;
  }

  auto leaf_size() const { return leaf_size_; }
};

namespace detail {
/**
 * A convenience wrapper to simplify template instantiation of
 * decision_forest
 *
 * This template takes the large range of available template parameters
 * and reduces them to just three standard choices.
 *
 * @tparam layout The in-memory layout of nodes in this forest
 * @tparam double_precision Whether this model should use double-precision
 * for floating-point evaluation and 64-bit integers for indexes
 * @tparam large_trees Whether this forest expects more than 2**(16 -3) - 1 =
 * 8191 features or contains nodes whose child is offset more than 2**16 - 1 = 65535 nodes away.
 */
template <tree_layout layout, bool double_precision, bool large_trees>
using preset_decision_forest = decision_forest<
  layout,
  typename specialization_types<layout, double_precision, large_trees>::threshold_type,
  typename specialization_types<layout, double_precision, large_trees>::index_type,
  typename specialization_types<layout, double_precision, large_trees>::metadata_type,
  typename specialization_types<layout, double_precision, large_trees>::offset_type>;

}  // namespace detail

/** A variant containing all standard decision_forest instantiations */
using decision_forest_variant =
  std::variant<detail::preset_decision_forest<
                 std::variant_alternative_t<0, detail::specialization_variant>::layout,
                 std::variant_alternative_t<0, detail::specialization_variant>::is_double_precision,
                 std::variant_alternative_t<0, detail::specialization_variant>::has_large_trees>,
               detail::preset_decision_forest<
                 std::variant_alternative_t<1, detail::specialization_variant>::layout,
                 std::variant_alternative_t<1, detail::specialization_variant>::is_double_precision,
                 std::variant_alternative_t<1, detail::specialization_variant>::has_large_trees>,
               detail::preset_decision_forest<
                 std::variant_alternative_t<2, detail::specialization_variant>::layout,
                 std::variant_alternative_t<2, detail::specialization_variant>::is_double_precision,
                 std::variant_alternative_t<2, detail::specialization_variant>::has_large_trees>,
               detail::preset_decision_forest<
                 std::variant_alternative_t<3, detail::specialization_variant>::layout,
                 std::variant_alternative_t<3, detail::specialization_variant>::is_double_precision,
                 std::variant_alternative_t<3, detail::specialization_variant>::has_large_trees>,
               detail::preset_decision_forest<
                 std::variant_alternative_t<4, detail::specialization_variant>::layout,
                 std::variant_alternative_t<4, detail::specialization_variant>::is_double_precision,
                 std::variant_alternative_t<4, detail::specialization_variant>::has_large_trees>,
               detail::preset_decision_forest<
                 std::variant_alternative_t<5, detail::specialization_variant>::layout,
                 std::variant_alternative_t<5, detail::specialization_variant>::is_double_precision,
                 std::variant_alternative_t<5, detail::specialization_variant>::has_large_trees>,
               detail::preset_decision_forest<
                 std::variant_alternative_t<6, detail::specialization_variant>::layout,
                 std::variant_alternative_t<6, detail::specialization_variant>::is_double_precision,
                 std::variant_alternative_t<6, detail::specialization_variant>::has_large_trees>,
               detail::preset_decision_forest<
                 std::variant_alternative_t<7, detail::specialization_variant>::layout,
                 std::variant_alternative_t<7, detail::specialization_variant>::is_double_precision,
                 std::variant_alternative_t<7, detail::specialization_variant>::has_large_trees>>;

/**
 * Determine the variant index of the decision_forest type to used based on
 * model characteristics
 *
 * @param use_double_thresholds Whether single or double-precision floating
 * point values should be used for quantitative splits
 * @param max_node_offset The largest offset between a parent node and either
 * of its children
 * @param num_features The number of input features per row
 * @param num_categorical_nodes The total number of categorical nodes in the
 * forest
 * @param max_num_categories The maximum number of categories in any
 * categorical feature used by the model
 * @param num_vector_leaves The total number of leaf nodes which produce vector
 * outputs. For non-vector-leaf models, this should be 0. For vector-leaf
 * models, this should be the total number of leaf nodes.
 * @param layout The in-memory layout to be used for nodes in the forest
 */
inline auto get_forest_variant_index(bool use_double_thresholds,
                                     index_type max_node_offset,
                                     index_type num_features,
                                     index_type num_categorical_nodes = index_type{},
                                     index_type max_num_categories    = index_type{},
                                     index_type num_vector_leaves     = index_type{},
                                     tree_layout layout               = preferred_tree_layout)
{
  using small_index_t =
    typename detail::specialization_types<preferred_tree_layout, false, false>::index_type;
  auto max_local_categories = index_type(sizeof(small_index_t) * 8);
  // If the index required for pointing to categorical storage bins or vector
  // leaf output exceeds what we can store in a uint32_t, uint64_t will be used
  //
  // TODO(wphicks): We are overestimating categorical storage required here
  auto double_indexes_required =
    (max_num_categories > max_local_categories &&
     ((raft_proto::ceildiv(max_num_categories, max_local_categories) + 1 * num_categorical_nodes) >
      std::numeric_limits<small_index_t>::max())) ||
    num_vector_leaves > std::numeric_limits<small_index_t>::max();

  auto double_precision = use_double_thresholds || double_indexes_required;

  using small_metadata_t =
    typename detail::specialization_types<preferred_tree_layout, false, false>::metadata_type;
  using small_offset_t =
    typename detail::specialization_types<preferred_tree_layout, false, false>::offset_type;

  auto large_trees =
    (num_features > (std::numeric_limits<small_metadata_t>::max() >> reserved_node_metadata_bits) ||
     max_node_offset > std::numeric_limits<small_offset_t>::max());

  auto layout_value = static_cast<std::underlying_type_t<tree_layout>>(layout);

  return ((index_type{layout_value} << index_type{2}) +
          (index_type{double_precision} << index_type{1}) + index_type{large_trees});
}
}  // namespace fil
}  // namespace experimental
}  // namespace ML<|MERGE_RESOLUTION|>--- conflicted
+++ resolved
@@ -102,26 +102,10 @@
   /**
    * Construct an empty decision forest
    */
-<<<<<<< HEAD
-  decision_forest() :
-    nodes_{},
-    root_node_indexes_{},
-    node_id_mapping_{},
-    vector_output_{},
-    categorical_storage_{},
-    num_features_{},
-    num_outputs_{},
-    leaf_size_{},
-    has_categorical_nodes_{false},
-    row_postproc_{},
-    elem_postproc_{},
-    average_factor_{},
-    bias_{},
-    postproc_constant_{} {}
-=======
   decision_forest()
     : nodes_{},
       root_node_indexes_{},
+      node_id_mapping_{},
       vector_output_{},
       categorical_storage_{},
       num_features_{},
@@ -135,7 +119,6 @@
       postproc_constant_{}
   {
   }
->>>>>>> 5c040f30
 
   /**
    * Construct a decision forest with the indicated data
@@ -173,40 +156,9 @@
    * operations, including sigmoid, exponential, and
    * logarithm_one_plus_exp
    */
-<<<<<<< HEAD
-  decision_forest(
-    raft_proto::buffer<node_type>&& nodes,
-    raft_proto::buffer<index_type>&& root_node_indexes,
-    raft_proto::buffer<index_type>&& node_id_mapping,
-    index_type num_features,
-    index_type num_outputs=index_type{2},
-    bool has_categorical_nodes = false,
-    std::optional<raft_proto::buffer<io_type>>&& vector_output=std::nullopt,
-    std::optional<raft_proto::buffer<typename node_type::index_type>>&& categorical_storage=std::nullopt,
-    index_type leaf_size=index_type{1},
-    row_op row_postproc=row_op::disable,
-    element_op elem_postproc=element_op::disable,
-    io_type average_factor=io_type{1},
-    io_type bias=io_type{0},
-    io_type postproc_constant=io_type{1}
-  ) :
-    nodes_{nodes},
-    root_node_indexes_{root_node_indexes},
-    node_id_mapping_{node_id_mapping},
-    vector_output_{vector_output},
-    categorical_storage_{categorical_storage},
-    num_features_{num_features},
-    num_outputs_{num_outputs},
-    leaf_size_{leaf_size},
-    has_categorical_nodes_{has_categorical_nodes},
-    row_postproc_{row_postproc},
-    elem_postproc_{elem_postproc},
-    average_factor_{average_factor},
-    bias_{bias},
-    postproc_constant_{postproc_constant}
-=======
   decision_forest(raft_proto::buffer<node_type>&& nodes,
                   raft_proto::buffer<index_type>&& root_node_indexes,
+                  raft_proto::buffer<index_type>&& node_id_mapping,
                   index_type num_features,
                   index_type num_outputs                                     = index_type{2},
                   bool has_categorical_nodes                                 = false,
@@ -221,6 +173,7 @@
                   io_type postproc_constant = io_type{1})
     : nodes_{nodes},
       root_node_indexes_{root_node_indexes},
+      node_id_mapping_{node_id_mapping},
       vector_output_{vector_output},
       categorical_storage_{categorical_storage},
       num_features_{num_features},
@@ -232,7 +185,6 @@
       average_factor_{average_factor},
       bias_{bias},
       postproc_constant_{postproc_constant}
->>>>>>> 5c040f30
   {
     if (nodes.memory_type() != root_node_indexes.memory_type()) {
       throw raft_proto::mem_type_mismatch(
@@ -259,15 +211,9 @@
     auto result = num_outputs_;
     if (inference_kind == infer_kind::per_tree) {
       result = num_trees();
-<<<<<<< HEAD
-      if (has_vector_leaves()) {
-        result *= num_outputs_;
-      }
+      if (has_vector_leaves()) { result *= num_outputs_; }
     } else if (inference_kind == infer_kind::leaf_id) {
       result = num_trees();
-=======
-      if (has_vector_leaves()) { result *= num_outputs_; }
->>>>>>> 5c040f30
     }
     return result;
   }
@@ -384,23 +330,13 @@
   io_type bias_;
   io_type postproc_constant_;
 
-<<<<<<< HEAD
-  auto obj() const {
-    return forest_type{
-      nodes_.data(),
-      root_node_indexes_.data(),
-      node_id_mapping_.data(),
-      static_cast<index_type>(root_node_indexes_.size()),
-      num_outputs_
-    };
-=======
   auto obj() const
   {
     return forest_type{nodes_.data(),
                        root_node_indexes_.data(),
+                       node_id_mapping_.data(),
                        static_cast<index_type>(root_node_indexes_.size()),
                        num_outputs_};
->>>>>>> 5c040f30
   }
 
   auto get_postprocessor(infer_kind inference_kind = infer_kind::default_kind) const
