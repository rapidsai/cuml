/*
 * Copyright (c) 2023, NVIDIA CORPORATION.
 *
 * Licensed under the Apache License, Version 2.0 (the "License");
 * you may not use this file except in compliance with the License.
 * You may obtain a copy of the License at
 *
 *     http://www.apache.org/licenses/LICENSE-2.0
 *
 * Unless required by applicable law or agreed to in writing, software
 * distributed under the License is distributed on an "AS IS" BASIS,
 * WITHOUT WARRANTIES OR CONDITIONS OF ANY KIND, either express or implied.
 * See the License for the specific language governing permissions and
 * limitations under the License.
 */
#pragma once
#include <algorithm>
#include <cmath>
#include <cstddef>
<<<<<<< HEAD
#include <stdint.h>
#include <numeric>
#include <optional>
#include <vector>
#include <optional>
#include <cuml/experimental/fil/postproc_ops.hpp>
=======
#include <cuml/experimental/fil/detail/bitset.hpp>
>>>>>>> 5c040f30
#include <cuml/experimental/fil/detail/forest.hpp>
#include <cuml/experimental/fil/detail/index_type.hpp>
#include <cuml/experimental/fil/detail/raft_proto/buffer.hpp>
#include <cuml/experimental/fil/detail/raft_proto/ceildiv.hpp>
#include <cuml/experimental/fil/detail/raft_proto/cuda_stream.hpp>
#include <cuml/experimental/fil/detail/raft_proto/device_type.hpp>
#include <cuml/experimental/fil/exceptions.hpp>
#include <cuml/experimental/fil/postproc_ops.hpp>
#include <numeric>
#include <optional>
#include <stdint.h>
#include <vector>

namespace ML {
namespace experimental {
namespace fil {
namespace detail {

/*
 * Exception indicating that FIL model could not be built from given input
 */
struct model_builder_error : std::exception {
  model_builder_error() : model_builder_error("Error while building model") {}
  model_builder_error(char const* msg) : msg_{msg} {}
  virtual char const* what() const noexcept { return msg_; }

 private:
  char const* msg_;
};

/*
 * Struct used to build FIL forests
 */
template <typename decision_forest_t>
struct decision_forest_builder {
  /* The type for nodes in the given decision_forest type */
  using node_type = typename decision_forest_t::node_type;

  /* Add a root node, indicating the beginning of a new tree */
  void start_new_tree()
  {
    if (root_node_indexes_.empty()) {
      root_node_indexes_.emplace_back();
    } else {
      max_tree_size_ = std::max(cur_tree_size_, max_tree_size_);
      if (alignment_ != index_type{}) {
        if (cur_tree_size_ % alignment_ != index_type{}) {
          auto padding = (alignment_ - cur_tree_size_ % alignment_);
          for (auto i = index_type{}; i < padding; ++i) {
            add_node(typename node_type::threshold_type{}, std::nullopt);
          }
        }
      }
      root_node_indexes_.push_back(root_node_indexes_.back() + cur_tree_size_);
      cur_tree_size_ = index_type{};
    }
  }

  /* Add a node with a categorical split */
  template <typename iter_t>
  void add_categorical_node(
    iter_t vec_begin,
    iter_t vec_end,
<<<<<<< HEAD
    std::optional<int> tl_node_id,
    bool default_to_distant_child=false,
=======
    bool default_to_distant_child                     = false,
>>>>>>> 5c040f30
    typename node_type::metadata_storage_type feature = typename node_type::metadata_storage_type{},
    typename node_type::offset_type offset            = typename node_type::offset_type{})
  {
    auto constexpr const bin_width = index_type(sizeof(typename node_type::index_type) * 8);
    auto node_value                = typename node_type::index_type{};
    auto set_storage               = &node_value;
    auto max_node_categories       = *std::max_element(vec_begin, vec_end) + 1;
    if (max_num_categories_ > bin_width) {
      // TODO(wphicks): Check for overflow here
      node_value         = categorical_storage_.size();
      auto bins_required = raft_proto::ceildiv(max_node_categories, bin_width);
      categorical_storage_.push_back(max_node_categories);
      categorical_storage_.resize(categorical_storage_.size() + bins_required);
      set_storage = &(categorical_storage_[node_value + 1]);
    }
    auto set = bitset{set_storage, max_node_categories};
    std::for_each(vec_begin, vec_end, [&set](auto&& cat_index) { set.set(cat_index); });

<<<<<<< HEAD
    add_node(
      node_value,
      tl_node_id,
      false,
      default_to_distant_child,
      true,
      feature,
      offset,
      false
    );
  }

  /* Add a leaf node with vector output */
  template<typename iter_t>
  void add_leaf_vector_node(
    iter_t vec_begin,
    iter_t vec_end,
    std::optional<int> tl_node_id
  ) {
    auto leaf_index = typename node_type::index_type(vector_output_.size() / output_size_);
    std::copy(vec_begin, vec_end, std::back_inserter(vector_output_));
    nodes_.emplace_back(
      leaf_index,
      true,
      false,
      false,
      typename node_type::metadata_storage_type{},
      typename node_type::offset_type{}
    );
    // -1 indicates the lack of ID mapping for a particular node
    node_id_mapping_.push_back(static_cast<index_type>(tl_node_id.value_or(-1)));
=======
    add_node(node_value, false, default_to_distant_child, true, feature, offset, false);
  }

  /* Add a leaf node with vector output */
  template <typename iter_t>
  void add_leaf_vector_node(iter_t vec_begin, iter_t vec_end)
  {
    auto leaf_index = typename node_type::index_type(vector_output_.size() / output_size_);
    std::copy(vec_begin, vec_end, std::back_inserter(vector_output_));
    nodes_.emplace_back(leaf_index,
                        true,
                        false,
                        false,
                        typename node_type::metadata_storage_type{},
                        typename node_type::offset_type{});
>>>>>>> 5c040f30
    ++cur_tree_size_;
  }

  /* Add a node to the model */
  template <typename value_t>
  void add_node(
    value_t val,
<<<<<<< HEAD
    std::optional<int> tl_node_id,
    bool is_leaf_node=true,
    bool default_to_distant_child=false,
    bool is_categorical_node=false,
=======
    bool is_leaf_node                                 = true,
    bool default_to_distant_child                     = false,
    bool is_categorical_node                          = false,
>>>>>>> 5c040f30
    typename node_type::metadata_storage_type feature = typename node_type::metadata_storage_type{},
    typename node_type::offset_type offset            = typename node_type::offset_type{},
    bool is_inclusive                                 = false)
  {
    if (is_inclusive) { val = std::nextafter(val, std::numeric_limits<value_t>::infinity()); }
    nodes_.emplace_back(
<<<<<<< HEAD
      val, is_leaf_node, default_to_distant_child, is_categorical_node, feature, offset
    );
    // -1 indicates the lack of ID mapping for a particular node
    node_id_mapping_.push_back(static_cast<index_type>(tl_node_id.value_or(-1)));
=======
      val, is_leaf_node, default_to_distant_child, is_categorical_node, feature, offset);
>>>>>>> 5c040f30
    ++cur_tree_size_;
  }

  /* Set the element-wise postprocessing operation for this model */
  void set_element_postproc(element_op val) { element_postproc_ = val; }
  /* Set the row-wise postprocessing operation for this model */
  void set_row_postproc(row_op val) { row_postproc_ = val; }
  /* Set the value to divide by during postprocessing */
  void set_average_factor(double val) { average_factor_ = val; }
  /* Set the the bias term to remove during postprocessing */
  void set_bias(double val) { bias_ = val; }
  /* Set the the value of the constant used in the postprocessing operation
   * (if any) */
  void set_postproc_constant(double val) { postproc_constant_ = val; }
  /* Set the number of outputs per row for this model */
  void set_output_size(index_type val)
  {
    if (output_size_ != index_type{1} && output_size_ != val) {
      throw model_import_error("Inconsistent leaf vector size");
    }
    output_size_ = val;
  }

  decision_forest_builder(index_type max_num_categories = index_type{},
                          index_type align_bytes        = index_type{})
    : cur_tree_size_{},
      max_num_categories_{max_num_categories},
      alignment_{std::lcm(align_bytes, index_type(sizeof(node_type)))},
      output_size_{1},
      element_postproc_{},
      average_factor_{},
      row_postproc_{},
      bias_{},
      postproc_constant_{},
      max_tree_size_{},
      nodes_{},
      root_node_indexes_{},
      vector_output_{}
  {
  }

  /* Return the FIL decision forest built by this builder */
  auto get_decision_forest(index_type num_feature,
                           index_type num_class,
                           raft_proto::device_type mem_type = raft_proto::device_type::cpu,
                           int device                       = 0,
                           raft_proto::cuda_stream stream   = raft_proto::cuda_stream{})
  {
    // Allow narrowing for preprocessing constants. They are stored as doubles
    // for consistency in the builder but must be converted to the proper types
    // for the concrete forest model.
#pragma GCC diagnostic push
#pragma GCC diagnostic ignored "-Wnarrowing"
    return decision_forest_t{
      raft_proto::buffer{
<<<<<<< HEAD
        raft_proto::buffer{nodes_.data(), nodes_.size()},
        mem_type,
        device,
        stream
      },
      raft_proto::buffer{
        raft_proto::buffer{root_node_indexes_.data(), root_node_indexes_.size()},
        mem_type,
        device,
        stream
      },
      raft_proto::buffer{
        raft_proto::buffer{node_id_mapping_.data(), node_id_mapping_.size()},
        mem_type,
        device,
        stream
      },
=======
        raft_proto::buffer{nodes_.data(), nodes_.size()}, mem_type, device, stream},
      raft_proto::buffer{raft_proto::buffer{root_node_indexes_.data(), root_node_indexes_.size()},
                         mem_type,
                         device,
                         stream},
>>>>>>> 5c040f30
      num_feature,
      num_class,
      max_num_categories_ != 0,
      vector_output_.empty()
        ? std::nullopt
        : std::make_optional<raft_proto::buffer<typename node_type::threshold_type>>(
            raft_proto::buffer{vector_output_.data(), vector_output_.size()},
            mem_type,
            device,
            stream),
      categorical_storage_.empty()
        ? std::nullopt
        : std::make_optional<raft_proto::buffer<typename node_type::index_type>>(
            raft_proto::buffer{categorical_storage_.data(), categorical_storage_.size()},
            mem_type,
            device,
            stream),
      output_size_,
      row_postproc_,
      element_postproc_,
      static_cast<typename node_type::threshold_type>(average_factor_),
      static_cast<typename node_type::threshold_type>(bias_),
      static_cast<typename node_type::threshold_type>(postproc_constant_)};
#pragma GCC diagnostic pop
  }

 private:
  index_type cur_tree_size_;
  index_type max_num_categories_;
  index_type alignment_;
  index_type output_size_;
  row_op row_postproc_;
  element_op element_postproc_;
  double average_factor_;
  double bias_;
  double postproc_constant_;
  index_type max_tree_size_;

  std::vector<node_type> nodes_;
  std::vector<index_type> root_node_indexes_;
  std::vector<typename node_type::threshold_type> vector_output_;
  std::vector<typename node_type::index_type> categorical_storage_;
  std::vector<index_type> node_id_mapping_;
};

}  // namespace detail
}  // namespace fil
}  // namespace experimental
}  // namespace ML<|MERGE_RESOLUTION|>--- conflicted
+++ resolved
@@ -17,16 +17,7 @@
 #include <algorithm>
 #include <cmath>
 #include <cstddef>
-<<<<<<< HEAD
-#include <stdint.h>
-#include <numeric>
-#include <optional>
-#include <vector>
-#include <optional>
-#include <cuml/experimental/fil/postproc_ops.hpp>
-=======
 #include <cuml/experimental/fil/detail/bitset.hpp>
->>>>>>> 5c040f30
 #include <cuml/experimental/fil/detail/forest.hpp>
 #include <cuml/experimental/fil/detail/index_type.hpp>
 #include <cuml/experimental/fil/detail/raft_proto/buffer.hpp>
@@ -90,12 +81,8 @@
   void add_categorical_node(
     iter_t vec_begin,
     iter_t vec_end,
-<<<<<<< HEAD
     std::optional<int> tl_node_id,
-    bool default_to_distant_child=false,
-=======
     bool default_to_distant_child                     = false,
->>>>>>> 5c040f30
     typename node_type::metadata_storage_type feature = typename node_type::metadata_storage_type{},
     typename node_type::offset_type offset            = typename node_type::offset_type{})
   {
@@ -114,45 +101,12 @@
     auto set = bitset{set_storage, max_node_categories};
     std::for_each(vec_begin, vec_end, [&set](auto&& cat_index) { set.set(cat_index); });
 
-<<<<<<< HEAD
-    add_node(
-      node_value,
-      tl_node_id,
-      false,
-      default_to_distant_child,
-      true,
-      feature,
-      offset,
-      false
-    );
-  }
-
-  /* Add a leaf node with vector output */
-  template<typename iter_t>
-  void add_leaf_vector_node(
-    iter_t vec_begin,
-    iter_t vec_end,
-    std::optional<int> tl_node_id
-  ) {
-    auto leaf_index = typename node_type::index_type(vector_output_.size() / output_size_);
-    std::copy(vec_begin, vec_end, std::back_inserter(vector_output_));
-    nodes_.emplace_back(
-      leaf_index,
-      true,
-      false,
-      false,
-      typename node_type::metadata_storage_type{},
-      typename node_type::offset_type{}
-    );
-    // -1 indicates the lack of ID mapping for a particular node
-    node_id_mapping_.push_back(static_cast<index_type>(tl_node_id.value_or(-1)));
-=======
-    add_node(node_value, false, default_to_distant_child, true, feature, offset, false);
+    add_node(node_value, tl_node_id, false, default_to_distant_child, true, feature, offset, false);
   }
 
   /* Add a leaf node with vector output */
   template <typename iter_t>
-  void add_leaf_vector_node(iter_t vec_begin, iter_t vec_end)
+  void add_leaf_vector_node(iter_t vec_begin, iter_t vec_end, std::optional<int> tl_node_id)
   {
     auto leaf_index = typename node_type::index_type(vector_output_.size() / output_size_);
     std::copy(vec_begin, vec_end, std::back_inserter(vector_output_));
@@ -162,7 +116,8 @@
                         false,
                         typename node_type::metadata_storage_type{},
                         typename node_type::offset_type{});
->>>>>>> 5c040f30
+    // -1 indicates the lack of ID mapping for a particular node
+    node_id_mapping_.push_back(static_cast<index_type>(tl_node_id.value_or(-1)));
     ++cur_tree_size_;
   }
 
@@ -170,31 +125,21 @@
   template <typename value_t>
   void add_node(
     value_t val,
-<<<<<<< HEAD
     std::optional<int> tl_node_id,
-    bool is_leaf_node=true,
-    bool default_to_distant_child=false,
-    bool is_categorical_node=false,
-=======
     bool is_leaf_node                                 = true,
     bool default_to_distant_child                     = false,
     bool is_categorical_node                          = false,
->>>>>>> 5c040f30
     typename node_type::metadata_storage_type feature = typename node_type::metadata_storage_type{},
     typename node_type::offset_type offset            = typename node_type::offset_type{},
     bool is_inclusive                                 = false)
   {
     if (is_inclusive) { val = std::nextafter(val, std::numeric_limits<value_t>::infinity()); }
     nodes_.emplace_back(
-<<<<<<< HEAD
-      val, is_leaf_node, default_to_distant_child, is_categorical_node, feature, offset
-    );
+      val, is_leaf_node, default_to_distant_child, is_categorical_node, feature, offset);
     // -1 indicates the lack of ID mapping for a particular node
     node_id_mapping_.push_back(static_cast<index_type>(tl_node_id.value_or(-1)));
-=======
       val, is_leaf_node, default_to_distant_child, is_categorical_node, feature, offset);
->>>>>>> 5c040f30
-    ++cur_tree_size_;
+      ++cur_tree_size_;
   }
 
   /* Set the element-wise postprocessing operation for this model */
@@ -211,10 +156,10 @@
   /* Set the number of outputs per row for this model */
   void set_output_size(index_type val)
   {
-    if (output_size_ != index_type{1} && output_size_ != val) {
-      throw model_import_error("Inconsistent leaf vector size");
-    }
-    output_size_ = val;
+      if (output_size_ != index_type{1} && output_size_ != val) {
+        throw model_import_error("Inconsistent leaf vector size");
+      }
+      output_size_ = val;
   }
 
   decision_forest_builder(index_type max_num_categories = index_type{},
@@ -242,61 +187,45 @@
                            int device                       = 0,
                            raft_proto::cuda_stream stream   = raft_proto::cuda_stream{})
   {
-    // Allow narrowing for preprocessing constants. They are stored as doubles
-    // for consistency in the builder but must be converted to the proper types
-    // for the concrete forest model.
+      // Allow narrowing for preprocessing constants. They are stored as doubles
+      // for consistency in the builder but must be converted to the proper types
+      // for the concrete forest model.
 #pragma GCC diagnostic push
 #pragma GCC diagnostic ignored "-Wnarrowing"
-    return decision_forest_t{
-      raft_proto::buffer{
-<<<<<<< HEAD
-        raft_proto::buffer{nodes_.data(), nodes_.size()},
-        mem_type,
-        device,
-        stream
-      },
-      raft_proto::buffer{
-        raft_proto::buffer{root_node_indexes_.data(), root_node_indexes_.size()},
-        mem_type,
-        device,
-        stream
-      },
-      raft_proto::buffer{
-        raft_proto::buffer{node_id_mapping_.data(), node_id_mapping_.size()},
-        mem_type,
-        device,
-        stream
-      },
-=======
-        raft_proto::buffer{nodes_.data(), nodes_.size()}, mem_type, device, stream},
-      raft_proto::buffer{raft_proto::buffer{root_node_indexes_.data(), root_node_indexes_.size()},
-                         mem_type,
-                         device,
-                         stream},
->>>>>>> 5c040f30
-      num_feature,
-      num_class,
-      max_num_categories_ != 0,
-      vector_output_.empty()
-        ? std::nullopt
-        : std::make_optional<raft_proto::buffer<typename node_type::threshold_type>>(
-            raft_proto::buffer{vector_output_.data(), vector_output_.size()},
-            mem_type,
-            device,
-            stream),
-      categorical_storage_.empty()
-        ? std::nullopt
-        : std::make_optional<raft_proto::buffer<typename node_type::index_type>>(
-            raft_proto::buffer{categorical_storage_.data(), categorical_storage_.size()},
-            mem_type,
-            device,
-            stream),
-      output_size_,
-      row_postproc_,
-      element_postproc_,
-      static_cast<typename node_type::threshold_type>(average_factor_),
-      static_cast<typename node_type::threshold_type>(bias_),
-      static_cast<typename node_type::threshold_type>(postproc_constant_)};
+      return decision_forest_t{
+        raft_proto::buffer{
+          raft_proto::buffer{nodes_.data(), nodes_.size()}, mem_type, device, stream},
+        raft_proto::buffer{raft_proto::buffer{root_node_indexes_.data(), root_node_indexes_.size()},
+                           mem_type,
+                           device,
+                           stream},
+        raft_proto::buffer{raft_proto::buffer{node_id_mapping_.data(), node_id_mapping_.size()},
+                           mem_type,
+                           device,
+                           stream},
+        num_feature,
+        num_class,
+        max_num_categories_ != 0,
+        vector_output_.empty()
+          ? std::nullopt
+          : std::make_optional<raft_proto::buffer<typename node_type::threshold_type>>(
+              raft_proto::buffer{vector_output_.data(), vector_output_.size()},
+              mem_type,
+              device,
+              stream),
+        categorical_storage_.empty()
+          ? std::nullopt
+          : std::make_optional<raft_proto::buffer<typename node_type::index_type>>(
+              raft_proto::buffer{categorical_storage_.data(), categorical_storage_.size()},
+              mem_type,
+              device,
+              stream),
+        output_size_,
+        row_postproc_,
+        element_postproc_,
+        static_cast<typename node_type::threshold_type>(average_factor_),
+        static_cast<typename node_type::threshold_type>(bias_),
+        static_cast<typename node_type::threshold_type>(postproc_constant_)};
 #pragma GCC diagnostic pop
   }
 
