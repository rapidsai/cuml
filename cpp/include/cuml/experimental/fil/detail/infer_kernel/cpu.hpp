/*
 * Copyright (c) 2023, NVIDIA CORPORATION.
 *
 * Licensed under the Apache License, Version 2.0 (the "License");
 * you may not use this file except in compliance with the License.
 * You may obtain a copy of the License at
 *
 *     http://www.apache.org/licenses/LICENSE-2.0
 *
 * Unless required by applicable law or agreed to in writing, software
 * distributed under the License is distributed on an "AS IS" BASIS,
 * WITHOUT WARRANTIES OR CONDITIONS OF ANY KIND, either express or implied.
 * See the License for the specific language governing permissions and
 * limitations under the License.
 */
#pragma once
#include <cstddef>
#include <cuml/experimental/fil/detail/cpu_introspection.hpp>
#include <cuml/experimental/fil/detail/evaluate_tree.hpp>
#include <cuml/experimental/fil/detail/index_type.hpp>
#include <cuml/experimental/fil/detail/postprocessor.hpp>
#include <cuml/experimental/fil/detail/raft_proto/ceildiv.hpp>
#include <cuml/experimental/fil/infer_kind.hpp>
#include <iostream>
#include <new>
#include <numeric>
#include <vector>

namespace ML {
namespace experimental {
namespace fil {
namespace detail {

/**
 * The CPU "kernel" used to actually perform forest inference
 *
 * @tparam has_categorical_nodes Whether or not this kernel should be
 * compiled to operate on trees with categorical nodes.
 * @tparam forest_t The type of the forest object which will be used for
 * inference.
 * @tparam vector_output_t If non-nullptr_t, this indicates the type we expect
 * for outputs from vector leaves.
 * @tparam categorical_data_t If non-nullptr_t, this indicates the type we
 * expect for non-local categorical data storage.
 * @param forest The forest used to perform inference
 * @param postproc The postprocessor object used to store all necessary
 * data for postprocessing
 * @param output Pointer to the host-accessible buffer where output
 * should be written
 * @param input Pointer to the host-accessible buffer where input should be
 * read from
 * @param row_count The number of rows in the input
 * @param col_count The number of columns per row in the input
 * @param num_outputs The expected number of output elements per row
 * @param chunk_size The number of rows for each thread to process with its
 * assigned trees before fetching a new set of trees/rows.
 * @param grove_size The number of trees to assign to a thread for each chunk
 * of rows it processes.
 * @param vector_output_p If non-nullptr, a pointer to the stored leaf
 * vector outputs for all leaf nodes
 * @param categorical_data If non-nullptr, a pointer to where non-local
 * data on categorical splits are stored.
 * @param infer_type Type of inference to perform. Defaults to summing the outputs of all trees
 * and produce an output per row. If set to "per_tree", we will instead output all outputs of
 * individual trees. If set to "leaf_id", we will output the integer ID of the leaf node
 * for each tree.
 */
template <bool has_categorical_nodes,
          typename forest_t,
          typename vector_output_t    = std::nullptr_t,
          typename categorical_data_t = std::nullptr_t>
void infer_kernel_cpu(forest_t const& forest,
                      postprocessor<typename forest_t::io_type> const& postproc,
                      typename forest_t::io_type* output,
                      typename forest_t::io_type const* input,
                      index_type row_count,
                      index_type col_count,
                      index_type num_outputs,
                      index_type chunk_size               = hardware_constructive_interference_size,
                      index_type grove_size               = hardware_constructive_interference_size,
                      vector_output_t vector_output_p     = nullptr,
                      categorical_data_t categorical_data = nullptr,
                      infer_kind infer_type               = infer_kind::default_kind)
{
  auto const default_num_outputs         = forest.num_outputs();
  auto constexpr has_vector_leaves       = !std::is_same_v<vector_output_t, std::nullptr_t>;
  auto constexpr has_nonlocal_categories = !std::is_same_v<categorical_data_t, std::nullptr_t>;

  using node_t = typename forest_t::node_type;

  using output_t = typename forest_t::template raw_output_type<vector_output_t>;

  auto const num_tree  = forest.tree_count();
  auto const num_grove = raft_proto::ceildiv(num_tree, grove_size);
  auto const num_chunk = raft_proto::ceildiv(row_count, chunk_size);

  auto output_workspace = std::vector<output_t>(row_count * num_outputs * num_grove, output_t{});
  auto const task_count = num_grove * num_chunk;

  // Infer on each grove and chunk
#pragma omp parallel for
  for (auto task_index = index_type{}; task_index < task_count; ++task_index) {
    auto const grove_index = task_index / num_chunk;
    auto const chunk_index = task_index % num_chunk;
    auto const start_row   = chunk_index * chunk_size;
    auto const end_row     = std::min(start_row + chunk_size, row_count);
    auto const start_tree  = grove_index * grove_size;
    auto const end_tree    = std::min(start_tree + grove_size, num_tree);

    for (auto row_index = start_row; row_index < end_row; ++row_index) {
      for (auto tree_index = start_tree; tree_index < end_tree; ++tree_index) {
<<<<<<< HEAD
        auto tree_output = std::conditional_t<
          has_vector_leaves, typename node_t::index_type, typename node_t::threshold_type
        >{};
        auto leaf_node_id = index_type{};
        if (infer_type == infer_kind::leaf_id) {
          if constexpr (has_nonlocal_categories) {
            leaf_node_id = evaluate_tree<has_vector_leaves>(
                forest.get_tree_root(tree_index),
                input + row_index * col_count,
                categorical_data,
                forest.get_tree_root(0),
                forest.get_node_id_mapping()
            );
          } else {
            leaf_node_id = evaluate_tree<has_vector_leaves, has_categorical_nodes>(
                forest.get_tree_root(tree_index),
                input + row_index * col_count,
                forest.get_tree_root(0),
                forest.get_node_id_mapping()
            );
          }
        } else {
          if constexpr (has_nonlocal_categories) {
            tree_output = evaluate_tree<has_vector_leaves>(
                forest.get_tree_root(tree_index),
                input + row_index * col_count,
                categorical_data
            );
          } else {
            tree_output = evaluate_tree<has_vector_leaves, has_categorical_nodes>(
                forest.get_tree_root(tree_index),
                input + row_index * col_count
            );
          }
        }
        if (infer_type == infer_kind::leaf_id) {
          output_workspace[
              row_index * num_outputs * num_grove + tree_index * num_grove + grove_index
          ] = static_cast<typename forest_t::io_type>(leaf_node_id);
        } else {
          if constexpr (has_vector_leaves) {
            auto output_offset = (
                row_index * num_outputs * num_grove
                + tree_index * default_num_outputs * num_grove * (
                    infer_type == infer_kind::per_tree
                ) + grove_index
            );
            for (
                auto output_index = index_type{};
                output_index < default_num_outputs;
                ++output_index
            ) {
              output_workspace[
                  output_offset + output_index * num_grove
              ] += vector_output_p[
                  tree_output * default_num_outputs + output_index
              ];
            }
          } else {
            auto output_offset = (
                row_index * num_outputs * num_grove
                + (tree_index % default_num_outputs) * num_grove * (
                    infer_type == infer_kind::default_kind
                ) + tree_index * num_grove * (
                    infer_type == infer_kind::per_tree
                ) + grove_index
            );
            output_workspace[
                output_offset
            ] += tree_output;
          }
=======
        auto tree_output = std::conditional_t<has_vector_leaves,
                                              typename node_t::index_type,
                                              typename node_t::threshold_type>{};
        if constexpr (has_nonlocal_categories) {
          tree_output = evaluate_tree<has_vector_leaves>(
            forest.get_tree_root(tree_index), input + row_index * col_count, categorical_data);
        } else {
          tree_output = evaluate_tree<has_vector_leaves, has_categorical_nodes>(
            forest.get_tree_root(tree_index), input + row_index * col_count);
        }
        if constexpr (has_vector_leaves) {
          auto output_offset =
            (row_index * num_outputs * num_grove +
             tree_index * default_num_outputs * num_grove * (infer_type == infer_kind::per_tree) +
             grove_index);
          for (auto output_index = index_type{}; output_index < default_num_outputs;
               ++output_index) {
            output_workspace[output_offset + output_index * num_grove] +=
              vector_output_p[tree_output * default_num_outputs + output_index];
          }
        } else {
          auto output_offset =
            (row_index * num_outputs * num_grove +
             (tree_index % default_num_outputs) * num_grove *
               (infer_type == infer_kind::default_kind) +
             tree_index * num_grove * (infer_type == infer_kind::per_tree) + grove_index);
          output_workspace[output_offset] += tree_output;
>>>>>>> 5c040f30
        }
      }  // Trees
    }    // Rows
  }      // Tasks

  // Sum over grove and postprocess
#pragma omp parallel for
  for (auto row_index = index_type{}; row_index < row_count; ++row_index) {
    for (auto output_index = index_type{}; output_index < num_outputs; ++output_index) {
      auto grove_offset = (row_index * num_outputs * num_grove + output_index * num_grove);

      output_workspace[grove_offset] =
        std::accumulate(std::begin(output_workspace) + grove_offset,
                        std::begin(output_workspace) + grove_offset + num_grove,
                        output_t{});
    }
    postproc(output_workspace.data() + row_index * num_outputs * num_grove,
             num_outputs,
             output + row_index * num_outputs,
             num_grove);
  }
}

}  // namespace detail
}  // namespace fil
}  // namespace experimental
}  // namespace ML<|MERGE_RESOLUTION|>--- conflicted
+++ resolved
@@ -109,107 +109,55 @@
 
     for (auto row_index = start_row; row_index < end_row; ++row_index) {
       for (auto tree_index = start_tree; tree_index < end_tree; ++tree_index) {
-<<<<<<< HEAD
-        auto tree_output = std::conditional_t<
-          has_vector_leaves, typename node_t::index_type, typename node_t::threshold_type
-        >{};
+        auto tree_output  = std::conditional_t<has_vector_leaves,
+                                              typename node_t::index_type,
+                                              typename node_t::threshold_type>{};
         auto leaf_node_id = index_type{};
         if (infer_type == infer_kind::leaf_id) {
           if constexpr (has_nonlocal_categories) {
-            leaf_node_id = evaluate_tree<has_vector_leaves>(
-                forest.get_tree_root(tree_index),
-                input + row_index * col_count,
-                categorical_data,
-                forest.get_tree_root(0),
-                forest.get_node_id_mapping()
-            );
+            leaf_node_id = evaluate_tree<has_vector_leaves>(forest.get_tree_root(tree_index),
+                                                            input + row_index * col_count,
+                                                            categorical_data,
+                                                            forest.get_tree_root(0),
+                                                            forest.get_node_id_mapping());
           } else {
             leaf_node_id = evaluate_tree<has_vector_leaves, has_categorical_nodes>(
-                forest.get_tree_root(tree_index),
-                input + row_index * col_count,
-                forest.get_tree_root(0),
-                forest.get_node_id_mapping()
-            );
+              forest.get_tree_root(tree_index),
+              input + row_index * col_count,
+              forest.get_tree_root(0),
+              forest.get_node_id_mapping());
           }
         } else {
           if constexpr (has_nonlocal_categories) {
             tree_output = evaluate_tree<has_vector_leaves>(
-                forest.get_tree_root(tree_index),
-                input + row_index * col_count,
-                categorical_data
-            );
+              forest.get_tree_root(tree_index), input + row_index * col_count, categorical_data);
           } else {
             tree_output = evaluate_tree<has_vector_leaves, has_categorical_nodes>(
-                forest.get_tree_root(tree_index),
-                input + row_index * col_count
-            );
+              forest.get_tree_root(tree_index), input + row_index * col_count);
           }
         }
         if (infer_type == infer_kind::leaf_id) {
-          output_workspace[
-              row_index * num_outputs * num_grove + tree_index * num_grove + grove_index
-          ] = static_cast<typename forest_t::io_type>(leaf_node_id);
+          output_workspace[row_index * num_outputs * num_grove + tree_index * num_grove +
+                           grove_index] = static_cast<typename forest_t::io_type>(leaf_node_id);
         } else {
           if constexpr (has_vector_leaves) {
-            auto output_offset = (
-                row_index * num_outputs * num_grove
-                + tree_index * default_num_outputs * num_grove * (
-                    infer_type == infer_kind::per_tree
-                ) + grove_index
-            );
-            for (
-                auto output_index = index_type{};
-                output_index < default_num_outputs;
-                ++output_index
-            ) {
-              output_workspace[
-                  output_offset + output_index * num_grove
-              ] += vector_output_p[
-                  tree_output * default_num_outputs + output_index
-              ];
+            auto output_offset =
+              (row_index * num_outputs * num_grove +
+               tree_index * default_num_outputs * num_grove * (infer_type == infer_kind::per_tree) +
+               grove_index);
+            for (auto output_index = index_type{}; output_index < default_num_outputs;
+                 ++output_index) {
+              output_workspace[output_offset + output_index * num_grove] +=
+                vector_output_p[tree_output * default_num_outputs + output_index];
             }
           } else {
-            auto output_offset = (
-                row_index * num_outputs * num_grove
-                + (tree_index % default_num_outputs) * num_grove * (
-                    infer_type == infer_kind::default_kind
-                ) + tree_index * num_grove * (
-                    infer_type == infer_kind::per_tree
-                ) + grove_index
-            );
-            output_workspace[
-                output_offset
-            ] += tree_output;
+            auto output_offset =
+              (row_index * num_outputs * num_grove +
+               (tree_index % default_num_outputs) * num_grove *
+                 (infer_type == infer_kind::default_kind) +
+               tree_index * num_grove * (infer_type == infer_kind::per_tree) + grove_index);
+            output_workspace[output_offset] += tree_output;
           }
-=======
-        auto tree_output = std::conditional_t<has_vector_leaves,
-                                              typename node_t::index_type,
-                                              typename node_t::threshold_type>{};
-        if constexpr (has_nonlocal_categories) {
-          tree_output = evaluate_tree<has_vector_leaves>(
-            forest.get_tree_root(tree_index), input + row_index * col_count, categorical_data);
-        } else {
-          tree_output = evaluate_tree<has_vector_leaves, has_categorical_nodes>(
-            forest.get_tree_root(tree_index), input + row_index * col_count);
-        }
-        if constexpr (has_vector_leaves) {
-          auto output_offset =
-            (row_index * num_outputs * num_grove +
-             tree_index * default_num_outputs * num_grove * (infer_type == infer_kind::per_tree) +
-             grove_index);
-          for (auto output_index = index_type{}; output_index < default_num_outputs;
-               ++output_index) {
-            output_workspace[output_offset + output_index * num_grove] +=
-              vector_output_p[tree_output * default_num_outputs + output_index];
-          }
-        } else {
-          auto output_offset =
-            (row_index * num_outputs * num_grove +
-             (tree_index % default_num_outputs) * num_grove *
-               (infer_type == infer_kind::default_kind) +
-             tree_index * num_grove * (infer_type == infer_kind::per_tree) + grove_index);
-          output_workspace[output_offset] += tree_output;
->>>>>>> 5c040f30
         }
       }  // Trees
     }    // Rows
