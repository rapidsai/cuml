--- conflicted
+++ resolved
@@ -39,30 +39,18 @@
                                              std::remove_pointer_t<vector_output_t>,
                                              typename node_type::threshold_type>;
 
-<<<<<<< HEAD
-  HOST DEVICE forest(
-      node_type* forest_nodes,
-      index_type* forest_root_indexes,
-      index_type* node_id_mapping,
-      index_type num_trees,
-      index_type num_outputs) :
-    nodes_{forest_nodes},
-    root_node_indexes_{forest_root_indexes},
-    node_id_mapping_{node_id_mapping},
-    num_trees_{num_trees},
-    num_outputs_{num_outputs} {}
-=======
   HOST DEVICE forest(node_type* forest_nodes,
                      index_type* forest_root_indexes,
+                     index_type* node_id_mapping,
                      index_type num_trees,
                      index_type num_outputs)
     : nodes_{forest_nodes},
       root_node_indexes_{forest_root_indexes},
+      node_id_mapping_{node_id_mapping},
       num_trees_{num_trees},
       num_outputs_{num_outputs}
   {
   }
->>>>>>> 5c040f30
 
   /* Return pointer to the root node of the indicated tree */
   HOST DEVICE auto* get_tree_root(index_type tree_index) const
@@ -72,9 +60,7 @@
 
   /* Return pointer to the mapping from internal node IDs to final node ID outputs.
    * Only used when infer_type == infer_kind::leaf_id */
-  HOST DEVICE const auto* get_node_id_mapping() const {
-    return node_id_mapping_;
-  }
+  HOST DEVICE const auto* get_node_id_mapping() const { return node_id_mapping_; }
 
   /* Return the number of trees in this forest */
   HOST DEVICE auto tree_count() const { return num_trees_; }
