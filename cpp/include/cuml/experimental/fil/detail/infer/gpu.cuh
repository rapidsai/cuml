/*
 * Copyright (c) 2023, NVIDIA CORPORATION.
 *
 * Licensed under the Apache License, Version 2.0 (the "License");
 * you may not use this file except in compliance with the License.
 * You may obtain a copy of the License at
 *
 *     http://www.apache.org/licenses/LICENSE-2.0
 *
 * Unless required by applicable law or agreed to in writing, software
 * distributed under the License is distributed on an "AS IS" BASIS,
 * WITHOUT WARRANTIES OR CONDITIONS OF ANY KIND, either express or implied.
 * See the License for the specific language governing permissions and
 * limitations under the License.
 */
#pragma once
#include <cstddef>
#include <cuml/experimental/fil/constants.hpp>
#include <cuml/experimental/fil/detail/forest.hpp>
#include <cuml/experimental/fil/detail/gpu_introspection.hpp>
#include <cuml/experimental/fil/detail/index_type.hpp>
#include <cuml/experimental/fil/detail/infer_kernel/gpu.cuh>
#include <cuml/experimental/fil/detail/postprocessor.hpp>
#include <cuml/experimental/fil/detail/raft_proto/buffer.hpp>
#include <cuml/experimental/fil/detail/raft_proto/ceildiv.hpp>
#include <cuml/experimental/fil/detail/raft_proto/cuda_stream.hpp>
#include <cuml/experimental/fil/detail/raft_proto/device_id.hpp>
#include <cuml/experimental/fil/detail/raft_proto/device_type.hpp>
#include <cuml/experimental/fil/detail/raft_proto/gpu_support.hpp>
#include <cuml/experimental/fil/detail/raft_proto/padding.hpp>
#include <cuml/experimental/fil/detail/specializations/infer_macros.hpp>
#include <cuml/experimental/fil/exceptions.hpp>
#include <cuml/experimental/fil/infer_kind.hpp>
#include <optional>
#include <type_traits>

namespace ML {
namespace experimental {
namespace fil {
namespace detail {
namespace inference {

inline auto compute_output_size(index_type row_output_size,
                                index_type threads_per_block,
                                index_type rows_per_block_iteration,
                                infer_kind infer_type = infer_kind::default_kind)
{
  auto result = row_output_size * rows_per_block_iteration;
  if (infer_type == infer_kind::default_kind) {
    result *= raft_proto::ceildiv(threads_per_block, rows_per_block_iteration);
  }
  return result;
}

/* A wrapper around the underlying inference kernels to support dispatching to
 * the right kernel
 *
 * This specialization is used for GPU inference. It performs any necessary
 * computation necessary prior to kernel launch and then launches the correct
 * inference kernel.
 *
 * @tparam D The type of device (CPU/GPU) on which to perform inference.
 * @tparam has_categorical_nodes Whether or not any node in the model has
 * categorical splits.
 * @tparam vector_output_t If non-nullptr_t, the type of vector leaf output
 * @tparam categorical_data_t If non-nullptr_t, the type of non-local
 * categorical data storage
 *
 * @param forest The forest to be used for inference.
 * @param postproc The postprocessor object to be used for postprocessing raw
 * output from the forest.
 * @param row_count The number of rows in the input
 * @param col_count The number of columns per row in the input
 * @param output_count The number of output elements per row
 * @param vector_output If non-nullptr, a pointer to storage for vector leaf
 * outputs
 * @param categorical_data If non-nullptr, a pointer to non-local storage for
 * data on categorical splits.
 * @param infer_type Type of inference to perform. Defaults to summing the outputs of all trees
 * and produce an output per row. If set to "per_tree", we will instead output all outputs of
 * individual trees.
 * @param specified_chunk_size If non-nullopt, the mini-batch size used for
 * processing rows in a batch. For GPU inference, this determines the number of
 * rows that are processed per iteration of inference in a single block. It
 * is difficult to predict the optimal value for this parameter, but tuning it
 * can result in a substantial improvement in performance. The optimal
 * value depends on hardware, model, and batch size. Valid values are any power
 * of 2 from 1 to 32.
 */
template <raft_proto::device_type D,
          bool has_categorical_nodes,
          typename forest_t,
          typename vector_output_t    = std::nullptr_t,
          typename categorical_data_t = std::nullptr_t>
std::enable_if_t<D == raft_proto::device_type::gpu, void> infer(
  forest_t const& forest,
  postprocessor<typename forest_t::io_type> const& postproc,
  typename forest_t::io_type* output,
  typename forest_t::io_type* input,
  index_type row_count,
  index_type col_count,
  index_type output_count,
  vector_output_t vector_output                  = nullptr,
  categorical_data_t categorical_data            = nullptr,
  infer_kind infer_type                          = infer_kind::default_kind,
  std::optional<index_type> specified_chunk_size = std::nullopt,
  raft_proto::device_id<D> device                = raft_proto::device_id<D>{},
  raft_proto::cuda_stream stream                 = raft_proto::cuda_stream{})
{
  using output_t = typename forest_t::template raw_output_type<vector_output_t>;

  auto sm_count                       = get_sm_count(device);
  auto const max_shared_mem_per_block = get_max_shared_mem_per_block(device);
  auto const max_shared_mem_per_sm    = get_max_shared_mem_per_sm(device);
  auto const max_overall_shared_mem   = std::min(max_shared_mem_per_block, max_shared_mem_per_sm);

  auto row_size_bytes  = index_type(index_type(sizeof(typename forest_t::io_type) * col_count));
  auto row_output_size = output_count;
  auto row_output_size_bytes = index_type(sizeof(typename forest_t::io_type) * row_output_size);

  // First determine the number of threads per block. This is the indicated
  // preferred value unless we cannot handle at least 1 row per block iteration
  // with available shared memory, in which case we must reduce the threads per
  // block.
  auto threads_per_block =
    min(MAX_THREADS_PER_BLOCK,
        raft_proto::downpadded_size(
          (max_shared_mem_per_block - row_size_bytes) / row_output_size_bytes, WARP_SIZE));

  // If we cannot do at least a warp per block when storing input rows in
  // shared mem, recalculate our threads per block without input storage
  if (threads_per_block < WARP_SIZE) {
    threads_per_block =
      min(MAX_THREADS_PER_BLOCK,
          raft_proto::downpadded_size(max_shared_mem_per_block / row_output_size_bytes, WARP_SIZE));
    if (threads_per_block >= WARP_SIZE) {
      row_size_bytes = index_type{};  // Do not store input rows in shared mem
    }
  }

  // If we cannot do at least a warp per block when storing output in
  // shared mem, recalculate our threads per block with ONLY input storage
  if (threads_per_block < WARP_SIZE) {
    threads_per_block =
      min(MAX_THREADS_PER_BLOCK,
          raft_proto::downpadded_size(max_shared_mem_per_block / row_size_bytes, WARP_SIZE));
  }

  // If we still cannot use at least a warp per block, give up on using
  // shared memory and just maximize occupancy
  if (threads_per_block < WARP_SIZE) { threads_per_block = MAX_THREADS_PER_BLOCK; }

  auto const max_resident_blocks = sm_count * (get_max_threads_per_sm(device) / threads_per_block);

  // Compute shared memory usage based on minimum or specified
  // rows_per_block_iteration
  auto rows_per_block_iteration          = specified_chunk_size.value_or(index_type{1});
  auto constexpr const output_item_bytes = index_type(sizeof(output_t));
  auto output_workspace_size =
    compute_output_size(row_output_size, threads_per_block, rows_per_block_iteration, infer_type);
  auto output_workspace_size_bytes = output_item_bytes * output_workspace_size;
  auto global_workspace            = raft_proto::buffer<output_t>{};

  if (output_workspace_size_bytes > max_shared_mem_per_block) {
    output_workspace_size_bytes = 0;
    row_output_size             = 0;
  }
  auto shared_mem_per_block =
    min(rows_per_block_iteration * row_size_bytes + output_workspace_size_bytes,
        max_overall_shared_mem);

  auto resident_blocks_per_sm =
    min(raft_proto::ceildiv(max_shared_mem_per_sm, shared_mem_per_block), max_resident_blocks);

  // If caller has not specified the number of rows per block iteration, apply
  // the following heuristic to identify an approximately optimal value
  if (!specified_chunk_size.has_value() && resident_blocks_per_sm >= MIN_BLOCKS_PER_SM) {
    rows_per_block_iteration = index_type{32};
  }

  if (row_output_size != 0) {
    do {
      output_workspace_size = compute_output_size(
<<<<<<< HEAD
        row_output_size, threads_per_block, rows_per_block_iteration, infer_type
      );
      output_workspace_size_bytes = output_item_bytes * output_workspace_size;

      shared_mem_per_block = (
        rows_per_block_iteration * row_size_bytes + output_workspace_size_bytes
      );
      if (shared_mem_per_block > max_overall_shared_mem) {
        rows_per_block_iteration >>= index_type{1};
      }
    } while (
      shared_mem_per_block > max_overall_shared_mem
      && rows_per_block_iteration > 1
    );
=======
        row_output_size, threads_per_block, rows_per_block_iteration, infer_type);
      output_workspace_size_bytes = output_item_bytes * output_workspace_size;

      shared_mem_per_block =
        (rows_per_block_iteration * row_size_bytes + output_workspace_size_bytes);
      if (shared_mem_per_block > max_overall_shared_mem) {
        rows_per_block_iteration >>= index_type{1};
      }
    } while (shared_mem_per_block > max_overall_shared_mem && rows_per_block_iteration > 1);
>>>>>>> dd432c68
  }

  shared_mem_per_block = std::min(shared_mem_per_block, max_overall_shared_mem);

  // Divide shared mem evenly
  shared_mem_per_block = std::min(
    max_overall_shared_mem, max_shared_mem_per_sm / (max_shared_mem_per_sm / shared_mem_per_block));

  auto num_blocks = std::min(raft_proto::ceildiv(row_count, rows_per_block_iteration), MAX_BLOCKS);
  if (row_output_size == 0) {
    global_workspace = raft_proto::buffer<output_t>{
      output_workspace_size * num_blocks, raft_proto::device_type::gpu, device.value(), stream};
  }
  if (rows_per_block_iteration <= 1) {
    infer_kernel<has_categorical_nodes, 1>
      <<<num_blocks, threads_per_block, shared_mem_per_block, stream>>>(forest,
                                                                        postproc,
                                                                        output,
                                                                        input,
                                                                        row_count,
                                                                        col_count,
                                                                        output_count,
                                                                        shared_mem_per_block,
                                                                        output_workspace_size,
                                                                        vector_output,
                                                                        categorical_data,
                                                                        infer_type,
                                                                        global_workspace.data());
  } else if (rows_per_block_iteration <= 2) {
    infer_kernel<has_categorical_nodes, 2>
      <<<num_blocks, threads_per_block, shared_mem_per_block, stream>>>(forest,
                                                                        postproc,
                                                                        output,
                                                                        input,
                                                                        row_count,
                                                                        col_count,
                                                                        output_count,
                                                                        shared_mem_per_block,
                                                                        output_workspace_size,
                                                                        vector_output,
                                                                        categorical_data,
                                                                        infer_type,
                                                                        global_workspace.data());
  } else if (rows_per_block_iteration <= 4) {
    infer_kernel<has_categorical_nodes, 4>
      <<<num_blocks, threads_per_block, shared_mem_per_block, stream>>>(forest,
                                                                        postproc,
                                                                        output,
                                                                        input,
                                                                        row_count,
                                                                        col_count,
                                                                        output_count,
                                                                        shared_mem_per_block,
                                                                        output_workspace_size,
                                                                        vector_output,
                                                                        categorical_data,
                                                                        infer_type,
                                                                        global_workspace.data());
  } else if (rows_per_block_iteration <= 8) {
    infer_kernel<has_categorical_nodes, 8>
      <<<num_blocks, threads_per_block, shared_mem_per_block, stream>>>(forest,
                                                                        postproc,
                                                                        output,
                                                                        input,
                                                                        row_count,
                                                                        col_count,
                                                                        output_count,
                                                                        shared_mem_per_block,
                                                                        output_workspace_size,
                                                                        vector_output,
                                                                        categorical_data,
                                                                        infer_type,
                                                                        global_workspace.data());
  } else if (rows_per_block_iteration <= 16) {
    infer_kernel<has_categorical_nodes, 16>
      <<<num_blocks, threads_per_block, shared_mem_per_block, stream>>>(forest,
                                                                        postproc,
                                                                        output,
                                                                        input,
                                                                        row_count,
                                                                        col_count,
                                                                        output_count,
                                                                        shared_mem_per_block,
                                                                        output_workspace_size,
                                                                        vector_output,
                                                                        categorical_data,
                                                                        infer_type,
                                                                        global_workspace.data());
  } else {
    infer_kernel<has_categorical_nodes, 32>
      <<<num_blocks, threads_per_block, shared_mem_per_block, stream>>>(forest,
                                                                        postproc,
                                                                        output,
                                                                        input,
                                                                        row_count,
                                                                        col_count,
                                                                        output_count,
                                                                        shared_mem_per_block,
                                                                        output_workspace_size,
                                                                        vector_output,
                                                                        categorical_data,
                                                                        infer_type,
                                                                        global_workspace.data());
  }
  raft_proto::cuda_check(cudaGetLastError());
}

/* This macro is invoked here to declare all standard specializations of this
 * template as extern. This ensures that this (relatively complex) code is
 * compiled as few times as possible. A macro is used because ever
 * specialization must be explicitly declared. The final argument to the macro
 * references the 8 specialization variants compiled in standard cuML FIL. */
CUML_FIL_INFER_ALL(extern template, raft_proto::device_type::gpu, 0)
CUML_FIL_INFER_ALL(extern template, raft_proto::device_type::gpu, 1)
CUML_FIL_INFER_ALL(extern template, raft_proto::device_type::gpu, 2)
CUML_FIL_INFER_ALL(extern template, raft_proto::device_type::gpu, 3)
CUML_FIL_INFER_ALL(extern template, raft_proto::device_type::gpu, 4)
CUML_FIL_INFER_ALL(extern template, raft_proto::device_type::gpu, 5)
CUML_FIL_INFER_ALL(extern template, raft_proto::device_type::gpu, 6)
CUML_FIL_INFER_ALL(extern template, raft_proto::device_type::gpu, 7)

}  // namespace inference
}  // namespace detail
}  // namespace fil
}  // namespace experimental
}  // namespace ML<|MERGE_RESOLUTION|>--- conflicted
+++ resolved
@@ -181,22 +181,6 @@
   if (row_output_size != 0) {
     do {
       output_workspace_size = compute_output_size(
-<<<<<<< HEAD
-        row_output_size, threads_per_block, rows_per_block_iteration, infer_type
-      );
-      output_workspace_size_bytes = output_item_bytes * output_workspace_size;
-
-      shared_mem_per_block = (
-        rows_per_block_iteration * row_size_bytes + output_workspace_size_bytes
-      );
-      if (shared_mem_per_block > max_overall_shared_mem) {
-        rows_per_block_iteration >>= index_type{1};
-      }
-    } while (
-      shared_mem_per_block > max_overall_shared_mem
-      && rows_per_block_iteration > 1
-    );
-=======
         row_output_size, threads_per_block, rows_per_block_iteration, infer_type);
       output_workspace_size_bytes = output_item_bytes * output_workspace_size;
 
@@ -206,7 +190,6 @@
         rows_per_block_iteration >>= index_type{1};
       }
     } while (shared_mem_per_block > max_overall_shared_mem && rows_per_block_iteration > 1);
->>>>>>> dd432c68
   }
 
   shared_mem_per_block = std::min(shared_mem_per_block, max_overall_shared_mem);
