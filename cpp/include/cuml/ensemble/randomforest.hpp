--- conflicted
+++ resolved
@@ -88,17 +88,10 @@
 };
 
 void set_rf_params(RF_params& params, int cfg_n_trees = 1,
-<<<<<<< HEAD
-                   bool cfg_bootstrap = true, float cfg_rows_sample = 1.0f,
+                   bool cfg_bootstrap = true, float cfg_max_samples = 1.0f,
                    uint64_t cfg_seed = 0, int cfg_n_streams = 8);
 void set_all_rf_params(RF_params& params, int cfg_n_trees, bool cfg_bootstrap,
-                       float cfg_rows_sample, uint64_t cfg_seed, int cfg_n_streams,
-=======
-                   bool cfg_bootstrap = true, float cfg_max_samples = 1.0f,
-                   int cfg_seed = -1, int cfg_n_streams = 8);
-void set_all_rf_params(RF_params& params, int cfg_n_trees, bool cfg_bootstrap,
-                       float cfg_max_samples, int cfg_seed, int cfg_n_streams,
->>>>>>> efdb230a
+                       float cfg_max_samples, uint64_t cfg_seed, int cfg_n_streams,
                        DecisionTree::DecisionTreeParams cfg_tree_params);
 void validity_check(const RF_params rf_params);
 void print(const RF_params rf_params);
@@ -197,11 +190,7 @@
                            int n_bins, int split_algo, int min_samples_leaf,
                            int min_samples_split, float min_impurity_decrease,
                            bool bootstrap_features, bool bootstrap, int n_trees,
-<<<<<<< HEAD
-                           float rows_sample, uint64_t seed,
-=======
-                           float max_samples, int seed,
->>>>>>> efdb230a
+                           float max_samples, uint64_t seed,
                            CRITERION split_criterion, bool quantile_per_tree,
                            int cfg_n_streams, bool use_experimental_backend,
                            int max_batch_size);
