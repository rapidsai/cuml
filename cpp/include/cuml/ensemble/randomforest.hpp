/*
 * Copyright (c) 2019-2021, NVIDIA CORPORATION.
 *
 * Licensed under the Apache License, Version 2.0 (the "License");
 * you may not use this file except in compliance with the License.
 * You may obtain a copy of the License at
 *
 *     http://www.apache.org/licenses/LICENSE-2.0
 *
 * Unless required by applicable law or agreed to in writing, software
 * distributed under the License is distributed on an "AS IS" BASIS,
 * WITHOUT WARRANTIES OR CONDITIONS OF ANY KIND, either express or implied.
 * See the License for the specific language governing permissions and
 * limitations under the License.
 */

#pragma once

#include <cuml/common/logger.hpp>
#include <cuml/ensemble/treelite_defs.hpp>
#include <cuml/tree/decisiontree.hpp>
#include <map>

namespace ML {

enum RF_type {
  CLASSIFICATION,
  REGRESSION,
};

enum task_category { REGRESSION_MODEL = 1, CLASSIFICATION_MODEL = 2 };

struct RF_metrics {
  RF_type rf_type;

  // Classification metrics
  float accuracy;

  // Regression metrics
  double mean_abs_error;
  double mean_squared_error;
  double median_abs_error;
};

RF_metrics set_all_rf_metrics(RF_type rf_type, float accuracy,
                              double mean_abs_error, double mean_squared_error,
                              double median_abs_error);
RF_metrics set_rf_metrics_classification(float accuracy);
RF_metrics set_rf_metrics_regression(double mean_abs_error,
                                     double mean_squared_error,
                                     double median_abs_error);
void print(const RF_metrics rf_metrics);

struct RF_params {
  /**
   * Number of decision trees in the random forest.
   */
  int n_trees;
  /**
   * Control bootstrapping.
   * If bootstrapping is set to true, bootstrapped samples are used for building
   * each tree. Bootstrapped sampling is done by randomly drawing
   * round(max_samples * n_samples) number of samples with replacement. More on
   * bootstrapping:
   *     https://en.wikipedia.org/wiki/Bootstrap_aggregating
   * If boostrapping is set to false, whole dataset is used to build each
   * tree.
   */
  bool bootstrap;
  /**
   * Ratio of dataset rows used while fitting each tree.
   */
  float max_samples;
  /**
   * Decision tree training hyper parameter struct.
   */
  /**
   * random seed
   */
  uint64_t seed;
  /**
   * Number of concurrent GPU streams for parallel tree building.
   * Each stream is independently managed by CPU thread.
   * N streams need N times RF workspace.
   */
  int n_streams;
  DecisionTree::DecisionTreeParams tree_params;
};

<<<<<<< HEAD
=======
void set_rf_params(RF_params& params, int cfg_n_trees = 1,
                   bool cfg_bootstrap = true, float cfg_max_samples = 1.0f,
                   uint64_t cfg_seed = 0, int cfg_n_streams = 8);
void set_all_rf_params(RF_params& params, int cfg_n_trees, bool cfg_bootstrap,
                       float cfg_max_samples, uint64_t cfg_seed,
                       int cfg_n_streams,
                       DecisionTree::DecisionTreeParams cfg_tree_params);
>>>>>>> a3c62b14
void validity_check(const RF_params rf_params);
void print(const RF_params rf_params);

/* Update labels so they are unique from 0 to n_unique_vals.
   Create an old_label to new_label map per random forest.
*/
void preprocess_labels(int n_rows, std::vector<int>& labels,
                       std::map<int, int>& labels_map,
                       int verbosity = CUML_LEVEL_INFO);

/* Revert preprocessing effect, if needed. */
void postprocess_labels(int n_rows, std::vector<int>& labels,
                        std::map<int, int>& labels_map,
                        int verbosity = CUML_LEVEL_INFO);

template <class T, class L>
struct RandomForestMetaData {
  DecisionTree::TreeMetaDataNode<T, L>* trees;
  RF_params rf_params;
  //TODO can add prepare, train time, if needed

  RandomForestMetaData() : trees(nullptr) {}
  ~RandomForestMetaData() {
    if (trees != nullptr) {
      delete[] trees;
    }
  }
};

template <class T, class L>
void null_trees_ptr(RandomForestMetaData<T, L>*& forest);

template <class T, class L>
void delete_rf_metadata(RandomForestMetaData<T, L>* forest);

template <class T, class L>
std::string get_rf_summary_text(const RandomForestMetaData<T, L>* forest);

template <class T, class L>
std::string get_rf_detailed_text(const RandomForestMetaData<T, L>* forest);

template <class T, class L>
std::string get_rf_json(const RandomForestMetaData<T, L>* forest);

template <class T, class L>
void build_treelite_forest(ModelHandle* model,
                           const RandomForestMetaData<T, L>* forest,
                           int num_features, int task_category);

ModelHandle concatenate_trees(std::vector<ModelHandle> treelite_handles);

void compare_concat_forest_to_subforests(
  ModelHandle concat_tree_handle, std::vector<ModelHandle> treelite_handles);
// ----------------------------- Classification ----------------------------------- //

typedef RandomForestMetaData<float, int> RandomForestClassifierF;
typedef RandomForestMetaData<double, int> RandomForestClassifierD;

void fit(const raft::handle_t& user_handle, RandomForestClassifierF*& forest,
         float* input, int n_rows, int n_cols, int* labels, int n_unique_labels,
         RF_params rf_params, int verbosity = CUML_LEVEL_INFO);
void fit(const raft::handle_t& user_handle, RandomForestClassifierD*& forest,
         double* input, int n_rows, int n_cols, int* labels,
         int n_unique_labels, RF_params rf_params,
         int verbosity = CUML_LEVEL_INFO);

void predict(const raft::handle_t& user_handle,
             const RandomForestClassifierF* forest, const float* input,
             int n_rows, int n_cols, int* predictions,
             int verbosity = CUML_LEVEL_INFO);
void predict(const raft::handle_t& user_handle,
             const RandomForestClassifierD* forest, const double* input,
             int n_rows, int n_cols, int* predictions,
             int verbosity = CUML_LEVEL_INFO);

void predictGetAll(const raft::handle_t& user_handle,
                   const RandomForestClassifierF* forest, const float* input,
                   int n_rows, int n_cols, int* predictions,
                   int verbosity = CUML_LEVEL_INFO);
void predictGetAll(const raft::handle_t& user_handle,
                   const RandomForestClassifierD* forest, const double* input,
                   int n_rows, int n_cols, int* predictions,
                   int verbosity = CUML_LEVEL_INFO);

RF_metrics score(const raft::handle_t& user_handle,
                 const RandomForestClassifierF* forest, const int* ref_labels,
                 int n_rows, const int* predictions,
                 int verbosity = CUML_LEVEL_INFO);
RF_metrics score(const raft::handle_t& user_handle,
                 const RandomForestClassifierD* forest, const int* ref_labels,
                 int n_rows, const int* predictions,
                 int verbosity = CUML_LEVEL_INFO);

<<<<<<< HEAD
RF_params set_rf_params(int max_depth, int max_leaves, float max_features,
                        int n_bins, int split_algo, int min_samples_leaf,
                        int min_samples_split, float min_impurity_decrease,
                        bool bootstrap_features, bool bootstrap, int n_trees,
                        float max_samples, int seed, CRITERION split_criterion,
                        bool quantile_per_tree, int cfg_n_streams,
                        bool use_experimental_backend, int max_batch_size);
=======
RF_params set_rf_class_obj(int max_depth, int max_leaves, float max_features,
                           int n_bins, int split_algo, int min_samples_leaf,
                           int min_samples_split, float min_impurity_decrease,
                           bool bootstrap_features, bool bootstrap, int n_trees,
                           float max_samples, uint64_t seed,
                           CRITERION split_criterion, bool quantile_per_tree,
                           int cfg_n_streams, bool use_experimental_backend,
                           int max_batch_size);
>>>>>>> a3c62b14

// ----------------------------- Regression ----------------------------------- //

typedef RandomForestMetaData<float, float> RandomForestRegressorF;
typedef RandomForestMetaData<double, double> RandomForestRegressorD;

void fit(const raft::handle_t& user_handle, RandomForestRegressorF*& forest,
         float* input, int n_rows, int n_cols, float* labels,
         RF_params rf_params, int verbosity = CUML_LEVEL_INFO);
void fit(const raft::handle_t& user_handle, RandomForestRegressorD*& forest,
         double* input, int n_rows, int n_cols, double* labels,
         RF_params rf_params, int verbosity = CUML_LEVEL_INFO);

void predict(const raft::handle_t& user_handle,
             const RandomForestRegressorF* forest, const float* input,
             int n_rows, int n_cols, float* predictions,
             int verbosity = CUML_LEVEL_INFO);
void predict(const raft::handle_t& user_handle,
             const RandomForestRegressorD* forest, const double* input,
             int n_rows, int n_cols, double* predictions,
             int verbosity = CUML_LEVEL_INFO);

RF_metrics score(const raft::handle_t& user_handle,
                 const RandomForestRegressorF* forest, const float* ref_labels,
                 int n_rows, const float* predictions,
                 int verbosity = CUML_LEVEL_INFO);
RF_metrics score(const raft::handle_t& user_handle,
                 const RandomForestRegressorD* forest, const double* ref_labels,
                 int n_rows, const double* predictions,
                 int verbosity = CUML_LEVEL_INFO);
};  // namespace ML<|MERGE_RESOLUTION|>--- conflicted
+++ resolved
@@ -87,16 +87,6 @@
   DecisionTree::DecisionTreeParams tree_params;
 };
 
-<<<<<<< HEAD
-=======
-void set_rf_params(RF_params& params, int cfg_n_trees = 1,
-                   bool cfg_bootstrap = true, float cfg_max_samples = 1.0f,
-                   uint64_t cfg_seed = 0, int cfg_n_streams = 8);
-void set_all_rf_params(RF_params& params, int cfg_n_trees, bool cfg_bootstrap,
-                       float cfg_max_samples, uint64_t cfg_seed,
-                       int cfg_n_streams,
-                       DecisionTree::DecisionTreeParams cfg_tree_params);
->>>>>>> a3c62b14
 void validity_check(const RF_params rf_params);
 void print(const RF_params rf_params);
 
@@ -190,24 +180,13 @@
                  int n_rows, const int* predictions,
                  int verbosity = CUML_LEVEL_INFO);
 
-<<<<<<< HEAD
 RF_params set_rf_params(int max_depth, int max_leaves, float max_features,
                         int n_bins, int split_algo, int min_samples_leaf,
                         int min_samples_split, float min_impurity_decrease,
                         bool bootstrap_features, bool bootstrap, int n_trees,
-                        float max_samples, int seed, CRITERION split_criterion,
+                        float max_samples, uint64_t seed, CRITERION split_criterion,
                         bool quantile_per_tree, int cfg_n_streams,
                         bool use_experimental_backend, int max_batch_size);
-=======
-RF_params set_rf_class_obj(int max_depth, int max_leaves, float max_features,
-                           int n_bins, int split_algo, int min_samples_leaf,
-                           int min_samples_split, float min_impurity_decrease,
-                           bool bootstrap_features, bool bootstrap, int n_trees,
-                           float max_samples, uint64_t seed,
-                           CRITERION split_criterion, bool quantile_per_tree,
-                           int cfg_n_streams, bool use_experimental_backend,
-                           int max_batch_size);
->>>>>>> a3c62b14
 
 // ----------------------------- Regression ----------------------------------- //
 
