/*
 * Copyright (c) 2019-2020, NVIDIA CORPORATION.
 *
 * Licensed under the Apache License, Version 2.0 (the "License");
 * you may not use this file except in compliance with the License.
 * You may obtain a copy of the License at
 *
 *     http://www.apache.org/licenses/LICENSE-2.0
 *
 * Unless required by applicable law or agreed to in writing, software
 * distributed under the License is distributed on an "AS IS" BASIS,
 * WITHOUT WARRANTIES OR CONDITIONS OF ANY KIND, either express or implied.
 * See the License for the specific language governing permissions and
 * limitations under the License.
 */

#include "cuML_std_comms_impl.hpp"

#include <nccl.h>

#ifdef WITH_UCX
constexpr bool UCX_ENABLED = true;
#else
constexpr bool UCX_ENABLED = false;
#endif

#ifdef WITH_UCX
#include <ucp/api/ucp.h>
#include <ucp/api/ucp_def.h>
#include "ucp_helper.h"
#endif

#include <stdlib.h>
#include <time.h>
#include <algorithm>
#include <chrono>
#include <common/cumlHandle.hpp>
#include <cstdio>
#include <cuML_comms.hpp>
#include <exception>
#include <memory>
<<<<<<< HEAD

#include <cuda_runtime.h>
#include <common/cumlHandle.hpp>
#include <cuML_comms.hpp>
#include <cuml/common/logger.hpp>
=======
#include <thread>

#include <cuda_runtime.h>
>>>>>>> 1828ce5d

#include <utils.h>

#define NCCL_CHECK(call)                                                       \
  do {                                                                         \
    ncclResult_t status = call;                                                \
    ASSERT(ncclSuccess == status, "ERROR: NCCL call='%s'. Reason:%s\n", #call, \
           ncclGetErrorString(status));                                        \
  } while (0)

#define NCCL_CHECK_NO_THROW(call)                                 \
  do {                                                            \
    ncclResult_t status = call;                                   \
    if (status != ncclSuccess) {                                  \
      CUML_LOG_ERROR("NCCL call='%s' failed. Reason:%s\n", #call, \
                     ncclGetErrorString(status));                 \
    }                                                             \
  } while (0)

namespace ML {

namespace {

size_t getDatatypeSize(const cumlStdCommunicator_impl::datatype_t datatype) {
  switch (datatype) {
    case MLCommon::cumlCommunicator::CHAR:
      return sizeof(char);
    case MLCommon::cumlCommunicator::UINT8:
      return sizeof(uint8_t);
    case MLCommon::cumlCommunicator::INT:
      return sizeof(int);
    case MLCommon::cumlCommunicator::UINT:
      return sizeof(unsigned int);
    case MLCommon::cumlCommunicator::INT64:
      return sizeof(int64_t);
    case MLCommon::cumlCommunicator::UINT64:
      return sizeof(uint64_t);
    case MLCommon::cumlCommunicator::FLOAT:
      return sizeof(float);
    case MLCommon::cumlCommunicator::DOUBLE:
      return sizeof(double);
  }
}

ncclDataType_t getNCCLDatatype(
  const cumlStdCommunicator_impl::datatype_t datatype) {
  switch (datatype) {
    case MLCommon::cumlCommunicator::CHAR:
      return ncclChar;
    case MLCommon::cumlCommunicator::UINT8:
      return ncclUint8;
    case MLCommon::cumlCommunicator::INT:
      return ncclInt;
    case MLCommon::cumlCommunicator::UINT:
      return ncclUint32;
    case MLCommon::cumlCommunicator::INT64:
      return ncclInt64;
    case MLCommon::cumlCommunicator::UINT64:
      return ncclUint64;
    case MLCommon::cumlCommunicator::FLOAT:
      return ncclFloat;
    case MLCommon::cumlCommunicator::DOUBLE:
      return ncclDouble;
  }
}

ncclRedOp_t getNCCLOp(const cumlStdCommunicator_impl::op_t op) {
  switch (op) {
    case MLCommon::cumlCommunicator::SUM:
      return ncclSum;
    case MLCommon::cumlCommunicator::PROD:
      return ncclProd;
    case MLCommon::cumlCommunicator::MIN:
      return ncclMin;
    case MLCommon::cumlCommunicator::MAX:
      return ncclMax;
  }
}
}  // namespace

bool ucx_enabled() { return UCX_ENABLED; }

/**
 * @brief Underlying comms, like NCCL and UCX, should be initialized and ready for use,
 * and maintained, outside of the cuML Comms lifecycle. This allows us to decouple the
 * ownership of the actual comms from cuml so that they can also be used outside of cuml.
 *
 * For instance, nccl-py can be used to bootstrap a ncclComm_t before it is
 * used to construct a cuml comms instance. UCX endpoints can be bootstrapped
 * in Python using ucx-py, before being used to construct a cuML comms instance.
 */
#ifdef WITH_UCX
void inject_comms(cumlHandle &handle, ncclComm_t comm, ucp_worker_h ucp_worker,
                  std::shared_ptr<ucp_ep_h *> eps, int size, int rank,
                  bool verbose) {
  auto communicator = std::make_shared<MLCommon::cumlCommunicator>(
    std::unique_ptr<MLCommon::cumlCommunicator_iface>(
      new cumlStdCommunicator_impl(comm, ucp_worker, eps, size, rank,
                                   verbose)));
  handle.getImpl().setCommunicator(communicator);
}
#endif

void inject_comms(cumlHandle &handle, ncclComm_t comm, int size, int rank,
                  bool verbose) {
  auto communicator = std::make_shared<MLCommon::cumlCommunicator>(
    std::unique_ptr<MLCommon::cumlCommunicator_iface>(
      new cumlStdCommunicator_impl(comm, size, rank, verbose)));
  handle.getImpl().setCommunicator(communicator);
}

void inject_comms_py_coll(cumlHandle *handle, ncclComm_t comm, int size,
                          int rank, bool verbose) {
  inject_comms(*handle, comm, size, rank, verbose);
}

void inject_comms_py(ML::cumlHandle *handle, ncclComm_t comm,
#ifdef WITH_UCX
                     void *ucp_worker, void *eps,
#else
                     void *, void *,
#endif
                     int size, int rank, bool verbose) {

#ifdef WITH_UCX
  std::shared_ptr<ucp_ep_h *> eps_sp =
    std::make_shared<ucp_ep_h *>(new ucp_ep_h[size]);

  size_t *size_t_ep_arr = (size_t *)eps;

  for (int i = 0; i < size; i++) {
    size_t ptr = size_t_ep_arr[i];
    ucp_ep_h *ucp_ep_v = (ucp_ep_h *)*eps_sp;

    if (ptr != 0) {
      ucp_ep_h eps_ptr = (ucp_ep_h)size_t_ep_arr[i];
      ucp_ep_v[i] = eps_ptr;
    } else {
      ucp_ep_v[i] = nullptr;
    }
  }

  inject_comms(*handle, comm, (ucp_worker_h)ucp_worker, eps_sp, size, rank,
               verbose);
#else
  inject_comms(*handle, comm, size, rank, verbose);
#endif
}

void ncclUniqueIdFromChar(ncclUniqueId *id, char *uniqueId, int size) {
  memcpy(id->internal, uniqueId, size);
}

/**
 * @brief Returns a NCCL unique ID as a character array. PyTorch
 * uses this same approach, so that it can be more easily
 * converted to a native Python string by Cython and further
 * serialized to be sent across process & node boundaries.
 *
 * @returns the generated NCCL unique ID for establishing a
 * new clique.
 */
void get_unique_id(char *uid, int size) {
  ncclUniqueId id;
  ncclGetUniqueId(&id);

  memcpy(uid, id.internal, size);
}

#ifdef WITH_UCX
cumlStdCommunicator_impl::cumlStdCommunicator_impl(
  ncclComm_t comm, ucp_worker_h ucp_worker, std::shared_ptr<ucp_ep_h *> eps,
  int size, int rank, bool verbose)
  : _nccl_comm(comm),
    _ucp_worker(ucp_worker),
    _ucp_eps(eps),
    _size(size),
    _rank(rank),
    _next_request_id(0),
    _ucp_handle(NULL),
    _verbose(verbose) {
  initialize();

  _ucp_handle = (void *)malloc(sizeof(struct comms_ucp_handle));
  init_comms_ucp_handle((struct comms_ucp_handle *)_ucp_handle);
}
#endif

cumlStdCommunicator_impl::cumlStdCommunicator_impl(ncclComm_t comm, int size,
                                                   int rank, bool verbose)
  : _nccl_comm(comm), _size(size), _rank(rank), _verbose(verbose) {
  initialize();
}

void cumlStdCommunicator_impl::initialize() {
  CUDA_CHECK(cudaStreamCreate(&_stream));

  CUDA_CHECK(cudaMalloc(&_sendbuff, sizeof(int)));
  CUDA_CHECK(cudaMalloc(&_recvbuff, sizeof(int)));
}

cumlStdCommunicator_impl::~cumlStdCommunicator_impl() {
  CUDA_CHECK_NO_THROW(cudaStreamDestroy(_stream));

  CUDA_CHECK_NO_THROW(cudaFree(_sendbuff));
  CUDA_CHECK_NO_THROW(cudaFree(_recvbuff));

#ifndef WITH_UCX
  close_ucp_handle((struct comms_ucp_handle *)_ucp_handle);
#endif
}

int cumlStdCommunicator_impl::getSize() const { return _size; }

int cumlStdCommunicator_impl::getRank() const { return _rank; }

std::unique_ptr<MLCommon::cumlCommunicator_iface>
cumlStdCommunicator_impl::commSplit(int color, int key) const {
  // Not supported by NCCL
  ASSERT(false,
         "ERROR: commSplit called but not yet supported in this comms "
         "implementation.");
}

void cumlStdCommunicator_impl::barrier() const {
  CUDA_CHECK(cudaMemsetAsync(_sendbuff, 1, sizeof(int), _stream));
  CUDA_CHECK(cudaMemsetAsync(_recvbuff, 1, sizeof(int), _stream));

  allreduce(_sendbuff, _recvbuff, 1, MLCommon::cumlCommunicator::INT,
            MLCommon::cumlCommunicator::SUM, _stream);

  ASSERT(syncStream(_stream) == status_t::commStatusSuccess,
         "ERROR: syncStream failed. This can be caused by a failed rank.");
}

void cumlStdCommunicator_impl::get_request_id(request_t *req) const {
#ifdef WITH_UCX

  request_t req_id;

  if (this->_free_requests.empty())
    req_id = this->_next_request_id++;
  else {
    auto it = this->_free_requests.begin();
    req_id = *it;
    this->_free_requests.erase(it);
  }
  *req = req_id;
#endif
}

void cumlStdCommunicator_impl::isend(const void *buf, int size, int dest,
                                     int tag, request_t *request) const {
  ASSERT(UCX_ENABLED, "cuML Comms not built with UCX support");

#ifdef WITH_UCX
  ASSERT(_ucp_worker != nullptr,
         "ERROR: UCX comms not initialized on communicator.");

  get_request_id(request);
  ucp_ep_h ep_ptr = (*_ucp_eps)[dest];

  struct ucp_request *ucp_req =
    ucp_isend((struct comms_ucp_handle *)_ucp_handle, ep_ptr, buf, size, tag,
              default_tag_mask, getRank(), _verbose);

  if (_verbose) {
    std::cout << getRank() << ": Created send request [id=" << *request
              << ", ptr= " << ucp_req->req << ", to=" << dest
              << ", ep=" << ep_ptr << "]" << std::endl;
  }

  _requests_in_flight.insert(std::make_pair(*request, ucp_req));
#endif
}

void cumlStdCommunicator_impl::irecv(void *buf, int size, int source, int tag,
                                     request_t *request) const {
  ASSERT(UCX_ENABLED, "cuML Comms not built with UCX support");

#ifdef WITH_UCX
  ASSERT(_ucp_worker != nullptr,
         "ERROR: UCX comms not initialized on communicator.");

  get_request_id(request);

  ucp_ep_h ep_ptr = (*_ucp_eps)[source];

  ucp_tag_t tag_mask = default_tag_mask;

  if (source == CUML_ANY_SOURCE) {
    tag_mask = any_rank_tag_mask;
  }

  struct ucp_request *ucp_req =
    ucp_irecv((struct comms_ucp_handle *)_ucp_handle, _ucp_worker, ep_ptr, buf,
              size, tag, tag_mask, source, _verbose);

  if (_verbose) {
    std::cout << getRank() << ": Created receive request [id=" << *request
              << ", ptr=" << ucp_req->req << ", from=" << source
              << "ep=" << ep_ptr << "]" << std::endl;
  }

  _requests_in_flight.insert(std::make_pair(*request, ucp_req));
#endif
}

void cumlStdCommunicator_impl::waitall(int count,
                                       request_t array_of_requests[]) const {
  ASSERT(UCX_ENABLED, "cuML Comms not built with UCX support");

#ifdef WITH_UCX
  ASSERT(_ucp_worker != nullptr,
         "ERROR: UCX comms not initialized on communicator.");

  std::vector<struct ucp_request *> requests;
  requests.reserve(count);

  time_t start = time(NULL);

  for (int i = 0; i < count; ++i) {
    auto req_it = _requests_in_flight.find(array_of_requests[i]);
    ASSERT(_requests_in_flight.end() != req_it,
           "ERROR: waitall on invalid request: %d", array_of_requests[i]);
    requests.push_back(req_it->second);
    _free_requests.insert(req_it->first);
    _requests_in_flight.erase(req_it);
  }

  while (requests.size() > 0) {
    time_t now = time(NULL);

    // Timeout if we have not gotten progress or completed any requests
    // in 10 or more seconds.
    ASSERT(now - start < 10, "Timed out waiting for requests.");

    for (std::vector<struct ucp_request *>::iterator it = requests.begin();
         it != requests.end();) {
      bool restart = false;  // resets the timeout when any progress was made

      // Causes UCP to progress through the send/recv message queue
      while (ucp_progress((struct comms_ucp_handle *)_ucp_handle,
                          _ucp_worker) != 0) {
        restart = true;
      }

      auto req = *it;

      // If the message needs release, we know it will be sent/received
      // asynchronously, so we will need to track and verify its state
      if (req->needs_release) {
        ASSERT(UCS_PTR_IS_PTR(req->req),
               "UCX Request Error. Request is not valid UCX pointer");
        ASSERT(!UCS_PTR_IS_ERR(req->req), "UCX Request Error: %d\n",
               UCS_PTR_STATUS(req->req));
        ASSERT(req->req->completed == 1 || req->req->completed == 0,
               "request->completed not a valid value: %d\n",
               req->req->completed);
      }

      // If a message was sent synchronously (eg. completed before
      // `isend`/`irecv` completed) or an asynchronous message
      // is complete, we can go ahead and clean it up.
      if (!req->needs_release || req->req->completed == 1) {
        restart = true;
        if (_verbose) {
          std::cout << getRank() << ": request completed. [ptr=" << req->req
                    << ", num_left= " << requests.size() - 1
                    << ", other_rank=" << req->other_rank
                    << ", is_send=" << req->is_send_request
                    << ", completed_immediately=" << !req->needs_release << "]"
                    << std::endl;
        }

        // perform cleanup
        free_ucp_request((struct comms_ucp_handle *)_ucp_handle, req);

        // remove from pending requests
        it = requests.erase(it);
      } else {
        ++it;
      }
      // if any progress was made, reset the timeout start time
      if (restart) {
        start = time(NULL);
      }
    }
  }

#endif
}

void cumlStdCommunicator_impl::allreduce(const void *sendbuff, void *recvbuff,
                                         int count, datatype_t datatype,
                                         op_t op, cudaStream_t stream) const {
  NCCL_CHECK(ncclAllReduce(sendbuff, recvbuff, count, getNCCLDatatype(datatype),
                           getNCCLOp(op), _nccl_comm, stream));
}

void cumlStdCommunicator_impl::bcast(void *buff, int count, datatype_t datatype,
                                     int root, cudaStream_t stream) const {
  NCCL_CHECK(ncclBroadcast(buff, buff, count, getNCCLDatatype(datatype), root,
                           _nccl_comm, stream));
}

void cumlStdCommunicator_impl::reduce(const void *sendbuff, void *recvbuff,
                                      int count, datatype_t datatype, op_t op,
                                      int root, cudaStream_t stream) const {
  NCCL_CHECK(ncclReduce(sendbuff, recvbuff, count, getNCCLDatatype(datatype),
                        getNCCLOp(op), root, _nccl_comm, stream));
}

void cumlStdCommunicator_impl::allgather(const void *sendbuff, void *recvbuff,
                                         int sendcount, datatype_t datatype,
                                         cudaStream_t stream) const {
  NCCL_CHECK(ncclAllGather(sendbuff, recvbuff, sendcount,
                           getNCCLDatatype(datatype), _nccl_comm, stream));
}

void cumlStdCommunicator_impl::allgatherv(const void *sendbuf, void *recvbuf,
                                          const int recvcounts[],
                                          const int displs[],
                                          datatype_t datatype,
                                          cudaStream_t stream) const {
  //From: "An Empirical Evaluation of Allgatherv on Multi-GPU Systems" - https://arxiv.org/pdf/1812.05964.pdf
  //Listing 1 on page 4.
  for (int root = 0; root < _size; ++root)
    NCCL_CHECK(ncclBroadcast(
      sendbuf,
      static_cast<char *>(recvbuf) + displs[root] * getDatatypeSize(datatype),
      recvcounts[root], getNCCLDatatype(datatype), root, _nccl_comm, stream));
}

void cumlStdCommunicator_impl::reducescatter(const void *sendbuff,
                                             void *recvbuff, int recvcount,
                                             datatype_t datatype, op_t op,
                                             cudaStream_t stream) const {
  NCCL_CHECK(ncclReduceScatter(sendbuff, recvbuff, recvcount,
                               getNCCLDatatype(datatype), getNCCLOp(op),
                               _nccl_comm, stream));
}

MLCommon::cumlCommunicator::status_t cumlStdCommunicator_impl::syncStream(
  cudaStream_t stream) const {
  cudaError_t cudaErr;
  ncclResult_t ncclErr, ncclAsyncErr;
  while (1) {
    cudaErr = cudaStreamQuery(stream);
    if (cudaErr == cudaSuccess) return status_t::commStatusSuccess;

    if (cudaErr != cudaErrorNotReady) {
      // An error occurred querying the status of the stream
      return status_t::commStatusError;
    }

    ncclErr = ncclCommGetAsyncError(_nccl_comm, &ncclAsyncErr);
    if (ncclErr != ncclSuccess) {
      // An error occurred retrieving the asynchronous error
      return status_t::commStatusError;
    }

    if (ncclAsyncErr != ncclSuccess) {
      // An asynchronous error happened. Stop the operation and destroy
      // the communicator
      ncclErr = ncclCommAbort(_nccl_comm);
      if (ncclErr != ncclSuccess)
        // Caller may abort with an exception or try to re-create a new communicator.
        return status_t::commStatusAbort;
    }

    // Let other threads (including NCCL threads) use the CPU.
    pthread_yield();
  }
}

}  // end namespace ML<|MERGE_RESOLUTION|>--- conflicted
+++ resolved
@@ -39,17 +39,12 @@
 #include <cuML_comms.hpp>
 #include <exception>
 #include <memory>
-<<<<<<< HEAD
-
+
+#include <cuml/common/logger.hpp>
+
+#include <thread>
+        
 #include <cuda_runtime.h>
-#include <common/cumlHandle.hpp>
-#include <cuML_comms.hpp>
-#include <cuml/common/logger.hpp>
-=======
-#include <thread>
-
-#include <cuda_runtime.h>
->>>>>>> 1828ce5d
 
 #include <utils.h>
 
