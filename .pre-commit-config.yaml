---
# Copyright (c) 2023-2025, NVIDIA CORPORATION.

repos:
    - repo: https://github.com/pre-commit/pre-commit-hooks
      rev: v5.0.0
      hooks:
          - id: trailing-whitespace
          - id: end-of-file-fixer
    - repo: https://github.com/psf/black
      rev: 22.10.0
      hooks:
          - id: black
            files: python/.*
            args: [--config, python/cuml/pyproject.toml]
    - repo: https://github.com/PyCQA/flake8
      rev: 7.1.1
      hooks:
          - id: flake8
            args: [--config=python/cuml/.flake8]
            files: python/.*$
            types: [file]
            types_or: [python, cython]
            exclude: thirdparty
            additional_dependencies: [flake8-force]
    - repo: https://github.com/MarcoGorelli/cython-lint
      rev: v0.15.0
      hooks:
          - id: cython-lint
    - repo: https://github.com/pre-commit/mirrors-clang-format
      rev: v16.0.6
      hooks:
          - id: clang-format
            types_or: [c, c++, cuda]
            args: ["-fallback-style=none", "-style=file", "-i"]
    - repo: https://github.com/codespell-project/codespell
      rev: v2.2.2
      hooks:
          - id: codespell
            additional_dependencies: [tomli]
            args: ["--toml", "pyproject.toml"]
            exclude: (?x)^(.*stemmer.*|.*stop_words.*|^CHANGELOG.md$)
    - repo: local
      hooks:
          - id: no-deprecationwarning
            name: no-deprecationwarning
            description: 'Enforce that DeprecationWarning is not introduced (use FutureWarning instead)'
            entry: '(category=|\s)DeprecationWarning[,)]'
            language: pygrep
            types_or: [python, cython]
          - id: include-check
            name: include-check
            entry: python cpp/scripts/include_checker.py
            args:
                - cpp/bench
                - cpp/comms/mpi/include
                - cpp/comms/mpi/src
                - cpp/comms/std/include
                - cpp/comms/std/src
                - cpp/include
                - cpp/examples
                - cpp/src
                - cpp/src_prims
                - cpp/test
            pass_filenames: false
            language: python
    - repo: https://github.com/rapidsai/pre-commit-hooks
      rev: v0.6.0
      hooks:
        - id: verify-copyright
          files: |
            (?x)
                [.](cmake|cpp|cu|cuh|h|hpp|sh|pxd|py|pyx)$|
                CMakeLists[.]txt$|
                CMakeLists_standalone[.]txt$|
                [.]flake8[.]cython$|
                meta[.]yaml$
          exclude: |
            (?x)
                cpp/src/tsne/cannylab/bh[.]cu$|
                python/cuml/cuml/_thirdparty
        - id: verify-alpha-spec
<<<<<<< HEAD
          args: ["--fix", "--mode=release"]
=======
        - id: verify-codeowners
          args: [--fix, --project-prefix=cuml]
>>>>>>> 0b6a3449
    - repo: https://github.com/rapidsai/dependency-file-generator
      rev: v1.17.1
      hooks:
          - id: rapids-dependency-file-generator
            args: ["--clean"]
    - repo: https://github.com/shellcheck-py/shellcheck-py
      rev: v0.10.0.1
      hooks:
        - id: shellcheck
          args: ["--severity=warning"]
          files: ^ci/

default_language_version:
    python: python3<|MERGE_RESOLUTION|>--- conflicted
+++ resolved
@@ -80,12 +80,7 @@
                 cpp/src/tsne/cannylab/bh[.]cu$|
                 python/cuml/cuml/_thirdparty
         - id: verify-alpha-spec
-<<<<<<< HEAD
           args: ["--fix", "--mode=release"]
-=======
-        - id: verify-codeowners
-          args: [--fix, --project-prefix=cuml]
->>>>>>> 0b6a3449
     - repo: https://github.com/rapidsai/dependency-file-generator
       rev: v1.17.1
       hooks:
